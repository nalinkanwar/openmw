--- conflicted
+++ resolved
@@ -37,13 +37,9 @@
     Bug #6184: Command and Calm and Demoralize and Frenzy and Rally magic effects inconsistencies with vanilla
     Bug #6197: Infinite Casting Loop
     Bug #6273: Respawning NPCs rotation is inconsistent
-<<<<<<< HEAD
     Bug #6282: Laura craft doesn't follow the player character
-    Bug #6289: Keyword search in dialogues expected the text to be all ASCII characters 
-=======
     Bug #6289: Keyword search in dialogues expected the text to be all ASCII characters
     Feature #890: OpenMW-CS: Column filtering
->>>>>>> c7f66845
     Feature #2554: Modifying an object triggers the instances table to scroll to the corresponding record
     Feature #2780: A way to see current OpenMW version in the console
     Feature #3616: Allow Zoom levels on the World Map
