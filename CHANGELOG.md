0.45.0
------

    Bug #1990: Sunrise/sunset not set correct
    Bug #2326: After a bound item expires the last equipped item of that type is not automatically re-equipped
    Bug #2835: Player able to slowly move when overencumbered
    Bug #3374: Touch spells not hitting kwama foragers
    Bug #3591: Angled hit distance too low
    Bug #3629: DB assassin attack never triggers creature spawning
    Bug #3876: Landscape texture painting is misaligned
    Bug #3897: Have Goodbye give all choices the effects of Goodbye
    Bug #3993: Terrain texture blending map is not upscaled
    Bug #3997: Almalexia doesn't pace
    Bug #4036: Weird behaviour of AI packages if package target has non-unique ID
    Bug #4047: OpenMW not reporting its version number in MacOS; OpenMW-CS not doing it fully
    Bug #4215: OpenMW shows book text after last <BR> tag
    Bug #4221: Characters get stuck in V-shaped terrain
    Bug #4251: Stationary NPCs do not return to their position after combat
    Bug #4293: Faction members are not aware of faction ownerships in barter
    Bug #4327: Missing animations during spell/weapon stance switching
    Bug #4368: Settings window ok button doesn't have key focus by default
    Bug #4419: MRK NiStringExtraData is handled incorrectly
    Bug #4426: RotateWorld behavior is incorrect
    Bug #4429: [Windows] Error on build INSTALL.vcxproj project (debug) with cmake 3.7.2
    Bug #4432: Guards behaviour is incorrect if they do not have AI packages
    Bug #4433: Guard behaviour is incorrect with Alarm = 0
<<<<<<< HEAD
    Bug #4452: Default terrain texture bleeds through texture transitions
=======
    Feature #4324: Add CFBundleIdentifier in Info.plist to allow for macOS function key shortcuts
>>>>>>> 4c4d4672
    Feature #4345: Add equivalents for the command line commands to Launcher
    Feature #4444: Per-group KF-animation files support

0.44.0
------

    Bug #1428: Daedra summoning scripts aren't executed when the item is taken through the inventory
    Bug #1987: Some glyphs are not supported
    Bug #2254: Magic related visual effects are not rendered when loading a saved game
    Bug #2485: Journal alphabetical index doesn't match "Morrowind content language" setting
    Bug #2703: OnPCHitMe is not handled correctly
    Bug #2829: Incorrect order for content list consisting of a game file and an esp without dependencies
    Bug #2841: "Total eclipse" happens if weather settings are not defined.
    Bug #2897: Editor: Rename "Original creature" field
    Bug #3278: Editor: Unchecking "Auto Calc" flag changes certain values
    Bug #3343: Editor: ID sorting is case-sensitive in certain tables
    Bug #3557: Resource priority confusion when using the local data path as installation root
    Bug #3587: Pathgrid and Flying Creatures wrong behaviour – abotWhereAreAllBirdsGoing
    Bug #3603: SetPos should not skip weather transitions
    Bug #3618: Myar Aranath total conversion can't be started due to capital-case extension of the master file
    Bug #3638: Fast forwarding can move NPC inside objects
    Bug #3664: Combat music does not start in dialogue
    Bug #3696: Newlines are accompanied by empty rectangle glyph in dialogs
    Bug #3708: Controllers broken on macOS
    Bug #3726: Items with suppressed activation can be picked up via the inventory menu
    Bug #3783: [Mod] Abot's Silt Striders 1.16 - silt strider "falls" to ground and glides on floor during travel
    Bug #3863: Can be forced to not resist arrest if you cast Calm Humanoid on aggroed death warrant guards
    Bug #3884: Incorrect enemy behavior when exhausted
    Bug #3926: Installation Wizard places Morrowind.esm after Tribunal/Bloodmoon if it has a later file creation date
    Bug #4061: Scripts error on special token included in name
    Bug #4111: Crash when mouse over soulgem with a now-missing soul
    Bug #4122: Swim animation should not be interrupted during underwater attack
    Bug #4134: Battle music behaves different than vanilla
    Bug #4135: Reflecting an absorb spell different from vanilla
    Bug #4136: Enchanted weapons without "ignore normal weapons" flag don't bypass creature "ignore normal weapons" effect
    Bug #4143: Antialiasing produces graphical artifacts when used with shader lighting
    Bug #4159: NPCs' base skeleton files should not be optimized
    Bug #4177: Jumping/landing animation interference/flickering
    Bug #4179: NPCs do not face target
    Bug #4180: Weapon switch sound playing even though no weapon is switched
    Bug #4184: Guards can initiate dialogue even though you are far above them
    Bug #4190: Enchanted clothes changes visibility with Chameleon on equip/unequip
    Bug #4191: "screenshot saved" message also appears in the screenshot image
    Bug #4192: Archers in OpenMW have shorter attack range than archers in Morrowind
    Bug #4210: Some dialogue topics are not highlighted on first encounter
    Bug #4211: FPS drops after minimizing the game during rainy weather
    Bug #4216: Thrown weapon projectile doesn't rotate
    Bug #4223: Displayed spell casting chance must be 0 if player doesn't have enough magicka to cast it
    Bug #4225: Double "Activate" key presses with Mouse and Gamepad.
    Bug #4226: The current player's class should be default value in the class select menu
    Bug #4229: Tribunal/Bloodmoon summoned creatures fight other summons
    Bug #4233: W and A keys override S and D Keys
    Bug #4235: Wireframe mode affects local map
    Bug #4239: Quick load from container screen causes crash
    Bug #4242: Crime greetings display in Journal
    Bug #4245: Merchant NPCs sell ingredients growing on potted plants they own
    Bug #4246: Take armor condition into account when calcuting armor rating
    Bug #4250: Jumping is not as fluid as it was pre-0.43.0
    Bug #4252: "Error in frame: FFmpeg exception: Failed to allocate input stream" message spam if OpenMW encounter non-music file in the Music folder
    Bug #4261: Magic effects from eaten ingredients always have 1 sec duration
    Bug #4263: Arrow position is incorrect in 3rd person view during attack for beast races
    Bug #4264: Player in god mode can be affected by some negative spell effects
    Bug #4269: Crash when hovering the faction section and the 'sAnd' GMST is missing (as in MW 1.0)
    Bug #4272: Root note transformations are discarded again
    Bug #4279: Sometimes cells are not marked as explored on the map
    Bug #4298: Problem with MessageBox and chargen menu interaction order
    Bug #4301: Optimizer breaks LOD nodes
    Bug #4308: PlaceAtMe doesn't inherit scale of calling object
    Bug #4309: Only harmful effects with resistance effect set are resistable
    Bug #4313: Non-humanoid creatures are capable of opening doors
    Bug #4314: Rainy weather slows down the game when changing from indoors/outdoors
    Bug #4319: Collisions for certain meshes are incorrectly ignored
    Bug #4320: Using mouse 1 to move forward causes selection dialogues to jump selections forward.
    Bug #4322: NPC disposition: negative faction reaction modifier doesn't take PC rank into account
    Bug #4328: Ownership by dead actors is not cleared from picked items
    Bug #4334: Torch and shield usage inconsistent with original game
    Bug #4336: Wizard: Incorrect Morrowind assets path autodetection
    Bug #4343: Error message for coc and starting cell shouldn't imply that it only works for interior cells
    Bug #4346: Count formatting does not work well with very high numbers
    Bug #4351: Using AddSoulgem fills all soul gems of the specified type
    Bug #4391: No visual indication is provided when an unavailable spell fails to be chosen via a quick key
    Bug #4392: Inventory filter breaks after loading a game
    Bug #4405: No default terrain in empty cells when distant terrain is enabled
    Bug #4410: [Mod] Arktwend: OpenMW does not use default marker definitions
    Bug #4412: openmw-iniimporter ignores data paths from config
    Bug #4413: Moving with 0 strength uses all of your fatigue
    Bug #4420: Camera flickering when I open up and close menus while sneaking
    Bug #4435: Item health is considered a signed integer
    Bug #4441: Adding items to currently disabled weapon-wielding creatures crashes the game
    Feature #1786: Round up encumbrance value in the encumbrance bar
    Feature #2694: Editor: rename "model" column to make its purpose clear
    Feature #3870: Editor: Terrain Texture Brush Button
    Feature #3872: Editor: Edit functions in terrain texture editing mode
    Feature #4054: Launcher: Create menu for settings.cfg options
    Feature #4064: Option for fast travel services to charge for the first companion
    Feature #4142: Implement fWereWolfHealth GMST
    Feature #4174: Multiple quicksaves
    Feature #4407: Support NiLookAtController
    Feature #4423: Rebalance soul gem values
    Task #4015: Use AppVeyor build artifact features to make continuous builds available
    Editor: New (and more complete) icon set

0.43.0
------

    Bug #815: Different settings cause inconsistent underwater visibility
    Bug #1452: autosave is not executed when waiting
    Bug #1555: Closing containers with spacebar doesn't work after touching an item
    Bug #1692: Can't close container when item is "held"
    Bug #2405: Maximum distance for guards attacking hostile creatures is incorrect
    Bug #2445: Spellcasting can be interrupted
    Bug #2489: Keeping map open not persisted between saves
    Bug #2594: 1st person view uses wrong body texture with Better bodies
    Bug #2628: enablestatreviewmenu command doen't read race, class and sign values from current game
    Bug #2639: Attacking flag isn't reset upon reloading
    Bug #2698: Snow and rain VFX move with the player
    Bug #2704: Some creature swim animations not being used
    Bug #2789: Potential risk of misunderstanding using the colored "owned" crosshair feature
    Bug #3045: Settings containing '#' cannot be loaded
    Bug #3097: Drop() doesn't work when an item is held (with the mouse)
    Bug #3110: GetDetected doesn't work without a reference
    Bug #3126: Framerate nosedives when adjusting dialogue window size
    Bug #3243: Ampersand in configuration files isn't escaped automatically
    Bug #3365: Wrong water reflection along banks
    Bug #3441: Golden saint always dispelling soul trap / spell priority issue
    Bug #3528: Disposing of corpses breaks quests
    Bug #3531: No FPS limit when playing bink videos even though "framerate limit" is set in settings.cfg
    Bug #3647: Multi-effect spells play audio louder than in Vanilla
    Bug #3656: NPCs forget where their place in the world is
    Bug #3665: Music transitions are too abrupt
    Bug #3679: Spell cast effect should disappear after using rest command
    Bug #3684: Merchants do not restock empty soul gems if they acquire filled ones.
    Bug #3694: Wrong magicka bonus applied on character creation
    Bug #3706: Guards don't try to arrest the player if attacked
    Bug #3709: Editor: Camera is not positioned correctly on mode switches related to orbital mode
    Bug #3720: Death counter not cleaned of non-existing IDs when loading a game
    Bug #3744: "Greater/lesser or equal" operators are not parsed when their signs are swapped
    Bug #3749: Yagrum Bagarn moves to different position on encountering
    Bug #3766: DisableLevitation does not remove visuals of preexisting effect
    Bug #3787: Script commands in result box for voiced dialogue are ignored
    Bug #3793: OpenMW tries to animate animated references even when they are disabled
    Bug #3794: Default sound buffer size is too small for mods
    Bug #3796: Mod 'Undress for me' doesn't work: NPCs re-equip everything
    Bug #3798: tgm command behaviour differs from vanilla
    Bug #3804: [Mod] Animated Morrowind: some animations do not loop correctly
    Bug #3805: Slight enchant miscalculation
    Bug #3826: Rendering problems with an image in a letter
    Bug #3833: [Mod] Windows Glow: windows textures are much darker than in original game
    Bug #3835: Bodyparts with multiple NiTriShapes are not handled correctly
    Bug #3839: InventoryStore::purgeEffect() removes only first effect with argument ID
    Bug #3843: Wrong jumping fatigue loss calculations
    Bug #3850: Boethiah's voice is distorted underwater
    Bug #3851: NPCs and player say things while underwater
    Bug #3864: Crash when exiting to Khartag point from Ilunibi
    Bug #3878: Swapping soul gems while enchanting allows constant effect enchantments using any soul gem
    Bug #3879: Dialogue option: Go to jail, persists beyond quickload
    Bug #3891: Journal displays empty entries
    Bug #3892: Empty space before dialogue entry display
    Bug #3898: (mod) PositionCell in dialogue results closes dialogue window
    Bug #3906: "Could not find Data Files location" dialog can appear multiple times
    Bug #3908: [Wizard] User gets stuck if they cancel out of installing from a CD
    Bug #3909: Morrowind Content Language dropdown is the only element on the right half of the Settings window
    Bug #3910: Launcher window can be resized so that it cuts off the scroll
    Bug #3915: NC text key on nifs doesn't work
    Bug #3919: Closing inventory while cursor hovers over spell (or other magic menu item) produces left click sound
    Bug #3922: Combat AI should avoid enemy hits when casts Self-ranged spells
    Bug #3934: [macOS] Copy/Paste from system clipboard uses Control key instead of Command key
    Bug #3935: Incorrect attack strength for AI actors
    Bug #3937: Combat AI: enchanted weapons have too high rating
    Bug #3942: UI sounds are distorted underwater
    Bug #3943: CPU/GPU usage should stop when the game is minimised
    Bug #3944: Attempting to sell stolen items back to their owner does not remove them from your inventory
    Bug #3955: Player's avatar rendering issues
    Bug #3956: EditEffectDialog: Cancel button does not update a Range button and an Area slider properly
    Bug #3957: Weird bodypart rendering if a node has reserved name
    Bug #3960: Clothes with high cost (> 32768) are not handled properly
    Bug #3963: When on edge of being burdened the condition doesn't lower as you run.
    Bug #3971: Editor: Incorrect colour field in cell table
    Bug #3974: Journal page turning doesn't produce sounds
    Bug #3978: Instant opening and closing happens when using a Controller with Menus/Containers
    Bug #3981: Lagging when spells are cast, especially noticeable on new landmasses such as Tamriel Rebuilt
    Bug #3982: Down sounds instead of Up ones are played when trading
    Bug #3987: NPCs attack after some taunting with no "Goodbye"
    Bug #3991: Journal can still be opened at main menu
    Bug #3995: Dispel cancels every temporary magic effect
    Bug #4002: Build broken on OpenBSD with clang
    Bug #4003: Reduce Render Area of Inventory Doll to Fit Within Border
    Bug #4004: Manis Virmaulese attacks without saying anything
    Bug #4010: AiWander: "return to the spawn position" feature does not work properly
    Bug #4016: Closing menus with spacebar will still send certain assigned actions through afterwards
    Bug #4017: GetPCRunning and GetPCSneaking should check that the PC is actually moving
    Bug #4024: Poor music track distribution
    Bug #4025: Custom spell with copy-pasted name always sorts to top of spell list
    Bug #4027: Editor: OpenMW-CS misreports its own name as "OpenCS", under Mac OS
    Bug #4033: Archers don't attack if the arrows have run out and there is no other weapon
    Bug #4037: Editor: New greetings do not work in-game.
    Bug #4049: Reloading a saved game while falling prevents damage
    Bug #4056: Draw animation should not be played when player equips a new weapon
    Bug #4074: Editor: Merging of LAND/LTEX records
    Bug #4076: Disposition bar is not updated when "goodbye" selected in dialogue
    Bug #4079: Alchemy skill increases do not take effect until next batch
    Bug #4093: GetResistFire, getResistFrost and getResistShock doesn't work as in vanilla
    Bug #4094: Level-up messages for levels past 20 are hardcoded not to be used
    Bug #4095: Error in framelistener when take all items from a dead corpse
    Bug #4096: Messagebox with the "%0.f" format should use 0 digit precision
    Bug #4104: Cycling through weapons does not skip broken ones
    Bug #4105: birthsign generation menu does not show full details
    Bug #4107: Editor: Left pane in Preferences window is too narrow
    Bug #4112: Inventory sort order is inconsistent
    Bug #4113: 'Resolution not supported in fullscreen' message is inconvenient
    Bug #4131: Pickpocketing behaviour is different from vanilla
    Bug #4155: NPCs don't equip a second ring in some cases
    Bug #4156: Snow doesn't create water ripples
    Bug #4165: NPCs autoequip new clothing with the same price
    Feature #452: Rain-induced water ripples
    Feature #824: Fading for doors and teleport commands
    Feature #933: Editor: LTEX record table
    Feature #936: Editor: LAND record table
    Feature #1374: AI: Resurface to breathe
    Feature #2320: ess-Importer: convert projectiles
    Feature #2509: Editor: highlighting occurrences of a word in a script
    Feature #2748: Editor: Should use one resource manager per document
    Feature #2834: Have openMW's UI remember what menu items were 'pinned' across boots.
    Feature #2923: Option to show the damage of the arrows through tooltip.
    Feature #3099: Disabling inventory while dragging an item forces you to drop it
    Feature #3274: Editor: Script Editor - Shortcuts and context menu options for commenting code out and uncommenting code respectively
    Feature #3275: Editor: User Settings- Add an option to reset settings to their default status (per category / all)
    Feature #3400: Add keyboard shortcuts for menus
    Feature #3492: Show success rate while enchanting
    Feature #3530: Editor: Reload data files
    Feature #3682: Editor: Default key binding reset
    Feature #3921: Combat AI: aggro priorities
    Feature #3941: Allow starting at an unnamed exterior cell with --start
    Feature #3952: Add Visual Studio 2017 support
    Feature #3953: Combat AI: use "WhenUsed" enchantments
    Feature #4082: Leave the stack of ingredients or potions grabbed after using an ingredient/potion
    Task #2258: Windows installer: launch OpenMW tickbox
    Task #4152: The Windows CI script is moving files around that CMake should be dealing with

0.42.0
------

    Bug #1956: Duplicate objects after loading the game, when a mod was edited
    Bug #2100: Falling leaves in Vurt's Leafy West Gash II not rendered correctly
    Bug #2116: Cant fit through some doorways pressed against staircases
    Bug #2289: Some modal dialogs are not centered on the screen when the window resizes
    Bug #2409: Softlock when pressing weapon/magic switch keys during chargen, afterwards switches weapons even though a text field is selected
    Bug #2483: Previous/Next Weapon hotkeys triggered while typing the name of game save
    Bug #2629: centeroncell, coc causes death / fall damage time to time when teleporting from high
    Bug #2645: Cycling weapons is possible while console/pause menu is open
    Bug #2678: Combat with water creatures do not end upon exiting water
    Bug #2759: Light Problems in Therana's Chamber in Tel Branora
    Bug #2771: unhandled sdl event of type 0x302
    Bug #2777: (constant/on cast) disintegrate armor/weapon on self is seemingly not working
    Bug #2838: Editor: '.' in a record name should be allowed
    Bug #2909: NPCs appear floating when standing on a slope
    Bug #3093: Controller movement cannot be used while mouse is moving
    Bug #3134: Crash possible when using console with open container
    Bug #3254: AI enemies hit between them.
    Bug #3344: Editor: Verification results sorting by Type is not alphabetical.
    Bug #3345: Editor: Cloned and added pathgrids are lost after reopen of saved omwgame file
    Bug #3355: [MGSO] Physics maxing out in south cornerclub Balmora
    Bug #3484: Editor: camera position is not set when changing cell via drag&drop
    Bug #3508: Slowfall kills Jump momentum
    Bug #3580: Crash: Error ElementBufferObject::remove BufferData<0> out of range
    Bug #3581: NPCs wander too much
    Bug #3601: Menu Titles not centered vertically
    Bug #3607: [Mac OS] Beginning of NPC speech cut off (same issue as closed bug #3453)
    Bug #3613: Can not map "next weapon" or "next spell" to controller
    Bug #3617: Enchanted arrows don't explode when hitting the ground
    Bug #3645: Unable to use steps in Vivec, Palace of Vivec
    Bug #3650: Tamriel Rebuilt 16.09.1 – Hist Cuirass GND nif is rendered inside a Pink Box
    Bug #3652: Item icon shadows get stuck in the alchemy GUI
    Bug #3653: Incorrect swish sounds
    Bug #3666: NPC collision should not be disabled until death animation has finished
    Bug #3669: Editor: Text field was missing from book object editing dialogue
    Bug #3670: Unhandled SDL event of type 0x304
    Bug #3671: Incorrect local variable value after picking up bittercup
    Bug #3686: Travelling followers doesn't increase travel fee
    Bug #3689: Problematic greetings from Antares Big Mod that override the appropriate ones.
    Bug #3690: Certain summoned creatures do not engage in combat with underwater creatures
    Bug #3691: Enemies do not initiate combat with player followers on sight
    Bug #3695: [Regression] Dispel does not always dispel spell effects in 0.41
    Bug #3699: Crash on MWWorld::ProjectileManager::moveMagicBolts
    Bug #3700: Climbing on rocks and mountains
    Bug #3704: Creatures don't auto-equip their shields on creation
    Bug #3705: AI combat engagement logic differs from vanilla
    Bug #3707: Animation playing does some very odd things if pc comes in contact with the animated mesh
    Bug #3712: [Mod] Freeze upon entering Adanumuran with mod Adanumuran Reclaimed
    Bug #3713: [Regression] Cancelling dialogue or using travel with creatures throws a (possibly game-breaking) exception
    Bug #3719: Dropped identification papers can't be picked up again
    Bug #3722: Command spell doesn't bring enemies out of combat
    Bug #3727: Using "Activate" mid-script-execution invalidates interpreter context
    Bug #3746: Editor: Book records show attribute IDs instead of skill IDs for teached skills entry.
    Bug #3755: Followers stop following after loading from savegame
    Bug #3772: ModStat lowers attribute to 100 if it was greater
    Bug #3781: Guns in Clean Hunter Rifles mod use crossbow sounds
    Bug #3797: NPC and creature names don't show up in combat when RMB windows are displayed
    Bug #3800: Wrong tooltip maximum width
    Bug #3801: Drowning widget is bugged
    Bug #3802: BarterOffer shouldn't limit pcMercantile
    Bug #3813: Some fatal error
    Bug #3816: Expression parser thinks the -> token is unexpected when a given explicit refID clashes with a journal ID
    Bug #3822: Custom added creatures are not animated
    Feature #451: Water sounds
    Feature #2691: Light particles sometimes not shown in inventory character preview
    Feature #3523: Light source on magic projectiles
    Feature #3644: Nif NiSphericalCollider Unknown Record Type
    Feature #3675: ess-Importer: convert mark location
    Feature #3693: ess-Importer: convert last known exterior cell
    Feature #3748: Editor: Replace "Scroll" check box in Book records with "Book Type" combo box.
    Feature #3751: Editor: Replace "Xyz Blood" check boxes in NPC and Creature records with "Blood Type" combo box
    Feature #3752: Editor: Replace emitter check boxes in Light records with "Emitter Type" combo box
    Feature #3756: Editor: Replace "Female" check box in NPC records with "Gender" combo box
    Feature #3757: Editor: Replace "Female" check box in BodyPart records with "Gender" combo box
    Task #3092: const version of ContainerStoreIterator
    Task #3795: /deps folder not in .gitignore

0.41.0
------

    Bug #1138: Casting water walking doesn't move the player out of the water
    Bug #1931: Rocks from blocked passage in Bamz-Amschend, Radacs Forge can reset and cant be removed again.
    Bug #2048: Almvisi and Divine Intervention display wrong spell effect
    Bug #2054: Show effect-indicator for "instant effect" spells and potions
    Bug #2150: Clockwork City door animation problem
    Bug #2288: Playback of weapon idle animation not correct
    Bug #2410: Stat-review window doesn't display starting spells, powers, or abilities
    Bug #2493: Repairing occasionally very slow
    Bug #2716: [OSG] Water surface is too transparent from some angles
    Bug #2859: [MAC OS X] Cannot exit fullscreen once enabled
    Bug #3091: Editor: will not save addon if global variable value type is null
    Bug #3277: Editor: Non-functional nested tables in subviews need to be hidden instead of being disabled
    Bug #3348: Disabled map markers show on minimap
    Bug #3350: Extending selection to instances with same object results in duplicates.
    Bug #3353: [Mod] Romance version 3.7 script failed
    Bug #3376: [Mod] Vampire Embrace script fails to execute
    Bug #3385: Banners don't animate in stormy weather as they do in the original game
    Bug #3393: Akulakhan re-enabled after main quest
    Bug #3427: Editor: OpenMW-CS instances won´t get deleted
    Bug #3451: Feril Salmyn corpse isn't where it is supposed to be
    Bug #3497: Zero-weight armor is displayed as "heavy" in inventory tooltip
    Bug #3499: Idle animations don't always loop
    Bug #3500: Spark showers at Sotha Sil do not appear until you look at the ceiling
    Bug #3515: Editor: Moved objects in interior cells are teleported to exterior cells.
    Bug #3520: Editor: OpenMW-CS cannot find project file when launching the game
    Bug #3521: Armed NPCs don't use correct melee attacks
    Bug #3535: Changing cell immediately after dying causes character to freeze.
    Bug #3542: Unable to rest if unalerted slaughterfish are in the cell with you
    Bug #3549: Blood effects occur even when a hit is resisted
    Bug #3551: NPC Todwendy in german version can't interact
    Bug #3552: Opening the journal when fonts are missing results in a crash
    Bug #3555: SetInvisible command should not apply graphic effect
    Bug #3561: Editor: changes from omwaddon are not loaded in [New Addon] mode
    Bug #3562: Non-hostile NPCs can be disarmed by stealing their weapons via sneaking
    Bug #3564: Editor: openmw-cs verification results
    Bug #3568: Items that should be invisible are shown in the inventory
    Bug #3574: Alchemy: Alembics and retorts are used in reverse
    Bug #3575: Diaglog choices don't work in mw 0.40
    Bug #3576: Minor differences in AI reaction to hostile spell effects
    Bug #3577: not local nolore dialog test
    Bug #3578: Animation Replacer hangs after one cicle/step
    Bug #3579: Bound Armor skillups and sounds
    Bug #3583: Targetted GetCurrentAiPackage returns 0
    Bug #3584: Persuasion bug
    Bug #3590: Vendor, Ilen Faveran, auto equips items from stock
    Bug #3594: Weather doesn't seem to update correctly in Mournhold
    Bug #3598: Saving doesn't save status of objects
    Bug #3600: Screen goes black when trying to travel to Sadrith Mora
    Bug #3608: Water ripples aren't created when walking on water
    Bug #3626: Argonian NPCs swim like khajiits
    Bug #3627: Cannot delete "Blessed touch" spell from spellbook
    Bug #3634: An enchanted throwing weapon consumes charges from the stack in your inventory. (0.40.0)
    Bug #3635: Levelled items in merchants are "re-rolled" (not bug 2952, see inside)
    Feature #1118: AI combat: flee
    Feature #1596: Editor: Render water
    Feature #2042: Adding a non-portable Light to the inventory should cause the player to glow
    Feature #3166: Editor: Instance editing mode - rotate sub mode
    Feature #3167: Editor: Instance editing mode - scale sub mode
    Feature #3420: ess-Importer: player control flags
    Feature #3489: You shouldn't be be able to re-cast a bound equipment spell
    Feature #3496: Zero-weight boots should play light boot footsteps
    Feature #3516: Water Walking should give a "can't cast" message and fail when you are too deep
    Feature #3519: Play audio and visual effects for all effects in a spell
    Feature #3527: Double spell explosion scaling
    Feature #3534: Play particle textures for spell effects
    Feature #3539: Make NPCs use opponent's weapon range to decide whether to dodge
    Feature #3540: Allow dodging for creatures with "biped" flag
    Feature #3545: Drop shadow for items in menu
    Feature #3558: Implement same spell range for "on touch" spells as original engine
    Feature #3560: Allow using telekinesis with touch spells on objects
    Task #3585: Some objects added by Morrowind Rebirth do not display properly their texture

0.40.0
------

    Bug #1320: AiWander - Creatures in cells without pathgrids do not wander
    Bug #1873: Death events are triggered at the beginning of the death animation
    Bug #1996: Resting interrupts magic effects
    Bug #2399: Vampires can rest in broad daylight and survive the experience
    Bug #2604: Incorrect magicka recalculation
    Bug #2721: Telekinesis extends interaction range where it shouldn't
    Bug #2981: When waiting, NPCs can go where they wouldn't go normally.
    Bug #3045: Esp files containing the letter '#' in the file name cannot be loaded on startup
    Bug #3071: Slowfall does not stop momentum when jumping
    Bug #3085: Plugins can not replace parent cell references with a cell reference of different type
    Bug #3145: Bug with AI Cliff Racer. He will not attack you, unless you put in front of him.
    Bug #3149: Editor: Weather tables were missing from regions
    Bug #3201: Netch shoots over your head
    Bug #3269: If you deselect a mod and try to load a save made inside a cell added by it, you end bellow the terrain in the grid 0/0
    Bug #3286: Editor: Script editor tab width
    Bug #3329: Teleportation spells cause crash to desktop after build update from 0.37 to 0.38.0
    Bug #3331: Editor: Start Scripts table: Adding a script doesn't refresh the list of Start Scripts and allows to add a single script multiple times
    Bug #3332: Editor: Scene view: Tool tips only occur when holding the left mouse button
    Bug #3340: ESS-Importer does not separate item stacks
    Bug #3342: Editor: Creation of pathgrids did not check if the pathgrid already existed
    Bug #3346: "Talked to PC" is always 0 for "Hello" dialogue
    Bug #3349: AITravel doesn't repeat
    Bug #3370: NPCs wandering to invalid locations after training
    Bug #3378: "StopCombat" command does not function in vanilla quest
    Bug #3384: Battle at Nchurdamz - Larienna Macrina does not stop combat after killing Hrelvesuu
    Bug #3388: Monster Respawn tied to Quicksave
    Bug #3390: Strange visual effect in Dagoth Ur's chamber
    Bug #3391: Inappropriate Blight weather behavior at end of main quest
    Bug #3394: Replaced dialogue inherits some of its old data
    Bug #3397: Actors that start the game dead always have the same death pose
    Bug #3401: Sirollus Saccus sells not glass arrows
    Bug #3402: Editor: Weapon data not being properly set
    Bug #3405: Mulvisic Othril will not use her chitin throwing stars
    Bug #3407: Tanisie Verethi will immediately detect the player
    Bug #3408: Improper behavior of ashmire particles
    Bug #3412: Ai Wander start time resets when saving/loading the game
    Bug #3416: 1st person and 3rd person camera isn't converted from .ess correctly
    Bug #3421: Idling long enough while paralyzed sometimes causes character to get stuck
    Bug #3423: Sleep interruption inside dungeons too agressive
    Bug #3424: Pickpocketing sometimes won't work
    Bug #3432: AiFollow / AiEscort durations handled incorrectly
    Bug #3434: Dead NPC's and Creatures still contribute to sneak skill increases
    Bug #3437: Weather-conditioned dialogue should not play in interiors
    Bug #3439: Effects cast by summon stick around after their death
    Bug #3440: Parallax maps looks weird
    Bug #3443: Class graphic for custom class should be Acrobat
    Bug #3446: OpenMW segfaults when using Atrayonis's "Anthology Solstheim: Tomb of the Snow Prince" mod
    Bug #3448: After dispelled, invisibility icon is still displayed
    Bug #3453: First couple of seconds of NPC speech is muted
    Bug #3455: Portable house mods lock player and npc movement up exiting house.
    Bug #3456: Equipping an item will undo dispel of constant effect invisibility
    Bug #3458: Constant effect restore health doesn't work during Wait
    Bug #3466: It is possible to stack multiple scroll effects of the same type
    Bug #3471: When two mods delete the same references, many references are not disabled by the engine.
    Bug #3473: 3rd person camera can be glitched
    Feature #1424: NPC "Face" function
    Feature #2974: Editor: Multiple Deletion of Subrecords
    Feature #3044: Editor: Render path grid v2
    Feature #3362: Editor: Configurable key bindings
    Feature #3375: Make sun / moon reflections weather dependent
    Feature #3386: Editor: Edit pathgrid

0.39.0
------

    Bug #1384: Dark Brotherhood Assassin (and other scripted NPCs?) spawns beneath/inside solid objects
    Bug #1544: "Drop" drops equipped item in a separate stack
    Bug #1587: Collision detection glitches
    Bug #1629: Container UI locks up in Vivec at Jeanne's
    Bug #1771: Dark Brotherhood Assassin oddity in Eight Plates
    Bug #1827: Unhandled NiTextureEffect in ex_dwrv_ruin30.nif
    Bug #2089: When saving while swimming in water in an interior cell, you will be spawned under water on loading
    Bug #2295: Internal texture not showing, nipixeldata
    Bug #2363: Corpses don't disappear
    Bug #2369: Respawns should be timed individually
    Bug #2393: Сharacter is stuck in the tree
    Bug #2444: [Mod] NPCs from Animated Morrowind appears not using proper animations
    Bug #2467: Creatures do not respawn
    Bug #2515: Ghosts in Ibar-Dad spawn stuck in walls
    Bug #2610: FixMe script still needs to be implemented
    Bug #2689: Riekling raider pig constantly screams while running
    Bug #2719: Vivec don't put their hands on the knees with this replacer (Psymoniser Vivec God Replacement NPC Edition v1.0
    Bug #2737: Camera shaking when side stepping around object
    Bug #2760: AI Combat Priority Problem - Use of restoration spell instead of attacking
    Bug #2806: Stack overflow in LocalScripts::getNext
    Bug #2807: Collision detection allows player to become stuck inside objects
    Bug #2814: Stairs to Marandus have improper collision
    Bug #2925: Ranes Ienith will not appear, breaking the Morag Tong and Thieves Guid questlines
    Bug #3024: Editor: Creator bar in startscript subview does not accept script ID drops
    Bug #3046: Sleep creature: Velk is spawned half-underground in the Thirr River Valley
    Bug #3080: Calling aifollow without operant in local script every frame causes mechanics to overheat + log
    Bug #3101: Regression: White guar does not move
    Bug #3108: Game Freeze after Killing Diseased Rat in Foreign Quarter Tomb
    Bug #3124: Bloodmoon Quest - Rite of the Wolf Giver (BM_WolfGiver) – Innocent victim won't turn werewolf
    Bug #3125: Improper dialogue window behavior when talking to creatures
    Bug #3130: Some wandering NPCs disappearing, cannot finish quests
    Bug #3132: Editor: GMST ID named sMake Enchantment is instead named sMake when making new game from scratch
    Bug #3133: OpenMW and the OpenCS are writting warnings about scripts that use the function GetDisabled.
    Bug #3135: Journal entry for The Pigrim's Path missing name
    Bug #3136: Dropped bow is displaced
    Bug #3140: Editor: OpenMW-CS fails to open newly converted and saved omwaddon file.
    Bug #3142: Duplicate Resist Magic message
    Bug #3143: Azura missing her head
    Bug #3146: Potion effect showing when ingredient effects are not known
    Bug #3155: When executing chop attack with a spear, hands turn partly invisible
    Bug #3161: Fast travel from Silt Strider or Boat Ride will break save files made afterwards
    Bug #3163: Editor: Objects dropped to scene do not always save
    Bug #3173: Game Crashes After Casting Recall Spell
    Bug #3174: Constant effect enchantments play spell animation on dead bodies
    Bug #3175: Spell effects do not wear down when caster dies
    Bug #3176: NPCs appearing randomly far away from towns
    Bug #3177: Submerged corpse floats ontop of water when it shouldn't (Widow Vabdas' Deed quest)
    Bug #3184: Bacola Closcius in Balmora, South Wall Cornerclub spams magic effects if attacked
    Bug #3207: Editor: New objects do not render
    Bug #3212: Arrow of Ranged Silence
    Bug #3213: Looking at Floor After Magical Transport
    Bug #3220: The number of remaining ingredients in the alchemy window doesn't go down when failing to brew a potion
    Bug #3222: Falling through the water in Vivec
    Bug #3223: Crash at the beginning with MOD (The Symphony)
    Bug #3228: Purple screen when leveling up.
    Bug #3233: Infinite disposition via MWDialogue::Filter::testDisposition() glitch
    Bug #3234: Armor mesh stuck on body in inventory menu
    Bug #3235: Unlike vanilla, OpenMW don't allow statics and activators cast effects on the player.
    Bug #3238: Not loading cells when using Poorly Placed Object Fix.esm
    Bug #3248: Editor: Using the "Next Script" and "Previous Script" buttons changes the record status to "Modified"
    Bug #3258: Woman biped skeleton
    Bug #3259: No alternating punches
    Bug #3262: Crash in class selection menu
    Bug #3279: Load menu: Deleting a savegame makes scroll bar jump to the top
    Bug #3326: Starting a new game, getting to class selection, then starting another new game temporarily assigns Acrobat class
    Bug #3327: Stuck in table after loading when character was sneaking when quicksave
    Feature #652: Editor: GMST verifier
    Feature #929: Editor: Info record verifier
    Feature #1279: Editor: Render cell border markers
    Feature #2482: Background cell loading and caching of loaded cells
    Feature #2484: Editor: point lighting
    Feature #2801: Support NIF bump map textures in osg
    Feature #2926: Editor: Optional line wrap in script editor wrap lines
    Feature #3000: Editor: Reimplement 3D scene camera system
    Feature #3035: Editor: Make scenes a drop target for referenceables
    Feature #3043: Editor: Render cell markers v2
    Feature #3164: Editor: Instance Selection Menu
    Feature #3165: Editor: Instance editing mode - move sub mode
    Feature #3244: Allow changing water Level of Interiors behaving like exteriors
    Feature #3250: Editor: Use "Enter" key instead of clicking "Create" button to confirm ID input in Creator Bar
    Support #3179: Fatal error on startup

0.38.0
------

    Bug #1699: Guard will continuously run into mudcrab
    Bug #1934: Saw in Dome of Kasia doesnt harm the player
    Bug #1962: Rat floats when killed near the door
    Bug #1963: Kwama eggsacks pulse too fast
    Bug #2198: NPC voice sound source should be placed at their head
    Bug #2210: OpenMW installation wizard crashes...
    Bug #2211: Editor: handle DELE subrecord at the end of a record
    Bug #2413: ESM error Unknown subrecord in Grandmaster of Hlaalu
    Bug #2537: Bloodmoon quest Ristaag: Sattir not consistently dying, plot fails to advance; same with Grerid
    Bug #2697: "The Swimmer" moves away after leading you to underwater cave
    Bug #2724: Loading previous save duplicates containers and harvestables
    Bug #2769: Inventory doll - Cursor not respecting order of clothes
    Bug #2865: Scripts silently fail when moving NPCs between cells.
    Bug #2873: Starting a new game leads to CTD / Fatal Error
    Bug #2918: Editor: it's not possible to create an omwaddon containing a dot in the file name
    Bug #2933: Dialog box can't disable a npc if it is in another cell. (Rescue Madura Seran).
    Bug #2942: atronach sign behavior (spell absorption) changes when trying to receive a blessing at "shrine of tribunal"
    Bug #2952: Enchantment Merchant Items reshuffled EVERY time 'barter' is clicked
    Bug #2961: ESM Error: Unknown subrecord if Deus Ex Machina mod is loaded
    Bug #2972: Resurrecting the player via console does not work when health was 0
    Bug #2986: Projectile weapons work underwater
    Bug #2988: "Expected subrecord" bugs showing up.
    Bug #2991: Can't use keywords in strings for MessageBox
    Bug #2993: Tribunal:The Shrine of the Dead – Urvel Dulni can't stop to follow the player.
    Bug #3008: NIFFile Error while loading meshes with a NiLODNode
    Bug #3010: Engine: items should sink to the ground when dropped under water
    Bug #3011: NIFFile Error while loading meshes with a NiPointLight
    Bug #3016: Engine: something wrong with scripting - crash / fatal error
    Bug #3020: Editor: verify does not check if given "item ID" (as content) for a "container" exists
    Bug #3026: [MOD: Julan Ashlander Companion] Dialogue not triggering correctly
    Bug #3028: Tooltips for Health, Magicka and Fatigue show in Options menu even when bars aren't visible
    Bug #3034: Item count check dialogue option doesn't work (Guards accept gold even if you don't have enough)
    Bug #3036: Owned tooltip color affects spell tooltips incorrrectly
    Bug #3037: Fatal error loading old ES_Landscape.esp in Store<ESM::LandTexture>::search
    Bug #3038: Player sounds come from underneath
    Bug #3040: Execution of script failed: There is a message box already
    Bug #3047: [MOD: Julan Ashlander Companion] Scripts KS_Bedscript or KS_JulanNight not working as intended
    Bug #3048: Fatal Error
    Bug #3051: High field of view results in first person rendering glitches
    Bug #3053: Crash on new game at character class selection
    Bug #3058: Physiched sleeves aren't rendered correctly.
    Bug #3060: NPCs use wrong landing sound
    Bug #3062: Mod support regression: Andromeda's fast travel.
    Bug #3063: Missing Journal Textures without Tribunal and Bloodmoon installed
    Bug #3077: repeated aifollow causes the distance to stack
    Bug #3078: Creature Dialogues not showing when certain Function/Conditions are required.
    Bug #3082: Crash when entering Holamayan Monastery with mesh replacer installed
    Bug #3086: Party at Boro's House – Creature with Class don't talk under OpenMW
    Bug #3089: Dreamers spawn too soon
    Bug #3100: Certain controls erroneously work as a werewolf
    Bug #3102: Multiple unique soultrap spell sources clone souls.
    Bug #3105: Summoned creatures and objects disappear at midnight
    Bug #3112: gamecontrollerdb file creation with wrong extension
    Bug #3116: Dialogue Function "Same Race" is avoided
    Bug #3117: Dialogue Bug: Choice conditions are tested when not in a choice
    Bug #3118: Body Parts are not rendered when used in a pose.
    Bug #3122: NPC direction is reversed during sneak awareness check
    Feature #776: Sound effects from one direction don't necessarily affect both speakers in stereo
    Feature #858: Different fov settings for hands and the game world
    Feature #1176: Handle movement of objects between cells
    Feature #2507: Editor: choosing colors for syntax highlighting
    Feature #2867: Editor: hide script error list when there are no errors
    Feature #2885: Accept a file format other than nif
    Feature #2982: player->SetDelete 1 results in: PC can't move, menu can be opened
    Feature #2996: Editor: make it possible to preset the height of the script check area in a script view
    Feature #3014: Editor: Tooltips in 3D scene
    Feature #3064: Werewolf field of view
    Feature #3074: Quicksave indicator
    Task #287: const version of Ptr
    Task #2542: Editor: redo user settings system

0.37.0
------

    Bug #385: Light emitting objects have a too short distance of activation
    Bug #455: Animation doesn't resize creature's bounding box
    Bug #602: Only collision model is updated when modifying objects trough console
    Bug #639: Sky horizon at nighttime
    Bug #672: incorrect trajectory of the moons
    Bug #814: incorrect NPC width
    Bug #827: Inaccurate raycasting for dead actors
    Bug #996: Can see underwater clearly when at right height/angle
    Bug #1317: Erene Llenim in Seyda Neen does not walk around
    Bug #1330: Cliff racers fail to hit the player
    Bug #1366: Combat AI can't aim down (in order to hit small creatures)
    Bug #1511: View distance while under water is much too short
    Bug #1563: Terrain positioned incorrectly and appears to vibrate in far-out cells
    Bug #1612: First person models clip through walls
    Bug #1647: Crash switching from full screen to windows mode - D3D9
    Bug #1650: No textures with directx on windows
    Bug #1730: Scripts names starting with digit(s) fail to compile
    Bug #1738: Socucius Ergalla's greetings are doubled during the tutorial
    Bug #1784: First person weapons always in the same position
    Bug #1813: Underwater flora lighting up entire area.
    Bug #1871: Handle controller extrapolation flags
    Bug #1921: Footstep frequency and velocity do not immediately update when speed attribute changes
    Bug #2001: OpenMW crashes on start with OpenGL 1.4 drivers
    Bug #2014: Antialiasing setting does nothing on Linux
    Bug #2037: Some enemies attack the air when spotting the player
    Bug #2052: NIF rotation matrices including scales are not supported
    Bug #2062: Crank in Old Mournhold: Forgotten Sewer turns about the wrong axis
    Bug #2111: Raindrops in front of fire look wrong
    Bug #2140: [OpenGL] Water effects, flames and parts of creatures solid black when observed through brazier flame
    Bug #2147: Trueflame and Hopesfire flame effects not properly aligned with blade
    Bug #2148: Verminous fabricants have little coloured box beneath their feet
    Bug #2149: Sparks in Clockwork City should bounce off the floor
    Bug #2151: Clockwork City dicer trap doesn't activate when you're too close
    Bug #2186: Mini map contains scrambled pixels that cause the mini map to flicker
    Bug #2187: NIF file with more than 255 NiBillboardNodes does not load
    Bug #2191: Editor: Crash when trying to view cell in render view in OpenCS
    Bug #2270: Objects flicker transparently
    Bug #2280: Latest 32bit windows build of openmw runns out of vram
    Bug #2281: NPCs don't scream when they die
    Bug #2286: Jumping animation restarts when equipping mid-air
    Bug #2287: Weapon idle animation stops when turning
    Bug #2355: Light spell doesn't work in 1st person view
    Bug #2362: Lantern glas opaque to flame effect from certain viewing angles
    Bug #2364: Light spells are not as bright as in Morrowind
    Bug #2383: Remove the alpha testing override list
    Bug #2436: Crash on entering cell "Tower of Tel Fyr, Hall of Fyr"
    Bug #2457: Player followers should not report crimes
    Bug #2458: crash in some fighting situations
    Bug #2464: Hiding an emitter node should make that emitter stop firing particles
    Bug #2466: Can't load a save created with OpenMW-0.35.0-win64
    Bug #2468: music from title screen continues after loading savegame
    Bug #2494: Map not consistent between saves
    Bug #2504: Dialog scroll should always start at the top
    Bug #2506: Editor: Undo/Redo shortcuts do not work in script editor
    Bug #2513: Mannequins in mods appear as dead bodies
    Bug #2524: Editor: TopicInfo "custom" condition section is missing
    Bug #2540: Editor: search and verification result table can not be sorted by clicking on the column names
    Bug #2543: Editor: there is a problem with spell effects
    Bug #2544: Editor fails to save NPC information correctly.
    Bug #2545: Editor: delete record in Objects (referenceables) table messes up data
    Bug #2546: Editor: race base attributes and skill boni are not displayed, thus not editable
    Bug #2547: Editor: some NPC data is not displayed, thus not editable
    Bug #2551: Editor: missing data in cell definition
    Bug #2553: Editor: value filter does not work for float values
    Bug #2555: Editor: undo leaves the record status as Modified
    Bug #2559: Make Detect Enchantment marks appear on top of the player arrow
    Bug #2563: position consoling npc doesn't work without cell reload
    Bug #2564: Editor: Closing a subview from code does not clean up properly and will lead to crash on opening the next subview
    Bug #2568: Editor: Setting default window size is ignored
    Bug #2569: Editor: saving from an esp to omwaddon file results in data loss for TopicInfo
    Bug #2575: Editor: Deleted record (with Added (ModifiedOnly) status) remains in the Dialog SubView
    Bug #2576: Editor: Editor doesn't scroll to a newly opened subview, when ScrollBar Only mode is active
    Bug #2578: Editor: changing Level or Reputation of an NPC crashes the editor
    Bug #2579: Editor: filters not updated when adding or cloning records
    Bug #2580: Editor: omwaddon makes OpenMW crash
    Bug #2581: Editor: focus problems in edit subviews single- and multiline input fields
    Bug #2582: Editor: object verifier should check for non-existing scripts being referenced
    Bug #2583: Editor: applying filter to TopicInfo on mods that have added dialouge makes the Editor crash
    Bug #2586: Editor: some dialogue only editable items do not refresh after undo
    Bug #2588: Editor: Cancel button exits program
    Bug #2589: Editor: Regions table - mapcolor does not change correctly
    Bug #2591: Placeatme - spurious 5th parameter raises error
    Bug #2593: COC command prints multiple times when GUI is hidden
    Bug #2598: Editor: scene view of instances has to be zoomed out to displaying something - center camera instance please
    Bug #2607: water behind an invisible NPC becomes invisible as well
    Bug #2611: Editor: Sort problem in Objects table when few nested rows are added
    Bug #2621: crash when a creature has no model
    Bug #2624: Editor: missing columns in tables
    Bug #2627: Character sheet doesn't properly update when backing out of CharGen
    Bug #2642: Editor: endif without if - is not reported as error when "verify" was executed
    Bug #2644: Editor: rebuild the list of available content files when opening the open/new dialogues
    Bug #2656: OpenMW & OpenMW-CS: setting "Flies" flag for ghosts has no effect
    Bug #2659: OpenMW & OpenMW-CS: savegame load fail due to script attached to NPCs
    Bug #2668: Editor: reputation value in the input field is not stored
    Bug #2696: Horkers use land idle animations under water
    Bug #2705: Editor: Sort by Record Type (Objects table) is incorrect
    Bug #2711: Map notes on an exterior cell that shows up with a map marker on the world map do not show up in the tooltip for that cell's marker on the world map
    Bug #2714: Editor: Can't reorder rows with the same topic in different letter case
    Bug #2720: Head tracking for creatures not implemented
    Bug #2722: Alchemy should only include effects shared by at least 2 ingredients
    Bug #2723: "ori" console command is not working
    Bug #2726: Ashlanders in front of Ghostgate start wandering around
    Bug #2727: ESM writer does not handle encoding when saving the TES3 header
    Bug #2728: Editor: Incorrect position of an added row in Info tables
    Bug #2731: Editor: Deleting a record triggers a Qt warning
    Bug #2733: Editor: Undo doesn't restore the Modified status of a record when a nested data is changed
    Bug #2734: Editor: The Search doesn't work
    Bug #2738: Additive moon blending
    Bug #2746: NIF node names should be case insensitive
    Bug #2752: Fog depth/density not handled correctly
    Bug #2753: Editor: line edit in dialogue subview tables shows after a single click
    Bug #2755: Combat AI changes target too frequently
    Bug #2761: Can't attack during block animations
    Bug #2764: Player doesn't raise arm in 3rd person for weathertype 9
    Bug #2768: Current screen resolution not selected in options when starting OpenMW
    Bug #2773: Editor: Deleted scripts are editable
    Bug #2776: ordinators still think I'm wearing their helm even though Khajiit and argonians can't
    Bug #2779: Slider bars continue to move if you don't release mouse button
    Bug #2781: sleep interruption is a little off (is this an added feature?)
    Bug #2782: erroneously able to ready weapon/magic (+sheathe weapon/magic) while paralyzed
    Bug #2785: Editor: Incorrect GMSTs for newly created omwgame files
    Bug #2786: Kwama Queen head is inverted under OpenMW
    Bug #2788: additem and removeitem incorrect gold behavior
    Bug #2790: --start doesn't trace down
    Bug #2791: Editor: Listed attributes and skill should not be based on number of NPC objects.
    Bug #2792: glitched merchantile/infinite free items
    Bug #2794: Need to ignore quotes in names of script function
    Bug #2797: Editor: Crash when removing the first row in a nested table
    Bug #2800: Show an error message when S3TC support is missing
    Bug #2811: Targetted Open spell effect persists.
    Bug #2819: Editor: bodypart's race filter not displayed correctly
    Bug #2820: Editor: table sorting is inverted
    Bug #2821: Editor: undo/redo command labels are incorrect
    Bug #2826: locking beds that have been locked via magic psuedo-freezes the game
    Bug #2830: Script compiler does not accept IDs as instruction/functions arguments if the ID is also a keyword
    Bug #2832: Cell names are not localized on the world map
    Bug #2833: [cosmetic] Players swimming at water's surface are slightly too low.
    Bug #2840: Save/load menu is not entirely localized
    Bug #2853: [exploit/bug] disintegrate weapon incorrectly applying to lockpicks, probes. creates unbreakable lockpicks
    Bug #2855: Mouse wheel in journal is not disabled by "Options" panel.
    Bug #2856: Heart of Lorkhan doesn't visually respond to attacks
    Bug #2863: Inventory highlights wrong category after load
    Bug #2864: Illuminated Order 1.0c Bug – The teleport amulet is not placed in the PC inventory.
    Bug #2866: Editor: use checkbox instead of combobox for boolean values
    Bug #2875: special cases of fSleepRandMod not behaving properly.
    Bug #2878: Editor: Verify reports "creature has non-positive level" but there is no level setting
    Bug #2879: Editor: entered value of field "Buys *" is not saved for a creature
    Bug #2880: OpenMW & OpenMW-CS: having a scale value of 0.000 makes the game laggy
    Bug #2882: Freeze when entering cell "Guild of Fighters (Ald'ruhn)" after dropping some items inside
    Bug #2883: game not playable if mod providing a spell is removed but the list of known spells still contains it
    Bug #2884: NPC chats about wrong player race
    Bug #2886: Adding custom races breaks existing numbering of PcRace
    Bug #2888: Editor: value entered in "AI Wander Idle" is not kept
    Bug #2889: Editor: creatures made with the CS (not cloned) are always dead
    Bug #2890: Editor: can't make NPC say a specific "Hello" voice-dialouge
    Bug #2893: Editor: making a creature use textual dialogue doesn't work.
    Bug #2901: Editor: gold for trading can not be set for creatures
    Bug #2907: looking from uderwater part of the PC that is below the surface looks like it would be above the water
    Bug #2914: Magicka not recalculated on character generation
    Bug #2915: When paralyzed, you can still enter and exit sneak
    Bug #2917: chameleon does not work for creatures
    Bug #2927: Editor: in the automatic script checker local variable caches are not invalidated/updated on modifications of other scripts
    Bug #2930: Editor: AIWander Idle can not be set for a creature
    Bug #2932: Editor: you can add rows to "Creature Attack" but you can not enter values
    Bug #2938: Editor: Can't add a start script.
    Bug #2944: Spell chance for power to show as 0 on hud when used
    Bug #2953: Editor: rightclick in an empty place in the menu bar shows an unnamed checkbox
    Bug #2956: Editor: freezes while editing Filter
    Bug #2959: space character in field enchantment (of an amulet) prevents rendering of surroundings
    Bug #2962: OpenMW: Assertion `it != invStore.end()' failed
    Bug #2964: Recursive script execution can corrupt script runtime data
    Bug #2973: Editor: placing a chest in the game world and activating it heavily blurrs the character portrait
    Bug #2978: Editor: Cannot edit alchemy ingredient properties
    Bug #2980: Editor: Attribute and Skill can be selected for spells that do not require these parameters, leading to non-functional spells
    Bug #2990: Compiling a script with warning mode 2 and enabled error downgrading leads to infinite recursion
    Bug #2992: [Mod: Great House Dagoth] Killing Dagoth Gares freezes the game
    Bug #3007: PlaceItem takes radians instead of degrees + angle reliability
    Feature #706: Editor: Script Editor enhancements
    Feature #872: Editor: Colour values in tables
    Feature #880: Editor: ID auto-complete
    Feature #928: Editor: Partial sorting in info tables
    Feature #942: Editor: Dialogue for editing/viewing content file meta information
    Feature #1057: NiStencilProperty
    Feature #1278: Editor: Mouse picking in worldspace widget
    Feature #1280: Editor: Cell border arrows
    Feature #1401: Editor: Cloning enhancements
    Feature #1463: Editor: Fine grained configuration of extended revert/delete commands
    Feature #1591: Editor: Make fields in creation bar drop targets where applicable
    Feature #1998: Editor: Magic effect record verifier
    Feature #1999: Editor Sound Gen record verifier
    Feature #2000: Editor: Pathgrid record verifier
    Feature #2528: Game Time Tracker
    Feature #2534: Editor: global search does not auomatically focus the search input field
    Feature #2535: OpenMW: allow comments in openmw.cfg
    Feature #2541: Editor: provide a go to the very bottom button for TopicInfo and JournalInfo
    Feature #2549: Editor: add a horizontal slider to scroll between opened tables
    Feature #2558: Editor: provide a shortcut for closing the subview that has the focus
    Feature #2565: Editor: add context menu for dialogue sub view fields with an item matching "Edit 'x'" from the table subview context menu
    Feature #2585: Editor: Ignore mouse wheel input for numeric values unless the respective widget has the focus
    Feature #2620: Editor: make the verify-view refreshable
    Feature #2622: Editor: Make double click behaviour in result tables configurable (see ID tables)
    Feature #2717: Editor: Add severity column to report tables
    Feature #2729: Editor: Various dialogue button bar improvements
    Feature #2739: Profiling overlay
    Feature #2740: Resource manager optimizations
    Feature #2741: Make NIF files into proper resources
    Feature #2742: Use the skinning data in NIF files as-is
    Feature #2743: Small feature culling
    Feature #2744: Configurable near clip distance
    Feature #2745: GUI scaling option
    Feature #2747: Support anonymous textures
    Feature #2749: Loading screen optimizations
    Feature #2751: Character preview optimization
    Feature #2804: Editor: Merge Tool
    Feature #2818: Editor: allow copying a record ID to the clipboard
    Feature #2946: Editor: add script line number in results of search
    Feature #2963: Editor: Mouse button bindings in 3D scene
    Feature #2983: Sun Glare fader
    Feature #2999: Scaling of journal and books
    Task #2665: Support building with Qt5
    Task #2725: Editor: Remove Display_YesNo
    Task #2730: Replace hardcoded column numbers in SimpleDialogueSubView/DialogueSubView
    Task #2750: Bullet shape instancing optimization
    Task #2793: Replace grid size setting with half grid size setting
    Task #3003: Support FFMPEG 2.9 (Debian request)

0.36.1
------

    Bug #2590: Start scripts not added correctly

0.36.0
------

    Bug #923: Editor: Operations-Multithreading is broken
    Bug #1317: Erene Llenim in Seyda Neen does not walk around
    Bug #1405: Water rendering glitch near Seyda Neen lighthouse
    Bug #1621: "Error Detecting Morrowind Installation" in the default directory
    Bug #2216: Creating a clone of the player stops you moving.
    Bug #2387: Casting bound weapon spell doesn't switch to "ready weapon" mode
    Bug #2407: Default to (0, 0) when "unknown cell" is encountered.
    Bug #2411: enchanted item charges don't update/refresh if spell list window is pinned open
    Bug #2428: Editor: cloning / creating new container class results in invalid omwaddon file - openmw-0.35
    Bug #2429: Editor - cloning omits some values or sets different values than the original has
    Bug #2430: NPC with negative fatigue don't fall (LGNPC Vivec, Foreign Quarter v2.21)
    Bug #2432: Error on startup with Uvirith's Legacy enabled
    Bug #2435: Editor: changed entries in the objects window are not shown as such
    Bug #2437: Editor: changing an entry of a container/NPC/clothing/ingredient/globals will not be saved in the omwaddon file
    Bug #2447: Editor doesn't save terrain information
    Bug #2451: Editor not listing files with accented characters
    Bug #2453: Chargen: sex, race and hair sliders not initialized properly
    Bug #2459: Minor terrain clipping through statics due to difference in triangle alignment
    Bug #2461: Invisible sound mark has collision in Sandus Ancestral Tomb
    Bug #2465: tainted gold stack
    Bug #2475: cumulative stacks of 100 point fortify skill speechcraft boosts do not apply correctly
    Bug #2498: Editor: crash when issuing undo command after the table subview is closed
    Bug #2500: Editor: object table - can't undo delete record
    Bug #2518: OpenMW detect spell returns false positives
    Bug #2521: NPCs don't react to stealing when inventory menu is open.
    Bug #2525: Can't click on red dialogue choice [rise of house telvanni][60fffec]
    Bug #2530: GetSpellEffects not working as in vanilla
    Bug #2557: Crash on first launch after choosing "Run installation wizard"
    Feature #139: Editor: Global Search & Replace
    Feature #1219: Editor: Add dialogue mode only columns
    Feature #2024: Hotkey for hand to hand (i.e. unequip any weapon)
    Feature #2119: "Always Sneak" key bind
    Feature #2262: Editor: Handle moved instances
    Feature #2425: Editor: Add start script table
    Feature #2426: Editor: start script record verifier
    Feature #2480: Launcher: Multiselect entries in the Data Files list
    Feature #2505: Editor: optionally show a line number column in the script editor
    Feature #2512: Editor: Offer use of monospace fonts in the script editor as an option
    Feature #2514: Editor: focus on ID input field on clone/add
    Feature #2519: it is not possible to change icons that appear on the map after casting the Detect <animal | enchantment | key> spells
    Task #2460: OS X: Use Application Support directory as user data path
    Task #2516: Editor: Change References / Referenceables terminology

0.35.1
------

    Bug #781: incorrect trajectory of the sun
    Bug #1079: Wrong starting position in "Character Stuff Wonderland"
    Bug #1443: Repetitive taking of a stolen object is repetitively considered as a crime
    Bug #1533: Divine Intervention goes to the wrong place.
    Bug #1714: No visual indicator for time passed during training
    Bug #1916: Telekinesis does not allow safe opening of traps
    Bug #2227: Editor: addon file name inconsistency
    Bug #2271: Player can melee enemies from water with impunity
    Bug #2275: Objects with bigger scale move further using Move script
    Bug #2285: Aryon's Dominator enchantment does not work properly
    Bug #2290: No punishment for stealing gold from owned containers
    Bug #2328: Launcher does not respond to Ctrl+C
    Bug #2334: Drag-and-drop on a content file in the launcher creates duplicate items
    Bug #2338: Arrows reclaimed from corpses do not stack sometimes
    Bug #2344: Launcher - Settings importer running correctly?
    Bug #2346: Launcher - Importing plugins into content list screws up the load order
    Bug #2348: Mod: H.E.L.L.U.V.A. Handy Holdables does not appear in the content list
    Bug #2353: Detect Animal detects dead creatures
    Bug #2354: Cmake does not respect LIB_SUFFIX
    Bug #2356: Active magic set inactive when switching magic items
    Bug #2361: ERROR: ESM Error: Previous record contains unread bytes
    Bug #2382: Switching spells with "next spell" or "previous spell" while holding shift promps delete spell dialog
    Bug #2388: Regression: Can't toggle map on/off
    Bug #2392: MOD Shrines - Restore Health and Cancel Options adds 100 health points
    Bug #2394: List of Data Files tab in openmw-laucher needs to show all content files.
    Bug #2402: Editor: skills saved incorrectly
    Bug #2408: Equipping a constant effect Restore Health/Magicka/Fatigue item will permanently boost the stat it's restoring
    Bug #2415: It is now possible to fall off the prison ship into the water when starting a new game
    Bug #2419: MOD MCA crash to desktop
    Bug #2420: Game crashes when character enters a certain area
    Bug #2421: infinite loop when using cycle weapon without having a weapon
    Feature #2221: Cannot dress dead NPCs
    Feature #2349: Check CMake sets correct MSVC compiler settings for release build.
    Feature #2397: Set default values for global mandatory records.
    Feature #2412: Basic joystick support

0.35.0
------

    Bug #244: Clipping/static in relation to the ghostgate/fence sound.
    Bug #531: Missing transparent menu items
    Bug #811: Content Lists in openmw.cfg are overwritten
    Bug #925: OpenCS doesn't launch because it thinks its already started
    Bug #969: Water shader strange behaviour on AMD card
    Bug #1049: Partially highlighted word in dialogue may cause incorrect line break
    Bug #1069: omwlauncher.exe crashes due to file lock
    Bug #1192: It is possible to jump on top of hostile creatures in combat
    Bug #1342: Loud ambient sounds
    Bug #1431: Creatures can climb the player
    Bug #1605: Guard in CharGen doesn't turn around to face you when reaching stairs
    Bug #1624: Moon edges don't transition properly
    Bug #1634: Items dropped by PC have collision
    Bug #1637: Weird NPC behaviour in Vivec, Hlaalu Ancestral Vaults?
    Bug #1638: Cannot climb staircases
    Bug #1648: Enchanted equipment badly handled at game reload
    Bug #1663: Crash when casting spell at enemy near you
    Bug #1683: Scale doesn't apply to animated collision nodes
    Bug #1702: Active enchanted item forgotten
    Bug #1730: Scripts names starting with digit(s) fail to compile
    Bug #1743: Moons are transparent
    Bug #1745: Shadows crash: Assertion `mEffects.empty()' failed.
    Bug #1785: Can't equip two-handed weapon and shield
    Bug #1809: Player falls too easily
    Bug #1825: Sword of Perithia can´t run in OpenMW
    Bug #1899: The launcher resets any alterations you´ve made in the mod list order,
    Bug #1964: Idle voices/dialogs not triggered correctly
    Bug #1980: Please, change default click behavior in OpenMW Launchers Data Files list
    Bug #1984: Vampire corpses standing up when looting the first item
    Bug #1985: Calm spell does nothing
    Bug #1986: Spell name lights up on mouseover but spell cost does not
    Bug #1989: Tooltip still shown when menu toggled off
    Bug #2010: Raindrops Displayed While Underwater
    Bug #2023: Walking into plants causes massive framedrop
    Bug #2031: [MOD: Shrines - Restore Health and Cancel Options]: Restore health option doesn't work
    Bug #2039: Lake Fjalding pillar of fire not rendered
    Bug #2040: AI_follow should stop further from the target
    Bug #2076: Slaughterfish AI
    Bug #2077: Direction of long jump can be changed much more than it is possible in vanilla
    Bug #2078: error during rendering: Object '' not found (const)
    Bug #2105: Lockpicking causes screen sync glitch
    Bug #2113: [MOD: Julan Ashlander Companion] Julan does not act correctly within the Ghostfence.
    Bug #2123: Window glow mod: Collision issues
    Bug #2133: Missing collision for bridges in Balmora when using Morrowind Rebirth 2.81
    Bug #2135: Casting a summon spell while the summon is active does not reset the summon.
    Bug #2144: Changing equipment will unequip drawn arrows/bolts
    Bug #2169: Yellow on faces when using opengl renderer and mods from overhaul on windows
    Bug #2175: Pathgrid mods do not overwrite the existing pathgrid
    Bug #2176: Morrowind -Russian localization end add-on ChaosHeart. Error in framelistener;object ;frenzying toush; not found <const>
    Bug #2181: Mod Morrowind crafting merchants die.
    Bug #2182: mods changing skill progression double the bonus for class specialization
    Bug #2183: Editor: Skills "use value" only allows integer between 0 and 99
    Bug #2184: Animated Morrowind Expanded produces an error on Open MW Launch
    Bug #2185: Conditional Operator formats
    Bug #2193: Quest: Gateway Ghost
    Bug #2194: Cannot summon multiples of the same creature
    Bug #2195: Pathgrid in the (0,0) exterior cell not loaded
    Bug #2200: Outdoor NPCs can stray away and keep walking into a wall
    Bug #2201: Creatures do not receive fall damage
    Bug #2202: The enchantment the item can hold is calculated incorrectly
    Bug #2203: Having the mod Living Cities of Vvardenfall running causes the game world to fail to load after leaving the prison ship
    Bug #2204: Abot's Water Life - Book rendered incorrectly
    Bug #2205: sound_waterfall script no longer compiles
    Bug #2206: Dialogue script fails to compile (extra .)
    Bug #2207: Script using – instead of - character does not compile
    Bug #2208: Failing dialogue scripts in french Morrowind.esm
    Bug #2214: LGNPC Vivec Redoran 1.62 and The King Rat (Size and inventory Issues)
    Bug #2215: Beast races can use enchanted boots
    Bug #2218: Incorrect names body parts in 3D models for open helmet with skinning
    Bug #2219: Orcs in Ghorak Manor in Caldera don't attack if you pick their pockets.
    Bug #2220: Chargen race preview head incorrect orientation
    Bug #2223: Reseting rock falling animation
    Bug #2224: Fortify Attribute effects do not stack when Spellmaking.
    Bug #2226: OpenCS pseudo-crash
    Bug #2230: segfaulting when entering Ald'ruhn with a specific mod: "fermeture la nuit" (closed by night)
    Bug #2233: Area effect spells on touch do not have the area effect
    Bug #2234: Dwarven Crossbow clips through the ground when dropped
    Bug #2235: class SettingsBase<> reverses the order of entries with multiple keys.
    Bug #2236: Weird two handed longsword + torch interaction
    Bug #2237: Shooting arrows while sneaking do not agro
    Bug #2238: Bipedal creatures not using weapons are not handled properly
    Bug #2245: Incorrect topic highlighting in HT_SpyBaladas quest
    Bug #2252: Tab completion incomplete for places using COC from the console.
    Bug #2255: Camera reverts to first person on load
    Bug #2259: enhancement: the save/load progress bar is not very progressive
    Bug #2263: TogglePOV can not be bound to Alt key
    Bug #2267: dialogue disabling via mod
    Bug #2268: Highlighting Files with load order problems in Data Files tab of Launcher
    Bug #2276: [Mod]ShotN issues with Karthwasten
    Bug #2283: Count argument for PlaceAt functions not working
    Bug #2284: Local map notes should be visible on door marker leading to the cell with the note
    Bug #2293: There is a graphical glitch at the end of the spell's animation in 3rd Person (looking over the shoulder) view
    Bug #2294: When using Skyrim UI Overhaul, the tops of pinnable menus are invisible
    Bug #2302: Random leveled items repeat way too often in a single dungeon
    Bug #2306: Enchanted arrows should not be retrievable from corpses
    Bug #2308: No sound effect when drawing the next throwing knife
    Bug #2309: Guards chase see the player character even if they're invisible
    Bug #2319: Inverted controls and other issues after becoming a vampire
    Bug #2324: Spells cast when crossing cell border are imprinted on the local map
    Bug #2330: Actors with Drain Health effect retain health after dying
    Bug #2331: tgm (god mode) won't allow the player to cast spells if the player doesn't have enough mana
    Bug #2332: Error in framelistener: Need a skeleton to attach the arrow to
    Feature #114: ess-Importer
    Feature #504: Editor: Delete selected rows from result windows
    Feature #1024: Addition of remaining equipping hotkeys
    Feature #1067: Handle NIF interpolation type 4 (XYZ_ROTATION_KEY)
    Feature #1125: AI fast-forward
    Feature #1228: Drowning while knocked out
    Feature #1325: Editor: Opening window and User Settings window cleanup
    Feature #1537: Ability to change the grid size from 3x3 to 5x5 (or more with good pc)
    Feature #1546: Leveled list script functions
    Feature #1659: Test dialogue scripts in --script-all
    Feature #1720: NPC lookAt controller
    Feature #2178: Load initial particle system state from NIF files
    Feature #2197: Editor: When clicking on a script error in the report window set cursor in script editor to the respective line/column
    Feature #2261: Warn when loading save games with mod mismatch
    Feature #2313: ess-Importer: convert global map exploration overlay
    Feature #2318: Add commandline option to load a save game
    Task #810: Rename "profile" to "content list"
    Task #2196: Label local/global openmw.cfg files via comments

0.34.0
------

    Bug #904: omwlauncher doesn't allow installing Tribunal and Bloodmoon if only MW is installed
    Bug #986: Launcher: renaming profile names is broken
    Bug #1061: "Browse to CD..." launcher crash
    Bug #1135: Launcher crashes if user does not have write permission
    Bug #1231: Current installer in launcher does not correctly import russian Morrowind.ini settings from setup.inx
    Bug #1288: Fix the Alignment of the Resolution Combobox
    Bug #1343: BIK videos occasionally out of sync with audio
    Bug #1684: Morrowind Grass Mod graphical glitches
    Bug #1734: NPC in fight with invisible/sneaking player
    Bug #1982: Long class names are cut off in the UI
    Bug #2012: Editor: OpenCS script compiler sometimes fails to find IDs
    Bug #2015: Running while levitating does not affect speed but still drains fatigue
    Bug #2018: OpenMW don´t reset modified cells to vanilla when a plugin is deselected and don´t apply changes to cells already visited.
    Bug #2045: ToggleMenus command should close dialogue windows
    Bug #2046: Crash: light_de_streetlight_01_223
    Bug #2047: Buglamp tooltip minor correction
    Bug #2050: Roobrush floating texture bits
    Bug #2053: Slaves react negatively to PC picking up slave's bracers
    Bug #2055: Dremora corpses use the wrong model
    Bug #2056: Mansilamat Vabdas's corpse is floating in the water
    Bug #2057: "Quest: Larius Varro Tells A Little Story": Bounty not completely removed after finishing quest
    Bug #2059: Silenced enemies try to cast spells anyway
    Bug #2060: Editor: Special case implementation for top level window with single sub-window should be optional
    Bug #2061: Editor: SubView closing that is not directly triggered by the user isn't handled properly
    Bug #2063: Tribunal: Quest 'The Warlords' doesn't work
    Bug #2064: Sneak attack on hostiles causes bounty
    Bug #2065: Editor: Qt signal-slot error when closing a dialogue subview
    Bug #2070: Loading ESP in OpenMW works but fails in OpenCS
    Bug #2071: CTD in 0.33
    Bug #2073: Storm atronach animation stops now and then
    Bug #2075: Molag Amur Region, Map shows water on solid ground
    Bug #2080: game won't work with fair magicka regen
    Bug #2082: NPCs appear frozen or switched off after leaving and quickly reentering a cell
    Bug #2088: OpenMW is unable to play OGG files.
    Bug #2093: Darth Gares talks to you in Ilunibi even when he's not there, screwing up the Main Quests
    Bug #2095: Coordinate and rotation editing in the Reference table does not work.
    Bug #2096: Some overflow fun and bartering exploit
    Bug #2098: [D3D] Game crash on maximize
    Bug #2099: Activate, player seems not to work
    Bug #2104: Only labels are sensitive in buttons
    Bug #2107: "Slowfall" effect is too weak
    Bug #2114: OpenCS doesn't load an ESP file full of errors even though Vanilla MW Construction Set can
    Bug #2117: Crash when encountering bandits on opposite side of river from the egg mine south of Balmora
    Bug #2124: [Mod: Baldurians Transparent Glass Amor] Armor above head
    Bug #2125: Unnamed NiNodes in weapons problem in First Person
    Bug #2126: Dirty dialog script in tribunal.esm causing bug in Tribunal MQ
    Bug #2128: Crash when picking character's face
    Bug #2129: Disable the third-person zoom feature by default
    Bug #2130: Ash storm particles shown too long during transition to clear sky
    Bug #2137: Editor: exception caused by following the Creature column of a SoundGen record
    Bug #2139: Mouse movement should be ignored during intro video
    Bug #2143: Editor: Saving is broken
    Bug #2145: OpenMW - crash while exiting x64 debug build
    Bug #2152: You can attack Almalexia during her final monologue
    Bug #2154: Visual effects behave weirdly after loading/taking a screenshot
    Bug #2155: Vivec has too little magicka
    Bug #2156: Azura's spirit fades away too fast
    Bug #2158: [Mod]Julan Ashlander Companion 2.0: Negative magicka
    Bug #2161: Editor: combat/magic/stealth values of creature not displayed correctly
    Bug #2163: OpenMW can't detect death if the NPC die by the post damage effect of a magic weapon.
    Bug #2168: Westly's Master Head Pack X – Some hairs aren't rendered correctly.
    Bug #2170: Mods using conversations to update PC inconsistant
    Bug #2180: Editor: Verifier doesn't handle Windows-specific path issues when dealing with resources
    Bug #2212: Crash or unexpected behavior while closing OpenCS cell render window on OS X
    Feature #238: Add UI to run INI-importer from the launcher
    Feature #854: Editor: Add user setting to show status bar
    Feature #987: Launcher: first launch instructions for CD need to be more explicit
    Feature #1232: There is no way to set the "encoding" option using launcher UI.
    Feature #1281: Editor: Render cell markers
    Feature #1918: Editor: Functionality for Double-Clicking in Tables
    Feature #1966: Editor: User Settings dialogue grouping/labelling/tooltips
    Feature #2097: Editor: Edit position of references in 3D scene
    Feature #2121: Editor: Add edit mode button to scene toolbar
    Task #1965: Editor: Improve layout of user settings dialogue

0.33.1
------

    Bug #2108: OpenCS fails to build

0.33.0
------

    Bug #371: If console assigned to ` (probably to any symbolic key), "`" symbol will be added to console every time it closed
    Bug #1148: Some books'/scrolls' contents are displayed incorrectly
    Bug #1290: Editor: status bar is not updated when record filter is changed
    Bug #1292: Editor: Documents are not removed on closing the last view
    Bug #1301: Editor: File->Exit only checks the document it was issued from.
    Bug #1353: Bluetooth on with no speaker connected results in significantly longer initial load times
    Bug #1436: NPCs react from too far distance
    Bug #1472: PC is placed on top of following NPC when changing cell
    Bug #1487: Tall PC can get stuck in staircases
    Bug #1565: Editor: Subviews are deleted on shutdown instead when they are closed
    Bug #1623: Door marker on Ghorak Manor's balcony makes PC stuck
    Bug #1633: Loaddoor to Sadrith Mora, Telvanni Council House spawns PC in the air
    Bug #1655: Use Appropriate Application Icons on Windows
    Bug #1679: Tribunal expansion, Meryn Othralas the backstage manager in the theatre group in Mournhold in the great bazaar district is floating a good feet above the ground.
    Bug #1705: Rain is broken in third person
    Bug #1706: Thunder and lighting still occurs while the game is paused during the rain
    Bug #1708: No long jumping
    Bug #1710: Editor: ReferenceableID drag to references record filter field creates incorrect filter
    Bug #1712: Rest on Water
    Bug #1715: "Cancel" button is not always on the same side of menu
    Bug #1725: Editor: content file can be opened multiple times from the same dialogue
    Bug #1730: [MOD: Less Generic Nerevarine] Compile failure attempting to enter the Corprusarium.
    Bug #1733: Unhandled ffmpeg sample formats
    Bug #1735: Editor: "Edit Record" context menu button not opening subview for journal infos
    Bug #1750: Editor: record edits result in duplicate entries
    Bug #1789: Editor: Some characters cannot be used in addon name
    Bug #1803: Resizing the map does not keep the pre-resize center at the post-resize center
    Bug #1821: Recovering Cloudcleaver quest: attacking Sosia is considered a crime when you side with Hlormar
    Bug #1838: Editor: Preferences window appears off screen
    Bug #1839: Editor: Record filter title should be moved two pixels to the right
    Bug #1849: Subrecord error in MAO_Containers
    Bug #1854: Knocked-out actors don't fully act knocked out
    Bug #1855: "Soul trapped" sound doesn't play
    Bug #1857: Missing sound effect for enchanted items with empty charge
    Bug #1859: Missing console command: ResetActors (RA)
    Bug #1861: Vendor category "MagicItems" is unhandled
    Bug #1862: Launcher doesn't start if a file listed in launcher.cfg has correct name but wrong capitalization
    Bug #1864: Editor: Region field for cell record in dialogue subview not working
    Bug #1869: Editor: Change label "Musics" to "Music"
    Bug #1870: Goblins killed while knocked down remain in knockdown-pose
    Bug #1874: CellChanged events should not trigger when crossing exterior cell border
    Bug #1877: Spriggans killed instantly if hit while regening
    Bug #1878: Magic Menu text not un-highlighting correctly when going from spell to item as active magic
    Bug #1881: Stuck in ceiling when entering castle karstaags tower
    Bug #1884: Unlit torches still produce a burning sound
    Bug #1885: Can type text in price field in barter window
    Bug #1887: Equipped items do not emit sounds
    Bug #1889: draugr lord aesliip will attack you and remain non-hostile
    Bug #1892: Guard asks player to pay bounty of 0 gold
    Bug #1895: getdistance should only return max float if ref and target are in different worldspaces
    Bug #1896: Crash Report
    Bug #1897: Conjured Equipment cant be re-equipped if removed
    Bug #1898: Only Gidar Verothan follows you during establish the mine quest
    Bug #1900: Black screen when you open the door and breath underwater
    Bug #1904: Crash on casting recall spell
    Bug #1906: Bound item checks should use the GMSTs
    Bug #1907: Bugged door. Mournhold, The Winged Guar
    Bug #1908: Crime reported for attacking Drathas Nerus's henchmen while they attack Dilborn
    Bug #1909: Weird Quest Flow Infidelities quest
    Bug #1910: Follower fighting with gone npc
    Bug #1911: Npcs will drown themselves
    Bug #1912: World map arrow stays static when inside a building
    Bug #1920: Ulyne Henim disappears when game is loaded inside Vas
    Bug #1922: alchemy-> potion of paralyze
    Bug #1923: "levitation magic cannot be used here" shows outside of tribunal
    Bug #1927: AI prefer melee over magic.
    Bug #1929: Tamriel Rebuilt: Named cells that lie within the overlap with Morrowind.esm are not shown
    Bug #1932: BTB - Spells 14.1 magic effects don´t overwrite the Vanilla ones but are added
    Bug #1935: Stacks of items are worth more when sold individually
    Bug #1940: Launcher does not list addon files if base game file is renamed to a different case
    Bug #1946: Mod "Tel Nechim - moved" breaks savegames
    Bug #1947: Buying/Selling price doesn't properly affect the growth of mercantile skill
    Bug #1950: followers from east empire company quest will fight each other if combat happens with anything
    Bug #1958: Journal can be scrolled indefinitely with a mouse wheel
    Bug #1959: Follower not leaving party on quest end
    Bug #1960: Key bindings not always saved correctly
    Bug #1961: Spell merchants selling racial bonus spells
    Bug #1967: segmentation fault on load saves
    Bug #1968: Jump sounds are not controlled by footsteps slider, sound weird compared to footsteps
    Bug #1970: PC suffers silently when taking damage from lava
    Bug #1971: Dwarven Sceptre collision area is not removed after killing one
    Bug #1974: Dalin/Daris Norvayne follows player indefinitely
    Bug #1975: East Empire Company faction rank breaks during Raven Rock questline
    Bug #1979: 0 strength = permanently over encumbered
    Bug #1993: Shrine blessing in Maar Gan doesn't work
    Bug #2008: Enchanted items do not recharge
    Bug #2011: Editor: OpenCS script compiler doesn't handle member variable access properly
    Bug #2016: Dagoth Ur already dead in Facility Cavern
    Bug #2017: Fighters Guild Quest: The Code Book - dialogue loop when UMP is loaded.
    Bug #2019: Animation of 'Correct UV Mudcrabs' broken
    Bug #2022: Alchemy window - Removing ingredient doesn't remove the number of ingredients
    Bug #2025: Missing mouse-over text for non affordable items
    Bug #2028: [MOD: Tamriel Rebuilt] Crashing when trying to enter interior cell "Ruinous Keep, Great Hall"
    Bug #2029: Ienith Brothers Thiev's Guild quest journal entry not adding
    Feature #471: Editor: Special case implementation for top-level window with single sub-window
    Feature #472: Editor: Sub-Window re-use settings
    Feature #704: Font colors import from fallback settings
    Feature #879: Editor: Open sub-views in a new top-level window
    Feature #932: Editor: magic effect table
    Feature #937: Editor: Path Grid table
    Feature #938: Editor: Sound Gen table
    Feature #1117: Death and LevelUp music
    Feature #1226: Editor: Request UniversalId editing from table columns
    Feature #1545: Targeting console on player
    Feature #1597: Editor: Render terrain
    Feature #1695: Editor: add column for CellRef's global variable
    Feature #1696: Editor: use ESM::Cell's RefNum counter
    Feature #1697: Redden player's vision when hit
    Feature #1856: Spellcasting for non-biped creatures
    Feature #1879: Editor: Run OpenMW with the currently edited content list
    Task #1851: Move AI temporary state out of AI packages
    Task #1865: Replace char type in records

0.32.0
------

    Bug #1132: Unable to jump when facing a wall
    Bug #1341: Summoned Creatures do not immediately disappear when killed.
    Bug #1430: CharGen Revamped script does not compile
    Bug #1451: NPCs shouldn't equip weapons prior to fighting
    Bug #1461: Stopped start scripts do not restart on load
    Bug #1473: Dead NPC standing and in 2 pieces
    Bug #1482: Abilities are depleted when interrupted during casting
    Bug #1503: Behaviour of NPCs facing the player
    Bug #1506: Missing character, French edition: three-points
    Bug #1528: Inventory very slow after 2 hours
    Bug #1540: Extra arguments should be ignored for script functions
    Bug #1541: Helseth's Champion: Tribunal
    Bug #1570: Journal cannot be opened while in inventory screen
    Bug #1573: PC joins factions at random
    Bug #1576: NPCs aren't switching their weapons when out of ammo
    Bug #1579: Guards detect creatures in far distance, instead on sight
    Bug #1588: The Siege of the Skaal Village: bloodmoon
    Bug #1593: The script compiler isn't recognising some names that contain a -
    Bug #1606: Books: Question marks instead of quotation marks
    Bug #1608: Dead bodies prevent door from opening/closing.
    Bug #1609: Imperial guards in Sadrith Mora are not using their spears
    Bug #1610: The bounty number is not displayed properly with high numbers
    Bug #1620: Implement correct formula for auto-calculated NPC spells
    Bug #1630: Boats standing vertically in Vivec
    Bug #1635: Arrest dialogue is executed second time after I select "Go to jail"
    Bug #1637: Weird NPC behaviour in Vivec, Hlaalu Ancestral Vaults?
    Bug #1641: Persuasion dialog remains after loading, possibly resulting in crash
    Bug #1644: "Goodbye" and similar options on dialogues prevents escape working properly.
    Bug #1646: PC skill stats are not updated immediately when changing equipment
    Bug #1652: Non-aggressive creature
    Bug #1653: Quickloading while the container window is open crashes the game
    Bug #1654: Priority of checks in organic containers
    Bug #1656: Inventory items merge issue when repairing
    Bug #1657: Attacked state of NPCs is not saved properly
    Bug #1660: Rank dialogue condition ignored
    Bug #1668: Game starts on day 2 instead of day 1
    Bug #1669: Critical Strikes while fighting a target who is currently fighting me
    Bug #1672: OpenCS doesn't save the projects
    Bug #1673: Fatigue decreasing by only one point when running
    Bug #1675: Minimap and localmap graphic glitches
    Bug #1676: Pressing the OK button on the travel menu cancels the travel and exits the menu
    Bug #1677: Sleeping in a rented bed is considered a crime
    Bug #1685: NPCs turn towards player even if invisible/sneaking
    Bug #1686: UI bug: cursor is clicking "world/local" map button while inventory window is closed?
    Bug #1690: Double clicking on a inventory window header doesn't close it.
    Bug #1693: Spell Absorption does not absorb shrine blessings
    Bug #1694: journal displays learned topics as quests
    Bug #1700: Sideways scroll of text boxes
    Bug #1701: Player enchanting requires player hold money, always 100% sucessful.
    Bug #1704: self-made Fortify Intelligence/Drain willpower potions are broken
    Bug #1707: Pausing the game through the esc menu will silence rain, pausing it by opening the inventory will not.
    Bug #1709: Remesa Othril is hostile to Hlaalu members
    Bug #1713: Crash on load after death
    Bug #1719: Blind effect has slight border at the edge of the screen where it is ineffective.
    Bug #1722: Crash after creating enchanted item, reloading saved game
    Bug #1723: Content refs that are stacked share the same index after unstacking
    Bug #1726: Can't finish Aengoth the Jeweler's quest : Retrieve the Scrap Metal
    Bug #1727: Targets almost always resist soultrap scrolls
    Bug #1728: Casting a soultrap spell on invalid target yields no message
    Bug #1729: Chop attack doesn't work if walking diagonally
    Bug #1732: Error handling for missing script function arguments produces weird message
    Bug #1736: Alt-tabbing removes detail from overworld map.
    Bug #1737: Going through doors with (high magnitude?) leviation will put the player high up, possibly even out of bounds.
    Bug #1739: Setting a variable on an NPC from another NPC's dialogue result sets the wrong variable
    Bug #1741: The wait dialogue doesn't black the screen out properly during waiting.
    Bug #1742: ERROR: Object 'sDifficulty' not found (const)
    Bug #1744: Night sky in Skies V.IV (& possibly v3) by SWG rendered incorrectly
    Bug #1746: Bow/marksman weapon condition does not degrade with use
    Bug #1749: Constant Battle Music
    Bug #1752: Alt-Tabbing in the character menus makes the paper doll disappear temporarily
    Bug #1753: Cost of training is not added to merchant's inventory
    Bug #1755: Disposition changes do not persist if the conversation menu is closed by purchasing training.
    Bug #1756: Caught Blight after being cured of Corprus
    Bug #1758: Crash Upon Loading New Cell
    Bug #1760: Player's Magicka is not recalculated upon drained or boosted intelligence
    Bug #1761: Equiped torches lost on reload
    Bug #1762: Your spell did not get a target. Soul trap. Gorenea Andrano
    Bug #1763: Custom Spell Magicka Cost
    Bug #1765: Azuras Star breaks on recharging item
    Bug #1767: GetPCRank did not handle ignored explicit references
    Bug #1772: Dark Brotherhood Assassins never use their Carved Ebony Dart, sticking to their melee weapon.
    Bug #1774: String table overflow also occurs when loading TheGloryRoad.esm
    Bug #1776: dagoth uthol runs in slow motion
    Bug #1778: Incorrect values in spellmaking window
    Bug #1779: Icon of Master Propylon Index is not visible
    Bug #1783: Invisible NPC after looting corpse
    Bug #1787: Health Calculation
    Bug #1788: Skeletons, ghosts etc block doors when we try to open
    Bug #1791: [MOD: LGNPC Foreign Quarter] NPC in completely the wrong place.
    Bug #1792: Potions should show more effects
    Bug #1793: Encumbrance while bartering
    Bug #1794: Fortify attribute not affecting fatigue
    Bug #1795: Too much magicka
    Bug #1796: "Off by default" torch burning
    Bug #1797: Fish too slow
    Bug #1798: Rest until healed shouldn't show with full health and magicka
    Bug #1802: Mark location moved
    Bug #1804: stutter with recent builds
    Bug #1810: attack gothens dremora doesnt agro the others.
    Bug #1811: Regression: Crash Upon Loading New Cell
    Bug #1812: Mod: "QuickChar" weird button placement
    Bug #1815: Keys show value and weight, Vanilla Morrowind's keys dont.
    Bug #1817: Persuasion results do not show using unpatched MW ESM
    Bug #1818: Quest B3_ZainabBride moves to stage 47 upon loading save while Falura Llervu is following
    Bug #1823: AI response to theft incorrect - only guards react, in vanilla everyone does.
    Bug #1829: On-Target Spells Rendered Behind Water Surface Effects
    Bug #1830: Galsa Gindu's house is on fire
    Bug #1832: Fatal Error: OGRE Exception(2:InvalidParametersException)
    Bug #1836: Attacked Guards open "fine/jail/resist"-dialogue after killing you
    Bug #1840: Infinite recursion in ActionTeleport
    Bug #1843: Escorted people change into player's cell after completion of escort stage
    Bug #1845: Typing 'j' into 'Name' fields opens the journal
    Bug #1846: Text pasted into the console still appears twice (Windows)
    Bug #1847: "setfatigue 0" doesn't render NPC unconscious
    Bug #1848: I can talk to unconscious actors
    Bug #1866: Crash when player gets killed by a creature summoned by him
    Bug #1868: Memory leaking when openmw window is minimized
    Feature #47: Magic Effects
    Feature #642: Control NPC mouth movement using current Say sound
    Feature #939: Editor: Resources tables
    Feature #961: AI Combat for magic (spells, potions and enchanted items)
    Feature #1111: Collision script instructions (used e.g. by Lava)
    Feature #1120: Command creature/humanoid magic effects
    Feature #1121: Elemental shield magic effects
    Feature #1122: Light magic effect
    Feature #1139: AI: Friendly hits
    Feature #1141: AI: combat party
    Feature #1326: Editor: Add tooltips to all graphical buttons
    Feature #1489: Magic effect Get/Mod/Set functions
    Feature #1505: Difficulty slider
    Feature #1538: Targeted scripts
    Feature #1571: Allow creating custom markers on the local map
    Feature #1615: Determine local variables from compiled scripts instead of the values in the script record
    Feature #1616: Editor: Body part record verifier
    Feature #1651: Editor: Improved keyboard navigation for scene toolbar
    Feature #1666: Script blacklisting
    Feature #1711: Including the Git revision number from the command line "--version" switch.
    Feature #1721: NPC eye blinking
    Feature #1740: Scene toolbar buttons for selecting which type of elements are rendered
    Feature #1790: Mouse wheel scrolling for the journal
    Feature #1850: NiBSPArrayController
    Task #768: On windows, settings folder should be "OpenMW", not "openmw"
    Task #908: Share keyframe data
    Task #1716: Remove defunct option for building without FFmpeg

0.31.0
------

    Bug #245: Cloud direction and weather systems differ from Morrowind
    Bug #275: Local Map does not always show objects that span multiple cells
    Bug #538: Update CenterOnCell (COC) function behavior
    Bug #618: Local and World Map Textures are sometimes Black
    Bug #640: Water behaviour at night
    Bug #668: OpenMW doesn't support non-latin paths on Windows
    Bug #746: OpenMW doesn't check if the background music was already played
    Bug #747: Door is stuck if cell is left before animation finishes
    Bug #772: Disabled statics are visible on map
    Bug #829: OpenMW uses up all available vram, when playing for extended time
    Bug #869: Dead bodies don't collide with anything
    Bug #894: Various character creation issues
    Bug #897/#1369: opencs Segmentation Fault after "new" or "load"
    Bug #899: Various jumping issues
    Bug #952: Reflection effects are one frame delayed
    Bug #993: Able to interact with world during Wait/Rest dialog
    Bug #995: Dropped items can be placed inside the wall
    Bug #1008: Corpses always face up upon reentering the cell
    Bug #1035: Random colour patterns appearing in automap
    Bug #1037: Footstep volume issues
    Bug #1047: Creation of wrong links in dialogue window
    Bug #1129: Summoned creature time life duration seems infinite
    Bug #1134: Crimes can be committed against hostile NPCs
    Bug #1136: Creature run speed formula is incorrect
    Bug #1150: Weakness to Fire doesn't apply to Fire Damage in the same spell
    Bug #1155: NPCs killing each other
    Bug #1166: Bittercup script still does not work
    Bug #1178: .bsa file names are case sensitive.
    Bug #1179: Crash after trying to load game after being killed
    Bug #1180: Changing footstep sound location
    Bug #1196: Jumping not disabled when showing messageboxes
    Bug #1202: "strange" keys are not shown in binding menu, and are not saved either, but works
    Bug #1216: Broken dialog topics in russian Morrowind
    Bug #1217: Container content changes based on the current position of the mouse
    Bug #1234: Loading/saving issues with dynamic records
    Bug #1277: Text pasted into the console appears twice
    Bug #1284: Crash on New Game
    Bug #1303: It's possible to skip the chargen
    Bug #1304: Slaughterfish should not detect the player unless the player is in the water
    Bug #1311: Editor: deleting Record Filter line does not reset the filter
    Bug #1324: ERROR: ESM Error: String table overflow when loading Animated Morrowind.esp
    Bug #1328: Editor: Bogus Filter created when dragging multiple records to filter bar of non-applicable table
    Bug #1331: Walking/running sound persist after killing NPC`s that are walking/running.
    Bug #1334: Previously equipped items not shown as unequipped after attempting to sell them.
    Bug #1335: Actors ignore vertical axis when deciding to attack
    Bug #1338: Unknown toggle option for shadows
    Bug #1339: "Ashlands Region" is visible when beginning new game during "Loading Area" process
    Bug #1340: Guards prompt Player with punishment options after resisting arrest with another guard.
    Bug #1348: Regression: Bug #1098 has returned with a vengeance
    Bug #1349: [TR] TR_Data mesh tr_ex_imp_gatejamb01 cannot be activated
    Bug #1352: Disabling an ESX file does not disable dependent ESX files
    Bug #1355: CppCat Checks OpenMW
    Bug #1356: Incorrect voice type filtering for sleep interrupts
    Bug #1357: Restarting the game clears saves
    Bug #1360: Seyda Neen silk rider dialog problem
    Bug #1361: Some lights don't work
    Bug #1364: It is difficult to bind "Mouse 1" to an action in the options menu
    Bug #1370: Animation compilation mod does not work properly
    Bug #1371: SL_Pick01.nif from third party fails to load in openmw, but works in Vanilla
    Bug #1373: When stealing in front of Sellus Gravius cannot exit the dialog
    Bug #1378: Installs to /usr/local are not working
    Bug #1380: Loading a save file fail if one of the content files is disabled
    Bug #1382: "getHExact() size mismatch" crash on loading official plugin "Siege at Firemoth.esp"
    Bug #1386: Arkngthand door will not open
    Bug #1388: Segfault when modifying View Distance in Menu options
    Bug #1389: Crash when loading a save after dying
    Bug #1390: Apostrophe characters not displayed [French version]
    Bug #1391: Custom made icon background texture for magical weapons and stuff isn't scaled properly on GUI.
    Bug #1393: Coin icon during the level up dialogue are off of the background
    Bug #1394: Alt+F4 doesn't work on Win version
    Bug #1395: Changing rings switches only the last one put on
    Bug #1396: Pauldron parts aren't showing when the robe is equipped
    Bug #1402: Dialogue of some shrines have wrong button orientation
    Bug #1403: Items are floating in the air when they're dropped onto dead bodies.
    Bug #1404: Forearms are not rendered on Argonian females
    Bug #1407: Alchemy allows making potions from two of the same item
    Bug #1408: "Max sale" button gives you all the items AND all the trader's gold
    Bug #1409: Rest "Until Healed" broken for characters with stunted magicka.
    Bug #1412: Empty travel window opens while playing through start game
    Bug #1413: Save game ignores missing writing permission
    Bug #1414: The Underground 2 ESM Error
    Bug #1416: Not all splash screens in the Splash directory are used
    Bug #1417: Loading saved game does not terminate
    Bug #1419: Skyrim: Home of the Nords error
    Bug #1422: ClearInfoActor
    Bug #1423: ForceGreeting closes existing dialogue windows
    Bug #1425: Cannot load save game
    Bug #1426: Read skill books aren't stored in savegame
    Bug #1427: Useless items can be set under hotkeys
    Bug #1429: Text variables in journal
    Bug #1432: When attacking friendly NPC, the crime is reported and bounty is raised after each swing
    Bug #1435: Stealing priceless items is without punishment
    Bug #1437: Door marker at Jobasha's Rare Books is spawning PC in the air
    Bug #1440: Topic selection menu should be wider
    Bug #1441: Dropping items on the rug makes them inaccessible
    Bug #1442: When dropping and taking some looted items, bystanders consider that as a crime
    Bug #1444: Arrows and bolts are not dropped where the cursor points
    Bug #1445: Security trainers offering acrobatics instead
    Bug #1447: Character dash not displayed, French edition
    Bug #1448: When the player is killed by the guard while having a bounty on his head, the guard dialogue opens over and over instead of loading dialogue
    Bug #1454: Script error in SkipTutorial
    Bug #1456: Bad lighting when using certain Morrowind.ini generated by MGE
    Bug #1457: Heart of Lorkan comes after you when attacking it
    Bug #1458: Modified Keybindings are not remembered
    Bug #1459: Dura Gra-Bol doesn't respond to PC attack
    Bug #1462: Interior cells not loaded with Morrowind Patch active
    Bug #1469: Item tooltip should show the base value, not real value
    Bug #1477: Death count is not stored in savegame
    Bug #1478: AiActivate does not trigger activate scripts
    Bug #1481: Weapon not rendered when partially submerged in water
    Bug #1483: Enemies are attacking even while dying
    Bug #1486: ESM Error: Don't know what to do with INFO
    Bug #1490: Arrows shot at PC can end up in inventory
    Bug #1492: Monsters respawn on top of one another
    Bug #1493: Dialogue box opens with follower NPC even if NPC is dead
    Bug #1494: Paralysed cliffracers remain airbourne
    Bug #1495: Dialogue box opens with follower NPC even the game is paused
    Bug #1496: GUI messages are not cleared when loading another saved game
    Bug #1499: Underwater sound sometimes plays when transitioning from interior.
    Bug #1500: Targetted spells and water.
    Bug #1502: Console error message on info refusal
    Bug #1507: Bloodmoon MQ The Ritual of Beasts: Can't remove the arrow
    Bug #1508: Bloodmoon: Fort Frostmoth, cant talk with Carnius Magius
    Bug #1516: PositionCell doesn't move actors to current cell
    Bug #1518: ForceGreeting broken for explicit references
    Bug #1522: Crash after attempting to play non-music file
    Bug #1523: World map empty after loading interior save
    Bug #1524: Arrows in waiting/resting dialog act like minimum and maximum buttons
    Bug #1525: Werewolf: Killed NPC's don't fill werewolfs hunger for blood
    Bug #1527: Werewolf: Detect life detects wrong type of actor
    Bug #1529: OpenMW crash during "the shrine of the dead" mission (tribunal)
    Bug #1530: Selected text in the console has the same color as the background
    Bug #1539: Barilzar's Mazed Band: Tribunal
    Bug #1542: Looping taunts from NPC`s after death: Tribunal
    Bug #1543: OpenCS crash when using drag&drop in script editor
    Bug #1547: Bamz-Amschend: Centurion Archers combat problem
    Bug #1548: The Missing Hand: Tribunal
    Bug #1549: The Mad God: Tribunal, Dome of Serlyn
    Bug #1557: A bounty is calculated from actual item cost
    Bug #1562: Invisible terrain on top of Red Mountain
    Bug #1564: Cave of the hidden music: Bloodmoon
    Bug #1567: Editor: Deleting of referenceables does not work
    Bug #1568: Picking up a stack of items and holding the enter key and moving your mouse around paints a bunch of garbage on screen.
    Bug #1574: Solstheim: Drauger cant inflict damage on player
    Bug #1578: Solstheim: Bonewolf running animation not working
    Bug #1585: Particle effects on PC are stopped when paralyzed
    Bug #1589: Tribunal: Crimson Plague quest does not update when Gedna Relvel is killed
    Bug #1590: Failed to save game: compile error
    Bug #1598: Segfault when making Drain/Fortify Skill spells
    Bug #1599: Unable to switch to fullscreen
    Bug #1613: Morrowind Rebirth duplicate objects / vanilla objects not removed
    Bug #1618: Death notice fails to show up
    Bug #1628: Alt+Tab Segfault
    Feature #32: Periodic Cleanup/Refill
    Feature #41: Precipitation and weather particles
    Feature #568: Editor: Configuration setup
    Feature #649: Editor: Threaded loading
    Feature #930: Editor: Cell record saving
    Feature #934: Editor: Body part table
    Feature #935: Editor: Enchantment effect table
    Feature #1162: Dialogue merging
    Feature #1174: Saved Game: add missing creature state
    Feature #1177: Saved Game: fog of war state
    Feature #1312: Editor: Combat/Magic/Stealth values for creatures are not displayed
    Feature #1314: Make NPCs and creatures fight each other
    Feature #1315: Crime: Murder
    Feature #1321: Sneak skill enhancements
    Feature #1323: Handle restocking items
    Feature #1332: Saved Game: levelled creatures
    Feature #1347: modFactionReaction script instruction
    Feature #1362: Animated main menu support
    Feature #1433: Store walk/run toggle
    Feature #1449: Use names instead of numbers for saved game files and folders
    Feature #1453: Adding Delete button to the load menu
    Feature #1460: Enable Journal screen while in dialogue
    Feature #1480: Play Battle music when in combat
    Feature #1501: Followers unable to fast travel with you
    Feature #1520: Disposition and distance-based aggression/ShouldAttack
    Feature #1595: Editor: Object rendering in cells
    Task #940: Move license to locations where applicable
    Task #1333: Remove cmake git tag reading
    Task #1566: Editor: Object rendering refactoring

0.30.0
------

    Bug #416: Extreme shaking can occur during cell transitions while moving
    Bug #1003: Province Cyrodiil: Ogre Exception in Stirk
    Bug #1071: Crash when given a non-existent content file
    Bug #1080: OpenMW allows resting/using a bed while in combat
    Bug #1097: Wrong punishment for stealing in Census and Excise Office at the start of a new game
    Bug #1098: Unlocked evidence chests should get locked after new evidence is put into them
    Bug #1099: NPCs that you attacked still fight you after you went to jail/paid your fine
    Bug #1100: Taking items from a corpse is considered stealing
    Bug #1126: Some creatures can't get close enough to attack
    Bug #1144: Killed creatures seem to die again each time player transitions indoors/outdoors
    Bug #1181: loading a saved game does not reset the player control status
    Bug #1185: Collision issues in Addamasartus
    Bug #1187: Athyn Sarethi mission, rescuing varvur sarethi from the doesnt end the mission
    Bug #1189: Crash when entering interior cell "Gnisis, Arvs-Drelen"
    Bug #1191: Picking up papers without inventory in new game
    Bug #1195: NPCs do not equip torches in certain interiors
    Bug #1197: mouse wheel makes things scroll too fast
    Bug #1200: door blocked by monsters
    Bug #1201: item's magical charges are only refreshed when they are used
    Bug #1203: Scribs do not defend themselves
    Bug #1204: creatures life is not empty when they are dead
    Bug #1205: armor experience does not progress when hits are taken
    Bug #1206: blood particules always red. Undeads and mechanicals should have a different one.
    Bug #1209: Tarhiel never falls
    Bug #1210: journal adding script is ran again after having saved/loaded
    Bug #1224: Names of custom classes are not properly handled in save games
    Bug #1227: Editor: Fixed case handling for broken localised versions of Morrowind.esm
    Bug #1235: Indoors walk stutter
    Bug #1236: Aborting intro movie brings up the menu
    Bug #1239: NPCs get stuck when walking past each other
    Bug #1240: BTB - Settings 14.1 and Health Bar.
    Bug #1241: BTB - Character and Khajiit Prejudice
    Bug #1248: GUI Weapon icon is changed to hand-to-hand after save load
    Bug #1254: Guild ranks do not show in dialogue
    Bug #1255: When opening a container and selecting "Take All", the screen flashes blue
    Bug #1260: Level Up menu doesn't show image when using a custom class
    Bug #1265: Quit Menu Has Misaligned Buttons
    Bug #1270: Active weapon icon is not updated when weapon is repaired
    Bug #1271: NPC Stuck in hovering "Jumping" animation
    Bug #1272: Crash when attempting to load Big City esm file.
    Bug #1276: Editor: Dropping a region into the filter of a cell subview fails
    Bug #1286: Dialogue topic list clips with window frame
    Bug #1291: Saved game: store faction membership
    Bug #1293: Pluginless Khajiit Head Pack by ashiraniir makes OpenMW close.
    Bug #1294: Pasting in console adds text to end, not at cursor
    Bug #1295: Conversation loop when asking about "specific place" in Vivec
    Bug #1296: Caius doesn't leave at start of quest "Mehra Milo and the Lost Prophecies"
    Bug #1297: Saved game: map markers
    Bug #1302: ring_keley script causes vector::_M_range_check exception
    Bug #1309: Bug on "You violated the law" dialog
    Bug #1319: Creatures sometimes rendered incorrectly
    Feature #50: Ranged Combat
    Feature #58: Sneaking Skill
    Feature #73: Crime and Punishment
    Feature #135: Editor: OGRE integration
    Feature #541: Editor: Dialogue Sub-Views
    Feature #853: Editor: Rework User Settings
    Feature #944: Editor: lighting modes
    Feature #945: Editor: Camera navigation mode
    Feature #953: Trader gold
    Feature #1140: AI: summoned creatures
    Feature #1142: AI follow: Run stance
    Feature #1154: Not all NPCs get aggressive when one is attacked
    Feature #1169: Terrain threading
    Feature #1172: Loading screen and progress bars during saved/loading game
    Feature #1173: Saved Game: include weather state
    Feature #1207: Class creation form does not remember
    Feature #1220: Editor: Preview Subview
    Feature #1223: Saved Game: Local Variables
    Feature #1229: Quicksave, quickload, autosave
    Feature #1230: Deleting saves
    Feature #1233: Bribe gold is placed into NPCs inventory
    Feature #1252: Saved Game: quick key bindings
    Feature #1273: Editor: Region Map context menu
    Feature #1274: Editor: Region Map drag & drop
    Feature #1275: Editor: Scene subview drop
    Feature #1282: Non-faction member crime recognition.
    Feature #1289: NPCs return to default position
    Task #941: Remove unused cmake files

0.29.0
------

    Bug #556: Video soundtrack not played when music volume is set to zero
    Bug #829: OpenMW uses up all available vram, when playing for extended time
    Bug #848: Wrong amount of footsteps playing in 1st person
    Bug #888: Ascended Sleepers have movement issues
    Bug #892: Explicit references are allowed on all script functions
    Bug #999: Graphic Herbalism (mod): sometimes doesn't activate properly
    Bug #1009: Lake Fjalding AI related slowdown.
    Bug #1041: Music playback issues on OS X >= 10.9
    Bug #1043: No message box when advancing skill "Speechcraft" while in dialog window
    Bug #1060: Some message boxes are cut off at the bottom
    Bug #1062: Bittercup script does not work ('end' variable)
    Bug #1074: Inventory paperdoll obscures armour rating
    Bug #1077: Message after killing an essential NPC disappears too fast
    Bug #1078: "Clutterbane" shows empty charge bar
    Bug #1083: UndoWerewolf fails
    Bug #1088: Better Clothes Bloodmoon Plus 1.5 by Spirited Treasure pants are not rendered
    Bug #1090: Start scripts fail when going to a non-predefined cell
    Bug #1091: Crash: Assertion `!q.isNaN() && "Invalid orientation supplied as parameter"' failed.
    Bug #1093: Weapons of aggressive NPCs are invisible after you exit and re-enter interior
    Bug #1105: Magicka is depleted when using uncastable spells
    Bug #1106: Creatures should be able to run
    Bug #1107: TR cliffs have way too huge collision boxes in OpenMW
    Bug #1109: Cleaning True Light and Darkness with Tes3cmd makes Addamasartus , Zenarbael and Yasamsi flooded.
    Bug #1114: Bad output for desktop-file-validate on openmw.desktop (and opencs.desktop)
    Bug #1115: Memory leak when spying on Fargoth
    Bug #1137: Script execution fails (drenSlaveOwners script)
    Bug #1143: Mehra Milo quest (vivec informants) is broken
    Bug #1145: Issues with moving gold between inventory and containers
    Bug #1146: Issues with picking up stacks of gold
    Bug #1147: Dwemer Crossbows are held incorrectly
    Bug #1158: Armor rating should always stay below inventory mannequin
    Bug #1159: Quick keys can be set during character generation
    Bug #1160: Crash on equip lockpick when
    Bug #1167: Editor: Referenceables are not correctly loaded when dealing with more than one content file
    Bug #1184: Game Save: overwriting an existing save does not actually overwrites the file
    Feature #30: Loading/Saving (still missing a few parts)
    Feature #101: AI Package: Activate
    Feature #103: AI Package: Follow, FollowCell
    Feature #138: Editor: Drag & Drop
    Feature #428: Player death
    Feature #505: Editor: Record Cloning
    Feature #701: Levelled creatures
    Feature #708: Improved Local Variable handling
    Feature #709: Editor: Script verifier
    Feature #764: Missing journal backend features
    Feature #777: Creature weapons/shields
    Feature #789: Editor: Referenceable record verifier
    Feature #924: Load/Save GUI (still missing loading screen and progress bars)
    Feature #946: Knockdown
    Feature #947: Decrease fatigue when running, swimming and attacking
    Feature #956: Melee Combat: Blocking
    Feature #957: Area magic
    Feature #960: Combat/AI combat for creatures
    Feature #962: Combat-Related AI instructions
    Feature #1075: Damage/Restore skill/attribute magic effects
    Feature #1076: Soultrap magic effect
    Feature #1081: Disease contraction
    Feature #1086: Blood particles
    Feature #1092: Interrupt resting
    Feature #1101: Inventory equip scripts
    Feature #1116: Version/Build number in Launcher window
    Feature #1119: Resistance/weakness to normal weapons magic effect
    Feature #1123: Slow Fall magic effect
    Feature #1130: Auto-calculate spells
    Feature #1164: Editor: Case-insensitive sorting in tables

0.28.0
------

    Bug #399: Inventory changes are not visible immediately
    Bug #417: Apply weather instantly when teleporting
    Bug #566: Global Map position marker not updated for interior cells
    Bug #712: Looting corpse delay
    Bug #716: Problem with the "Vurt's Ascadian Isles Mod" mod
    Bug #805: Two TR meshes appear black (v0.24RC)
    Bug #841: Third-person activation distance taken from camera rather than head
    Bug #845: NPCs hold torches during the day
    Bug #855: Vvardenfell Visages Volume I some hairs don´t appear since 0,24
    Bug #856: Maormer race by Mac Kom - The heads are way up
    Bug #864: Walk locks during loading in 3rd person
    Bug #871: active weapon/magic item icon is not immediately made blank if item is removed during dialog
    Bug #882: Hircine's Ring doesn't always work
    Bug #909: [Tamriel Rebuilt] crashes in Akamora
    Bug #922: Launcher writing merged openmw.cfg files
    Bug #943: Random magnitude should be calculated per effect
    Bug #948: Negative fatigue level should be allowed
    Bug #949: Particles in world space
    Bug #950: Hard crash on x64 Linux running --new-game (on startup)
    Bug #951: setMagicka and setFatigue have no effect
    Bug #954: Problem with equipping inventory items when using a keyboard shortcut
    Bug #955: Issues with equipping torches
    Bug #966: Shield is visible when casting spell
    Bug #967: Game crashes when equipping silver candlestick
    Bug #970: Segmentation fault when starting at Bal Isra
    Bug #977: Pressing down key in console doesn't go forward in history
    Bug #979: Tooltip disappears when changing inventory
    Bug #980: Barter: item category is remembered, but not shown
    Bug #981: Mod: replacing model has wrong position/orientation
    Bug #982: Launcher: Addon unchecking is not saved
    Bug #983: Fix controllers to affect objects attached to the base node
    Bug #985: Player can talk to NPCs who are in combat
    Bug #989: OpenMW crashes when trying to include mod with capital .ESP
    Bug #991: Merchants equip items with harmful constant effect enchantments
    Bug #994: Don't cap skills/attributes when set via console
    Bug #998: Setting the max health should also set the current health
    Bug #1005: Torches are visible when casting spells and during hand to hand combat.
    Bug #1006: Many NPCs have 0 skill
    Bug #1007: Console fills up with text
    Bug #1013: Player randomly loses health or dies
    Bug #1014: Persuasion window is not centered in maximized window
    Bug #1015: Player status window scroll state resets on status change
    Bug #1016: Notification window not big enough for all skill level ups
    Bug #1020: Saved window positions are not rescaled appropriately on resolution change
    Bug #1022: Messages stuck permanently on screen when they pile up
    Bug #1023: Journals doesn't open
    Bug #1026: Game loses track of torch usage.
    Bug #1028: Crash on pickup of jug in Unexplored Shipwreck, Upper level
    Bug #1029: Quick keys menu: Select compatible replacement when tool used up
    Bug #1042: TES3 header data wrong encoding
    Bug #1045: OS X: deployed OpenCS won't launch
    Bug #1046: All damaged weaponry is worth 1 gold
    Bug #1048: Links in "locked" dialogue are still clickable
    Bug #1052: Using color codes when naming your character actually changes the name's color
    Bug #1054: Spell effects not visible in front of water
    Bug #1055: Power-Spell animation starts even though you already casted it that day
    Bug #1059: Cure disease potion removes all effects from player, even your race bonus and race ability
    Bug #1063: Crash upon checking out game start ship area in Seyda Neen
    Bug #1064: openmw binaries link to unnecessary libraries
    Bug #1065: Landing from a high place in water still causes fall damage
    Bug #1072: Drawing weapon increases torch brightness
    Bug #1073: Merchants sell stacks of gold
    Feature #43: Visuals for Magic Effects
    Feature #51: Ranged Magic
    Feature #52: Touch Range Magic
    Feature #53: Self Range Magic
    Feature #54: Spell Casting
    Feature #70: Vampirism
    Feature #100: Combat AI
    Feature #171: Implement NIF record NiFlipController
    Feature #410: Window to restore enchanted item charge
    Feature #647: Enchanted item glow
    Feature #723: Invisibility/Chameleon magic effects
    Feature #737: Resist Magicka magic effect
    Feature #758: GetLOS
    Feature #926: Editor: Info-Record tables
    Feature #958: Material controllers
    Feature #959: Terrain bump, specular, & parallax mapping
    Feature #990: Request: unlock mouse when in any menu
    Feature #1018: Do not allow view mode switching while performing an action
    Feature #1027: Vertex morph animation (NiGeomMorpherController)
    Feature #1031: Handle NiBillboardNode
    Feature #1051: Implement NIF texture slot DarkTexture
    Task #873: Unify OGRE initialisation

0.27.0
------

    Bug #597: Assertion `dialogue->mId == id' failed in esmstore.cpp
    Bug #794: incorrect display of decimal numbers
    Bug #840: First-person sneaking camera height
    Bug #887: Ambient sounds playing while paused
    Bug #902: Problems with Polish character encoding
    Bug #907: Entering third person using the mousewheel is possible even if it's impossible using the key
    Bug #910: Some CDs not working correctly with Unshield installer
    Bug #917: Quick character creation plugin does not work
    Bug #918: Fatigue does not refill
    Bug #919: The PC falls dead in Beshara - OpenMW nightly Win64 (708CDE2)
    Feature #57: Acrobatics Skill
    Feature #462: Editor: Start Dialogue
    Feature #546: Modify ESX selector to handle new content file scheme
    Feature #588: Editor: Adjust name/path of edited content files
    Feature #644: Editor: Save
    Feature #710: Editor: Configure script compiler context
    Feature #790: God Mode
    Feature #881: Editor: Allow only one instance of OpenCS
    Feature #889: Editor: Record filtering
    Feature #895: Extinguish torches
    Feature #898: Breath meter enhancements
    Feature #901: Editor: Default record filter
    Feature #913: Merge --master and --plugin switches

0.26.0
------

    Bug #274: Inconsistencies in the terrain
    Bug #557: Already-dead NPCs do not equip clothing/items.
    Bug #592: Window resizing
    Bug #612: [Tamriel Rebuilt] Missing terrain (South of Tel Oren)
    Bug #664: Heart of lorkhan acts like a dead body (container)
    Bug #767: Wonky ramp physics & water
    Bug #780: Swimming out of water
    Bug #792: Wrong ground alignment on actors when no clipping
    Bug #796: Opening and closing door sound issue
    Bug #797: No clipping hinders opening and closing of doors
    Bug #799: sliders in enchanting window
    Bug #838: Pressing key during startup procedure freezes the game
    Bug #839: Combat/magic stances during character creation
    Bug #843: [Tribunal] Dark Brotherhood assassin appears without equipment
    Bug #844: Resting "until healed" option given even with full stats
    Bug #846: Equipped torches are invisible.
    Bug #847: Incorrect formula for autocalculated NPC initial health
    Bug #850: Shealt weapon sound plays when leaving magic-ready stance
    Bug #852: Some boots do not produce footstep sounds
    Bug #860: FPS bar misalignment
    Bug #861: Unable to print screen
    Bug #863: No sneaking and jumping at the same time
    Bug #866: Empty variables in [Movies] section of Morrowind.ini gets imported into OpenMW.cfg as blank fallback option and crashes game on start.
    Bug #867: Dancing girls in "Suran, Desele's House of Earthly Delights" don't dance.
    Bug #868: Idle animations are repeated
    Bug #874: Underwater swimming close to the ground is jerky
    Bug #875: Animation problem while swimming on the surface and looking up
    Bug #876: Always a starting upper case letter in the inventory
    Bug #878: Active spell effects don't update the layout properly when ended
    Bug #891: Cell 24,-12 (Tamriel Rebuilt) crashes on load
    Bug #896: New game sound issue
    Feature #49: Melee Combat
    Feature #71: Lycanthropy
    Feature #393: Initialise MWMechanics::AiSequence from ESM::AIPackageList
    Feature #622: Multiple positions for inventory window
    Feature #627: Drowning
    Feature #786: Allow the 'Activate' key to close the countdialog window
    Feature #798: Morrowind installation via Launcher (Linux/Max OS only)
    Feature #851: First/Third person transitions with mouse wheel
    Task #689: change PhysicActor::enableCollisions
    Task #707: Reorganise Compiler

0.25.0
------

    Bug #411: Launcher crash on OS X < 10.8
    Bug #604: Terrible performance drop in the Census and Excise Office.
    Bug #676: Start Scripts fail to load
    Bug #677: OpenMW does not accept script names with -
    Bug #766: Extra space in front of topic links
    Bug #793: AIWander Isn't Being Passed The Repeat Parameter
    Bug #795: Sound playing with drawn weapon and crossing cell-border
    Bug #800: can't select weapon for enchantment
    Bug #801: Player can move while over-encumbered
    Bug #802: Dead Keys not working
    Bug #808: mouse capture
    Bug #809: ini Importer does not work without an existing cfg file
    Bug #812: Launcher will run OpenMW with no ESM or ESP selected
    Bug #813: OpenMW defaults to Morrowind.ESM with no ESM or ESP selected
    Bug #817: Dead NPCs and Creatures still have collision boxes
    Bug #820: Incorrect sorting of answers (Dialogue)
    Bug #826: mwinimport dumps core when given an unknown parameter
    Bug #833: getting stuck in door
    Bug #835: Journals/books not showing up properly.
    Feature #38: SoundGen
    Feature #105: AI Package: Wander
    Feature #230: 64-bit compatibility for OS X
    Feature #263: Hardware mouse cursors
    Feature #449: Allow mouse outside of window while paused
    Feature #736: First person animations
    Feature #750: Using mouse wheel in third person mode
    Feature #822: Autorepeat for slider buttons

0.24.0
------

    Bug #284: Book's text misalignment
    Bug #445: Camera able to get slightly below floor / terrain
    Bug #582: Seam issue in Red Mountain
    Bug #632: Journal Next Button shows white square
    Bug #653: IndexedStore ignores index
    Bug #694: Parser does not recognize float values starting with .
    Bug #699: Resource handling broken with Ogre 1.9 trunk
    Bug #718: components/esm/loadcell is using the mwworld subsystem
    Bug #729: Levelled item list tries to add nonexistent item
    Bug #730: Arrow buttons in the settings menu do not work.
    Bug #732: Erroneous behavior when binding keys
    Bug #733: Unclickable dialogue topic
    Bug #734: Book empty line problem
    Bug #738: OnDeath only works with implicit references
    Bug #740: Script compiler fails on scripts with special names
    Bug #742: Wait while no clipping
    Bug #743: Problem with changeweather console command
    Bug #744: No wait dialogue after starting a new game
    Bug #748: Player is not able to unselect objects with the console
    Bug #751: AddItem should only spawn a message box when called from dialogue
    Bug #752: The enter button has several functions in trade and looting that is not impelemted.
    Bug #753: Fargoth's Ring Quest Strange Behavior
    Bug #755: Launcher writes duplicate lines into settings.cfg
    Bug #759: Second quest in mages guild does not work
    Bug #763: Enchantment cast cost is wrong
    Bug #770: The "Take" and "Close" buttons in the scroll GUI are stretched incorrectly
    Bug #773: AIWander Isn't Being Passed The Correct idle Values
    Bug #778: The journal can be opened at the start of a new game
    Bug #779: Divayth Fyr starts as dead
    Bug #787: "Batch count" on detailed FPS counter gets cut-off
    Bug #788: chargen scroll layout does not match vanilla
    Feature #60: Atlethics Skill
    Feature #65: Security Skill
    Feature #74: Interaction with non-load-doors
    Feature #98: Render Weapon and Shield
    Feature #102: AI Package: Escort, EscortCell
    Feature #182: Advanced Journal GUI
    Feature #288: Trading enhancements
    Feature #405: Integrate "new game" into the menu
    Feature #537: Highlight dialogue topic links
    Feature #658: Rotate, RotateWorld script instructions and local rotations
    Feature #690: Animation Layering
    Feature #722: Night Eye/Blind magic effects
    Feature #735: Move, MoveWorld script instructions.
    Feature #760: Non-removable corpses

0.23.0
------

    Bug #522: Player collides with placeable items
    Bug #553: Open/Close sounds played when accessing main menu w/ Journal Open
    Bug #561: Tooltip word wrapping delay
    Bug #578: Bribing works incorrectly
    Bug #601: PositionCell fails on negative coordinates
    Bug #606: Some NPCs hairs not rendered with Better Heads addon
    Bug #609: Bad rendering of bone boots
    Bug #613: Messagebox causing assert to fail
    Bug #631: Segfault on shutdown
    Bug #634: Exception when talking to Calvus Horatius in Mournhold, royal palace courtyard
    Bug #635: Scale NPCs depending on race
    Bug #643: Dialogue Race select function is inverted
    Bug #646: Twohanded weapons don't work properly
    Bug #654: Crash when dropping objects without a collision shape
    Bug #655/656: Objects that were disabled or deleted (but not both) were added to the scene when re-entering a cell
    Bug #660: "g" in "change" cut off in Race Menu
    Bug #661: Arrille sells me the key to his upstairs room
    Bug #662: Day counter starts at 2 instead of 1
    Bug #663: Cannot select "come unprepared" topic in dialog with Dagoth Ur
    Bug #665: Pickpocket -> "Grab all" grabs all NPC inventory, even not listed in container window.
    Bug #666: Looking up/down problem
    Bug #667: Active effects border visible during loading
    Bug #669: incorrect player position at new game start
    Bug #670: race selection menu: sex, face and hair left button not totally clickable
    Bug #671: new game: player is naked
    Bug #674: buying or selling items doesn't change amount of gold
    Bug #675: fatigue is not set to its maximum when starting a new game
    Bug #678: Wrong rotation order causes RefData's rotation to be stored incorrectly
    Bug #680: different gold coins in Tel Mara
    Bug #682: Race menu ignores playable flag for some hairs and faces
    Bug #685: Script compiler does not accept ":" after a function name
    Bug #688: dispose corpse makes cross-hair to disappear
    Bug #691: Auto equipping ignores equipment conditions
    Bug #692: OpenMW doesnt load "loose file" texture packs that places resources directly in data folder
    Bug #696: Draugr incorrect head offset
    Bug #697: Sail transparency issue
    Bug #700: "On the rocks" mod does not load its UV coordinates correctly.
    Bug #702: Some race mods don't work
    Bug #711: Crash during character creation
    Bug #715: Growing Tauryon
    Bug #725: Auto calculate stats
    Bug #728: Failure to open container and talk dialogue
    Bug #731: Crash with Mush-Mere's "background" topic
    Feature #55/657: Item Repairing
    Feature #62/87: Enchanting
    Feature #99: Pathfinding
    Feature #104: AI Package: Travel
    Feature #129: Levelled items
    Feature #204: Texture animations
    Feature #239: Fallback-Settings
    Feature #535: Console object selection improvements
    Feature #629: Add levelup description in levelup layout dialog
    Feature #630: Optional format subrecord in (tes3) header
    Feature #641: Armor rating
    Feature #645: OnDeath script function
    Feature #683: Companion item UI
    Feature #698: Basic Particles
    Task #648: Split up components/esm/loadlocks
    Task #695: mwgui cleanup

0.22.0
------

    Bug #311: Potential infinite recursion in script compiler
    Bug #355: Keyboard repeat rate (in Xorg) are left disabled after game exit.
    Bug #382: Weird effect in 3rd person on water
    Bug #387: Always use detailed shape for physics raycasts
    Bug #420: Potion/ingredient effects do not stack
    Bug #429: Parts of dwemer door not picked up correctly for activation/tooltips
    Bug #434/Bug #605: Object movement between cells not properly implemented
    Bug #502: Duplicate player collision model at origin
    Bug #509: Dialogue topic list shifts inappropriately
    Bug #513: Sliding stairs
    Bug #515: Launcher does not support non-latin strings
    Bug #525: Race selection preview camera wrong position
    Bug #526: Attributes / skills should not go below zero
    Bug #529: Class and Birthsign menus options should be preselected
    Bug #530: Lock window button graphic missing
    Bug #532: Missing map menu graphics
    Bug #545: ESX selector does not list ESM files properly
    Bug #547: Global variables of type short are read incorrectly
    Bug #550: Invisible meshes collision and tooltip
    Bug #551: Performance drop when loading multiple ESM files
    Bug #552: Don't list CG in options if it is not available
    Bug #555: Character creation windows "OK" button broken
    Bug #558: Segmentation fault when Alt-tabbing with console opened
    Bug #559: Dialog window should not be available before character creation is finished
    Bug #560: Tooltip borders should be stretched
    Bug #562: Sound should not be played when an object cannot be picked up
    Bug #565: Water animation speed + timescale
    Bug #572: Better Bodies' textures don't work
    Bug #573: OpenMW doesn't load if TR_Mainland.esm is enabled (Tamriel Rebuilt mod)
    Bug #574: Moving left/right should not cancel auto-run
    Bug #575: Crash entering the Chamber of Song
    Bug #576: Missing includes
    Bug #577: Left Gloves Addon causes ESMReader exception
    Bug #579: Unable to open container "Kvama Egg Sack"
    Bug #581: Mimicking vanilla Morrowind water
    Bug #583: Gender not recognized
    Bug #586: Wrong char gen behaviour
    Bug #587: "End" script statements with spaces don't work
    Bug #589: Closing message boxes by pressing the activation key
    Bug #590: Ugly Dagoth Ur rendering
    Bug #591: Race selection issues
    Bug #593: Persuasion response should be random
    Bug #595: Footless guard
    Bug #599: Waterfalls are invisible from a certain distance
    Bug #600: Waterfalls rendered incorrectly, cut off by water
    Bug #607: New beast bodies mod crashes
    Bug #608: Crash in cell "Mournhold, Royal Palace"
    Bug #611: OpenMW doesn't find some of textures used in Tamriel Rebuilt
    Bug #613: Messagebox causing assert to fail
    Bug #615: Meshes invisible from above water
    Bug #617: Potion effects should be hidden until discovered
    Bug #619: certain moss hanging from tree has rendering bug
    Bug #621: Batching bloodmoon's trees
    Bug #623: NiMaterialProperty alpha unhandled
    Bug #628: Launcher in latest master crashes the game
    Bug #633: Crash on startup: Better Heads
    Bug #636: Incorrect Char Gen Menu Behavior
    Feature #29: Allow ESPs and multiple ESMs
    Feature #94: Finish class selection-dialogue
    Feature #149: Texture Alphas
    Feature #237: Run Morrowind-ini importer from launcher
    Feature #286: Update Active Spell Icons
    Feature #334: Swimming animation
    Feature #335: Walking animation
    Feature #360: Proper collision shapes for NPCs and creatures
    Feature #367: Lights that behave more like original morrowind implementation
    Feature #477: Special local scripting variables
    Feature #528: Message boxes should close when enter is pressed under certain conditions.
    Feature #543: Add bsa files to the settings imported by the ini importer
    Feature #594: coordinate space and utility functions
    Feature #625: Zoom in vanity mode
    Task #464: Refactor launcher ESX selector into a re-usable component
    Task #624: Unified implementation of type-variable sub-records

0.21.0
------

    Bug #253: Dialogs don't work for Russian version of Morrowind
    Bug #267: Activating creatures without dialogue can still activate the dialogue GUI
    Bug #354: True flickering lights
    Bug #386: The main menu's first entry is wrong (in french)
    Bug #479: Adding the spell "Ash Woe Blight" to the player causes strange attribute oscillations
    Bug #495: Activation Range
    Bug #497: Failed Disposition check doesn't stop a dialogue entry from being returned
    Bug #498: Failing a disposition check shouldn't eliminate topics from the the list of those available
    Bug #500: Disposition for most NPCs is 0/100
    Bug #501: Getdisposition command wrongly returns base disposition
    Bug #506: Journal UI doesn't update anymore
    Bug #507: EnableRestMenu is not a valid command - change it to EnableRest
    Bug #508: Crash in Ald Daedroth Shrine
    Bug #517: Wrong price calculation when untrading an item
    Bug #521: MWGui::InventoryWindow creates a duplicate player actor at the origin
    Bug #524: Beast races are able to wear shoes
    Bug #527: Background music fails to play
    Bug #533: The arch at Gnisis entrance is not displayed
    Bug #534: Terrain gets its correct shape only some time after the cell is loaded
    Bug #536: The same entry can be added multiple times to the journal
    Bug #539: Race selection is broken
    Bug #544: Terrain normal map corrupt when the map is rendered
    Feature #39: Video Playback
    Feature #151: ^-escape sequences in text output
    Feature #392: Add AI related script functions
    Feature #456: Determine required ini fallback values and adjust the ini importer accordingly
    Feature #460: Experimental DirArchives improvements
    Feature #540: Execute scripts of objects in containers/inventories in active cells
    Task #401: Review GMST fixing
    Task #453: Unify case smashing/folding
    Task #512: Rewrite utf8 component

0.20.0
------

    Bug #366: Changing the player's race during character creation does not change the look of the player character
    Bug #430: Teleporting and using loading doors linking within the same cell reloads the cell
    Bug #437: Stop animations when paused
    Bug #438: Time displays as "0 a.m." when it should be "12 a.m."
    Bug #439: Text in "name" field of potion/spell creation window is persistent
    Bug #440: Starting date at a new game is off by one day
    Bug #442: Console window doesn't close properly sometimes
    Bug #448: Do not break container window formatting when item names are very long
    Bug #458: Topics sometimes not automatically added to known topic list
    Bug #476: Auto-Moving allows player movement after using DisablePlayerControls
    Bug #478: After sleeping in a bed the rest dialogue window opens automtically again
    Bug #492: On creating potions the ingredients are removed twice
    Feature #63: Mercantile skill
    Feature #82: Persuasion Dialogue
    Feature #219: Missing dialogue filters/functions
    Feature #369: Add a FailedAction
    Feature #377: Select head/hair on character creation
    Feature #391: Dummy AI package classes
    Feature #435: Global Map, 2nd Layer
    Feature #450: Persuasion
    Feature #457: Add more script instructions
    Feature #474: update the global variable pcrace when the player's race is changed
    Task #158: Move dynamically generated classes from Player class to World Class
    Task #159: ESMStore rework and cleanup
    Task #163: More Component Namespace Cleanup
    Task #402: Move player data from MWWorld::Player to the player's NPC record
    Task #446: Fix no namespace in BulletShapeLoader

0.19.0
------

    Bug #374: Character shakes in 3rd person mode near the origin
    Bug #404: Gamma correct rendering
    Bug #407: Shoes of St. Rilm do not work
    Bug #408: Rugs has collision even if they are not supposed to
    Bug #412: Birthsign menu sorted incorrectly
    Bug #413: Resolutions presented multiple times in launcher
    Bug #414: launcher.cfg file stored in wrong directory
    Bug #415: Wrong esm order in openmw.cfg
    Bug #418: Sound listener position updates incorrectly
    Bug #423: wrong usage of "Version" entry in openmw.desktop
    Bug #426: Do not use hardcoded splash images
    Bug #431: Don't use markers for raycast
    Bug #432: Crash after picking up items from an NPC
    Feature #21/#95: Sleeping/resting
    Feature #61: Alchemy Skill
    Feature #68: Death
    Feature #69/#86: Spell Creation
    Feature #72/#84: Travel
    Feature #76: Global Map, 1st Layer
    Feature #120: Trainer Window
    Feature #152: Skill Increase from Skill Books
    Feature #160: Record Saving
    Task #400: Review GMST access

0.18.0
------

    Bug #310: Button of the "preferences menu" are too small
    Bug #361: Hand-to-hand skill is always 100
    Bug #365: NPC and creature animation is jerky; Characters float around when they are not supposed to
    Bug #372: playSound3D uses original coordinates instead of current coordinates.
    Bug #373: Static OGRE build faulty
    Bug #375: Alt-tab toggle view
    Bug #376: Screenshots are disable
    Bug #378: Exception when drinking self-made potions
    Bug #380: Cloth visibility problem
    Bug #384: Weird character on doors tooltip.
    Bug #398: Some objects do not collide in MW, but do so in OpenMW
    Feature #22: Implement level-up
    Feature #36: Hide Marker
    Feature #88: Hotkey Window
    Feature #91: Level-Up Dialogue
    Feature #118: Keyboard and Mouse-Button bindings
    Feature #119: Spell Buying Window
    Feature #133: Handle resources across multiple data directories
    Feature #134: Generate a suitable default-value for --data-local
    Feature #292: Object Movement/Creation Script Instructions
    Feature #340: AIPackage data structures
    Feature #356: Ingredients use
    Feature #358: Input system rewrite
    Feature #370: Target handling in actions
    Feature #379: Door markers on the local map
    Feature #389: AI framework
    Feature #395: Using keys to open doors / containers
    Feature #396: Loading screens
    Feature #397: Inventory avatar image and race selection head preview
    Task #339: Move sounds into Action

0.17.0
------

    Bug #225: Valgrind reports about 40MB of leaked memory
    Bug #241: Some physics meshes still don't match
    Bug #248: Some textures are too dark
    Bug #300: Dependency on proprietary CG toolkit
    Bug #302: Some objects don't collide although they should
    Bug #308: Freeze in Balmora, Meldor: Armorer
    Bug #313: openmw without a ~/.config/openmw folder segfault.
    Bug #317: adding non-existing spell via console locks game
    Bug #318: Wrong character normals
    Bug #341: Building with Ogre Debug libraries does not use debug version of plugins
    Bug #347: Crash when running openmw with --start="XYZ"
    Bug #353: FindMyGUI.cmake breaks path on Windows
    Bug #359: WindowManager throws exception at destruction
    Bug #364: Laggy input on OS X due to bug in Ogre's event pump implementation
    Feature #33: Allow objects to cross cell-borders
    Feature #59: Dropping Items (replaced stopgap implementation with a proper one)
    Feature #93: Main Menu
    Feature #96/329/330/331/332/333: Player Control
    Feature #180: Object rotation and scaling.
    Feature #272: Incorrect NIF material sharing
    Feature #314: Potion usage
    Feature #324: Skill Gain
    Feature #342: Drain/fortify dynamic stats/attributes magic effects
    Feature #350: Allow console only script instructions
    Feature #352: Run scripts in console on startup
    Task #107: Refactor mw*-subsystems
    Task #325: Make CreatureStats into a class
    Task #345: Use Ogre's animation system
    Task #351: Rewrite Action class to support automatic sound playing

0.16.0
------

    Bug #250: OpenMW launcher erratic behaviour
    Bug #270: Crash because of underwater effect on OS X
    Bug #277: Auto-equipping in some cells not working
    Bug #294: Container GUI ignores disabled inventory menu
    Bug #297: Stats review dialog shows all skills and attribute values as 0
    Bug #298: MechanicsManager::buildPlayer does not remove previous bonuses
    Bug #299: Crash in World::disable
    Bug #306: Non-existent ~/.config/openmw "crash" the launcher.
    Bug #307: False "Data Files" location make the launcher "crash"
    Feature #81: Spell Window
    Feature #85: Alchemy Window
    Feature #181: Support for x.y script syntax
    Feature #242: Weapon and Spell icons
    Feature #254: Ingame settings window
    Feature #293: Allow "stacking" game modes
    Feature #295: Class creation dialog tooltips
    Feature #296: Clicking on the HUD elements should show/hide the respective window
    Feature #301: Direction after using a Teleport Door
    Feature #303: Allow object selection in the console
    Feature #305: Allow the use of = as a synonym for ==
    Feature #312: Compensation for slow object access in poorly written Morrowind.esm scripts
    Task #176: Restructure enabling/disabling of MW-references
    Task #283: Integrate ogre.cfg file in settings file
    Task #290: Auto-Close MW-reference related GUI windows

0.15.0
------

    Bug #5: Physics reimplementation (fixes various issues)
    Bug #258: Resizing arrow's background is not transparent
    Bug #268: Widening the stats window in X direction causes layout problems
    Bug #269: Topic pane in dialgoue window is too small for some longer topics
    Bug #271: Dialog choices are sorted incorrectly
    Bug #281: The single quote character is not rendered on dialog windows
    Bug #285: Terrain not handled properly in cells that are not predefined
    Bug #289: Dialogue filter isn't doing case smashing/folding for item IDs
    Feature #15: Collision with Terrain
    Feature #17: Inventory-, Container- and Trade-Windows
    Feature #44: Floating Labels above Focussed Objects
    Feature #80: Tooltips
    Feature #83: Barter Dialogue
    Feature #90: Book and Scroll Windows
    Feature #156: Item Stacking in Containers
    Feature #213: Pulsating lights
    Feature #218: Feather & Burden
    Feature #256: Implement magic effect bookkeeping
    Feature #259: Add missing information to Stats window
    Feature #260: Correct case for dialogue topics
    Feature #280: GUI texture atlasing
    Feature #291: Ability to use GMST strings from GUI layout files
    Task #255: Make MWWorld::Environment into a singleton

0.14.0
------

    Bug #1: Meshes rendered with wrong orientation
    Bug #6/Task #220: Picking up small objects doesn't always work
    Bug #127: tcg doesn't work
    Bug #178: Compablity problems with Ogre 1.8.0 RC 1
    Bug #211: Wireframe mode (toggleWireframe command) should not apply to Console & other UI
    Bug #227: Terrain crashes when moving away from predefined cells
    Bug #229: On OS X Launcher cannot launch game if path to binary contains spaces
    Bug #235: TGA texture loading problem
    Bug #246: wireframe mode does not work in water
    Feature #8/#232: Water Rendering
    Feature #13: Terrain Rendering
    Feature #37: Render Path Grid
    Feature #66: Factions
    Feature #77: Local Map
    Feature #78: Compass/Mini-Map
    Feature #97: Render Clothing/Armour
    Feature #121: Window Pinning
    Feature #205: Auto equip
    Feature #217: Contiainer should track changes to its content
    Feature #221: NPC Dialogue Window Enhancements
    Feature #233: Game settings manager
    Feature #240: Spell List and selected spell (no GUI yet)
    Feature #243: Draw State
    Task #113: Morrowind.ini Importer
    Task #215: Refactor the sound code
    Task #216: Update MyGUI

0.13.0
------

    Bug #145: Fixed sound problems after cell change
    Bug #179: Pressing space in console triggers activation
    Bug #186: CMake doesn't use the debug versions of Ogre libraries on Linux
    Bug #189: ASCII 16 character added to console on it's activation on Mac OS X
    Bug #190: Case Folding fails with music files
    Bug #192: Keypresses write Text into Console no matter which gui element is active
    Bug #196: Collision shapes out of place
    Bug #202: ESMTool doesn't not work with localised ESM files anymore
    Bug #203: Torch lights only visible on short distance
    Bug #207: Ogre.log not written
    Bug #209: Sounds do not play
    Bug #210: Ogre crash at Dren plantation
    Bug #214: Unsupported file format version
    Bug #222: Launcher is writing openmw.cfg file to wrong location
    Feature #9: NPC Dialogue Window
    Feature #16/42: New sky/weather implementation
    Feature #40: Fading
    Feature #48: NPC Dialogue System
    Feature #117: Equipping Items (backend only, no GUI yet, no rendering of equipped items yet)
    Feature #161: Load REC_PGRD records
    Feature #195: Wireframe-mode
    Feature #198/199: Various sound effects
    Feature #206: Allow picking data path from launcher if non is set
    Task #108: Refactor window manager class
    Task #172: Sound Manager Cleanup
    Task #173: Create OpenEngine systems in the appropriate manager classes
    Task #184: Adjust MSVC and gcc warning levels
    Task #185: RefData rewrite
    Task #201: Workaround for transparency issues
    Task #208: silenced esm_reader.hpp warning

0.12.0
------

    Bug #154: FPS Drop
    Bug #169: Local scripts continue running if associated object is deleted
    Bug #174: OpenMW fails to start if the config directory doesn't exist
    Bug #187: Missing lighting
    Bug #188: Lights without a mesh are not rendered
    Bug #191: Taking screenshot causes crash when running installed
    Feature #28: Sort out the cell load problem
    Feature #31: Allow the player to move away from pre-defined cells
    Feature #35: Use alternate storage location for modified object position
    Feature #45: NPC animations
    Feature #46: Creature Animation
    Feature #89: Basic Journal Window
    Feature #110: Automatically pick up the path of existing MW-installations
    Feature #183: More FPS display settings
    Task #19: Refactor engine class
    Task #109/Feature #162: Automate Packaging
    Task #112: Catch exceptions thrown in input handling functions
    Task #128/#168: Cleanup Configuration File Handling
    Task #131: NPC Activation doesn't work properly
    Task #144: MWRender cleanup
    Task #155: cmake cleanup

0.11.1
------

    Bug #2: Resources loading doesn't work outside of bsa files
    Bug #3: GUI does not render non-English characters
    Bug #7: openmw.cfg location doesn't match
    Bug #124: The TCL alias for ToggleCollision is missing.
    Bug #125: Some command line options can't be used from a .cfg file
    Bug #126: Toggle-type script instructions are less verbose compared with original MW
    Bug #130: NPC-Record Loading fails for some NPCs
    Bug #167: Launcher sets invalid parameters in ogre config
    Feature #10: Journal
    Feature #12: Rendering Optimisations
    Feature #23: Change Launcher GUI to a tabbed interface
    Feature #24: Integrate the OGRE settings window into the launcher
    Feature #25: Determine openmw.cfg location (Launcher)
    Feature #26: Launcher Profiles
    Feature #79: MessageBox
    Feature #116: Tab-Completion in Console
    Feature #132: --data-local and multiple --data
    Feature #143: Non-Rendering Performance-Optimisations
    Feature #150: Accessing objects in cells via ID does only work for objects with all lower case IDs
    Feature #157: Version Handling
    Task #14: Replace tabs with 4 spaces
    Task #18: Move components from global namespace into their own namespace
    Task #123: refactor header files in components/esm

0.10.0
------

* NPC dialogue window (not functional yet)
* Collisions with objects
* Refactor the PlayerPos class
* Adjust file locations
* CMake files and test linking for Bullet
* Replace Ogre raycasting test for activation with something more precise
* Adjust player movement according to collision results
* FPS display
* Various Portability Improvements
* Mac OS X support is back!

0.9.0
-----

* Exterior cells loading, unloading and management
* Character Creation GUI
* Character creation
* Make cell names case insensitive when doing internal lookups
* Music player
* NPCs rendering

0.8.0
-----

* GUI
* Complete and working script engine
* In game console
* Sky rendering
* Sound and music
* Tons of smaller stuff

0.7.0
-----

* This release is a complete rewrite in C++.
* All D code has been culled, and all modules have been rewritten.
* The game is now back up to the level of rendering interior cells and moving around, but physics, sound, GUI, and scripting still remain to be ported from the old codebase.

0.6.0
-----

* Coded a GUI system using MyGUI
* Skinned MyGUI to look like Morrowind (work in progress)
* Integrated the Monster script engine
* Rewrote some functions into script code
* Very early MyGUI < > Monster binding
* Fixed Windows sound problems (replaced old openal32.dll)

0.5.0
-----

* Collision detection with Bullet
* Experimental walk & fall character physics
* New key bindings:
  * t toggle physics mode (walking, flying, ghost),
  * n night eye, brightens the scene
* Fixed incompatability with DMD 1.032 and newer compilers
* * (thanks to tomqyp)
* Various minor changes and updates

0.4.0
-----

* Switched from Audiere to OpenAL
* * (BIG thanks to Chris Robinson)
* Added complete Makefile (again) as a alternative build tool
* More realistic lighting (thanks again to Chris Robinson)
* Various localization fixes tested with Russian and French versions
* Temporary workaround for the Unicode issue: invalid UTF displayed as '?'
* Added ns option to disable sound, for debugging
* Various bug fixes
* Cosmetic changes to placate gdc Wall

0.3.0
-----

* Built and tested on Windows XP
* Partial support for FreeBSD (exceptions do not work)
* You no longer have to download Monster separately
* Made an alternative for building without DSSS (but DSSS still works)
* Renamed main program from 'morro' to 'openmw'
* Made the config system more robust
* Added oc switch for showing Ogre config window on startup
* Removed some config files, these are auto generated when missing.
* Separated plugins.cfg into linux and windows versions.
* Updated Makefile and sources for increased portability
* confirmed to work against OIS 1.0.0 (Ubuntu repository package)

0.2.0
-----

* Compiles with gdc
* Switched to DSSS for building D code
* Includes the program esmtool

0.1.0
-----

first release<|MERGE_RESOLUTION|>--- conflicted
+++ resolved
@@ -24,11 +24,8 @@
     Bug #4429: [Windows] Error on build INSTALL.vcxproj project (debug) with cmake 3.7.2
     Bug #4432: Guards behaviour is incorrect if they do not have AI packages
     Bug #4433: Guard behaviour is incorrect with Alarm = 0
-<<<<<<< HEAD
     Bug #4452: Default terrain texture bleeds through texture transitions
-=======
     Feature #4324: Add CFBundleIdentifier in Info.plist to allow for macOS function key shortcuts
->>>>>>> 4c4d4672
     Feature #4345: Add equivalents for the command line commands to Launcher
     Feature #4444: Per-group KF-animation files support
 
