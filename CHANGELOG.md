--- conflicted
+++ resolved
@@ -126,11 +126,8 @@
     Bug #4633: Sneaking stance affects speed even if the actor is not able to crouch
     Bug #4641: GetPCJumping is handled incorrectly
     Bug #4644: %Name should be available for all actors, not just for NPCs
-<<<<<<< HEAD
+    Bug #4648: Hud thinks that throwing weapons have condition
     Bug #4649: Levelup fully restores health
-=======
-    Bug #4648: Hud thinks that throwing weapons have condition
->>>>>>> b3fd173e
     Feature #912: Editor: Add missing icons to UniversalId tables
     Feature #1617: Editor: Enchantment effect record verifier
     Feature #1645: Casting effects from objects
