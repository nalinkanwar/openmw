--- conflicted
+++ resolved
@@ -57,11 +57,8 @@
     Bug #4947: Player character doesn't use lip animation
     Bug #4948: Footstep sounds while levitating on ground level
     Bug #4963: Enchant skill progress is incorrect
-<<<<<<< HEAD
     Bug #4965: Global light attenuation settings setup is lacking
-=======
     Bug #4969: "Miss" sound plays for any actor
->>>>>>> 04bee2b2
     Feature #2229: Improve pathfinding AI
     Feature #3442: Default values for fallbacks from ini file
     Feature #3610: Option to invert X axis
