0.47.0
------

    Bug #1662: Qt4 and Windows binaries crash if there's a non-ASCII character in a file path/config path
    Bug #1952: Incorrect particle lighting
    Bug #2069: Fireflies in Fireflies invade Morrowind look wrong
    Bug #2311: Targeted scripts are not properly supported on non-unique RefIDs
    Bug #3676: NiParticleColorModifier isn't applied properly
    Bug #3714: Savegame fails to load due to conflict between SpellState and MagicEffects
    Bug #4021: Attributes and skills are not stored as floats
    Bug #4055: Local scripts don't inherit variables from their base record
    Bug #4623: Corprus implementation is incorrect
    Bug #4631: Setting MSAA level too high doesn't fall back to highest supported level
    Bug #4764: Data race in osg ParticleSystem
    Bug #4774: Guards are ignorant of an invisible player that tries to attack them
    Bug #5108: Savegame bloating due to inefficient fog textures format
    Bug #5165: Active spells should use real time intead of timestamps
    Bug #5358: ForceGreeting always resets the dialogue window completely
    Bug #5363: Enchantment autocalc not always 0/1
    Bug #5364: Script fails/stops if trying to startscript an unknown script
    Bug #5367: Selecting a spell on an enchanted item per hotkey always plays the equip sound
    Bug #5369: Spawnpoint in the Grazelands doesn't produce oversized creatures
    Bug #5370: Opening an unlocked but trapped door uses the key
    Bug #5384: openmw-cs: deleting an instance requires reload of scene window to show in editor
    Bug #5387: Move/MoveWorld don't update the object's cell properly
    Bug #5397: NPC greeting does not reset if you leave + reenter area
    Bug #5400: Editor: Verifier checks race of non-skin bodyparts
    Bug #5403: Enchantment effect doesn't show on an enemy during death animation
    Bug #5415: Environment maps in ebony cuirass and HiRez Armors Indoril cuirass don't work
    Bug #5416: Junk non-node records before the root node are not handled gracefully
    Bug #5424: Creatures do not headtrack player
    Bug #5425: Poison effect only appears for one frame
    Bug #5427: GetDistance unknown ID error is misleading
    Bug #5435: Enemies can't hurt the player when collision is off
    Bug #5441: Enemies can't push a player character when in critical strike stance
    Bug #5451: Magic projectiles don't disappear with the caster
    Bug #5452: Autowalk is being included in savegames
    Bug #5472: Mistify mod causes CTD in 0.46 on Mac
    Bug #5479: NPCs who should be walking around town are standing around without walking
    Bug #5484: Zero value items shouldn't be able to be bought or sold for 1 gold
    Bug #5485: Intimidate doesn't increase disposition on marginal wins
    Bug #5490: Hits to carried left slot aren't redistributed if there's no shield equipped
    Bug #5499: Faction advance is available when requirements not met
    Bug #5502: Dead zone for analogue stick movement is too small
    Bug #5507: Sound volume is not clamped on ingame settings update
    Bug #5531: Actors flee using current rotation by axis x
    Bug #5539: Window resize breaks when going from a lower resolution to full screen resolution
    Bug #5548: Certain exhausted topics can be highlighted again even though there's no new dialogue
    Bug #5557: Diagonal movement is noticeably slower with analogue stick
<<<<<<< HEAD
    Bug #5611: Usable items with "0 Uses" should be used only once
=======
    Bug #5603: Setting constant effect cast style doesn't correct effects view
>>>>>>> 0438d9d5
    Feature #390: 3rd person look "over the shoulder"
    Feature #2386: Distant Statics in the form of Object Paging
    Feature #4894: Consider actors as obstacles for pathfinding
    Feature #5297: Add a search function to the "Datafiles" tab of the OpenMW launcher
    Feature #5362: Show the soul gems' trapped soul in count dialog
    Feature #5445: Handle NiLines
    Feature #5457: Realistic diagonal movement
    Feature #5486: Fixes trainers to choose their training skills based on their base skill points
    Feature #5519: Code Patch tab in launcher
    Feature #5524: Resume failed script execution after reload
    Feature #5525: Search fields tweaks (utf-8)
    Feature #5545: Option to allow stealing from an unconscious NPC during combat
    Feature #5579: MCP SetAngle enhancement
    Feature #5610: Actors movement should be smoother
    Task #5480: Drop Qt4 support
    Task #5520: Improve cell name autocompleter implementation

0.46.0
------

    Bug #1515: Opening console masks dialogue, inventory menu
    Bug #1933: Actors can have few stocks of the same item
    Bug #2395: Duplicated plugins in the launcher when multiple data directories provide the same plugin
    Bug #2679: Unable to map mouse wheel under control settings
    Bug #2969: Scripted items can stack
    Bug #2976: Data lines in global openmw.cfg take priority over user openmw.cfg
    Bug #2987: Editor: some chance and AI data fields can overflow
    Bug #3006: 'else if' operator breaks script compilation
    Bug #3109: SetPos/Position handles actors differently
    Bug #3282: Unintended behaviour when assigning F3 and Windows keys
    Bug #3550: Companion from mod attacks the air after combat has ended
    Bug #3609: Items from evidence chest are not considered to be stolen if player is allowed to use the chest
    Bug #3623: Display scaling breaks mouse recognition
    Bug #3725: Using script function in a non-conditional expression breaks script compilation
    Bug #3733: Normal maps are inverted on mirrored UVs
    Bug #3765: DisableTeleporting makes Mark/Recall/Intervention effects undetectable
    Bug #3778: [Mod] Improved Thrown Weapon Projectiles - weapons have wrong transformation during throw animation
    Bug #3812: Wrong multiline tooltips width when word-wrapping is enabled
    Bug #3894: Hostile spell effects not detected/present on first frame of OnPCHitMe
    Bug #3977: Non-ASCII characters in object ID's are not supported
    Bug #4009: Launcher does not show data files on the first run after installing
    Bug #4077: Enchanted items are not recharged if they are not in the player's inventory
    Bug #4141: PCSkipEquip isn't set to 1 when reading books/scrolls
    Bug #4202: Open .omwaddon files without needing toopen openmw-cs first
    Bug #4240: Ash storm origin coordinates and hand shielding animation behavior are incorrect
    Bug #4262: Rain settings are hardcoded
    Bug #4270: Closing doors while they are obstructed desyncs closing sfx
    Bug #4276: Resizing character window differs from vanilla
    Bug #4284: ForceSneak behaviour is inconsistent if the target has AiWander package
    Bug #4329: Removed birthsign abilities are restored after reloading the save
    Bug #4341: Error message about missing GDB is too vague
    Bug #4383: Bow model obscures crosshair when arrow is drawn
    Bug #4384: Resist Normal Weapons only checks ammunition for ranged weapons
    Bug #4411: Reloading a saved game while falling prevents damage in some cases
    Bug #4449: Value returned by GetWindSpeed is incorrect
    Bug #4456: AiActivate should not be cancelled after target activation
    Bug #4493: If the setup doesn't find what it is expecting, it fails silently and displays the requester again instead of letting the user know what wasn't found.
    Bug #4523: "player->ModCurrentFatigue -0.001" in global script does not cause the running player to fall
    Bug #4540: Rain delay when exiting water
    Bug #4594: Actors without AI packages don't use Hello dialogue
    Bug #4598: Script parser does not support non-ASCII characters
    Bug #4600: Crash when no sound output is available or --no-sound is used.
    Bug #4601: Filtering referenceables by gender is broken
    Bug #4639: Black screen after completing first mages guild mission + training
    Bug #4650: Focus is lost after pressing ESC in confirmation dialog inside savegame dialog
    Bug #4680: Heap corruption on faulty esp
    Bug #4701: PrisonMarker record is not hardcoded like other markers
    Bug #4703: Editor: it's possible to preview levelled list records
    Bug #4705: Editor: unable to open exterior cell views from Instances table
    Bug #4714: Crash upon game load in the repair menu while the "Your repair failed!" message is active
    Bug #4715: "Cannot get class of an empty object" exception after pressing ESC in the dialogue mode
    Bug #4720: Inventory avatar has shield with two-handed weapon during [un]equipping animation
    Bug #4723: ResetActors command works incorrectly
    Bug #4736: LandTexture records overrides do not work
    Bug #4745: Editor: Interior cell lighting field values are not displayed as colors
    Bug #4746: Non-solid player can't run or sneak
    Bug #4747: Bones are not read from X.NIF file for NPC animation
    Bug #4748: Editor: Cloned, moved, added instances re-use RefNum indices
    Bug #4750: Sneaking doesn't work in first person view if the player is in attack ready state
    Bug #4756: Animation issues with VAOs
    Bug #4757: Content selector: files can be cleared when there aren't any files to clear
    Bug #4768: Fallback numerical value recovery chokes on invalid arguments
    Bug #4775: Slowfall effect resets player jumping flag
    Bug #4778: Interiors of Illusion puzzle in Sotha Sil Expanded mod is broken
    Bug #4783: Blizzard behavior is incorrect
    Bug #4787: Sneaking makes 1st person walking/bobbing animation super-slow
    Bug #4797: Player sneaking and running stances are not accounted for when in air
    Bug #4800: Standing collisions are not updated immediately when an object is teleported without a cell change
    Bug #4802: You can rest before taking falling damage from landing from a jump
    Bug #4803: Stray special characters before begin statement break script compilation
    Bug #4804: Particle system with the "Has Sizes = false" causes an exception
    Bug #4805: NPC movement speed calculations do not take race Weight into account
    Bug #4810: Raki creature broken in OpenMW
    Bug #4813: Creatures with known file but no "Sound Gen Creature" assigned use default sounds
    Bug #4815: "Finished" journal entry with lower index doesn't close journal, SetJournalIndex closes journal
    Bug #4820: Spell absorption is broken
    Bug #4823: Jail progress bar works incorrectly
    Bug #4826: Uninitialized memory in unit test
    Bug #4827: NiUVController is handled incorrectly
    Bug #4828: Potion looping effects VFX are not shown for NPCs
    Bug #4837: CTD when a mesh with NiLODNode root node with particles is loaded
    Bug #4841: Russian localization ignores implicit keywords
    Bug #4844: Data race in savegame loading / GlobalMap render
    Bug #4847: Idle animation reset oddities
    Bug #4851: No shadows since switch to OSG
    Bug #4860: Actors outside of processing range visible for one frame after spawning
    Bug #4867: Arbitrary text after local variable declarations breaks script compilation
    Bug #4876: AI ratings handling inconsistencies
    Bug #4877: Startup script executes only on a new game start
    Bug #4879: SayDone returns 0 on the frame Say is called
    Bug #4888: Global variable stray explicit reference calls break script compilation
    Bug #4896: Title screen music doesn't loop
    Bug #4902: Using scrollbars in settings causes resolution to change
    Bug #4904: Editor: Texture painting with duplicate of a base-version texture
    Bug #4911: Editor: QOpenGLContext::swapBuffers() warning with Qt5
    Bug #4916: Specular power (shininess) material parameter is ignored when shaders are used.
    Bug #4918: Abilities don't play looping VFX when they're initially applied
    Bug #4920: Combat AI uses incorrect invisibility check
    Bug #4922: Werewolves can not attack if the transformation happens during attack
    Bug #4927: Spell effect having both a skill and an attribute assigned is a fatal error
    Bug #4932: Invalid records matching when loading save with edited plugin
    Bug #4933: Field of View not equal with Morrowind
    Bug #4938: Strings from subrecords with actually empty headers can't be empty
    Bug #4942: Hand-to-Hand attack type is chosen randomly when "always use best attack" is turned off
    Bug #4945: Poor random magic magnitude distribution
    Bug #4947: Player character doesn't use lip animation
    Bug #4948: Footstep sounds while levitating on ground level
    Bug #4952: Torches held by NPCs flicker too quickly
    Bug #4961: Flying creature combat engagement takes z-axis into account
    Bug #4963: Enchant skill progress is incorrect
    Bug #4964: Multiple effect spell projectile sounds play louder than vanilla
    Bug #4965: Global light attenuation settings setup is lacking
    Bug #4969: "Miss" sound plays for any actor
    Bug #4971: OpenMW-CS: Make rotations display as degrees instead of radians
    Bug #4972: Player is able to use quickkeys while disableplayerfighting is active
    Bug #4979: AiTravel maximum range depends on "actors processing range" setting
    Bug #4980: Drowning mechanics is applied for actors indifferently from distance to player
    Bug #4984: "Friendly hits" feature should be used only for player's followers
    Bug #4989: Object dimension-dependent VFX scaling behavior is inconsistent
    Bug #4990: Dead bodies prevent you from hitting
    Bug #4991: Jumping occasionally takes too much fatigue
    Bug #4999: Drop instruction behaves differently from vanilla
    Bug #5001: Possible data race in the Animation::setAlpha()
    Bug #5004: Werewolves shield their eyes during storm
    Bug #5012: "Take all" on owned container generates a messagebox per item
    Bug #5018: Spell tooltips don't support purely negative magnitudes
    Bug #5025: Data race in the ICO::setMaximumNumOfObjectsToCompilePerFrame()
    Bug #5028: Offered price caps are not trading-specific
    Bug #5038: Enchanting success chance calculations are blatantly wrong
    Bug #5047: # in cell names sets color
    Bug #5050: Invalid spell effects are not handled gracefully
    Bug #5055: Mark, Recall, Intervention magic effect abilities have no effect when added and removed in the same frame
    Bug #5056: Calling Cast function on player doesn't equip the spell but casts it
    Bug #5059: Modded animation with combined attack keys always does max damage and can double damage
    Bug #5060: Magic effect visuals stop when death animation begins instead of when it ends
    Bug #5063: Shape named "Tri Shadow" in creature mesh is visible if it isn't hidden
    Bug #5067: Ranged attacks on unaware opponents ("critical hits") differ from the vanilla engine
    Bug #5069: Blocking creatures' attacks doesn't degrade shields
    Bug #5073: NPCs open doors in front of them even if they don't have to
    Bug #5074: Paralyzed actors greet the player
    Bug #5075: Enchanting cast style can be changed if there's no object
    Bug #5078: DisablePlayerLooking is broken
    Bug #5081: OpenMW-CS: Apparatus type "Alembic" is erroneously named "Albemic"
    Bug #5082: Scrolling with controller in GUI mode is broken
    Bug #5087: Some valid script names can't be used as string arguments
    Bug #5089: Swimming/Underwater creatures only swim around ground level
    Bug #5092: NPCs with enchanted weapons play sound when out of charges
    Bug #5093: Hand to hand sound plays on knocked out enemies
    Bug #5097: String arguments can't be parsed as number literals in scripts
    Bug #5099: Non-swimming enemies will enter water if player is water walking
    Bug #5103: Sneaking state behavior is still inconsistent
    Bug #5104: Black Dart's enchantment doesn't trigger at low Enchant levels
    Bug #5106: Still can jump even when encumbered
    Bug #5110: ModRegion with a redundant numerical argument breaks script execution
    Bug #5112: Insufficient magicka for current spell not reflected on HUD icon
    Bug #5113: Unknown alchemy question mark not centered
    Bug #5123: Script won't run on respawn
    Bug #5124: Arrow remains attached to actor if pulling animation was cancelled
    Bug #5126: Swimming creatures without RunForward animations are motionless during combat
    Bug #5134: Doors rotation by "Lock" console command is inconsistent
    Bug #5136: LegionUniform script: can not access local variables
    Bug #5137: Textures with Clamp Mode set to Clamp instead of Wrap are too dark outside the boundaries
    Bug #5138: Actors stuck in half closed door
    Bug #5149: Failing lock pick attempts isn't always a crime
    Bug #5155: Lock/unlock behavior differs from vanilla
    Bug #5158: Objects without a name don't fallback to their ID
    Bug #5159: NiMaterialColorController can only control the diffuse color
    Bug #5161: Creature companions can't be activated when they are knocked down
    Bug #5163: UserData is not copied during node cloning
    Bug #5164: Faction owned items handling is incorrect
    Bug #5166: Scripts still should be executed after player's death
    Bug #5167: Player can select and cast spells before magic menu is enabled
    Bug #5168: Force1stPerson and Force3rdPerson commands are not really force view change
    Bug #5169: Nested levelled items/creatures have significantly higher chance not to spawn
    Bug #5175: Random script function returns an integer value
    Bug #5177: Editor: Unexplored map tiles get corrupted after a file with terrain is saved
    Bug #5182: OnPCEquip doesn't trigger on skipped beast race attempts to equip something not equippable by beasts
    Bug #5186: Equipped item enchantments don't affect creatures
    Bug #5190: On-strike enchantments can be applied to and used with non-projectile ranged weapons
    Bug #5196: Dwarven ghosts do not use idle animations
    Bug #5206: A "class does not have NPC stats" error when player's follower kills an enemy with damage spell
    Bug #5209: Spellcasting ignores race height
    Bug #5210: AiActivate allows actors to open dialogue and inventory windows
    Bug #5211: Screen fades in if the first loaded save is in interior cell
    Bug #5212: AiTravel does not work for actors outside of AI processing range
    Bug #5213: SameFaction script function is broken
    Bug #5218: Crash when disabling ToggleBorders
    Bug #5220: GetLOS crashes when actor isn't loaded
    Bug #5222: Empty cell name subrecords are not saved
    Bug #5223: Bow replacement during attack animation removes attached arrow
    Bug #5226: Reputation should be capped
    Bug #5229: Crash if mesh controller node has no data node
    Bug #5239: OpenMW-CS does not support non-ASCII characters in path names
    Bug #5241: On-self absorb spells cannot be detected
    Bug #5242: ExplodeSpell behavior differs from Cast behavior
    Bug #5246: Water ripples persist after cell change
    Bug #5249: Wandering NPCs start walking too soon after they hello
    Bug #5250: Creatures display shield ground mesh instead of shield body part
    Bug #5255: "GetTarget, player" doesn't return 1 during NPC hello
    Bug #5261: Creatures can sometimes become stuck playing idles and never wander again
    Bug #5264: "Damage Fatigue" Magic Effect Can Bring Fatigue below 0
    Bug #5269: Editor: Cell lighting in resaved cleaned content files is corrupted
    Bug #5278: Console command Show doesn't fall back to global variable after local var not found
    Bug #5308: World map copying makes save loading much slower
    Bug #5313: Node properties of identical type are not applied in the correct order
    Bug #5326: Formatting issues in the settings.cfg
    Bug #5328: Skills aren't properly reset for dead actors
    Bug #5345: Dopey Necromancy does not work due to a missing quote
    Bug #5350: An attempt to launch magic bolt causes "AL error invalid value" error
    Bug #5352: Light source items' duration is decremented while they aren't visible
    Feature #1724: Handle AvoidNode
    Feature #2159: "Graying out" exhausted dialogue topics
    Feature #2229: Improve pathfinding AI
    Feature #3025: Analogue gamepad movement controls
    Feature #3442: Default values for fallbacks from ini file
    Feature #3517: Multiple projectiles enchantment
    Feature #3610: Option to invert X axis
    Feature #3871: Editor: Terrain Selection
    Feature #3893: Implicit target for "set" function in console
    Feature #3980: In-game option to disable controller
    Feature #3999: Shift + Double Click should maximize/restore menu size
    Feature #4001: Toggle sneak controller shortcut
    Feature #4068: OpenMW-CS: Add a button to reset key bindings to defaults
    Feature #4129: Beta Comment to File
    Feature #4209: Editor: Faction rank sub-table
    Feature #4255: Handle broken RepairedOnMe script function
    Feature #4316: Implement RaiseRank/LowerRank functions properly
    Feature #4360: Improve default controller bindings
    Feature #4544: Actors movement deceleration
    Feature #4673: Weapon sheathing
    Feature #4675: Support for NiRollController
    Feature #4708: Radial fog support
    Feature #4730: Native animated containers support
    Feature #4784: Launcher: Duplicate Content Lists
    Feature #4812: Support NiSwitchNode
    Feature #4831: Item search in the player's inventory
    Feature #4836: Daytime node switch
    Feature #4840: Editor: Transient terrain change support
    Feature #4859: Make water reflections more configurable
    Feature #4882: Support for NiPalette node
    Feature #4887: Add openmw command option to set initial random seed
    Feature #4890: Make Distant Terrain configurable
    Feature #4944: Pause audio when OpenMW is minimized
    Feature #4958: Support eight blood types
    Feature #4962: Add casting animations for magic items
    Feature #4968: Scalable UI widget skins
    Feature #4994: Persistent pinnable windows hiding
    Feature #5000: Compressed BSA format support
    Feature #5005: Editor: Instance window via Scene window
    Feature #5010: Native graphics herbalism support
    Feature #5031: Make GetWeaponType function return different values for tools
    Feature #5033: Magic armor mitigation for creatures
    Feature #5034: Make enchanting window stay open after a failed attempt
    Feature #5036: Allow scripted faction leaving
    Feature #5046: Gamepad thumbstick cursor speed
    Feature #5051: Provide a separate textures for scrollbars
    Feature #5091: Human-readable light source duration
    Feature #5094: Unix like console hotkeys
    Feature #5098: Allow user controller bindings
    Feature #5114: Refresh launcher mod list
    Feature #5121: Handle NiTriStrips and NiTriStripsData
    Feature #5122: Use magic glow for enchanted arrows
    Feature #5131: Custom skeleton bones
    Feature #5132: Unique animations for different weapon types
    Feature #5146: Safe Dispose corpse
    Feature #5147: Show spell magicka cost in spell buying window
    Feature #5170: Editor: Land shape editing, land selection
    Feature #5172: Editor: Delete instances/references with keypress in scene window
    Feature #5193: Shields sheathing
    Feature #5201: Editor: Show tool outline in scene view, when using editmodes
    Feature #5219: Impelement TestCells console command
    Feature #5224: Handle NiKeyframeController for NiTriShape
    Feature #5274: Editor: Keyboard shortcut to drop objects to ground/obstacle in scene view
    Feature #5304: Morrowind-style bump-mapping
    Feature #5311: Support for gyroscopic input (e.g. Android)
    Feature #5314: Ingredient filter in the alchemy window
    Task #4686: Upgrade media decoder to a more current FFmpeg API
    Task #4695: Optimize Distant Terrain memory consumption
    Task #4789: Optimize cell transitions
    Task #4721: Add NMake support to the Windows prebuild script

0.45.0
------

    Bug #1875: Actors in inactive cells don't heal from resting
    Bug #1990: Sunrise/sunset not set correct
    Bug #2131: Lustidrike's spell misses the player every time
    Bug #2222: Fatigue's effect on selling price is backwards
    Bug #2256: Landing sound not playing when jumping immediately after landing
    Bug #2274: Thin platform clips through player character instead of lifting
    Bug #2326: After a bound item expires the last equipped item of that type is not automatically re-equipped
    Bug #2446: Restore Attribute/Skill should allow restoring drained attributes
    Bug #2455: Creatures attacks degrade armor
    Bug #2562: Forcing AI to activate a teleport door sometimes causes a crash
    Bug #2626: Resurrecting the player does not resume the game
    Bug #2772: Non-existing class or faction freezes the game
    Bug #2835: Player able to slowly move when overencumbered
    Bug #2852: No murder bounty when a player follower commits murder
    Bug #2862: [macOS] Can't quit launcher using Command-Q or OpenMW->Quit
    Bug #2872: Tab completion in console doesn't work with explicit reference
    Bug #2971: Compiler did not reject lines with naked expressions beginning with x.y
    Bug #3049: Drain and Fortify effects are not properly applied on health, magicka and fatigue
    Bug #3059: Unable to hit with marksman weapons when too close to an enemy
    Bug #3072: Fatal error on AddItem <item> that has a script containing Equip <item>
    Bug #3219: NPC and creature initial position tracing down limit is too small
    Bug #3249: Fixed revert function not updating views properly
    Bug #3288: TrueType fonts are handled incorrectly
    Bug #3374: Touch spells not hitting kwama foragers
    Bug #3486: [Mod] NPC Commands does not work
    Bug #3533: GetSpellEffects should detect effects with zero duration
    Bug #3591: Angled hit distance too low
    Bug #3629: DB assassin attack never triggers creature spawning
    Bug #3681: OpenMW-CS: Clicking Scripts in Preferences spawns many color pickers
    Bug #3762: AddSoulGem and RemoveSpell redundant count arguments break script execution
    Bug #3788: GetPCInJail and GetPCTraveling do not work as in vanilla
    Bug #3836: Script fails to compile when command argument contains "\n"
    Bug #3876: Landscape texture painting is misaligned
    Bug #3890: Magic light source attenuation is inaccurate
    Bug #3897: Have Goodbye give all choices the effects of Goodbye
    Bug #3911: [macOS] Typing in the "Content List name" dialog box produces double characters
    Bug #3920: RemoveSpellEffects doesn't remove constant effects
    Bug #3948: AiCombat moving target aiming uses incorrect speed for magic projectiles
    Bug #3950: FLATTEN_STATIC_TRANSFORMS optimization breaks animated collision shapes
    Bug #3993: Terrain texture blending map is not upscaled
    Bug #3997: Almalexia doesn't pace
    Bug #4036: Weird behaviour of AI packages if package target has non-unique ID
    Bug #4047: OpenMW not reporting its version number in MacOS; OpenMW-CS not doing it fully
    Bug #4110: Fixed undo / redo menu text losing the assigned shortcuts
    Bug #4125: OpenMW logo cropped on bugtracker
    Bug #4215: OpenMW shows book text after last EOL tag
    Bug #4217: Fixme implementation differs from Morrowind's
    Bug #4221: Characters get stuck in V-shaped terrain
    Bug #4230: AiTravel package issues break some Tribunal quests
    Bug #4231: Infected rats from the "Crimson Plague" quest rendered unconscious by change in Drain Fatigue functionality
    Bug #4251: Stationary NPCs do not return to their position after combat
    Bug #4260: Keyboard navigation makes persuasion exploitable
    Bug #4271: Scamp flickers when attacking
    Bug #4274: Pre-0.43 death animations are not forward-compatible with 0.43+
    Bug #4286: Scripted animations can be interrupted
    Bug #4291: Non-persistent actors that started the game as dead do not play death animations
    Bug #4292: CenterOnCell implementation differs from vanilla
    Bug #4293: Faction members are not aware of faction ownerships in barter
    Bug #4304: "Follow" not working as a second AI package
    Bug #4307: World cleanup should remove dead bodies only if death animation is finished
    Bug #4311: OpenMW does not handle RootCollisionNode correctly
    Bug #4327: Missing animations during spell/weapon stance switching
    Bug #4333: Keyboard navigation in containers is not intuitive
    Bug #4358: Running animation is interrupted when magic mode is toggled
    Bug #4368: Settings window ok button doesn't have key focus by default
    Bug #4378: On-self absorb spells restore stats
    Bug #4393: NPCs walk back to where they were after using ResetActors
    Bug #4416: Non-music files crash the game when they are tried to be played
    Bug #4419: MRK NiStringExtraData is handled incorrectly
    Bug #4426: RotateWorld behavior is incorrect
    Bug #4429: [Windows] Error on build INSTALL.vcxproj project (debug) with cmake 3.7.2
    Bug #4431: "Lock 0" console command is a no-op
    Bug #4432: Guards behaviour is incorrect if they do not have AI packages
    Bug #4433: Guard behaviour is incorrect with Alarm = 0
    Bug #4451: Script fails to compile when using "Begin, [ScriptName]" syntax
    Bug #4452: Default terrain texture bleeds through texture transitions
    Bug #4453: Quick keys behaviour is invalid for equipment
    Bug #4454: AI opens doors too slow
    Bug #4457: Item without CanCarry flag prevents shield autoequipping in dark areas
    Bug #4458: AiWander console command handles idle chances incorrectly
    Bug #4459: NotCell dialogue condition doesn't support partial matches
    Bug #4460: Script function "Equip" doesn't bypass beast restrictions
    Bug #4461: "Open" spell from non-player caster isn't a crime
    Bug #4463: %g format doesn't return more digits
    Bug #4464: OpenMW keeps AiState cached storages even after we cancel AI packages
    Bug #4467: Content selector: cyrillic characters are decoded incorrectly in plugin descriptions
    Bug #4469: Abot Silt Striders – Model turn 90 degrees on horizontal
    Bug #4470: Non-bipedal creatures with Weapon & Shield flag have inconsistent behaviour
    Bug #4474: No fallback when getVampireHead fails
    Bug #4475: Scripted animations should not cause movement
    Bug #4479: "Game" category on Advanced page is getting too long
    Bug #4480: Segfault in QuickKeysMenu when item no longer in inventory
    Bug #4489: Goodbye doesn't block dialogue hyperlinks
    Bug #4490: PositionCell on player gives "Error: tried to add local script twice"
    Bug #4494: Training cap based off Base Skill instead of Modified Skill
    Bug #4495: Crossbow animations blending is buggy
    Bug #4496: SpellTurnLeft and SpellTurnRight animation groups are unused
    Bug #4497: File names starting with x or X are not classified as animation
    Bug #4503: Cast and ExplodeSpell commands increase alteration skill
    Bug #4510: Division by zero in MWMechanics::CreatureStats::setAttribute
    Bug #4519: Knockdown does not discard movement in the 1st-person mode
    Bug #4527: Sun renders on water shader in some situations where it shouldn't
    Bug #4531: Movement does not reset idle animations
    Bug #4532: Underwater sfx isn't tied to 3rd person camera
    Bug #4539: Paper Doll is affected by GUI scaling
    Bug #4543: Picking cursed items through inventory (menumode) makes it disappear
    Bug #4545: Creatures flee from werewolves
    Bug #4551: Replace 0 sound range with default range separately
    Bug #4553: Forcegreeting on non-actor opens a dialogue window which cannot be closed
    Bug #4557: Topics with reserved names are handled differently from vanilla
    Bug #4558: Mesh optimizer: check for reserved node name is case-sensitive
    Bug #4560: OpenMW does not update pinned windows properly
    Bug #4563: Fast travel price logic checks destination cell instead of service actor cell
    Bug #4565: Underwater view distance should be limited
    Bug #4573: Player uses headtracking in the 1st-person mode
    Bug #4574: Player turning animations are twitchy
    Bug #4575: Weird result of attack animation blending with movement animations
    Bug #4576: Reset of idle animations when attack can not be started
    Bug #4591: Attack strength should be 0 if player did not hold the attack button
    Bug #4593: Editor: Instance dragging is broken
    Bug #4597: <> operator causes a compile error
    Bug #4604: Picking up gold from the ground only makes 1 grabbed
    Bug #4607: Scaling for animated collision shapes is applied twice
    Bug #4608: Falling damage is applied twice
    Bug #4611: Instant magic effects have 0 duration in custom spell cost calculations unlike vanilla
    Bug #4614: Crash due to division by zero when FlipController has no textures
    Bug #4615: Flicker effects for light sources are handled incorrectly
    Bug #4617: First person sneaking offset is not applied while the character is in air
    Bug #4618: Sneaking is possible while the character is flying
    Bug #4622: Recharging enchanted items with Soul Gems does not award experience if it fails
    Bug #4628: NPC record reputation, disposition and faction rank should have unsigned char type
    Bug #4633: Sneaking stance affects speed even if the actor is not able to crouch
    Bug #4641: GetPCJumping is handled incorrectly
    Bug #4644: %Name should be available for all actors, not just for NPCs
    Bug #4646: Weapon force-equipment messes up ongoing attack animations
    Bug #4648: Hud thinks that throwing weapons have condition
    Bug #4649: Levelup fully restores health
    Bug #4653: Length of non-ASCII strings is handled incorrectly in ESM reader
    Bug #4654: Editor: UpdateVisitor does not initialize skeletons for animated objects
    Bug #4656: Combat AI: back up behaviour is incorrect
    Bug #4668: Editor: Light source color is displayed as an integer
    Bug #4669: ToggleCollision should trace the player down after collision being enabled
    Bug #4671: knownEffect functions should use modified Alchemy skill
    Bug #4672: Pitch factor is handled incorrectly for crossbow animations
    Bug #4674: Journal can be opened when settings window is open
    Bug #4677: Crash in ESM reader when NPC record has DNAM record without DODT one
    Bug #4678: Crash in ESP parser when SCVR has no variable names
    Bug #4684: Spell Absorption is additive
    Bug #4685: Missing sound causes an exception inside Say command
    Bug #4689: Default creature soundgen entries are not used
    Bug #4691: Loading bar for cell should be moved up when text is still active at bottom of screen
    Feature #912: Editor: Add missing icons to UniversalId tables
    Feature #1221: Editor: Creature/NPC rendering
    Feature #1617: Editor: Enchantment effect record verifier
    Feature #1645: Casting effects from objects
    Feature #2606: Editor: Implemented (optional) case sensitive global search
    Feature #2787: Use the autogenerated collision box, if the creature mesh has no predefined one
    Feature #2845: Editor: add record view and preview default keybindings
    Feature #2847: Content selector: allow to copy the path to a file by using the context menu
    Feature #3083: Play animation when NPC is casting spell via script
    Feature #3103: Provide option for disposition to get increased by successful trade
    Feature #3276: Editor: Search - Show number of (remaining) search results and indicate a search without any results
    Feature #3641: Editor: Limit FPS in 3d preview window
    Feature #3703: Ranged sneak attack criticals
    Feature #4012: Editor: Write a log file if OpenCS crashes
    Feature #4222: 360° screenshots
    Feature #4256: Implement ToggleBorders (TB) console command
    Feature #4285: Support soundgen calls for activators
    Feature #4324: Add CFBundleIdentifier in Info.plist to allow for macOS function key shortcuts
    Feature #4345: Add equivalents for the command line commands to Launcher
    Feature #4404: Editor: All EnumDelegate fields should have their items sorted alphabetically
    Feature #4444: Per-group KF-animation files support
    Feature #4466: Editor: Add option to ignore "Base" records when running verifier
    Feature #4488: Make water shader rougher during rain
    Feature #4509: Show count of enchanted items in stack in the spells list
    Feature #4512: Editor: Use markers for lights and creatures levelled lists
    Feature #4548: Weapon priority: use the actual chance to hit the target instead of weapon skill
    Feature #4549: Weapon priority: use the actual damage in weapon rating calculations
    Feature #4550: Weapon priority: make ranged weapon bonus more sensible
    Feature #4579: Add option for applying Strength into hand to hand damage
    Feature #4581: Use proper logging system
    Feature #4624: Spell priority: don't cast hit chance-affecting spells if the enemy is not in respective stance at the moment
    Feature #4625: Weapon priority: use weighted mean for melee damage rating
    Feature #4626: Weapon priority: account for weapon speed
    Feature #4632: AI priority: utilize vanilla AI GMSTs for priority rating
    Feature #4636: Use sTo GMST in spellmaking menu
    Feature #4642: Batching potion creation
    Feature #4647: Cull actors outside of AI processing range
    Feature #4682: Use the collision box from basic creature mesh if the X one have no collisions
    Feature #4697: Use the real thrown weapon damage in tooltips and AI
    Task #2490: Don't open command prompt window on Release-mode builds automatically
    Task #4545: Enable is_pod string test
    Task #4605: Optimize skinning
    Task #4606: Support Rapture3D's OpenAL driver
    Task #4613: Incomplete type errors when compiling with g++ on OSX 10.9
    Task #4621: Optimize combat AI
    Task #4643: Revise editor record verifying functionality
    Task #4645: Use constants instead of widely used magic numbers
    Task #4652: Move call to enemiesNearby() from InputManager::rest() to World::canRest()

0.44.0
------

    Bug #1428: Daedra summoning scripts aren't executed when the item is taken through the inventory
    Bug #1987: Some glyphs are not supported
    Bug #2254: Magic related visual effects are not rendered when loading a saved game
    Bug #2485: Journal alphabetical index doesn't match "Morrowind content language" setting
    Bug #2703: OnPCHitMe is not handled correctly
    Bug #2829: Incorrect order for content list consisting of a game file and an esp without dependencies
    Bug #2841: "Total eclipse" happens if weather settings are not defined.
    Bug #2897: Editor: Rename "Original creature" field
    Bug #3278: Editor: Unchecking "Auto Calc" flag changes certain values
    Bug #3343: Editor: ID sorting is case-sensitive in certain tables
    Bug #3557: Resource priority confusion when using the local data path as installation root
    Bug #3587: Pathgrid and Flying Creatures wrong behaviour – abotWhereAreAllBirdsGoing
    Bug #3603: SetPos should not skip weather transitions
    Bug #3618: Myar Aranath total conversion can't be started due to capital-case extension of the master file
    Bug #3638: Fast forwarding can move NPC inside objects
    Bug #3664: Combat music does not start in dialogue
    Bug #3696: Newlines are accompanied by empty rectangle glyph in dialogs
    Bug #3708: Controllers broken on macOS
    Bug #3726: Items with suppressed activation can be picked up via the inventory menu
    Bug #3783: [Mod] Abot's Silt Striders 1.16 - silt strider "falls" to ground and glides on floor during travel
    Bug #3863: Can be forced to not resist arrest if you cast Calm Humanoid on aggroed death warrant guards
    Bug #3884: Incorrect enemy behavior when exhausted
    Bug #3926: Installation Wizard places Morrowind.esm after Tribunal/Bloodmoon if it has a later file creation date
    Bug #4061: Scripts error on special token included in name
    Bug #4111: Crash when mouse over soulgem with a now-missing soul
    Bug #4122: Swim animation should not be interrupted during underwater attack
    Bug #4134: Battle music behaves different than vanilla
    Bug #4135: Reflecting an absorb spell different from vanilla
    Bug #4136: Enchanted weapons without "ignore normal weapons" flag don't bypass creature "ignore normal weapons" effect
    Bug #4143: Antialiasing produces graphical artifacts when used with shader lighting
    Bug #4159: NPCs' base skeleton files should not be optimized
    Bug #4177: Jumping/landing animation interference/flickering
    Bug #4179: NPCs do not face target
    Bug #4180: Weapon switch sound playing even though no weapon is switched
    Bug #4184: Guards can initiate dialogue even though you are far above them
    Bug #4190: Enchanted clothes changes visibility with Chameleon on equip/unequip
    Bug #4191: "screenshot saved" message also appears in the screenshot image
    Bug #4192: Archers in OpenMW have shorter attack range than archers in Morrowind
    Bug #4210: Some dialogue topics are not highlighted on first encounter
    Bug #4211: FPS drops after minimizing the game during rainy weather
    Bug #4216: Thrown weapon projectile doesn't rotate
    Bug #4223: Displayed spell casting chance must be 0 if player doesn't have enough magicka to cast it
    Bug #4225: Double "Activate" key presses with Mouse and Gamepad.
    Bug #4226: The current player's class should be default value in the class select menu
    Bug #4229: Tribunal/Bloodmoon summoned creatures fight other summons
    Bug #4233: W and A keys override S and D Keys
    Bug #4235: Wireframe mode affects local map
    Bug #4239: Quick load from container screen causes crash
    Bug #4242: Crime greetings display in Journal
    Bug #4245: Merchant NPCs sell ingredients growing on potted plants they own
    Bug #4246: Take armor condition into account when calcuting armor rating
    Bug #4250: Jumping is not as fluid as it was pre-0.43.0
    Bug #4252: "Error in frame: FFmpeg exception: Failed to allocate input stream" message spam if OpenMW encounter non-music file in the Music folder
    Bug #4261: Magic effects from eaten ingredients always have 1 sec duration
    Bug #4263: Arrow position is incorrect in 3rd person view during attack for beast races
    Bug #4264: Player in god mode can be affected by some negative spell effects
    Bug #4269: Crash when hovering the faction section and the 'sAnd' GMST is missing (as in MW 1.0)
    Bug #4272: Root note transformations are discarded again
    Bug #4279: Sometimes cells are not marked as explored on the map
    Bug #4298: Problem with MessageBox and chargen menu interaction order
    Bug #4301: Optimizer breaks LOD nodes
    Bug #4308: PlaceAtMe doesn't inherit scale of calling object
    Bug #4309: Only harmful effects with resistance effect set are resistable
    Bug #4313: Non-humanoid creatures are capable of opening doors
    Bug #4314: Rainy weather slows down the game when changing from indoors/outdoors
    Bug #4319: Collisions for certain meshes are incorrectly ignored
    Bug #4320: Using mouse 1 to move forward causes selection dialogues to jump selections forward.
    Bug #4322: NPC disposition: negative faction reaction modifier doesn't take PC rank into account
    Bug #4328: Ownership by dead actors is not cleared from picked items
    Bug #4334: Torch and shield usage inconsistent with original game
    Bug #4336: Wizard: Incorrect Morrowind assets path autodetection
    Bug #4343: Error message for coc and starting cell shouldn't imply that it only works for interior cells
    Bug #4346: Count formatting does not work well with very high numbers
    Bug #4351: Using AddSoulgem fills all soul gems of the specified type
    Bug #4391: No visual indication is provided when an unavailable spell fails to be chosen via a quick key
    Bug #4392: Inventory filter breaks after loading a game
    Bug #4405: No default terrain in empty cells when distant terrain is enabled
    Bug #4410: [Mod] Arktwend: OpenMW does not use default marker definitions
    Bug #4412: openmw-iniimporter ignores data paths from config
    Bug #4413: Moving with 0 strength uses all of your fatigue
    Bug #4420: Camera flickering when I open up and close menus while sneaking
    Bug #4424: [macOS] Cursor is either empty or garbage when compiled against macOS 10.13 SDK
    Bug #4435: Item health is considered a signed integer
    Bug #4441: Adding items to currently disabled weapon-wielding creatures crashes the game
    Feature #1786: Round up encumbrance value in the encumbrance bar
    Feature #2694: Editor: rename "model" column to make its purpose clear
    Feature #3870: Editor: Terrain Texture Brush Button
    Feature #3872: Editor: Edit functions in terrain texture editing mode
    Feature #4054: Launcher: Create menu for settings.cfg options
    Feature #4064: Option for fast travel services to charge for the first companion
    Feature #4142: Implement fWereWolfHealth GMST
    Feature #4174: Multiple quicksaves
    Feature #4407: Support NiLookAtController
    Feature #4423: Rebalance soul gem values
    Task #4015: Use AppVeyor build artifact features to make continuous builds available
    Editor: New (and more complete) icon set

0.43.0
------

    Bug #815: Different settings cause inconsistent underwater visibility
    Bug #1452: autosave is not executed when waiting
    Bug #1555: Closing containers with spacebar doesn't work after touching an item
    Bug #1692: Can't close container when item is "held"
    Bug #2405: Maximum distance for guards attacking hostile creatures is incorrect
    Bug #2445: Spellcasting can be interrupted
    Bug #2489: Keeping map open not persisted between saves
    Bug #2594: 1st person view uses wrong body texture with Better bodies
    Bug #2628: enablestatreviewmenu command doen't read race, class and sign values from current game
    Bug #2639: Attacking flag isn't reset upon reloading
    Bug #2698: Snow and rain VFX move with the player
    Bug #2704: Some creature swim animations not being used
    Bug #2789: Potential risk of misunderstanding using the colored "owned" crosshair feature
    Bug #3045: Settings containing '#' cannot be loaded
    Bug #3097: Drop() doesn't work when an item is held (with the mouse)
    Bug #3110: GetDetected doesn't work without a reference
    Bug #3126: Framerate nosedives when adjusting dialogue window size
    Bug #3243: Ampersand in configuration files isn't escaped automatically
    Bug #3365: Wrong water reflection along banks
    Bug #3441: Golden saint always dispelling soul trap / spell priority issue
    Bug #3528: Disposing of corpses breaks quests
    Bug #3531: No FPS limit when playing bink videos even though "framerate limit" is set in settings.cfg
    Bug #3647: Multi-effect spells play audio louder than in Vanilla
    Bug #3656: NPCs forget where their place in the world is
    Bug #3665: Music transitions are too abrupt
    Bug #3679: Spell cast effect should disappear after using rest command
    Bug #3684: Merchants do not restock empty soul gems if they acquire filled ones.
    Bug #3694: Wrong magicka bonus applied on character creation
    Bug #3706: Guards don't try to arrest the player if attacked
    Bug #3709: Editor: Camera is not positioned correctly on mode switches related to orbital mode
    Bug #3720: Death counter not cleaned of non-existing IDs when loading a game
    Bug #3744: "Greater/lesser or equal" operators are not parsed when their signs are swapped
    Bug #3749: Yagrum Bagarn moves to different position on encountering
    Bug #3766: DisableLevitation does not remove visuals of preexisting effect
    Bug #3787: Script commands in result box for voiced dialogue are ignored
    Bug #3793: OpenMW tries to animate animated references even when they are disabled
    Bug #3794: Default sound buffer size is too small for mods
    Bug #3796: Mod 'Undress for me' doesn't work: NPCs re-equip everything
    Bug #3798: tgm command behaviour differs from vanilla
    Bug #3804: [Mod] Animated Morrowind: some animations do not loop correctly
    Bug #3805: Slight enchant miscalculation
    Bug #3826: Rendering problems with an image in a letter
    Bug #3833: [Mod] Windows Glow: windows textures are much darker than in original game
    Bug #3835: Bodyparts with multiple NiTriShapes are not handled correctly
    Bug #3839: InventoryStore::purgeEffect() removes only first effect with argument ID
    Bug #3843: Wrong jumping fatigue loss calculations
    Bug #3850: Boethiah's voice is distorted underwater
    Bug #3851: NPCs and player say things while underwater
    Bug #3864: Crash when exiting to Khartag point from Ilunibi
    Bug #3878: Swapping soul gems while enchanting allows constant effect enchantments using any soul gem
    Bug #3879: Dialogue option: Go to jail, persists beyond quickload
    Bug #3891: Journal displays empty entries
    Bug #3892: Empty space before dialogue entry display
    Bug #3898: (mod) PositionCell in dialogue results closes dialogue window
    Bug #3906: "Could not find Data Files location" dialog can appear multiple times
    Bug #3908: [Wizard] User gets stuck if they cancel out of installing from a CD
    Bug #3909: Morrowind Content Language dropdown is the only element on the right half of the Settings window
    Bug #3910: Launcher window can be resized so that it cuts off the scroll
    Bug #3915: NC text key on nifs doesn't work
    Bug #3919: Closing inventory while cursor hovers over spell (or other magic menu item) produces left click sound
    Bug #3922: Combat AI should avoid enemy hits when casts Self-ranged spells
    Bug #3934: [macOS] Copy/Paste from system clipboard uses Control key instead of Command key
    Bug #3935: Incorrect attack strength for AI actors
    Bug #3937: Combat AI: enchanted weapons have too high rating
    Bug #3942: UI sounds are distorted underwater
    Bug #3943: CPU/GPU usage should stop when the game is minimised
    Bug #3944: Attempting to sell stolen items back to their owner does not remove them from your inventory
    Bug #3955: Player's avatar rendering issues
    Bug #3956: EditEffectDialog: Cancel button does not update a Range button and an Area slider properly
    Bug #3957: Weird bodypart rendering if a node has reserved name
    Bug #3960: Clothes with high cost (> 32768) are not handled properly
    Bug #3963: When on edge of being burdened the condition doesn't lower as you run.
    Bug #3971: Editor: Incorrect colour field in cell table
    Bug #3974: Journal page turning doesn't produce sounds
    Bug #3978: Instant opening and closing happens when using a Controller with Menus/Containers
    Bug #3981: Lagging when spells are cast, especially noticeable on new landmasses such as Tamriel Rebuilt
    Bug #3982: Down sounds instead of Up ones are played when trading
    Bug #3987: NPCs attack after some taunting with no "Goodbye"
    Bug #3991: Journal can still be opened at main menu
    Bug #3995: Dispel cancels every temporary magic effect
    Bug #4002: Build broken on OpenBSD with clang
    Bug #4003: Reduce Render Area of Inventory Doll to Fit Within Border
    Bug #4004: Manis Virmaulese attacks without saying anything
    Bug #4010: AiWander: "return to the spawn position" feature does not work properly
    Bug #4016: Closing menus with spacebar will still send certain assigned actions through afterwards
    Bug #4017: GetPCRunning and GetPCSneaking should check that the PC is actually moving
    Bug #4024: Poor music track distribution
    Bug #4025: Custom spell with copy-pasted name always sorts to top of spell list
    Bug #4027: Editor: OpenMW-CS misreports its own name as "OpenCS", under Mac OS
    Bug #4033: Archers don't attack if the arrows have run out and there is no other weapon
    Bug #4037: Editor: New greetings do not work in-game.
    Bug #4049: Reloading a saved game while falling prevents damage
    Bug #4056: Draw animation should not be played when player equips a new weapon
    Bug #4074: Editor: Merging of LAND/LTEX records
    Bug #4076: Disposition bar is not updated when "goodbye" selected in dialogue
    Bug #4079: Alchemy skill increases do not take effect until next batch
    Bug #4093: GetResistFire, getResistFrost and getResistShock doesn't work as in vanilla
    Bug #4094: Level-up messages for levels past 20 are hardcoded not to be used
    Bug #4095: Error in framelistener when take all items from a dead corpse
    Bug #4096: Messagebox with the "%0.f" format should use 0 digit precision
    Bug #4104: Cycling through weapons does not skip broken ones
    Bug #4105: birthsign generation menu does not show full details
    Bug #4107: Editor: Left pane in Preferences window is too narrow
    Bug #4112: Inventory sort order is inconsistent
    Bug #4113: 'Resolution not supported in fullscreen' message is inconvenient
    Bug #4131: Pickpocketing behaviour is different from vanilla
    Bug #4155: NPCs don't equip a second ring in some cases
    Bug #4156: Snow doesn't create water ripples
    Bug #4165: NPCs autoequip new clothing with the same price
    Feature #452: Rain-induced water ripples
    Feature #824: Fading for doors and teleport commands
    Feature #933: Editor: LTEX record table
    Feature #936: Editor: LAND record table
    Feature #1374: AI: Resurface to breathe
    Feature #2320: ess-Importer: convert projectiles
    Feature #2509: Editor: highlighting occurrences of a word in a script
    Feature #2748: Editor: Should use one resource manager per document
    Feature #2834: Have openMW's UI remember what menu items were 'pinned' across boots.
    Feature #2923: Option to show the damage of the arrows through tooltip.
    Feature #3099: Disabling inventory while dragging an item forces you to drop it
    Feature #3274: Editor: Script Editor - Shortcuts and context menu options for commenting code out and uncommenting code respectively
    Feature #3275: Editor: User Settings- Add an option to reset settings to their default status (per category / all)
    Feature #3400: Add keyboard shortcuts for menus
    Feature #3492: Show success rate while enchanting
    Feature #3530: Editor: Reload data files
    Feature #3682: Editor: Default key binding reset
    Feature #3921: Combat AI: aggro priorities
    Feature #3941: Allow starting at an unnamed exterior cell with --start
    Feature #3952: Add Visual Studio 2017 support
    Feature #3953: Combat AI: use "WhenUsed" enchantments
    Feature #4082: Leave the stack of ingredients or potions grabbed after using an ingredient/potion
    Task #2258: Windows installer: launch OpenMW tickbox
    Task #4152: The Windows CI script is moving files around that CMake should be dealing with

0.42.0
------

    Bug #1956: Duplicate objects after loading the game, when a mod was edited
    Bug #2100: Falling leaves in Vurt's Leafy West Gash II not rendered correctly
    Bug #2116: Cant fit through some doorways pressed against staircases
    Bug #2289: Some modal dialogs are not centered on the screen when the window resizes
    Bug #2409: Softlock when pressing weapon/magic switch keys during chargen, afterwards switches weapons even though a text field is selected
    Bug #2483: Previous/Next Weapon hotkeys triggered while typing the name of game save
    Bug #2629: centeroncell, coc causes death / fall damage time to time when teleporting from high
    Bug #2645: Cycling weapons is possible while console/pause menu is open
    Bug #2678: Combat with water creatures do not end upon exiting water
    Bug #2759: Light Problems in Therana's Chamber in Tel Branora
    Bug #2771: unhandled sdl event of type 0x302
    Bug #2777: (constant/on cast) disintegrate armor/weapon on self is seemingly not working
    Bug #2838: Editor: '.' in a record name should be allowed
    Bug #2909: NPCs appear floating when standing on a slope
    Bug #3093: Controller movement cannot be used while mouse is moving
    Bug #3134: Crash possible when using console with open container
    Bug #3254: AI enemies hit between them.
    Bug #3344: Editor: Verification results sorting by Type is not alphabetical.
    Bug #3345: Editor: Cloned and added pathgrids are lost after reopen of saved omwgame file
    Bug #3355: [MGSO] Physics maxing out in south cornerclub Balmora
    Bug #3484: Editor: camera position is not set when changing cell via drag&drop
    Bug #3508: Slowfall kills Jump momentum
    Bug #3580: Crash: Error ElementBufferObject::remove BufferData<0> out of range
    Bug #3581: NPCs wander too much
    Bug #3601: Menu Titles not centered vertically
    Bug #3607: [Mac OS] Beginning of NPC speech cut off (same issue as closed bug #3453)
    Bug #3613: Can not map "next weapon" or "next spell" to controller
    Bug #3617: Enchanted arrows don't explode when hitting the ground
    Bug #3645: Unable to use steps in Vivec, Palace of Vivec
    Bug #3650: Tamriel Rebuilt 16.09.1 – Hist Cuirass GND nif is rendered inside a Pink Box
    Bug #3652: Item icon shadows get stuck in the alchemy GUI
    Bug #3653: Incorrect swish sounds
    Bug #3666: NPC collision should not be disabled until death animation has finished
    Bug #3669: Editor: Text field was missing from book object editing dialogue
    Bug #3670: Unhandled SDL event of type 0x304
    Bug #3671: Incorrect local variable value after picking up bittercup
    Bug #3686: Travelling followers doesn't increase travel fee
    Bug #3689: Problematic greetings from Antares Big Mod that override the appropriate ones.
    Bug #3690: Certain summoned creatures do not engage in combat with underwater creatures
    Bug #3691: Enemies do not initiate combat with player followers on sight
    Bug #3695: [Regression] Dispel does not always dispel spell effects in 0.41
    Bug #3699: Crash on MWWorld::ProjectileManager::moveMagicBolts
    Bug #3700: Climbing on rocks and mountains
    Bug #3704: Creatures don't auto-equip their shields on creation
    Bug #3705: AI combat engagement logic differs from vanilla
    Bug #3707: Animation playing does some very odd things if pc comes in contact with the animated mesh
    Bug #3712: [Mod] Freeze upon entering Adanumuran with mod Adanumuran Reclaimed
    Bug #3713: [Regression] Cancelling dialogue or using travel with creatures throws a (possibly game-breaking) exception
    Bug #3719: Dropped identification papers can't be picked up again
    Bug #3722: Command spell doesn't bring enemies out of combat
    Bug #3727: Using "Activate" mid-script-execution invalidates interpreter context
    Bug #3746: Editor: Book records show attribute IDs instead of skill IDs for teached skills entry.
    Bug #3755: Followers stop following after loading from savegame
    Bug #3772: ModStat lowers attribute to 100 if it was greater
    Bug #3781: Guns in Clean Hunter Rifles mod use crossbow sounds
    Bug #3797: NPC and creature names don't show up in combat when RMB windows are displayed
    Bug #3800: Wrong tooltip maximum width
    Bug #3801: Drowning widget is bugged
    Bug #3802: BarterOffer shouldn't limit pcMercantile
    Bug #3813: Some fatal error
    Bug #3816: Expression parser thinks the -> token is unexpected when a given explicit refID clashes with a journal ID
    Bug #3822: Custom added creatures are not animated
    Feature #451: Water sounds
    Feature #2691: Light particles sometimes not shown in inventory character preview
    Feature #3523: Light source on magic projectiles
    Feature #3644: Nif NiSphericalCollider Unknown Record Type
    Feature #3675: ess-Importer: convert mark location
    Feature #3693: ess-Importer: convert last known exterior cell
    Feature #3748: Editor: Replace "Scroll" check box in Book records with "Book Type" combo box.
    Feature #3751: Editor: Replace "Xyz Blood" check boxes in NPC and Creature records with "Blood Type" combo box
    Feature #3752: Editor: Replace emitter check boxes in Light records with "Emitter Type" combo box
    Feature #3756: Editor: Replace "Female" check box in NPC records with "Gender" combo box
    Feature #3757: Editor: Replace "Female" check box in BodyPart records with "Gender" combo box
    Task #3092: const version of ContainerStoreIterator
    Task #3795: /deps folder not in .gitignore

0.41.0
------

    Bug #1138: Casting water walking doesn't move the player out of the water
    Bug #1931: Rocks from blocked passage in Bamz-Amschend, Radacs Forge can reset and cant be removed again.
    Bug #2048: Almvisi and Divine Intervention display wrong spell effect
    Bug #2054: Show effect-indicator for "instant effect" spells and potions
    Bug #2150: Clockwork City door animation problem
    Bug #2288: Playback of weapon idle animation not correct
    Bug #2410: Stat-review window doesn't display starting spells, powers, or abilities
    Bug #2493: Repairing occasionally very slow
    Bug #2716: [OSG] Water surface is too transparent from some angles
    Bug #2859: [MAC OS X] Cannot exit fullscreen once enabled
    Bug #3091: Editor: will not save addon if global variable value type is null
    Bug #3277: Editor: Non-functional nested tables in subviews need to be hidden instead of being disabled
    Bug #3348: Disabled map markers show on minimap
    Bug #3350: Extending selection to instances with same object results in duplicates.
    Bug #3353: [Mod] Romance version 3.7 script failed
    Bug #3376: [Mod] Vampire Embrace script fails to execute
    Bug #3385: Banners don't animate in stormy weather as they do in the original game
    Bug #3393: Akulakhan re-enabled after main quest
    Bug #3427: Editor: OpenMW-CS instances won´t get deleted
    Bug #3451: Feril Salmyn corpse isn't where it is supposed to be
    Bug #3497: Zero-weight armor is displayed as "heavy" in inventory tooltip
    Bug #3499: Idle animations don't always loop
    Bug #3500: Spark showers at Sotha Sil do not appear until you look at the ceiling
    Bug #3515: Editor: Moved objects in interior cells are teleported to exterior cells.
    Bug #3520: Editor: OpenMW-CS cannot find project file when launching the game
    Bug #3521: Armed NPCs don't use correct melee attacks
    Bug #3535: Changing cell immediately after dying causes character to freeze.
    Bug #3542: Unable to rest if unalerted slaughterfish are in the cell with you
    Bug #3549: Blood effects occur even when a hit is resisted
    Bug #3551: NPC Todwendy in german version can't interact
    Bug #3552: Opening the journal when fonts are missing results in a crash
    Bug #3555: SetInvisible command should not apply graphic effect
    Bug #3561: Editor: changes from omwaddon are not loaded in [New Addon] mode
    Bug #3562: Non-hostile NPCs can be disarmed by stealing their weapons via sneaking
    Bug #3564: Editor: openmw-cs verification results
    Bug #3568: Items that should be invisible are shown in the inventory
    Bug #3574: Alchemy: Alembics and retorts are used in reverse
    Bug #3575: Diaglog choices don't work in mw 0.40
    Bug #3576: Minor differences in AI reaction to hostile spell effects
    Bug #3577: not local nolore dialog test
    Bug #3578: Animation Replacer hangs after one cicle/step
    Bug #3579: Bound Armor skillups and sounds
    Bug #3583: Targetted GetCurrentAiPackage returns 0
    Bug #3584: Persuasion bug
    Bug #3590: Vendor, Ilen Faveran, auto equips items from stock
    Bug #3594: Weather doesn't seem to update correctly in Mournhold
    Bug #3598: Saving doesn't save status of objects
    Bug #3600: Screen goes black when trying to travel to Sadrith Mora
    Bug #3608: Water ripples aren't created when walking on water
    Bug #3626: Argonian NPCs swim like khajiits
    Bug #3627: Cannot delete "Blessed touch" spell from spellbook
    Bug #3634: An enchanted throwing weapon consumes charges from the stack in your inventory. (0.40.0)
    Bug #3635: Levelled items in merchants are "re-rolled" (not bug 2952, see inside)
    Feature #1118: AI combat: flee
    Feature #1596: Editor: Render water
    Feature #2042: Adding a non-portable Light to the inventory should cause the player to glow
    Feature #3166: Editor: Instance editing mode - rotate sub mode
    Feature #3167: Editor: Instance editing mode - scale sub mode
    Feature #3420: ess-Importer: player control flags
    Feature #3489: You shouldn't be be able to re-cast a bound equipment spell
    Feature #3496: Zero-weight boots should play light boot footsteps
    Feature #3516: Water Walking should give a "can't cast" message and fail when you are too deep
    Feature #3519: Play audio and visual effects for all effects in a spell
    Feature #3527: Double spell explosion scaling
    Feature #3534: Play particle textures for spell effects
    Feature #3539: Make NPCs use opponent's weapon range to decide whether to dodge
    Feature #3540: Allow dodging for creatures with "biped" flag
    Feature #3545: Drop shadow for items in menu
    Feature #3558: Implement same spell range for "on touch" spells as original engine
    Feature #3560: Allow using telekinesis with touch spells on objects
    Task #3585: Some objects added by Morrowind Rebirth do not display properly their texture

0.40.0
------

    Bug #1320: AiWander - Creatures in cells without pathgrids do not wander
    Bug #1873: Death events are triggered at the beginning of the death animation
    Bug #1996: Resting interrupts magic effects
    Bug #2399: Vampires can rest in broad daylight and survive the experience
    Bug #2604: Incorrect magicka recalculation
    Bug #2721: Telekinesis extends interaction range where it shouldn't
    Bug #2981: When waiting, NPCs can go where they wouldn't go normally.
    Bug #3045: Esp files containing the letter '#' in the file name cannot be loaded on startup
    Bug #3071: Slowfall does not stop momentum when jumping
    Bug #3085: Plugins can not replace parent cell references with a cell reference of different type
    Bug #3145: Bug with AI Cliff Racer. He will not attack you, unless you put in front of him.
    Bug #3149: Editor: Weather tables were missing from regions
    Bug #3201: Netch shoots over your head
    Bug #3269: If you deselect a mod and try to load a save made inside a cell added by it, you end bellow the terrain in the grid 0/0
    Bug #3286: Editor: Script editor tab width
    Bug #3329: Teleportation spells cause crash to desktop after build update from 0.37 to 0.38.0
    Bug #3331: Editor: Start Scripts table: Adding a script doesn't refresh the list of Start Scripts and allows to add a single script multiple times
    Bug #3332: Editor: Scene view: Tool tips only occur when holding the left mouse button
    Bug #3340: ESS-Importer does not separate item stacks
    Bug #3342: Editor: Creation of pathgrids did not check if the pathgrid already existed
    Bug #3346: "Talked to PC" is always 0 for "Hello" dialogue
    Bug #3349: AITravel doesn't repeat
    Bug #3370: NPCs wandering to invalid locations after training
    Bug #3378: "StopCombat" command does not function in vanilla quest
    Bug #3384: Battle at Nchurdamz - Larienna Macrina does not stop combat after killing Hrelvesuu
    Bug #3388: Monster Respawn tied to Quicksave
    Bug #3390: Strange visual effect in Dagoth Ur's chamber
    Bug #3391: Inappropriate Blight weather behavior at end of main quest
    Bug #3394: Replaced dialogue inherits some of its old data
    Bug #3397: Actors that start the game dead always have the same death pose
    Bug #3401: Sirollus Saccus sells not glass arrows
    Bug #3402: Editor: Weapon data not being properly set
    Bug #3405: Mulvisic Othril will not use her chitin throwing stars
    Bug #3407: Tanisie Verethi will immediately detect the player
    Bug #3408: Improper behavior of ashmire particles
    Bug #3412: Ai Wander start time resets when saving/loading the game
    Bug #3416: 1st person and 3rd person camera isn't converted from .ess correctly
    Bug #3421: Idling long enough while paralyzed sometimes causes character to get stuck
    Bug #3423: Sleep interruption inside dungeons too agressive
    Bug #3424: Pickpocketing sometimes won't work
    Bug #3432: AiFollow / AiEscort durations handled incorrectly
    Bug #3434: Dead NPC's and Creatures still contribute to sneak skill increases
    Bug #3437: Weather-conditioned dialogue should not play in interiors
    Bug #3439: Effects cast by summon stick around after their death
    Bug #3440: Parallax maps looks weird
    Bug #3443: Class graphic for custom class should be Acrobat
    Bug #3446: OpenMW segfaults when using Atrayonis's "Anthology Solstheim: Tomb of the Snow Prince" mod
    Bug #3448: After dispelled, invisibility icon is still displayed
    Bug #3453: First couple of seconds of NPC speech is muted
    Bug #3455: Portable house mods lock player and npc movement up exiting house.
    Bug #3456: Equipping an item will undo dispel of constant effect invisibility
    Bug #3458: Constant effect restore health doesn't work during Wait
    Bug #3466: It is possible to stack multiple scroll effects of the same type
    Bug #3471: When two mods delete the same references, many references are not disabled by the engine.
    Bug #3473: 3rd person camera can be glitched
    Feature #1424: NPC "Face" function
    Feature #2974: Editor: Multiple Deletion of Subrecords
    Feature #3044: Editor: Render path grid v2
    Feature #3362: Editor: Configurable key bindings
    Feature #3375: Make sun / moon reflections weather dependent
    Feature #3386: Editor: Edit pathgrid

0.39.0
------

    Bug #1384: Dark Brotherhood Assassin (and other scripted NPCs?) spawns beneath/inside solid objects
    Bug #1544: "Drop" drops equipped item in a separate stack
    Bug #1587: Collision detection glitches
    Bug #1629: Container UI locks up in Vivec at Jeanne's
    Bug #1771: Dark Brotherhood Assassin oddity in Eight Plates
    Bug #1827: Unhandled NiTextureEffect in ex_dwrv_ruin30.nif
    Bug #2089: When saving while swimming in water in an interior cell, you will be spawned under water on loading
    Bug #2295: Internal texture not showing, nipixeldata
    Bug #2363: Corpses don't disappear
    Bug #2369: Respawns should be timed individually
    Bug #2393: Сharacter is stuck in the tree
    Bug #2444: [Mod] NPCs from Animated Morrowind appears not using proper animations
    Bug #2467: Creatures do not respawn
    Bug #2515: Ghosts in Ibar-Dad spawn stuck in walls
    Bug #2610: FixMe script still needs to be implemented
    Bug #2689: Riekling raider pig constantly screams while running
    Bug #2719: Vivec don't put their hands on the knees with this replacer (Psymoniser Vivec God Replacement NPC Edition v1.0
    Bug #2737: Camera shaking when side stepping around object
    Bug #2760: AI Combat Priority Problem - Use of restoration spell instead of attacking
    Bug #2806: Stack overflow in LocalScripts::getNext
    Bug #2807: Collision detection allows player to become stuck inside objects
    Bug #2814: Stairs to Marandus have improper collision
    Bug #2925: Ranes Ienith will not appear, breaking the Morag Tong and Thieves Guid questlines
    Bug #3024: Editor: Creator bar in startscript subview does not accept script ID drops
    Bug #3046: Sleep creature: Velk is spawned half-underground in the Thirr River Valley
    Bug #3080: Calling aifollow without operant in local script every frame causes mechanics to overheat + log
    Bug #3101: Regression: White guar does not move
    Bug #3108: Game Freeze after Killing Diseased Rat in Foreign Quarter Tomb
    Bug #3124: Bloodmoon Quest - Rite of the Wolf Giver (BM_WolfGiver) – Innocent victim won't turn werewolf
    Bug #3125: Improper dialogue window behavior when talking to creatures
    Bug #3130: Some wandering NPCs disappearing, cannot finish quests
    Bug #3132: Editor: GMST ID named sMake Enchantment is instead named sMake when making new game from scratch
    Bug #3133: OpenMW and the OpenCS are writting warnings about scripts that use the function GetDisabled.
    Bug #3135: Journal entry for The Pigrim's Path missing name
    Bug #3136: Dropped bow is displaced
    Bug #3140: Editor: OpenMW-CS fails to open newly converted and saved omwaddon file.
    Bug #3142: Duplicate Resist Magic message
    Bug #3143: Azura missing her head
    Bug #3146: Potion effect showing when ingredient effects are not known
    Bug #3155: When executing chop attack with a spear, hands turn partly invisible
    Bug #3161: Fast travel from Silt Strider or Boat Ride will break save files made afterwards
    Bug #3163: Editor: Objects dropped to scene do not always save
    Bug #3173: Game Crashes After Casting Recall Spell
    Bug #3174: Constant effect enchantments play spell animation on dead bodies
    Bug #3175: Spell effects do not wear down when caster dies
    Bug #3176: NPCs appearing randomly far away from towns
    Bug #3177: Submerged corpse floats ontop of water when it shouldn't (Widow Vabdas' Deed quest)
    Bug #3184: Bacola Closcius in Balmora, South Wall Cornerclub spams magic effects if attacked
    Bug #3207: Editor: New objects do not render
    Bug #3212: Arrow of Ranged Silence
    Bug #3213: Looking at Floor After Magical Transport
    Bug #3220: The number of remaining ingredients in the alchemy window doesn't go down when failing to brew a potion
    Bug #3222: Falling through the water in Vivec
    Bug #3223: Crash at the beginning with MOD (The Symphony)
    Bug #3228: Purple screen when leveling up.
    Bug #3233: Infinite disposition via MWDialogue::Filter::testDisposition() glitch
    Bug #3234: Armor mesh stuck on body in inventory menu
    Bug #3235: Unlike vanilla, OpenMW don't allow statics and activators cast effects on the player.
    Bug #3238: Not loading cells when using Poorly Placed Object Fix.esm
    Bug #3248: Editor: Using the "Next Script" and "Previous Script" buttons changes the record status to "Modified"
    Bug #3258: Woman biped skeleton
    Bug #3259: No alternating punches
    Bug #3262: Crash in class selection menu
    Bug #3279: Load menu: Deleting a savegame makes scroll bar jump to the top
    Bug #3326: Starting a new game, getting to class selection, then starting another new game temporarily assigns Acrobat class
    Bug #3327: Stuck in table after loading when character was sneaking when quicksave
    Feature #652: Editor: GMST verifier
    Feature #929: Editor: Info record verifier
    Feature #1279: Editor: Render cell border markers
    Feature #2482: Background cell loading and caching of loaded cells
    Feature #2484: Editor: point lighting
    Feature #2801: Support NIF bump map textures in osg
    Feature #2926: Editor: Optional line wrap in script editor wrap lines
    Feature #3000: Editor: Reimplement 3D scene camera system
    Feature #3035: Editor: Make scenes a drop target for referenceables
    Feature #3043: Editor: Render cell markers v2
    Feature #3164: Editor: Instance Selection Menu
    Feature #3165: Editor: Instance editing mode - move sub mode
    Feature #3244: Allow changing water Level of Interiors behaving like exteriors
    Feature #3250: Editor: Use "Enter" key instead of clicking "Create" button to confirm ID input in Creator Bar
    Support #3179: Fatal error on startup

0.38.0
------

    Bug #1699: Guard will continuously run into mudcrab
    Bug #1934: Saw in Dome of Kasia doesnt harm the player
    Bug #1962: Rat floats when killed near the door
    Bug #1963: Kwama eggsacks pulse too fast
    Bug #2198: NPC voice sound source should be placed at their head
    Bug #2210: OpenMW installation wizard crashes...
    Bug #2211: Editor: handle DELE subrecord at the end of a record
    Bug #2413: ESM error Unknown subrecord in Grandmaster of Hlaalu
    Bug #2537: Bloodmoon quest Ristaag: Sattir not consistently dying, plot fails to advance; same with Grerid
    Bug #2697: "The Swimmer" moves away after leading you to underwater cave
    Bug #2724: Loading previous save duplicates containers and harvestables
    Bug #2769: Inventory doll - Cursor not respecting order of clothes
    Bug #2865: Scripts silently fail when moving NPCs between cells.
    Bug #2873: Starting a new game leads to CTD / Fatal Error
    Bug #2918: Editor: it's not possible to create an omwaddon containing a dot in the file name
    Bug #2933: Dialog box can't disable a npc if it is in another cell. (Rescue Madura Seran).
    Bug #2942: atronach sign behavior (spell absorption) changes when trying to receive a blessing at "shrine of tribunal"
    Bug #2952: Enchantment Merchant Items reshuffled EVERY time 'barter' is clicked
    Bug #2961: ESM Error: Unknown subrecord if Deus Ex Machina mod is loaded
    Bug #2972: Resurrecting the player via console does not work when health was 0
    Bug #2986: Projectile weapons work underwater
    Bug #2988: "Expected subrecord" bugs showing up.
    Bug #2991: Can't use keywords in strings for MessageBox
    Bug #2993: Tribunal:The Shrine of the Dead – Urvel Dulni can't stop to follow the player.
    Bug #3008: NIFFile Error while loading meshes with a NiLODNode
    Bug #3010: Engine: items should sink to the ground when dropped under water
    Bug #3011: NIFFile Error while loading meshes with a NiPointLight
    Bug #3016: Engine: something wrong with scripting - crash / fatal error
    Bug #3020: Editor: verify does not check if given "item ID" (as content) for a "container" exists
    Bug #3026: [MOD: Julan Ashlander Companion] Dialogue not triggering correctly
    Bug #3028: Tooltips for Health, Magicka and Fatigue show in Options menu even when bars aren't visible
    Bug #3034: Item count check dialogue option doesn't work (Guards accept gold even if you don't have enough)
    Bug #3036: Owned tooltip color affects spell tooltips incorrrectly
    Bug #3037: Fatal error loading old ES_Landscape.esp in Store<ESM::LandTexture>::search
    Bug #3038: Player sounds come from underneath
    Bug #3040: Execution of script failed: There is a message box already
    Bug #3047: [MOD: Julan Ashlander Companion] Scripts KS_Bedscript or KS_JulanNight not working as intended
    Bug #3048: Fatal Error
    Bug #3051: High field of view results in first person rendering glitches
    Bug #3053: Crash on new game at character class selection
    Bug #3058: Physiched sleeves aren't rendered correctly.
    Bug #3060: NPCs use wrong landing sound
    Bug #3062: Mod support regression: Andromeda's fast travel.
    Bug #3063: Missing Journal Textures without Tribunal and Bloodmoon installed
    Bug #3077: repeated aifollow causes the distance to stack
    Bug #3078: Creature Dialogues not showing when certain Function/Conditions are required.
    Bug #3082: Crash when entering Holamayan Monastery with mesh replacer installed
    Bug #3086: Party at Boro's House – Creature with Class don't talk under OpenMW
    Bug #3089: Dreamers spawn too soon
    Bug #3100: Certain controls erroneously work as a werewolf
    Bug #3102: Multiple unique soultrap spell sources clone souls.
    Bug #3105: Summoned creatures and objects disappear at midnight
    Bug #3112: gamecontrollerdb file creation with wrong extension
    Bug #3116: Dialogue Function "Same Race" is avoided
    Bug #3117: Dialogue Bug: Choice conditions are tested when not in a choice
    Bug #3118: Body Parts are not rendered when used in a pose.
    Bug #3122: NPC direction is reversed during sneak awareness check
    Feature #776: Sound effects from one direction don't necessarily affect both speakers in stereo
    Feature #858: Different fov settings for hands and the game world
    Feature #1176: Handle movement of objects between cells
    Feature #2507: Editor: choosing colors for syntax highlighting
    Feature #2867: Editor: hide script error list when there are no errors
    Feature #2885: Accept a file format other than nif
    Feature #2982: player->SetDelete 1 results in: PC can't move, menu can be opened
    Feature #2996: Editor: make it possible to preset the height of the script check area in a script view
    Feature #3014: Editor: Tooltips in 3D scene
    Feature #3064: Werewolf field of view
    Feature #3074: Quicksave indicator
    Task #287: const version of Ptr
    Task #2542: Editor: redo user settings system

0.37.0
------

    Bug #385: Light emitting objects have a too short distance of activation
    Bug #455: Animation doesn't resize creature's bounding box
    Bug #602: Only collision model is updated when modifying objects trough console
    Bug #639: Sky horizon at nighttime
    Bug #672: incorrect trajectory of the moons
    Bug #814: incorrect NPC width
    Bug #827: Inaccurate raycasting for dead actors
    Bug #996: Can see underwater clearly when at right height/angle
    Bug #1317: Erene Llenim in Seyda Neen does not walk around
    Bug #1330: Cliff racers fail to hit the player
    Bug #1366: Combat AI can't aim down (in order to hit small creatures)
    Bug #1511: View distance while under water is much too short
    Bug #1563: Terrain positioned incorrectly and appears to vibrate in far-out cells
    Bug #1612: First person models clip through walls
    Bug #1647: Crash switching from full screen to windows mode - D3D9
    Bug #1650: No textures with directx on windows
    Bug #1730: Scripts names starting with digit(s) fail to compile
    Bug #1738: Socucius Ergalla's greetings are doubled during the tutorial
    Bug #1784: First person weapons always in the same position
    Bug #1813: Underwater flora lighting up entire area.
    Bug #1871: Handle controller extrapolation flags
    Bug #1921: Footstep frequency and velocity do not immediately update when speed attribute changes
    Bug #2001: OpenMW crashes on start with OpenGL 1.4 drivers
    Bug #2014: Antialiasing setting does nothing on Linux
    Bug #2037: Some enemies attack the air when spotting the player
    Bug #2052: NIF rotation matrices including scales are not supported
    Bug #2062: Crank in Old Mournhold: Forgotten Sewer turns about the wrong axis
    Bug #2111: Raindrops in front of fire look wrong
    Bug #2140: [OpenGL] Water effects, flames and parts of creatures solid black when observed through brazier flame
    Bug #2147: Trueflame and Hopesfire flame effects not properly aligned with blade
    Bug #2148: Verminous fabricants have little coloured box beneath their feet
    Bug #2149: Sparks in Clockwork City should bounce off the floor
    Bug #2151: Clockwork City dicer trap doesn't activate when you're too close
    Bug #2186: Mini map contains scrambled pixels that cause the mini map to flicker
    Bug #2187: NIF file with more than 255 NiBillboardNodes does not load
    Bug #2191: Editor: Crash when trying to view cell in render view in OpenCS
    Bug #2270: Objects flicker transparently
    Bug #2280: Latest 32bit windows build of openmw runns out of vram
    Bug #2281: NPCs don't scream when they die
    Bug #2286: Jumping animation restarts when equipping mid-air
    Bug #2287: Weapon idle animation stops when turning
    Bug #2355: Light spell doesn't work in 1st person view
    Bug #2362: Lantern glas opaque to flame effect from certain viewing angles
    Bug #2364: Light spells are not as bright as in Morrowind
    Bug #2383: Remove the alpha testing override list
    Bug #2436: Crash on entering cell "Tower of Tel Fyr, Hall of Fyr"
    Bug #2457: Player followers should not report crimes
    Bug #2458: crash in some fighting situations
    Bug #2464: Hiding an emitter node should make that emitter stop firing particles
    Bug #2466: Can't load a save created with OpenMW-0.35.0-win64
    Bug #2468: music from title screen continues after loading savegame
    Bug #2494: Map not consistent between saves
    Bug #2504: Dialog scroll should always start at the top
    Bug #2506: Editor: Undo/Redo shortcuts do not work in script editor
    Bug #2513: Mannequins in mods appear as dead bodies
    Bug #2524: Editor: TopicInfo "custom" condition section is missing
    Bug #2540: Editor: search and verification result table can not be sorted by clicking on the column names
    Bug #2543: Editor: there is a problem with spell effects
    Bug #2544: Editor fails to save NPC information correctly.
    Bug #2545: Editor: delete record in Objects (referenceables) table messes up data
    Bug #2546: Editor: race base attributes and skill boni are not displayed, thus not editable
    Bug #2547: Editor: some NPC data is not displayed, thus not editable
    Bug #2551: Editor: missing data in cell definition
    Bug #2553: Editor: value filter does not work for float values
    Bug #2555: Editor: undo leaves the record status as Modified
    Bug #2559: Make Detect Enchantment marks appear on top of the player arrow
    Bug #2563: position consoling npc doesn't work without cell reload
    Bug #2564: Editor: Closing a subview from code does not clean up properly and will lead to crash on opening the next subview
    Bug #2568: Editor: Setting default window size is ignored
    Bug #2569: Editor: saving from an esp to omwaddon file results in data loss for TopicInfo
    Bug #2575: Editor: Deleted record (with Added (ModifiedOnly) status) remains in the Dialog SubView
    Bug #2576: Editor: Editor doesn't scroll to a newly opened subview, when ScrollBar Only mode is active
    Bug #2578: Editor: changing Level or Reputation of an NPC crashes the editor
    Bug #2579: Editor: filters not updated when adding or cloning records
    Bug #2580: Editor: omwaddon makes OpenMW crash
    Bug #2581: Editor: focus problems in edit subviews single- and multiline input fields
    Bug #2582: Editor: object verifier should check for non-existing scripts being referenced
    Bug #2583: Editor: applying filter to TopicInfo on mods that have added dialouge makes the Editor crash
    Bug #2586: Editor: some dialogue only editable items do not refresh after undo
    Bug #2588: Editor: Cancel button exits program
    Bug #2589: Editor: Regions table - mapcolor does not change correctly
    Bug #2591: Placeatme - spurious 5th parameter raises error
    Bug #2593: COC command prints multiple times when GUI is hidden
    Bug #2598: Editor: scene view of instances has to be zoomed out to displaying something - center camera instance please
    Bug #2607: water behind an invisible NPC becomes invisible as well
    Bug #2611: Editor: Sort problem in Objects table when few nested rows are added
    Bug #2621: crash when a creature has no model
    Bug #2624: Editor: missing columns in tables
    Bug #2627: Character sheet doesn't properly update when backing out of CharGen
    Bug #2642: Editor: endif without if - is not reported as error when "verify" was executed
    Bug #2644: Editor: rebuild the list of available content files when opening the open/new dialogues
    Bug #2656: OpenMW & OpenMW-CS: setting "Flies" flag for ghosts has no effect
    Bug #2659: OpenMW & OpenMW-CS: savegame load fail due to script attached to NPCs
    Bug #2668: Editor: reputation value in the input field is not stored
    Bug #2696: Horkers use land idle animations under water
    Bug #2705: Editor: Sort by Record Type (Objects table) is incorrect
    Bug #2711: Map notes on an exterior cell that shows up with a map marker on the world map do not show up in the tooltip for that cell's marker on the world map
    Bug #2714: Editor: Can't reorder rows with the same topic in different letter case
    Bug #2720: Head tracking for creatures not implemented
    Bug #2722: Alchemy should only include effects shared by at least 2 ingredients
    Bug #2723: "ori" console command is not working
    Bug #2726: Ashlanders in front of Ghostgate start wandering around
    Bug #2727: ESM writer does not handle encoding when saving the TES3 header
    Bug #2728: Editor: Incorrect position of an added row in Info tables
    Bug #2731: Editor: Deleting a record triggers a Qt warning
    Bug #2733: Editor: Undo doesn't restore the Modified status of a record when a nested data is changed
    Bug #2734: Editor: The Search doesn't work
    Bug #2738: Additive moon blending
    Bug #2746: NIF node names should be case insensitive
    Bug #2752: Fog depth/density not handled correctly
    Bug #2753: Editor: line edit in dialogue subview tables shows after a single click
    Bug #2755: Combat AI changes target too frequently
    Bug #2761: Can't attack during block animations
    Bug #2764: Player doesn't raise arm in 3rd person for weathertype 9
    Bug #2768: Current screen resolution not selected in options when starting OpenMW
    Bug #2773: Editor: Deleted scripts are editable
    Bug #2776: ordinators still think I'm wearing their helm even though Khajiit and argonians can't
    Bug #2779: Slider bars continue to move if you don't release mouse button
    Bug #2781: sleep interruption is a little off (is this an added feature?)
    Bug #2782: erroneously able to ready weapon/magic (+sheathe weapon/magic) while paralyzed
    Bug #2785: Editor: Incorrect GMSTs for newly created omwgame files
    Bug #2786: Kwama Queen head is inverted under OpenMW
    Bug #2788: additem and removeitem incorrect gold behavior
    Bug #2790: --start doesn't trace down
    Bug #2791: Editor: Listed attributes and skill should not be based on number of NPC objects.
    Bug #2792: glitched merchantile/infinite free items
    Bug #2794: Need to ignore quotes in names of script function
    Bug #2797: Editor: Crash when removing the first row in a nested table
    Bug #2800: Show an error message when S3TC support is missing
    Bug #2811: Targetted Open spell effect persists.
    Bug #2819: Editor: bodypart's race filter not displayed correctly
    Bug #2820: Editor: table sorting is inverted
    Bug #2821: Editor: undo/redo command labels are incorrect
    Bug #2826: locking beds that have been locked via magic psuedo-freezes the game
    Bug #2830: Script compiler does not accept IDs as instruction/functions arguments if the ID is also a keyword
    Bug #2832: Cell names are not localized on the world map
    Bug #2833: [cosmetic] Players swimming at water's surface are slightly too low.
    Bug #2840: Save/load menu is not entirely localized
    Bug #2853: [exploit/bug] disintegrate weapon incorrectly applying to lockpicks, probes. creates unbreakable lockpicks
    Bug #2855: Mouse wheel in journal is not disabled by "Options" panel.
    Bug #2856: Heart of Lorkhan doesn't visually respond to attacks
    Bug #2863: Inventory highlights wrong category after load
    Bug #2864: Illuminated Order 1.0c Bug – The teleport amulet is not placed in the PC inventory.
    Bug #2866: Editor: use checkbox instead of combobox for boolean values
    Bug #2875: special cases of fSleepRandMod not behaving properly.
    Bug #2878: Editor: Verify reports "creature has non-positive level" but there is no level setting
    Bug #2879: Editor: entered value of field "Buys *" is not saved for a creature
    Bug #2880: OpenMW & OpenMW-CS: having a scale value of 0.000 makes the game laggy
    Bug #2882: Freeze when entering cell "Guild of Fighters (Ald'ruhn)" after dropping some items inside
    Bug #2883: game not playable if mod providing a spell is removed but the list of known spells still contains it
    Bug #2884: NPC chats about wrong player race
    Bug #2886: Adding custom races breaks existing numbering of PcRace
    Bug #2888: Editor: value entered in "AI Wander Idle" is not kept
    Bug #2889: Editor: creatures made with the CS (not cloned) are always dead
    Bug #2890: Editor: can't make NPC say a specific "Hello" voice-dialouge
    Bug #2893: Editor: making a creature use textual dialogue doesn't work.
    Bug #2901: Editor: gold for trading can not be set for creatures
    Bug #2907: looking from uderwater part of the PC that is below the surface looks like it would be above the water
    Bug #2914: Magicka not recalculated on character generation
    Bug #2915: When paralyzed, you can still enter and exit sneak
    Bug #2917: chameleon does not work for creatures
    Bug #2927: Editor: in the automatic script checker local variable caches are not invalidated/updated on modifications of other scripts
    Bug #2930: Editor: AIWander Idle can not be set for a creature
    Bug #2932: Editor: you can add rows to "Creature Attack" but you can not enter values
    Bug #2938: Editor: Can't add a start script.
    Bug #2944: Spell chance for power to show as 0 on hud when used
    Bug #2953: Editor: rightclick in an empty place in the menu bar shows an unnamed checkbox
    Bug #2956: Editor: freezes while editing Filter
    Bug #2959: space character in field enchantment (of an amulet) prevents rendering of surroundings
    Bug #2962: OpenMW: Assertion `it != invStore.end()' failed
    Bug #2964: Recursive script execution can corrupt script runtime data
    Bug #2973: Editor: placing a chest in the game world and activating it heavily blurrs the character portrait
    Bug #2978: Editor: Cannot edit alchemy ingredient properties
    Bug #2980: Editor: Attribute and Skill can be selected for spells that do not require these parameters, leading to non-functional spells
    Bug #2990: Compiling a script with warning mode 2 and enabled error downgrading leads to infinite recursion
    Bug #2992: [Mod: Great House Dagoth] Killing Dagoth Gares freezes the game
    Bug #3007: PlaceItem takes radians instead of degrees + angle reliability
    Feature #706: Editor: Script Editor enhancements
    Feature #872: Editor: Colour values in tables
    Feature #880: Editor: ID auto-complete
    Feature #928: Editor: Partial sorting in info tables
    Feature #942: Editor: Dialogue for editing/viewing content file meta information
    Feature #1057: NiStencilProperty
    Feature #1278: Editor: Mouse picking in worldspace widget
    Feature #1280: Editor: Cell border arrows
    Feature #1401: Editor: Cloning enhancements
    Feature #1463: Editor: Fine grained configuration of extended revert/delete commands
    Feature #1591: Editor: Make fields in creation bar drop targets where applicable
    Feature #1998: Editor: Magic effect record verifier
    Feature #1999: Editor Sound Gen record verifier
    Feature #2000: Editor: Pathgrid record verifier
    Feature #2528: Game Time Tracker
    Feature #2534: Editor: global search does not auomatically focus the search input field
    Feature #2535: OpenMW: allow comments in openmw.cfg
    Feature #2541: Editor: provide a go to the very bottom button for TopicInfo and JournalInfo
    Feature #2549: Editor: add a horizontal slider to scroll between opened tables
    Feature #2558: Editor: provide a shortcut for closing the subview that has the focus
    Feature #2565: Editor: add context menu for dialogue sub view fields with an item matching "Edit 'x'" from the table subview context menu
    Feature #2585: Editor: Ignore mouse wheel input for numeric values unless the respective widget has the focus
    Feature #2620: Editor: make the verify-view refreshable
    Feature #2622: Editor: Make double click behaviour in result tables configurable (see ID tables)
    Feature #2717: Editor: Add severity column to report tables
    Feature #2729: Editor: Various dialogue button bar improvements
    Feature #2739: Profiling overlay
    Feature #2740: Resource manager optimizations
    Feature #2741: Make NIF files into proper resources
    Feature #2742: Use the skinning data in NIF files as-is
    Feature #2743: Small feature culling
    Feature #2744: Configurable near clip distance
    Feature #2745: GUI scaling option
    Feature #2747: Support anonymous textures
    Feature #2749: Loading screen optimizations
    Feature #2751: Character preview optimization
    Feature #2804: Editor: Merge Tool
    Feature #2818: Editor: allow copying a record ID to the clipboard
    Feature #2946: Editor: add script line number in results of search
    Feature #2963: Editor: Mouse button bindings in 3D scene
    Feature #2983: Sun Glare fader
    Feature #2999: Scaling of journal and books
    Task #2665: Support building with Qt5
    Task #2725: Editor: Remove Display_YesNo
    Task #2730: Replace hardcoded column numbers in SimpleDialogueSubView/DialogueSubView
    Task #2750: Bullet shape instancing optimization
    Task #2793: Replace grid size setting with half grid size setting
    Task #3003: Support FFMPEG 2.9 (Debian request)

0.36.1
------

    Bug #2590: Start scripts not added correctly

0.36.0
------

    Bug #923: Editor: Operations-Multithreading is broken
    Bug #1317: Erene Llenim in Seyda Neen does not walk around
    Bug #1405: Water rendering glitch near Seyda Neen lighthouse
    Bug #1621: "Error Detecting Morrowind Installation" in the default directory
    Bug #2216: Creating a clone of the player stops you moving.
    Bug #2387: Casting bound weapon spell doesn't switch to "ready weapon" mode
    Bug #2407: Default to (0, 0) when "unknown cell" is encountered.
    Bug #2411: enchanted item charges don't update/refresh if spell list window is pinned open
    Bug #2428: Editor: cloning / creating new container class results in invalid omwaddon file - openmw-0.35
    Bug #2429: Editor - cloning omits some values or sets different values than the original has
    Bug #2430: NPC with negative fatigue don't fall (LGNPC Vivec, Foreign Quarter v2.21)
    Bug #2432: Error on startup with Uvirith's Legacy enabled
    Bug #2435: Editor: changed entries in the objects window are not shown as such
    Bug #2437: Editor: changing an entry of a container/NPC/clothing/ingredient/globals will not be saved in the omwaddon file
    Bug #2447: Editor doesn't save terrain information
    Bug #2451: Editor not listing files with accented characters
    Bug #2453: Chargen: sex, race and hair sliders not initialized properly
    Bug #2459: Minor terrain clipping through statics due to difference in triangle alignment
    Bug #2461: Invisible sound mark has collision in Sandus Ancestral Tomb
    Bug #2465: tainted gold stack
    Bug #2475: cumulative stacks of 100 point fortify skill speechcraft boosts do not apply correctly
    Bug #2498: Editor: crash when issuing undo command after the table subview is closed
    Bug #2500: Editor: object table - can't undo delete record
    Bug #2518: OpenMW detect spell returns false positives
    Bug #2521: NPCs don't react to stealing when inventory menu is open.
    Bug #2525: Can't click on red dialogue choice [rise of house telvanni][60fffec]
    Bug #2530: GetSpellEffects not working as in vanilla
    Bug #2557: Crash on first launch after choosing "Run installation wizard"
    Feature #139: Editor: Global Search & Replace
    Feature #1219: Editor: Add dialogue mode only columns
    Feature #2024: Hotkey for hand to hand (i.e. unequip any weapon)
    Feature #2119: "Always Sneak" key bind
    Feature #2262: Editor: Handle moved instances
    Feature #2425: Editor: Add start script table
    Feature #2426: Editor: start script record verifier
    Feature #2480: Launcher: Multiselect entries in the Data Files list
    Feature #2505: Editor: optionally show a line number column in the script editor
    Feature #2512: Editor: Offer use of monospace fonts in the script editor as an option
    Feature #2514: Editor: focus on ID input field on clone/add
    Feature #2519: it is not possible to change icons that appear on the map after casting the Detect <animal | enchantment | key> spells
    Task #2460: OS X: Use Application Support directory as user data path
    Task #2516: Editor: Change References / Referenceables terminology

0.35.1
------

    Bug #781: incorrect trajectory of the sun
    Bug #1079: Wrong starting position in "Character Stuff Wonderland"
    Bug #1443: Repetitive taking of a stolen object is repetitively considered as a crime
    Bug #1533: Divine Intervention goes to the wrong place.
    Bug #1714: No visual indicator for time passed during training
    Bug #1916: Telekinesis does not allow safe opening of traps
    Bug #2227: Editor: addon file name inconsistency
    Bug #2271: Player can melee enemies from water with impunity
    Bug #2275: Objects with bigger scale move further using Move script
    Bug #2285: Aryon's Dominator enchantment does not work properly
    Bug #2290: No punishment for stealing gold from owned containers
    Bug #2328: Launcher does not respond to Ctrl+C
    Bug #2334: Drag-and-drop on a content file in the launcher creates duplicate items
    Bug #2338: Arrows reclaimed from corpses do not stack sometimes
    Bug #2344: Launcher - Settings importer running correctly?
    Bug #2346: Launcher - Importing plugins into content list screws up the load order
    Bug #2348: Mod: H.E.L.L.U.V.A. Handy Holdables does not appear in the content list
    Bug #2353: Detect Animal detects dead creatures
    Bug #2354: Cmake does not respect LIB_SUFFIX
    Bug #2356: Active magic set inactive when switching magic items
    Bug #2361: ERROR: ESM Error: Previous record contains unread bytes
    Bug #2382: Switching spells with "next spell" or "previous spell" while holding shift promps delete spell dialog
    Bug #2388: Regression: Can't toggle map on/off
    Bug #2392: MOD Shrines - Restore Health and Cancel Options adds 100 health points
    Bug #2394: List of Data Files tab in openmw-laucher needs to show all content files.
    Bug #2402: Editor: skills saved incorrectly
    Bug #2408: Equipping a constant effect Restore Health/Magicka/Fatigue item will permanently boost the stat it's restoring
    Bug #2415: It is now possible to fall off the prison ship into the water when starting a new game
    Bug #2419: MOD MCA crash to desktop
    Bug #2420: Game crashes when character enters a certain area
    Bug #2421: infinite loop when using cycle weapon without having a weapon
    Feature #2221: Cannot dress dead NPCs
    Feature #2349: Check CMake sets correct MSVC compiler settings for release build.
    Feature #2397: Set default values for global mandatory records.
    Feature #2412: Basic joystick support

0.35.0
------

    Bug #244: Clipping/static in relation to the ghostgate/fence sound.
    Bug #531: Missing transparent menu items
    Bug #811: Content Lists in openmw.cfg are overwritten
    Bug #925: OpenCS doesn't launch because it thinks its already started
    Bug #969: Water shader strange behaviour on AMD card
    Bug #1049: Partially highlighted word in dialogue may cause incorrect line break
    Bug #1069: omwlauncher.exe crashes due to file lock
    Bug #1192: It is possible to jump on top of hostile creatures in combat
    Bug #1342: Loud ambient sounds
    Bug #1431: Creatures can climb the player
    Bug #1605: Guard in CharGen doesn't turn around to face you when reaching stairs
    Bug #1624: Moon edges don't transition properly
    Bug #1634: Items dropped by PC have collision
    Bug #1637: Weird NPC behaviour in Vivec, Hlaalu Ancestral Vaults?
    Bug #1638: Cannot climb staircases
    Bug #1648: Enchanted equipment badly handled at game reload
    Bug #1663: Crash when casting spell at enemy near you
    Bug #1683: Scale doesn't apply to animated collision nodes
    Bug #1702: Active enchanted item forgotten
    Bug #1730: Scripts names starting with digit(s) fail to compile
    Bug #1743: Moons are transparent
    Bug #1745: Shadows crash: Assertion `mEffects.empty()' failed.
    Bug #1785: Can't equip two-handed weapon and shield
    Bug #1809: Player falls too easily
    Bug #1825: Sword of Perithia can´t run in OpenMW
    Bug #1899: The launcher resets any alterations you´ve made in the mod list order,
    Bug #1964: Idle voices/dialogs not triggered correctly
    Bug #1980: Please, change default click behavior in OpenMW Launchers Data Files list
    Bug #1984: Vampire corpses standing up when looting the first item
    Bug #1985: Calm spell does nothing
    Bug #1986: Spell name lights up on mouseover but spell cost does not
    Bug #1989: Tooltip still shown when menu toggled off
    Bug #2010: Raindrops Displayed While Underwater
    Bug #2023: Walking into plants causes massive framedrop
    Bug #2031: [MOD: Shrines - Restore Health and Cancel Options]: Restore health option doesn't work
    Bug #2039: Lake Fjalding pillar of fire not rendered
    Bug #2040: AI_follow should stop further from the target
    Bug #2076: Slaughterfish AI
    Bug #2077: Direction of long jump can be changed much more than it is possible in vanilla
    Bug #2078: error during rendering: Object '' not found (const)
    Bug #2105: Lockpicking causes screen sync glitch
    Bug #2113: [MOD: Julan Ashlander Companion] Julan does not act correctly within the Ghostfence.
    Bug #2123: Window glow mod: Collision issues
    Bug #2133: Missing collision for bridges in Balmora when using Morrowind Rebirth 2.81
    Bug #2135: Casting a summon spell while the summon is active does not reset the summon.
    Bug #2144: Changing equipment will unequip drawn arrows/bolts
    Bug #2169: Yellow on faces when using opengl renderer and mods from overhaul on windows
    Bug #2175: Pathgrid mods do not overwrite the existing pathgrid
    Bug #2176: Morrowind -Russian localization end add-on ChaosHeart. Error in framelistener;object ;frenzying toush; not found <const>
    Bug #2181: Mod Morrowind crafting merchants die.
    Bug #2182: mods changing skill progression double the bonus for class specialization
    Bug #2183: Editor: Skills "use value" only allows integer between 0 and 99
    Bug #2184: Animated Morrowind Expanded produces an error on Open MW Launch
    Bug #2185: Conditional Operator formats
    Bug #2193: Quest: Gateway Ghost
    Bug #2194: Cannot summon multiples of the same creature
    Bug #2195: Pathgrid in the (0,0) exterior cell not loaded
    Bug #2200: Outdoor NPCs can stray away and keep walking into a wall
    Bug #2201: Creatures do not receive fall damage
    Bug #2202: The enchantment the item can hold is calculated incorrectly
    Bug #2203: Having the mod Living Cities of Vvardenfall running causes the game world to fail to load after leaving the prison ship
    Bug #2204: Abot's Water Life - Book rendered incorrectly
    Bug #2205: sound_waterfall script no longer compiles
    Bug #2206: Dialogue script fails to compile (extra .)
    Bug #2207: Script using – instead of - character does not compile
    Bug #2208: Failing dialogue scripts in french Morrowind.esm
    Bug #2214: LGNPC Vivec Redoran 1.62 and The King Rat (Size and inventory Issues)
    Bug #2215: Beast races can use enchanted boots
    Bug #2218: Incorrect names body parts in 3D models for open helmet with skinning
    Bug #2219: Orcs in Ghorak Manor in Caldera don't attack if you pick their pockets.
    Bug #2220: Chargen race preview head incorrect orientation
    Bug #2223: Reseting rock falling animation
    Bug #2224: Fortify Attribute effects do not stack when Spellmaking.
    Bug #2226: OpenCS pseudo-crash
    Bug #2230: segfaulting when entering Ald'ruhn with a specific mod: "fermeture la nuit" (closed by night)
    Bug #2233: Area effect spells on touch do not have the area effect
    Bug #2234: Dwarven Crossbow clips through the ground when dropped
    Bug #2235: class SettingsBase<> reverses the order of entries with multiple keys.
    Bug #2236: Weird two handed longsword + torch interaction
    Bug #2237: Shooting arrows while sneaking do not agro
    Bug #2238: Bipedal creatures not using weapons are not handled properly
    Bug #2245: Incorrect topic highlighting in HT_SpyBaladas quest
    Bug #2252: Tab completion incomplete for places using COC from the console.
    Bug #2255: Camera reverts to first person on load
    Bug #2259: enhancement: the save/load progress bar is not very progressive
    Bug #2263: TogglePOV can not be bound to Alt key
    Bug #2267: dialogue disabling via mod
    Bug #2268: Highlighting Files with load order problems in Data Files tab of Launcher
    Bug #2276: [Mod]ShotN issues with Karthwasten
    Bug #2283: Count argument for PlaceAt functions not working
    Bug #2284: Local map notes should be visible on door marker leading to the cell with the note
    Bug #2293: There is a graphical glitch at the end of the spell's animation in 3rd Person (looking over the shoulder) view
    Bug #2294: When using Skyrim UI Overhaul, the tops of pinnable menus are invisible
    Bug #2302: Random leveled items repeat way too often in a single dungeon
    Bug #2306: Enchanted arrows should not be retrievable from corpses
    Bug #2308: No sound effect when drawing the next throwing knife
    Bug #2309: Guards chase see the player character even if they're invisible
    Bug #2319: Inverted controls and other issues after becoming a vampire
    Bug #2324: Spells cast when crossing cell border are imprinted on the local map
    Bug #2330: Actors with Drain Health effect retain health after dying
    Bug #2331: tgm (god mode) won't allow the player to cast spells if the player doesn't have enough mana
    Bug #2332: Error in framelistener: Need a skeleton to attach the arrow to
    Feature #114: ess-Importer
    Feature #504: Editor: Delete selected rows from result windows
    Feature #1024: Addition of remaining equipping hotkeys
    Feature #1067: Handle NIF interpolation type 4 (XYZ_ROTATION_KEY)
    Feature #1125: AI fast-forward
    Feature #1228: Drowning while knocked out
    Feature #1325: Editor: Opening window and User Settings window cleanup
    Feature #1537: Ability to change the grid size from 3x3 to 5x5 (or more with good pc)
    Feature #1546: Leveled list script functions
    Feature #1659: Test dialogue scripts in --script-all
    Feature #1720: NPC lookAt controller
    Feature #2178: Load initial particle system state from NIF files
    Feature #2197: Editor: When clicking on a script error in the report window set cursor in script editor to the respective line/column
    Feature #2261: Warn when loading save games with mod mismatch
    Feature #2313: ess-Importer: convert global map exploration overlay
    Feature #2318: Add commandline option to load a save game
    Task #810: Rename "profile" to "content list"
    Task #2196: Label local/global openmw.cfg files via comments

0.34.0
------

    Bug #904: omwlauncher doesn't allow installing Tribunal and Bloodmoon if only MW is installed
    Bug #986: Launcher: renaming profile names is broken
    Bug #1061: "Browse to CD..." launcher crash
    Bug #1135: Launcher crashes if user does not have write permission
    Bug #1231: Current installer in launcher does not correctly import russian Morrowind.ini settings from setup.inx
    Bug #1288: Fix the Alignment of the Resolution Combobox
    Bug #1343: BIK videos occasionally out of sync with audio
    Bug #1684: Morrowind Grass Mod graphical glitches
    Bug #1734: NPC in fight with invisible/sneaking player
    Bug #1982: Long class names are cut off in the UI
    Bug #2012: Editor: OpenCS script compiler sometimes fails to find IDs
    Bug #2015: Running while levitating does not affect speed but still drains fatigue
    Bug #2018: OpenMW don´t reset modified cells to vanilla when a plugin is deselected and don´t apply changes to cells already visited.
    Bug #2045: ToggleMenus command should close dialogue windows
    Bug #2046: Crash: light_de_streetlight_01_223
    Bug #2047: Buglamp tooltip minor correction
    Bug #2050: Roobrush floating texture bits
    Bug #2053: Slaves react negatively to PC picking up slave's bracers
    Bug #2055: Dremora corpses use the wrong model
    Bug #2056: Mansilamat Vabdas's corpse is floating in the water
    Bug #2057: "Quest: Larius Varro Tells A Little Story": Bounty not completely removed after finishing quest
    Bug #2059: Silenced enemies try to cast spells anyway
    Bug #2060: Editor: Special case implementation for top level window with single sub-window should be optional
    Bug #2061: Editor: SubView closing that is not directly triggered by the user isn't handled properly
    Bug #2063: Tribunal: Quest 'The Warlords' doesn't work
    Bug #2064: Sneak attack on hostiles causes bounty
    Bug #2065: Editor: Qt signal-slot error when closing a dialogue subview
    Bug #2070: Loading ESP in OpenMW works but fails in OpenCS
    Bug #2071: CTD in 0.33
    Bug #2073: Storm atronach animation stops now and then
    Bug #2075: Molag Amur Region, Map shows water on solid ground
    Bug #2080: game won't work with fair magicka regen
    Bug #2082: NPCs appear frozen or switched off after leaving and quickly reentering a cell
    Bug #2088: OpenMW is unable to play OGG files.
    Bug #2093: Darth Gares talks to you in Ilunibi even when he's not there, screwing up the Main Quests
    Bug #2095: Coordinate and rotation editing in the Reference table does not work.
    Bug #2096: Some overflow fun and bartering exploit
    Bug #2098: [D3D] Game crash on maximize
    Bug #2099: Activate, player seems not to work
    Bug #2104: Only labels are sensitive in buttons
    Bug #2107: "Slowfall" effect is too weak
    Bug #2114: OpenCS doesn't load an ESP file full of errors even though Vanilla MW Construction Set can
    Bug #2117: Crash when encountering bandits on opposite side of river from the egg mine south of Balmora
    Bug #2124: [Mod: Baldurians Transparent Glass Amor] Armor above head
    Bug #2125: Unnamed NiNodes in weapons problem in First Person
    Bug #2126: Dirty dialog script in tribunal.esm causing bug in Tribunal MQ
    Bug #2128: Crash when picking character's face
    Bug #2129: Disable the third-person zoom feature by default
    Bug #2130: Ash storm particles shown too long during transition to clear sky
    Bug #2137: Editor: exception caused by following the Creature column of a SoundGen record
    Bug #2139: Mouse movement should be ignored during intro video
    Bug #2143: Editor: Saving is broken
    Bug #2145: OpenMW - crash while exiting x64 debug build
    Bug #2152: You can attack Almalexia during her final monologue
    Bug #2154: Visual effects behave weirdly after loading/taking a screenshot
    Bug #2155: Vivec has too little magicka
    Bug #2156: Azura's spirit fades away too fast
    Bug #2158: [Mod]Julan Ashlander Companion 2.0: Negative magicka
    Bug #2161: Editor: combat/magic/stealth values of creature not displayed correctly
    Bug #2163: OpenMW can't detect death if the NPC die by the post damage effect of a magic weapon.
    Bug #2168: Westly's Master Head Pack X – Some hairs aren't rendered correctly.
    Bug #2170: Mods using conversations to update PC inconsistant
    Bug #2180: Editor: Verifier doesn't handle Windows-specific path issues when dealing with resources
    Bug #2212: Crash or unexpected behavior while closing OpenCS cell render window on OS X
    Feature #238: Add UI to run INI-importer from the launcher
    Feature #854: Editor: Add user setting to show status bar
    Feature #987: Launcher: first launch instructions for CD need to be more explicit
    Feature #1232: There is no way to set the "encoding" option using launcher UI.
    Feature #1281: Editor: Render cell markers
    Feature #1918: Editor: Functionality for Double-Clicking in Tables
    Feature #1966: Editor: User Settings dialogue grouping/labelling/tooltips
    Feature #2097: Editor: Edit position of references in 3D scene
    Feature #2121: Editor: Add edit mode button to scene toolbar
    Task #1965: Editor: Improve layout of user settings dialogue

0.33.1
------

    Bug #2108: OpenCS fails to build

0.33.0
------

    Bug #371: If console assigned to ` (probably to any symbolic key), "`" symbol will be added to console every time it closed
    Bug #1148: Some books'/scrolls' contents are displayed incorrectly
    Bug #1290: Editor: status bar is not updated when record filter is changed
    Bug #1292: Editor: Documents are not removed on closing the last view
    Bug #1301: Editor: File->Exit only checks the document it was issued from.
    Bug #1353: Bluetooth on with no speaker connected results in significantly longer initial load times
    Bug #1436: NPCs react from too far distance
    Bug #1472: PC is placed on top of following NPC when changing cell
    Bug #1487: Tall PC can get stuck in staircases
    Bug #1565: Editor: Subviews are deleted on shutdown instead when they are closed
    Bug #1623: Door marker on Ghorak Manor's balcony makes PC stuck
    Bug #1633: Loaddoor to Sadrith Mora, Telvanni Council House spawns PC in the air
    Bug #1655: Use Appropriate Application Icons on Windows
    Bug #1679: Tribunal expansion, Meryn Othralas the backstage manager in the theatre group in Mournhold in the great bazaar district is floating a good feet above the ground.
    Bug #1705: Rain is broken in third person
    Bug #1706: Thunder and lighting still occurs while the game is paused during the rain
    Bug #1708: No long jumping
    Bug #1710: Editor: ReferenceableID drag to references record filter field creates incorrect filter
    Bug #1712: Rest on Water
    Bug #1715: "Cancel" button is not always on the same side of menu
    Bug #1725: Editor: content file can be opened multiple times from the same dialogue
    Bug #1730: [MOD: Less Generic Nerevarine] Compile failure attempting to enter the Corprusarium.
    Bug #1733: Unhandled ffmpeg sample formats
    Bug #1735: Editor: "Edit Record" context menu button not opening subview for journal infos
    Bug #1750: Editor: record edits result in duplicate entries
    Bug #1789: Editor: Some characters cannot be used in addon name
    Bug #1803: Resizing the map does not keep the pre-resize center at the post-resize center
    Bug #1821: Recovering Cloudcleaver quest: attacking Sosia is considered a crime when you side with Hlormar
    Bug #1838: Editor: Preferences window appears off screen
    Bug #1839: Editor: Record filter title should be moved two pixels to the right
    Bug #1849: Subrecord error in MAO_Containers
    Bug #1854: Knocked-out actors don't fully act knocked out
    Bug #1855: "Soul trapped" sound doesn't play
    Bug #1857: Missing sound effect for enchanted items with empty charge
    Bug #1859: Missing console command: ResetActors (RA)
    Bug #1861: Vendor category "MagicItems" is unhandled
    Bug #1862: Launcher doesn't start if a file listed in launcher.cfg has correct name but wrong capitalization
    Bug #1864: Editor: Region field for cell record in dialogue subview not working
    Bug #1869: Editor: Change label "Musics" to "Music"
    Bug #1870: Goblins killed while knocked down remain in knockdown-pose
    Bug #1874: CellChanged events should not trigger when crossing exterior cell border
    Bug #1877: Spriggans killed instantly if hit while regening
    Bug #1878: Magic Menu text not un-highlighting correctly when going from spell to item as active magic
    Bug #1881: Stuck in ceiling when entering castle karstaags tower
    Bug #1884: Unlit torches still produce a burning sound
    Bug #1885: Can type text in price field in barter window
    Bug #1887: Equipped items do not emit sounds
    Bug #1889: draugr lord aesliip will attack you and remain non-hostile
    Bug #1892: Guard asks player to pay bounty of 0 gold
    Bug #1895: getdistance should only return max float if ref and target are in different worldspaces
    Bug #1896: Crash Report
    Bug #1897: Conjured Equipment cant be re-equipped if removed
    Bug #1898: Only Gidar Verothan follows you during establish the mine quest
    Bug #1900: Black screen when you open the door and breath underwater
    Bug #1904: Crash on casting recall spell
    Bug #1906: Bound item checks should use the GMSTs
    Bug #1907: Bugged door. Mournhold, The Winged Guar
    Bug #1908: Crime reported for attacking Drathas Nerus's henchmen while they attack Dilborn
    Bug #1909: Weird Quest Flow Infidelities quest
    Bug #1910: Follower fighting with gone npc
    Bug #1911: Npcs will drown themselves
    Bug #1912: World map arrow stays static when inside a building
    Bug #1920: Ulyne Henim disappears when game is loaded inside Vas
    Bug #1922: alchemy-> potion of paralyze
    Bug #1923: "levitation magic cannot be used here" shows outside of tribunal
    Bug #1927: AI prefer melee over magic.
    Bug #1929: Tamriel Rebuilt: Named cells that lie within the overlap with Morrowind.esm are not shown
    Bug #1932: BTB - Spells 14.1 magic effects don´t overwrite the Vanilla ones but are added
    Bug #1935: Stacks of items are worth more when sold individually
    Bug #1940: Launcher does not list addon files if base game file is renamed to a different case
    Bug #1946: Mod "Tel Nechim - moved" breaks savegames
    Bug #1947: Buying/Selling price doesn't properly affect the growth of mercantile skill
    Bug #1950: followers from east empire company quest will fight each other if combat happens with anything
    Bug #1958: Journal can be scrolled indefinitely with a mouse wheel
    Bug #1959: Follower not leaving party on quest end
    Bug #1960: Key bindings not always saved correctly
    Bug #1961: Spell merchants selling racial bonus spells
    Bug #1967: segmentation fault on load saves
    Bug #1968: Jump sounds are not controlled by footsteps slider, sound weird compared to footsteps
    Bug #1970: PC suffers silently when taking damage from lava
    Bug #1971: Dwarven Sceptre collision area is not removed after killing one
    Bug #1974: Dalin/Daris Norvayne follows player indefinitely
    Bug #1975: East Empire Company faction rank breaks during Raven Rock questline
    Bug #1979: 0 strength = permanently over encumbered
    Bug #1993: Shrine blessing in Maar Gan doesn't work
    Bug #2008: Enchanted items do not recharge
    Bug #2011: Editor: OpenCS script compiler doesn't handle member variable access properly
    Bug #2016: Dagoth Ur already dead in Facility Cavern
    Bug #2017: Fighters Guild Quest: The Code Book - dialogue loop when UMP is loaded.
    Bug #2019: Animation of 'Correct UV Mudcrabs' broken
    Bug #2022: Alchemy window - Removing ingredient doesn't remove the number of ingredients
    Bug #2025: Missing mouse-over text for non affordable items
    Bug #2028: [MOD: Tamriel Rebuilt] Crashing when trying to enter interior cell "Ruinous Keep, Great Hall"
    Bug #2029: Ienith Brothers Thiev's Guild quest journal entry not adding
    Feature #471: Editor: Special case implementation for top-level window with single sub-window
    Feature #472: Editor: Sub-Window re-use settings
    Feature #704: Font colors import from fallback settings
    Feature #879: Editor: Open sub-views in a new top-level window
    Feature #932: Editor: magic effect table
    Feature #937: Editor: Path Grid table
    Feature #938: Editor: Sound Gen table
    Feature #1117: Death and LevelUp music
    Feature #1226: Editor: Request UniversalId editing from table columns
    Feature #1545: Targeting console on player
    Feature #1597: Editor: Render terrain
    Feature #1695: Editor: add column for CellRef's global variable
    Feature #1696: Editor: use ESM::Cell's RefNum counter
    Feature #1697: Redden player's vision when hit
    Feature #1856: Spellcasting for non-biped creatures
    Feature #1879: Editor: Run OpenMW with the currently edited content list
    Task #1851: Move AI temporary state out of AI packages
    Task #1865: Replace char type in records

0.32.0
------

    Bug #1132: Unable to jump when facing a wall
    Bug #1341: Summoned Creatures do not immediately disappear when killed.
    Bug #1430: CharGen Revamped script does not compile
    Bug #1451: NPCs shouldn't equip weapons prior to fighting
    Bug #1461: Stopped start scripts do not restart on load
    Bug #1473: Dead NPC standing and in 2 pieces
    Bug #1482: Abilities are depleted when interrupted during casting
    Bug #1503: Behaviour of NPCs facing the player
    Bug #1506: Missing character, French edition: three-points
    Bug #1528: Inventory very slow after 2 hours
    Bug #1540: Extra arguments should be ignored for script functions
    Bug #1541: Helseth's Champion: Tribunal
    Bug #1570: Journal cannot be opened while in inventory screen
    Bug #1573: PC joins factions at random
    Bug #1576: NPCs aren't switching their weapons when out of ammo
    Bug #1579: Guards detect creatures in far distance, instead on sight
    Bug #1588: The Siege of the Skaal Village: bloodmoon
    Bug #1593: The script compiler isn't recognising some names that contain a -
    Bug #1606: Books: Question marks instead of quotation marks
    Bug #1608: Dead bodies prevent door from opening/closing.
    Bug #1609: Imperial guards in Sadrith Mora are not using their spears
    Bug #1610: The bounty number is not displayed properly with high numbers
    Bug #1620: Implement correct formula for auto-calculated NPC spells
    Bug #1630: Boats standing vertically in Vivec
    Bug #1635: Arrest dialogue is executed second time after I select "Go to jail"
    Bug #1637: Weird NPC behaviour in Vivec, Hlaalu Ancestral Vaults?
    Bug #1641: Persuasion dialog remains after loading, possibly resulting in crash
    Bug #1644: "Goodbye" and similar options on dialogues prevents escape working properly.
    Bug #1646: PC skill stats are not updated immediately when changing equipment
    Bug #1652: Non-aggressive creature
    Bug #1653: Quickloading while the container window is open crashes the game
    Bug #1654: Priority of checks in organic containers
    Bug #1656: Inventory items merge issue when repairing
    Bug #1657: Attacked state of NPCs is not saved properly
    Bug #1660: Rank dialogue condition ignored
    Bug #1668: Game starts on day 2 instead of day 1
    Bug #1669: Critical Strikes while fighting a target who is currently fighting me
    Bug #1672: OpenCS doesn't save the projects
    Bug #1673: Fatigue decreasing by only one point when running
    Bug #1675: Minimap and localmap graphic glitches
    Bug #1676: Pressing the OK button on the travel menu cancels the travel and exits the menu
    Bug #1677: Sleeping in a rented bed is considered a crime
    Bug #1685: NPCs turn towards player even if invisible/sneaking
    Bug #1686: UI bug: cursor is clicking "world/local" map button while inventory window is closed?
    Bug #1690: Double clicking on a inventory window header doesn't close it.
    Bug #1693: Spell Absorption does not absorb shrine blessings
    Bug #1694: journal displays learned topics as quests
    Bug #1700: Sideways scroll of text boxes
    Bug #1701: Player enchanting requires player hold money, always 100% sucessful.
    Bug #1704: self-made Fortify Intelligence/Drain willpower potions are broken
    Bug #1707: Pausing the game through the esc menu will silence rain, pausing it by opening the inventory will not.
    Bug #1709: Remesa Othril is hostile to Hlaalu members
    Bug #1713: Crash on load after death
    Bug #1719: Blind effect has slight border at the edge of the screen where it is ineffective.
    Bug #1722: Crash after creating enchanted item, reloading saved game
    Bug #1723: Content refs that are stacked share the same index after unstacking
    Bug #1726: Can't finish Aengoth the Jeweler's quest : Retrieve the Scrap Metal
    Bug #1727: Targets almost always resist soultrap scrolls
    Bug #1728: Casting a soultrap spell on invalid target yields no message
    Bug #1729: Chop attack doesn't work if walking diagonally
    Bug #1732: Error handling for missing script function arguments produces weird message
    Bug #1736: Alt-tabbing removes detail from overworld map.
    Bug #1737: Going through doors with (high magnitude?) leviation will put the player high up, possibly even out of bounds.
    Bug #1739: Setting a variable on an NPC from another NPC's dialogue result sets the wrong variable
    Bug #1741: The wait dialogue doesn't black the screen out properly during waiting.
    Bug #1742: ERROR: Object 'sDifficulty' not found (const)
    Bug #1744: Night sky in Skies V.IV (& possibly v3) by SWG rendered incorrectly
    Bug #1746: Bow/marksman weapon condition does not degrade with use
    Bug #1749: Constant Battle Music
    Bug #1752: Alt-Tabbing in the character menus makes the paper doll disappear temporarily
    Bug #1753: Cost of training is not added to merchant's inventory
    Bug #1755: Disposition changes do not persist if the conversation menu is closed by purchasing training.
    Bug #1756: Caught Blight after being cured of Corprus
    Bug #1758: Crash Upon Loading New Cell
    Bug #1760: Player's Magicka is not recalculated upon drained or boosted intelligence
    Bug #1761: Equiped torches lost on reload
    Bug #1762: Your spell did not get a target. Soul trap. Gorenea Andrano
    Bug #1763: Custom Spell Magicka Cost
    Bug #1765: Azuras Star breaks on recharging item
    Bug #1767: GetPCRank did not handle ignored explicit references
    Bug #1772: Dark Brotherhood Assassins never use their Carved Ebony Dart, sticking to their melee weapon.
    Bug #1774: String table overflow also occurs when loading TheGloryRoad.esm
    Bug #1776: dagoth uthol runs in slow motion
    Bug #1778: Incorrect values in spellmaking window
    Bug #1779: Icon of Master Propylon Index is not visible
    Bug #1783: Invisible NPC after looting corpse
    Bug #1787: Health Calculation
    Bug #1788: Skeletons, ghosts etc block doors when we try to open
    Bug #1791: [MOD: LGNPC Foreign Quarter] NPC in completely the wrong place.
    Bug #1792: Potions should show more effects
    Bug #1793: Encumbrance while bartering
    Bug #1794: Fortify attribute not affecting fatigue
    Bug #1795: Too much magicka
    Bug #1796: "Off by default" torch burning
    Bug #1797: Fish too slow
    Bug #1798: Rest until healed shouldn't show with full health and magicka
    Bug #1802: Mark location moved
    Bug #1804: stutter with recent builds
    Bug #1810: attack gothens dremora doesnt agro the others.
    Bug #1811: Regression: Crash Upon Loading New Cell
    Bug #1812: Mod: "QuickChar" weird button placement
    Bug #1815: Keys show value and weight, Vanilla Morrowind's keys dont.
    Bug #1817: Persuasion results do not show using unpatched MW ESM
    Bug #1818: Quest B3_ZainabBride moves to stage 47 upon loading save while Falura Llervu is following
    Bug #1823: AI response to theft incorrect - only guards react, in vanilla everyone does.
    Bug #1829: On-Target Spells Rendered Behind Water Surface Effects
    Bug #1830: Galsa Gindu's house is on fire
    Bug #1832: Fatal Error: OGRE Exception(2:InvalidParametersException)
    Bug #1836: Attacked Guards open "fine/jail/resist"-dialogue after killing you
    Bug #1840: Infinite recursion in ActionTeleport
    Bug #1843: Escorted people change into player's cell after completion of escort stage
    Bug #1845: Typing 'j' into 'Name' fields opens the journal
    Bug #1846: Text pasted into the console still appears twice (Windows)
    Bug #1847: "setfatigue 0" doesn't render NPC unconscious
    Bug #1848: I can talk to unconscious actors
    Bug #1866: Crash when player gets killed by a creature summoned by him
    Bug #1868: Memory leaking when openmw window is minimized
    Feature #47: Magic Effects
    Feature #642: Control NPC mouth movement using current Say sound
    Feature #939: Editor: Resources tables
    Feature #961: AI Combat for magic (spells, potions and enchanted items)
    Feature #1111: Collision script instructions (used e.g. by Lava)
    Feature #1120: Command creature/humanoid magic effects
    Feature #1121: Elemental shield magic effects
    Feature #1122: Light magic effect
    Feature #1139: AI: Friendly hits
    Feature #1141: AI: combat party
    Feature #1326: Editor: Add tooltips to all graphical buttons
    Feature #1489: Magic effect Get/Mod/Set functions
    Feature #1505: Difficulty slider
    Feature #1538: Targeted scripts
    Feature #1571: Allow creating custom markers on the local map
    Feature #1615: Determine local variables from compiled scripts instead of the values in the script record
    Feature #1616: Editor: Body part record verifier
    Feature #1651: Editor: Improved keyboard navigation for scene toolbar
    Feature #1666: Script blacklisting
    Feature #1711: Including the Git revision number from the command line "--version" switch.
    Feature #1721: NPC eye blinking
    Feature #1740: Scene toolbar buttons for selecting which type of elements are rendered
    Feature #1790: Mouse wheel scrolling for the journal
    Feature #1850: NiBSPArrayController
    Task #768: On windows, settings folder should be "OpenMW", not "openmw"
    Task #908: Share keyframe data
    Task #1716: Remove defunct option for building without FFmpeg

0.31.0
------

    Bug #245: Cloud direction and weather systems differ from Morrowind
    Bug #275: Local Map does not always show objects that span multiple cells
    Bug #538: Update CenterOnCell (COC) function behavior
    Bug #618: Local and World Map Textures are sometimes Black
    Bug #640: Water behaviour at night
    Bug #668: OpenMW doesn't support non-latin paths on Windows
    Bug #746: OpenMW doesn't check if the background music was already played
    Bug #747: Door is stuck if cell is left before animation finishes
    Bug #772: Disabled statics are visible on map
    Bug #829: OpenMW uses up all available vram, when playing for extended time
    Bug #869: Dead bodies don't collide with anything
    Bug #894: Various character creation issues
    Bug #897/#1369: opencs Segmentation Fault after "new" or "load"
    Bug #899: Various jumping issues
    Bug #952: Reflection effects are one frame delayed
    Bug #993: Able to interact with world during Wait/Rest dialog
    Bug #995: Dropped items can be placed inside the wall
    Bug #1008: Corpses always face up upon reentering the cell
    Bug #1035: Random colour patterns appearing in automap
    Bug #1037: Footstep volume issues
    Bug #1047: Creation of wrong links in dialogue window
    Bug #1129: Summoned creature time life duration seems infinite
    Bug #1134: Crimes can be committed against hostile NPCs
    Bug #1136: Creature run speed formula is incorrect
    Bug #1150: Weakness to Fire doesn't apply to Fire Damage in the same spell
    Bug #1155: NPCs killing each other
    Bug #1166: Bittercup script still does not work
    Bug #1178: .bsa file names are case sensitive.
    Bug #1179: Crash after trying to load game after being killed
    Bug #1180: Changing footstep sound location
    Bug #1196: Jumping not disabled when showing messageboxes
    Bug #1202: "strange" keys are not shown in binding menu, and are not saved either, but works
    Bug #1216: Broken dialog topics in russian Morrowind
    Bug #1217: Container content changes based on the current position of the mouse
    Bug #1234: Loading/saving issues with dynamic records
    Bug #1277: Text pasted into the console appears twice
    Bug #1284: Crash on New Game
    Bug #1303: It's possible to skip the chargen
    Bug #1304: Slaughterfish should not detect the player unless the player is in the water
    Bug #1311: Editor: deleting Record Filter line does not reset the filter
    Bug #1324: ERROR: ESM Error: String table overflow when loading Animated Morrowind.esp
    Bug #1328: Editor: Bogus Filter created when dragging multiple records to filter bar of non-applicable table
    Bug #1331: Walking/running sound persist after killing NPC`s that are walking/running.
    Bug #1334: Previously equipped items not shown as unequipped after attempting to sell them.
    Bug #1335: Actors ignore vertical axis when deciding to attack
    Bug #1338: Unknown toggle option for shadows
    Bug #1339: "Ashlands Region" is visible when beginning new game during "Loading Area" process
    Bug #1340: Guards prompt Player with punishment options after resisting arrest with another guard.
    Bug #1348: Regression: Bug #1098 has returned with a vengeance
    Bug #1349: [TR] TR_Data mesh tr_ex_imp_gatejamb01 cannot be activated
    Bug #1352: Disabling an ESX file does not disable dependent ESX files
    Bug #1355: CppCat Checks OpenMW
    Bug #1356: Incorrect voice type filtering for sleep interrupts
    Bug #1357: Restarting the game clears saves
    Bug #1360: Seyda Neen silk rider dialog problem
    Bug #1361: Some lights don't work
    Bug #1364: It is difficult to bind "Mouse 1" to an action in the options menu
    Bug #1370: Animation compilation mod does not work properly
    Bug #1371: SL_Pick01.nif from third party fails to load in openmw, but works in Vanilla
    Bug #1373: When stealing in front of Sellus Gravius cannot exit the dialog
    Bug #1378: Installs to /usr/local are not working
    Bug #1380: Loading a save file fail if one of the content files is disabled
    Bug #1382: "getHExact() size mismatch" crash on loading official plugin "Siege at Firemoth.esp"
    Bug #1386: Arkngthand door will not open
    Bug #1388: Segfault when modifying View Distance in Menu options
    Bug #1389: Crash when loading a save after dying
    Bug #1390: Apostrophe characters not displayed [French version]
    Bug #1391: Custom made icon background texture for magical weapons and stuff isn't scaled properly on GUI.
    Bug #1393: Coin icon during the level up dialogue are off of the background
    Bug #1394: Alt+F4 doesn't work on Win version
    Bug #1395: Changing rings switches only the last one put on
    Bug #1396: Pauldron parts aren't showing when the robe is equipped
    Bug #1402: Dialogue of some shrines have wrong button orientation
    Bug #1403: Items are floating in the air when they're dropped onto dead bodies.
    Bug #1404: Forearms are not rendered on Argonian females
    Bug #1407: Alchemy allows making potions from two of the same item
    Bug #1408: "Max sale" button gives you all the items AND all the trader's gold
    Bug #1409: Rest "Until Healed" broken for characters with stunted magicka.
    Bug #1412: Empty travel window opens while playing through start game
    Bug #1413: Save game ignores missing writing permission
    Bug #1414: The Underground 2 ESM Error
    Bug #1416: Not all splash screens in the Splash directory are used
    Bug #1417: Loading saved game does not terminate
    Bug #1419: Skyrim: Home of the Nords error
    Bug #1422: ClearInfoActor
    Bug #1423: ForceGreeting closes existing dialogue windows
    Bug #1425: Cannot load save game
    Bug #1426: Read skill books aren't stored in savegame
    Bug #1427: Useless items can be set under hotkeys
    Bug #1429: Text variables in journal
    Bug #1432: When attacking friendly NPC, the crime is reported and bounty is raised after each swing
    Bug #1435: Stealing priceless items is without punishment
    Bug #1437: Door marker at Jobasha's Rare Books is spawning PC in the air
    Bug #1440: Topic selection menu should be wider
    Bug #1441: Dropping items on the rug makes them inaccessible
    Bug #1442: When dropping and taking some looted items, bystanders consider that as a crime
    Bug #1444: Arrows and bolts are not dropped where the cursor points
    Bug #1445: Security trainers offering acrobatics instead
    Bug #1447: Character dash not displayed, French edition
    Bug #1448: When the player is killed by the guard while having a bounty on his head, the guard dialogue opens over and over instead of loading dialogue
    Bug #1454: Script error in SkipTutorial
    Bug #1456: Bad lighting when using certain Morrowind.ini generated by MGE
    Bug #1457: Heart of Lorkan comes after you when attacking it
    Bug #1458: Modified Keybindings are not remembered
    Bug #1459: Dura Gra-Bol doesn't respond to PC attack
    Bug #1462: Interior cells not loaded with Morrowind Patch active
    Bug #1469: Item tooltip should show the base value, not real value
    Bug #1477: Death count is not stored in savegame
    Bug #1478: AiActivate does not trigger activate scripts
    Bug #1481: Weapon not rendered when partially submerged in water
    Bug #1483: Enemies are attacking even while dying
    Bug #1486: ESM Error: Don't know what to do with INFO
    Bug #1490: Arrows shot at PC can end up in inventory
    Bug #1492: Monsters respawn on top of one another
    Bug #1493: Dialogue box opens with follower NPC even if NPC is dead
    Bug #1494: Paralysed cliffracers remain airbourne
    Bug #1495: Dialogue box opens with follower NPC even the game is paused
    Bug #1496: GUI messages are not cleared when loading another saved game
    Bug #1499: Underwater sound sometimes plays when transitioning from interior.
    Bug #1500: Targetted spells and water.
    Bug #1502: Console error message on info refusal
    Bug #1507: Bloodmoon MQ The Ritual of Beasts: Can't remove the arrow
    Bug #1508: Bloodmoon: Fort Frostmoth, cant talk with Carnius Magius
    Bug #1516: PositionCell doesn't move actors to current cell
    Bug #1518: ForceGreeting broken for explicit references
    Bug #1522: Crash after attempting to play non-music file
    Bug #1523: World map empty after loading interior save
    Bug #1524: Arrows in waiting/resting dialog act like minimum and maximum buttons
    Bug #1525: Werewolf: Killed NPC's don't fill werewolfs hunger for blood
    Bug #1527: Werewolf: Detect life detects wrong type of actor
    Bug #1529: OpenMW crash during "the shrine of the dead" mission (tribunal)
    Bug #1530: Selected text in the console has the same color as the background
    Bug #1539: Barilzar's Mazed Band: Tribunal
    Bug #1542: Looping taunts from NPC`s after death: Tribunal
    Bug #1543: OpenCS crash when using drag&drop in script editor
    Bug #1547: Bamz-Amschend: Centurion Archers combat problem
    Bug #1548: The Missing Hand: Tribunal
    Bug #1549: The Mad God: Tribunal, Dome of Serlyn
    Bug #1557: A bounty is calculated from actual item cost
    Bug #1562: Invisible terrain on top of Red Mountain
    Bug #1564: Cave of the hidden music: Bloodmoon
    Bug #1567: Editor: Deleting of referenceables does not work
    Bug #1568: Picking up a stack of items and holding the enter key and moving your mouse around paints a bunch of garbage on screen.
    Bug #1574: Solstheim: Drauger cant inflict damage on player
    Bug #1578: Solstheim: Bonewolf running animation not working
    Bug #1585: Particle effects on PC are stopped when paralyzed
    Bug #1589: Tribunal: Crimson Plague quest does not update when Gedna Relvel is killed
    Bug #1590: Failed to save game: compile error
    Bug #1598: Segfault when making Drain/Fortify Skill spells
    Bug #1599: Unable to switch to fullscreen
    Bug #1613: Morrowind Rebirth duplicate objects / vanilla objects not removed
    Bug #1618: Death notice fails to show up
    Bug #1628: Alt+Tab Segfault
    Feature #32: Periodic Cleanup/Refill
    Feature #41: Precipitation and weather particles
    Feature #568: Editor: Configuration setup
    Feature #649: Editor: Threaded loading
    Feature #930: Editor: Cell record saving
    Feature #934: Editor: Body part table
    Feature #935: Editor: Enchantment effect table
    Feature #1162: Dialogue merging
    Feature #1174: Saved Game: add missing creature state
    Feature #1177: Saved Game: fog of war state
    Feature #1312: Editor: Combat/Magic/Stealth values for creatures are not displayed
    Feature #1314: Make NPCs and creatures fight each other
    Feature #1315: Crime: Murder
    Feature #1321: Sneak skill enhancements
    Feature #1323: Handle restocking items
    Feature #1332: Saved Game: levelled creatures
    Feature #1347: modFactionReaction script instruction
    Feature #1362: Animated main menu support
    Feature #1433: Store walk/run toggle
    Feature #1449: Use names instead of numbers for saved game files and folders
    Feature #1453: Adding Delete button to the load menu
    Feature #1460: Enable Journal screen while in dialogue
    Feature #1480: Play Battle music when in combat
    Feature #1501: Followers unable to fast travel with you
    Feature #1520: Disposition and distance-based aggression/ShouldAttack
    Feature #1595: Editor: Object rendering in cells
    Task #940: Move license to locations where applicable
    Task #1333: Remove cmake git tag reading
    Task #1566: Editor: Object rendering refactoring

0.30.0
------

    Bug #416: Extreme shaking can occur during cell transitions while moving
    Bug #1003: Province Cyrodiil: Ogre Exception in Stirk
    Bug #1071: Crash when given a non-existent content file
    Bug #1080: OpenMW allows resting/using a bed while in combat
    Bug #1097: Wrong punishment for stealing in Census and Excise Office at the start of a new game
    Bug #1098: Unlocked evidence chests should get locked after new evidence is put into them
    Bug #1099: NPCs that you attacked still fight you after you went to jail/paid your fine
    Bug #1100: Taking items from a corpse is considered stealing
    Bug #1126: Some creatures can't get close enough to attack
    Bug #1144: Killed creatures seem to die again each time player transitions indoors/outdoors
    Bug #1181: loading a saved game does not reset the player control status
    Bug #1185: Collision issues in Addamasartus
    Bug #1187: Athyn Sarethi mission, rescuing varvur sarethi from the doesnt end the mission
    Bug #1189: Crash when entering interior cell "Gnisis, Arvs-Drelen"
    Bug #1191: Picking up papers without inventory in new game
    Bug #1195: NPCs do not equip torches in certain interiors
    Bug #1197: mouse wheel makes things scroll too fast
    Bug #1200: door blocked by monsters
    Bug #1201: item's magical charges are only refreshed when they are used
    Bug #1203: Scribs do not defend themselves
    Bug #1204: creatures life is not empty when they are dead
    Bug #1205: armor experience does not progress when hits are taken
    Bug #1206: blood particules always red. Undeads and mechanicals should have a different one.
    Bug #1209: Tarhiel never falls
    Bug #1210: journal adding script is ran again after having saved/loaded
    Bug #1224: Names of custom classes are not properly handled in save games
    Bug #1227: Editor: Fixed case handling for broken localised versions of Morrowind.esm
    Bug #1235: Indoors walk stutter
    Bug #1236: Aborting intro movie brings up the menu
    Bug #1239: NPCs get stuck when walking past each other
    Bug #1240: BTB - Settings 14.1 and Health Bar.
    Bug #1241: BTB - Character and Khajiit Prejudice
    Bug #1248: GUI Weapon icon is changed to hand-to-hand after save load
    Bug #1254: Guild ranks do not show in dialogue
    Bug #1255: When opening a container and selecting "Take All", the screen flashes blue
    Bug #1260: Level Up menu doesn't show image when using a custom class
    Bug #1265: Quit Menu Has Misaligned Buttons
    Bug #1270: Active weapon icon is not updated when weapon is repaired
    Bug #1271: NPC Stuck in hovering "Jumping" animation
    Bug #1272: Crash when attempting to load Big City esm file.
    Bug #1276: Editor: Dropping a region into the filter of a cell subview fails
    Bug #1286: Dialogue topic list clips with window frame
    Bug #1291: Saved game: store faction membership
    Bug #1293: Pluginless Khajiit Head Pack by ashiraniir makes OpenMW close.
    Bug #1294: Pasting in console adds text to end, not at cursor
    Bug #1295: Conversation loop when asking about "specific place" in Vivec
    Bug #1296: Caius doesn't leave at start of quest "Mehra Milo and the Lost Prophecies"
    Bug #1297: Saved game: map markers
    Bug #1302: ring_keley script causes vector::_M_range_check exception
    Bug #1309: Bug on "You violated the law" dialog
    Bug #1319: Creatures sometimes rendered incorrectly
    Feature #50: Ranged Combat
    Feature #58: Sneaking Skill
    Feature #73: Crime and Punishment
    Feature #135: Editor: OGRE integration
    Feature #541: Editor: Dialogue Sub-Views
    Feature #853: Editor: Rework User Settings
    Feature #944: Editor: lighting modes
    Feature #945: Editor: Camera navigation mode
    Feature #953: Trader gold
    Feature #1140: AI: summoned creatures
    Feature #1142: AI follow: Run stance
    Feature #1154: Not all NPCs get aggressive when one is attacked
    Feature #1169: Terrain threading
    Feature #1172: Loading screen and progress bars during saved/loading game
    Feature #1173: Saved Game: include weather state
    Feature #1207: Class creation form does not remember
    Feature #1220: Editor: Preview Subview
    Feature #1223: Saved Game: Local Variables
    Feature #1229: Quicksave, quickload, autosave
    Feature #1230: Deleting saves
    Feature #1233: Bribe gold is placed into NPCs inventory
    Feature #1252: Saved Game: quick key bindings
    Feature #1273: Editor: Region Map context menu
    Feature #1274: Editor: Region Map drag & drop
    Feature #1275: Editor: Scene subview drop
    Feature #1282: Non-faction member crime recognition.
    Feature #1289: NPCs return to default position
    Task #941: Remove unused cmake files

0.29.0
------

    Bug #556: Video soundtrack not played when music volume is set to zero
    Bug #829: OpenMW uses up all available vram, when playing for extended time
    Bug #848: Wrong amount of footsteps playing in 1st person
    Bug #888: Ascended Sleepers have movement issues
    Bug #892: Explicit references are allowed on all script functions
    Bug #999: Graphic Herbalism (mod): sometimes doesn't activate properly
    Bug #1009: Lake Fjalding AI related slowdown.
    Bug #1041: Music playback issues on OS X >= 10.9
    Bug #1043: No message box when advancing skill "Speechcraft" while in dialog window
    Bug #1060: Some message boxes are cut off at the bottom
    Bug #1062: Bittercup script does not work ('end' variable)
    Bug #1074: Inventory paperdoll obscures armour rating
    Bug #1077: Message after killing an essential NPC disappears too fast
    Bug #1078: "Clutterbane" shows empty charge bar
    Bug #1083: UndoWerewolf fails
    Bug #1088: Better Clothes Bloodmoon Plus 1.5 by Spirited Treasure pants are not rendered
    Bug #1090: Start scripts fail when going to a non-predefined cell
    Bug #1091: Crash: Assertion `!q.isNaN() && "Invalid orientation supplied as parameter"' failed.
    Bug #1093: Weapons of aggressive NPCs are invisible after you exit and re-enter interior
    Bug #1105: Magicka is depleted when using uncastable spells
    Bug #1106: Creatures should be able to run
    Bug #1107: TR cliffs have way too huge collision boxes in OpenMW
    Bug #1109: Cleaning True Light and Darkness with Tes3cmd makes Addamasartus , Zenarbael and Yasamsi flooded.
    Bug #1114: Bad output for desktop-file-validate on openmw.desktop (and opencs.desktop)
    Bug #1115: Memory leak when spying on Fargoth
    Bug #1137: Script execution fails (drenSlaveOwners script)
    Bug #1143: Mehra Milo quest (vivec informants) is broken
    Bug #1145: Issues with moving gold between inventory and containers
    Bug #1146: Issues with picking up stacks of gold
    Bug #1147: Dwemer Crossbows are held incorrectly
    Bug #1158: Armor rating should always stay below inventory mannequin
    Bug #1159: Quick keys can be set during character generation
    Bug #1160: Crash on equip lockpick when
    Bug #1167: Editor: Referenceables are not correctly loaded when dealing with more than one content file
    Bug #1184: Game Save: overwriting an existing save does not actually overwrites the file
    Feature #30: Loading/Saving (still missing a few parts)
    Feature #101: AI Package: Activate
    Feature #103: AI Package: Follow, FollowCell
    Feature #138: Editor: Drag & Drop
    Feature #428: Player death
    Feature #505: Editor: Record Cloning
    Feature #701: Levelled creatures
    Feature #708: Improved Local Variable handling
    Feature #709: Editor: Script verifier
    Feature #764: Missing journal backend features
    Feature #777: Creature weapons/shields
    Feature #789: Editor: Referenceable record verifier
    Feature #924: Load/Save GUI (still missing loading screen and progress bars)
    Feature #946: Knockdown
    Feature #947: Decrease fatigue when running, swimming and attacking
    Feature #956: Melee Combat: Blocking
    Feature #957: Area magic
    Feature #960: Combat/AI combat for creatures
    Feature #962: Combat-Related AI instructions
    Feature #1075: Damage/Restore skill/attribute magic effects
    Feature #1076: Soultrap magic effect
    Feature #1081: Disease contraction
    Feature #1086: Blood particles
    Feature #1092: Interrupt resting
    Feature #1101: Inventory equip scripts
    Feature #1116: Version/Build number in Launcher window
    Feature #1119: Resistance/weakness to normal weapons magic effect
    Feature #1123: Slow Fall magic effect
    Feature #1130: Auto-calculate spells
    Feature #1164: Editor: Case-insensitive sorting in tables

0.28.0
------

    Bug #399: Inventory changes are not visible immediately
    Bug #417: Apply weather instantly when teleporting
    Bug #566: Global Map position marker not updated for interior cells
    Bug #712: Looting corpse delay
    Bug #716: Problem with the "Vurt's Ascadian Isles Mod" mod
    Bug #805: Two TR meshes appear black (v0.24RC)
    Bug #841: Third-person activation distance taken from camera rather than head
    Bug #845: NPCs hold torches during the day
    Bug #855: Vvardenfell Visages Volume I some hairs don´t appear since 0,24
    Bug #856: Maormer race by Mac Kom - The heads are way up
    Bug #864: Walk locks during loading in 3rd person
    Bug #871: active weapon/magic item icon is not immediately made blank if item is removed during dialog
    Bug #882: Hircine's Ring doesn't always work
    Bug #909: [Tamriel Rebuilt] crashes in Akamora
    Bug #922: Launcher writing merged openmw.cfg files
    Bug #943: Random magnitude should be calculated per effect
    Bug #948: Negative fatigue level should be allowed
    Bug #949: Particles in world space
    Bug #950: Hard crash on x64 Linux running --new-game (on startup)
    Bug #951: setMagicka and setFatigue have no effect
    Bug #954: Problem with equipping inventory items when using a keyboard shortcut
    Bug #955: Issues with equipping torches
    Bug #966: Shield is visible when casting spell
    Bug #967: Game crashes when equipping silver candlestick
    Bug #970: Segmentation fault when starting at Bal Isra
    Bug #977: Pressing down key in console doesn't go forward in history
    Bug #979: Tooltip disappears when changing inventory
    Bug #980: Barter: item category is remembered, but not shown
    Bug #981: Mod: replacing model has wrong position/orientation
    Bug #982: Launcher: Addon unchecking is not saved
    Bug #983: Fix controllers to affect objects attached to the base node
    Bug #985: Player can talk to NPCs who are in combat
    Bug #989: OpenMW crashes when trying to include mod with capital .ESP
    Bug #991: Merchants equip items with harmful constant effect enchantments
    Bug #994: Don't cap skills/attributes when set via console
    Bug #998: Setting the max health should also set the current health
    Bug #1005: Torches are visible when casting spells and during hand to hand combat.
    Bug #1006: Many NPCs have 0 skill
    Bug #1007: Console fills up with text
    Bug #1013: Player randomly loses health or dies
    Bug #1014: Persuasion window is not centered in maximized window
    Bug #1015: Player status window scroll state resets on status change
    Bug #1016: Notification window not big enough for all skill level ups
    Bug #1020: Saved window positions are not rescaled appropriately on resolution change
    Bug #1022: Messages stuck permanently on screen when they pile up
    Bug #1023: Journals doesn't open
    Bug #1026: Game loses track of torch usage.
    Bug #1028: Crash on pickup of jug in Unexplored Shipwreck, Upper level
    Bug #1029: Quick keys menu: Select compatible replacement when tool used up
    Bug #1042: TES3 header data wrong encoding
    Bug #1045: OS X: deployed OpenCS won't launch
    Bug #1046: All damaged weaponry is worth 1 gold
    Bug #1048: Links in "locked" dialogue are still clickable
    Bug #1052: Using color codes when naming your character actually changes the name's color
    Bug #1054: Spell effects not visible in front of water
    Bug #1055: Power-Spell animation starts even though you already casted it that day
    Bug #1059: Cure disease potion removes all effects from player, even your race bonus and race ability
    Bug #1063: Crash upon checking out game start ship area in Seyda Neen
    Bug #1064: openmw binaries link to unnecessary libraries
    Bug #1065: Landing from a high place in water still causes fall damage
    Bug #1072: Drawing weapon increases torch brightness
    Bug #1073: Merchants sell stacks of gold
    Feature #43: Visuals for Magic Effects
    Feature #51: Ranged Magic
    Feature #52: Touch Range Magic
    Feature #53: Self Range Magic
    Feature #54: Spell Casting
    Feature #70: Vampirism
    Feature #100: Combat AI
    Feature #171: Implement NIF record NiFlipController
    Feature #410: Window to restore enchanted item charge
    Feature #647: Enchanted item glow
    Feature #723: Invisibility/Chameleon magic effects
    Feature #737: Resist Magicka magic effect
    Feature #758: GetLOS
    Feature #926: Editor: Info-Record tables
    Feature #958: Material controllers
    Feature #959: Terrain bump, specular, & parallax mapping
    Feature #990: Request: unlock mouse when in any menu
    Feature #1018: Do not allow view mode switching while performing an action
    Feature #1027: Vertex morph animation (NiGeomMorpherController)
    Feature #1031: Handle NiBillboardNode
    Feature #1051: Implement NIF texture slot DarkTexture
    Task #873: Unify OGRE initialisation

0.27.0
------

    Bug #597: Assertion `dialogue->mId == id' failed in esmstore.cpp
    Bug #794: incorrect display of decimal numbers
    Bug #840: First-person sneaking camera height
    Bug #887: Ambient sounds playing while paused
    Bug #902: Problems with Polish character encoding
    Bug #907: Entering third person using the mousewheel is possible even if it's impossible using the key
    Bug #910: Some CDs not working correctly with Unshield installer
    Bug #917: Quick character creation plugin does not work
    Bug #918: Fatigue does not refill
    Bug #919: The PC falls dead in Beshara - OpenMW nightly Win64 (708CDE2)
    Feature #57: Acrobatics Skill
    Feature #462: Editor: Start Dialogue
    Feature #546: Modify ESX selector to handle new content file scheme
    Feature #588: Editor: Adjust name/path of edited content files
    Feature #644: Editor: Save
    Feature #710: Editor: Configure script compiler context
    Feature #790: God Mode
    Feature #881: Editor: Allow only one instance of OpenCS
    Feature #889: Editor: Record filtering
    Feature #895: Extinguish torches
    Feature #898: Breath meter enhancements
    Feature #901: Editor: Default record filter
    Feature #913: Merge --master and --plugin switches

0.26.0
------

    Bug #274: Inconsistencies in the terrain
    Bug #557: Already-dead NPCs do not equip clothing/items.
    Bug #592: Window resizing
    Bug #612: [Tamriel Rebuilt] Missing terrain (South of Tel Oren)
    Bug #664: Heart of lorkhan acts like a dead body (container)
    Bug #767: Wonky ramp physics & water
    Bug #780: Swimming out of water
    Bug #792: Wrong ground alignment on actors when no clipping
    Bug #796: Opening and closing door sound issue
    Bug #797: No clipping hinders opening and closing of doors
    Bug #799: sliders in enchanting window
    Bug #838: Pressing key during startup procedure freezes the game
    Bug #839: Combat/magic stances during character creation
    Bug #843: [Tribunal] Dark Brotherhood assassin appears without equipment
    Bug #844: Resting "until healed" option given even with full stats
    Bug #846: Equipped torches are invisible.
    Bug #847: Incorrect formula for autocalculated NPC initial health
    Bug #850: Shealt weapon sound plays when leaving magic-ready stance
    Bug #852: Some boots do not produce footstep sounds
    Bug #860: FPS bar misalignment
    Bug #861: Unable to print screen
    Bug #863: No sneaking and jumping at the same time
    Bug #866: Empty variables in [Movies] section of Morrowind.ini gets imported into OpenMW.cfg as blank fallback option and crashes game on start.
    Bug #867: Dancing girls in "Suran, Desele's House of Earthly Delights" don't dance.
    Bug #868: Idle animations are repeated
    Bug #874: Underwater swimming close to the ground is jerky
    Bug #875: Animation problem while swimming on the surface and looking up
    Bug #876: Always a starting upper case letter in the inventory
    Bug #878: Active spell effects don't update the layout properly when ended
    Bug #891: Cell 24,-12 (Tamriel Rebuilt) crashes on load
    Bug #896: New game sound issue
    Feature #49: Melee Combat
    Feature #71: Lycanthropy
    Feature #393: Initialise MWMechanics::AiSequence from ESM::AIPackageList
    Feature #622: Multiple positions for inventory window
    Feature #627: Drowning
    Feature #786: Allow the 'Activate' key to close the countdialog window
    Feature #798: Morrowind installation via Launcher (Linux/Max OS only)
    Feature #851: First/Third person transitions with mouse wheel
    Task #689: change PhysicActor::enableCollisions
    Task #707: Reorganise Compiler

0.25.0
------

    Bug #411: Launcher crash on OS X < 10.8
    Bug #604: Terrible performance drop in the Census and Excise Office.
    Bug #676: Start Scripts fail to load
    Bug #677: OpenMW does not accept script names with -
    Bug #766: Extra space in front of topic links
    Bug #793: AIWander Isn't Being Passed The Repeat Parameter
    Bug #795: Sound playing with drawn weapon and crossing cell-border
    Bug #800: can't select weapon for enchantment
    Bug #801: Player can move while over-encumbered
    Bug #802: Dead Keys not working
    Bug #808: mouse capture
    Bug #809: ini Importer does not work without an existing cfg file
    Bug #812: Launcher will run OpenMW with no ESM or ESP selected
    Bug #813: OpenMW defaults to Morrowind.ESM with no ESM or ESP selected
    Bug #817: Dead NPCs and Creatures still have collision boxes
    Bug #820: Incorrect sorting of answers (Dialogue)
    Bug #826: mwinimport dumps core when given an unknown parameter
    Bug #833: getting stuck in door
    Bug #835: Journals/books not showing up properly.
    Feature #38: SoundGen
    Feature #105: AI Package: Wander
    Feature #230: 64-bit compatibility for OS X
    Feature #263: Hardware mouse cursors
    Feature #449: Allow mouse outside of window while paused
    Feature #736: First person animations
    Feature #750: Using mouse wheel in third person mode
    Feature #822: Autorepeat for slider buttons

0.24.0
------

    Bug #284: Book's text misalignment
    Bug #445: Camera able to get slightly below floor / terrain
    Bug #582: Seam issue in Red Mountain
    Bug #632: Journal Next Button shows white square
    Bug #653: IndexedStore ignores index
    Bug #694: Parser does not recognize float values starting with .
    Bug #699: Resource handling broken with Ogre 1.9 trunk
    Bug #718: components/esm/loadcell is using the mwworld subsystem
    Bug #729: Levelled item list tries to add nonexistent item
    Bug #730: Arrow buttons in the settings menu do not work.
    Bug #732: Erroneous behavior when binding keys
    Bug #733: Unclickable dialogue topic
    Bug #734: Book empty line problem
    Bug #738: OnDeath only works with implicit references
    Bug #740: Script compiler fails on scripts with special names
    Bug #742: Wait while no clipping
    Bug #743: Problem with changeweather console command
    Bug #744: No wait dialogue after starting a new game
    Bug #748: Player is not able to unselect objects with the console
    Bug #751: AddItem should only spawn a message box when called from dialogue
    Bug #752: The enter button has several functions in trade and looting that is not impelemted.
    Bug #753: Fargoth's Ring Quest Strange Behavior
    Bug #755: Launcher writes duplicate lines into settings.cfg
    Bug #759: Second quest in mages guild does not work
    Bug #763: Enchantment cast cost is wrong
    Bug #770: The "Take" and "Close" buttons in the scroll GUI are stretched incorrectly
    Bug #773: AIWander Isn't Being Passed The Correct idle Values
    Bug #778: The journal can be opened at the start of a new game
    Bug #779: Divayth Fyr starts as dead
    Bug #787: "Batch count" on detailed FPS counter gets cut-off
    Bug #788: chargen scroll layout does not match vanilla
    Feature #60: Atlethics Skill
    Feature #65: Security Skill
    Feature #74: Interaction with non-load-doors
    Feature #98: Render Weapon and Shield
    Feature #102: AI Package: Escort, EscortCell
    Feature #182: Advanced Journal GUI
    Feature #288: Trading enhancements
    Feature #405: Integrate "new game" into the menu
    Feature #537: Highlight dialogue topic links
    Feature #658: Rotate, RotateWorld script instructions and local rotations
    Feature #690: Animation Layering
    Feature #722: Night Eye/Blind magic effects
    Feature #735: Move, MoveWorld script instructions.
    Feature #760: Non-removable corpses

0.23.0
------

    Bug #522: Player collides with placeable items
    Bug #553: Open/Close sounds played when accessing main menu w/ Journal Open
    Bug #561: Tooltip word wrapping delay
    Bug #578: Bribing works incorrectly
    Bug #601: PositionCell fails on negative coordinates
    Bug #606: Some NPCs hairs not rendered with Better Heads addon
    Bug #609: Bad rendering of bone boots
    Bug #613: Messagebox causing assert to fail
    Bug #631: Segfault on shutdown
    Bug #634: Exception when talking to Calvus Horatius in Mournhold, royal palace courtyard
    Bug #635: Scale NPCs depending on race
    Bug #643: Dialogue Race select function is inverted
    Bug #646: Twohanded weapons don't work properly
    Bug #654: Crash when dropping objects without a collision shape
    Bug #655/656: Objects that were disabled or deleted (but not both) were added to the scene when re-entering a cell
    Bug #660: "g" in "change" cut off in Race Menu
    Bug #661: Arrille sells me the key to his upstairs room
    Bug #662: Day counter starts at 2 instead of 1
    Bug #663: Cannot select "come unprepared" topic in dialog with Dagoth Ur
    Bug #665: Pickpocket -> "Grab all" grabs all NPC inventory, even not listed in container window.
    Bug #666: Looking up/down problem
    Bug #667: Active effects border visible during loading
    Bug #669: incorrect player position at new game start
    Bug #670: race selection menu: sex, face and hair left button not totally clickable
    Bug #671: new game: player is naked
    Bug #674: buying or selling items doesn't change amount of gold
    Bug #675: fatigue is not set to its maximum when starting a new game
    Bug #678: Wrong rotation order causes RefData's rotation to be stored incorrectly
    Bug #680: different gold coins in Tel Mara
    Bug #682: Race menu ignores playable flag for some hairs and faces
    Bug #685: Script compiler does not accept ":" after a function name
    Bug #688: dispose corpse makes cross-hair to disappear
    Bug #691: Auto equipping ignores equipment conditions
    Bug #692: OpenMW doesnt load "loose file" texture packs that places resources directly in data folder
    Bug #696: Draugr incorrect head offset
    Bug #697: Sail transparency issue
    Bug #700: "On the rocks" mod does not load its UV coordinates correctly.
    Bug #702: Some race mods don't work
    Bug #711: Crash during character creation
    Bug #715: Growing Tauryon
    Bug #725: Auto calculate stats
    Bug #728: Failure to open container and talk dialogue
    Bug #731: Crash with Mush-Mere's "background" topic
    Feature #55/657: Item Repairing
    Feature #62/87: Enchanting
    Feature #99: Pathfinding
    Feature #104: AI Package: Travel
    Feature #129: Levelled items
    Feature #204: Texture animations
    Feature #239: Fallback-Settings
    Feature #535: Console object selection improvements
    Feature #629: Add levelup description in levelup layout dialog
    Feature #630: Optional format subrecord in (tes3) header
    Feature #641: Armor rating
    Feature #645: OnDeath script function
    Feature #683: Companion item UI
    Feature #698: Basic Particles
    Task #648: Split up components/esm/loadlocks
    Task #695: mwgui cleanup

0.22.0
------

    Bug #311: Potential infinite recursion in script compiler
    Bug #355: Keyboard repeat rate (in Xorg) are left disabled after game exit.
    Bug #382: Weird effect in 3rd person on water
    Bug #387: Always use detailed shape for physics raycasts
    Bug #420: Potion/ingredient effects do not stack
    Bug #429: Parts of dwemer door not picked up correctly for activation/tooltips
    Bug #434/Bug #605: Object movement between cells not properly implemented
    Bug #502: Duplicate player collision model at origin
    Bug #509: Dialogue topic list shifts inappropriately
    Bug #513: Sliding stairs
    Bug #515: Launcher does not support non-latin strings
    Bug #525: Race selection preview camera wrong position
    Bug #526: Attributes / skills should not go below zero
    Bug #529: Class and Birthsign menus options should be preselected
    Bug #530: Lock window button graphic missing
    Bug #532: Missing map menu graphics
    Bug #545: ESX selector does not list ESM files properly
    Bug #547: Global variables of type short are read incorrectly
    Bug #550: Invisible meshes collision and tooltip
    Bug #551: Performance drop when loading multiple ESM files
    Bug #552: Don't list CG in options if it is not available
    Bug #555: Character creation windows "OK" button broken
    Bug #558: Segmentation fault when Alt-tabbing with console opened
    Bug #559: Dialog window should not be available before character creation is finished
    Bug #560: Tooltip borders should be stretched
    Bug #562: Sound should not be played when an object cannot be picked up
    Bug #565: Water animation speed + timescale
    Bug #572: Better Bodies' textures don't work
    Bug #573: OpenMW doesn't load if TR_Mainland.esm is enabled (Tamriel Rebuilt mod)
    Bug #574: Moving left/right should not cancel auto-run
    Bug #575: Crash entering the Chamber of Song
    Bug #576: Missing includes
    Bug #577: Left Gloves Addon causes ESMReader exception
    Bug #579: Unable to open container "Kvama Egg Sack"
    Bug #581: Mimicking vanilla Morrowind water
    Bug #583: Gender not recognized
    Bug #586: Wrong char gen behaviour
    Bug #587: "End" script statements with spaces don't work
    Bug #589: Closing message boxes by pressing the activation key
    Bug #590: Ugly Dagoth Ur rendering
    Bug #591: Race selection issues
    Bug #593: Persuasion response should be random
    Bug #595: Footless guard
    Bug #599: Waterfalls are invisible from a certain distance
    Bug #600: Waterfalls rendered incorrectly, cut off by water
    Bug #607: New beast bodies mod crashes
    Bug #608: Crash in cell "Mournhold, Royal Palace"
    Bug #611: OpenMW doesn't find some of textures used in Tamriel Rebuilt
    Bug #613: Messagebox causing assert to fail
    Bug #615: Meshes invisible from above water
    Bug #617: Potion effects should be hidden until discovered
    Bug #619: certain moss hanging from tree has rendering bug
    Bug #621: Batching bloodmoon's trees
    Bug #623: NiMaterialProperty alpha unhandled
    Bug #628: Launcher in latest master crashes the game
    Bug #633: Crash on startup: Better Heads
    Bug #636: Incorrect Char Gen Menu Behavior
    Feature #29: Allow ESPs and multiple ESMs
    Feature #94: Finish class selection-dialogue
    Feature #149: Texture Alphas
    Feature #237: Run Morrowind-ini importer from launcher
    Feature #286: Update Active Spell Icons
    Feature #334: Swimming animation
    Feature #335: Walking animation
    Feature #360: Proper collision shapes for NPCs and creatures
    Feature #367: Lights that behave more like original morrowind implementation
    Feature #477: Special local scripting variables
    Feature #528: Message boxes should close when enter is pressed under certain conditions.
    Feature #543: Add bsa files to the settings imported by the ini importer
    Feature #594: coordinate space and utility functions
    Feature #625: Zoom in vanity mode
    Task #464: Refactor launcher ESX selector into a re-usable component
    Task #624: Unified implementation of type-variable sub-records

0.21.0
------

    Bug #253: Dialogs don't work for Russian version of Morrowind
    Bug #267: Activating creatures without dialogue can still activate the dialogue GUI
    Bug #354: True flickering lights
    Bug #386: The main menu's first entry is wrong (in french)
    Bug #479: Adding the spell "Ash Woe Blight" to the player causes strange attribute oscillations
    Bug #495: Activation Range
    Bug #497: Failed Disposition check doesn't stop a dialogue entry from being returned
    Bug #498: Failing a disposition check shouldn't eliminate topics from the the list of those available
    Bug #500: Disposition for most NPCs is 0/100
    Bug #501: Getdisposition command wrongly returns base disposition
    Bug #506: Journal UI doesn't update anymore
    Bug #507: EnableRestMenu is not a valid command - change it to EnableRest
    Bug #508: Crash in Ald Daedroth Shrine
    Bug #517: Wrong price calculation when untrading an item
    Bug #521: MWGui::InventoryWindow creates a duplicate player actor at the origin
    Bug #524: Beast races are able to wear shoes
    Bug #527: Background music fails to play
    Bug #533: The arch at Gnisis entrance is not displayed
    Bug #534: Terrain gets its correct shape only some time after the cell is loaded
    Bug #536: The same entry can be added multiple times to the journal
    Bug #539: Race selection is broken
    Bug #544: Terrain normal map corrupt when the map is rendered
    Feature #39: Video Playback
    Feature #151: ^-escape sequences in text output
    Feature #392: Add AI related script functions
    Feature #456: Determine required ini fallback values and adjust the ini importer accordingly
    Feature #460: Experimental DirArchives improvements
    Feature #540: Execute scripts of objects in containers/inventories in active cells
    Task #401: Review GMST fixing
    Task #453: Unify case smashing/folding
    Task #512: Rewrite utf8 component

0.20.0
------

    Bug #366: Changing the player's race during character creation does not change the look of the player character
    Bug #430: Teleporting and using loading doors linking within the same cell reloads the cell
    Bug #437: Stop animations when paused
    Bug #438: Time displays as "0 a.m." when it should be "12 a.m."
    Bug #439: Text in "name" field of potion/spell creation window is persistent
    Bug #440: Starting date at a new game is off by one day
    Bug #442: Console window doesn't close properly sometimes
    Bug #448: Do not break container window formatting when item names are very long
    Bug #458: Topics sometimes not automatically added to known topic list
    Bug #476: Auto-Moving allows player movement after using DisablePlayerControls
    Bug #478: After sleeping in a bed the rest dialogue window opens automtically again
    Bug #492: On creating potions the ingredients are removed twice
    Feature #63: Mercantile skill
    Feature #82: Persuasion Dialogue
    Feature #219: Missing dialogue filters/functions
    Feature #369: Add a FailedAction
    Feature #377: Select head/hair on character creation
    Feature #391: Dummy AI package classes
    Feature #435: Global Map, 2nd Layer
    Feature #450: Persuasion
    Feature #457: Add more script instructions
    Feature #474: update the global variable pcrace when the player's race is changed
    Task #158: Move dynamically generated classes from Player class to World Class
    Task #159: ESMStore rework and cleanup
    Task #163: More Component Namespace Cleanup
    Task #402: Move player data from MWWorld::Player to the player's NPC record
    Task #446: Fix no namespace in BulletShapeLoader

0.19.0
------

    Bug #374: Character shakes in 3rd person mode near the origin
    Bug #404: Gamma correct rendering
    Bug #407: Shoes of St. Rilm do not work
    Bug #408: Rugs has collision even if they are not supposed to
    Bug #412: Birthsign menu sorted incorrectly
    Bug #413: Resolutions presented multiple times in launcher
    Bug #414: launcher.cfg file stored in wrong directory
    Bug #415: Wrong esm order in openmw.cfg
    Bug #418: Sound listener position updates incorrectly
    Bug #423: wrong usage of "Version" entry in openmw.desktop
    Bug #426: Do not use hardcoded splash images
    Bug #431: Don't use markers for raycast
    Bug #432: Crash after picking up items from an NPC
    Feature #21/#95: Sleeping/resting
    Feature #61: Alchemy Skill
    Feature #68: Death
    Feature #69/#86: Spell Creation
    Feature #72/#84: Travel
    Feature #76: Global Map, 1st Layer
    Feature #120: Trainer Window
    Feature #152: Skill Increase from Skill Books
    Feature #160: Record Saving
    Task #400: Review GMST access

0.18.0
------

    Bug #310: Button of the "preferences menu" are too small
    Bug #361: Hand-to-hand skill is always 100
    Bug #365: NPC and creature animation is jerky; Characters float around when they are not supposed to
    Bug #372: playSound3D uses original coordinates instead of current coordinates.
    Bug #373: Static OGRE build faulty
    Bug #375: Alt-tab toggle view
    Bug #376: Screenshots are disable
    Bug #378: Exception when drinking self-made potions
    Bug #380: Cloth visibility problem
    Bug #384: Weird character on doors tooltip.
    Bug #398: Some objects do not collide in MW, but do so in OpenMW
    Feature #22: Implement level-up
    Feature #36: Hide Marker
    Feature #88: Hotkey Window
    Feature #91: Level-Up Dialogue
    Feature #118: Keyboard and Mouse-Button bindings
    Feature #119: Spell Buying Window
    Feature #133: Handle resources across multiple data directories
    Feature #134: Generate a suitable default-value for --data-local
    Feature #292: Object Movement/Creation Script Instructions
    Feature #340: AIPackage data structures
    Feature #356: Ingredients use
    Feature #358: Input system rewrite
    Feature #370: Target handling in actions
    Feature #379: Door markers on the local map
    Feature #389: AI framework
    Feature #395: Using keys to open doors / containers
    Feature #396: Loading screens
    Feature #397: Inventory avatar image and race selection head preview
    Task #339: Move sounds into Action

0.17.0
------

    Bug #225: Valgrind reports about 40MB of leaked memory
    Bug #241: Some physics meshes still don't match
    Bug #248: Some textures are too dark
    Bug #300: Dependency on proprietary CG toolkit
    Bug #302: Some objects don't collide although they should
    Bug #308: Freeze in Balmora, Meldor: Armorer
    Bug #313: openmw without a ~/.config/openmw folder segfault.
    Bug #317: adding non-existing spell via console locks game
    Bug #318: Wrong character normals
    Bug #341: Building with Ogre Debug libraries does not use debug version of plugins
    Bug #347: Crash when running openmw with --start="XYZ"
    Bug #353: FindMyGUI.cmake breaks path on Windows
    Bug #359: WindowManager throws exception at destruction
    Bug #364: Laggy input on OS X due to bug in Ogre's event pump implementation
    Feature #33: Allow objects to cross cell-borders
    Feature #59: Dropping Items (replaced stopgap implementation with a proper one)
    Feature #93: Main Menu
    Feature #96/329/330/331/332/333: Player Control
    Feature #180: Object rotation and scaling.
    Feature #272: Incorrect NIF material sharing
    Feature #314: Potion usage
    Feature #324: Skill Gain
    Feature #342: Drain/fortify dynamic stats/attributes magic effects
    Feature #350: Allow console only script instructions
    Feature #352: Run scripts in console on startup
    Task #107: Refactor mw*-subsystems
    Task #325: Make CreatureStats into a class
    Task #345: Use Ogre's animation system
    Task #351: Rewrite Action class to support automatic sound playing

0.16.0
------

    Bug #250: OpenMW launcher erratic behaviour
    Bug #270: Crash because of underwater effect on OS X
    Bug #277: Auto-equipping in some cells not working
    Bug #294: Container GUI ignores disabled inventory menu
    Bug #297: Stats review dialog shows all skills and attribute values as 0
    Bug #298: MechanicsManager::buildPlayer does not remove previous bonuses
    Bug #299: Crash in World::disable
    Bug #306: Non-existent ~/.config/openmw "crash" the launcher.
    Bug #307: False "Data Files" location make the launcher "crash"
    Feature #81: Spell Window
    Feature #85: Alchemy Window
    Feature #181: Support for x.y script syntax
    Feature #242: Weapon and Spell icons
    Feature #254: Ingame settings window
    Feature #293: Allow "stacking" game modes
    Feature #295: Class creation dialog tooltips
    Feature #296: Clicking on the HUD elements should show/hide the respective window
    Feature #301: Direction after using a Teleport Door
    Feature #303: Allow object selection in the console
    Feature #305: Allow the use of = as a synonym for ==
    Feature #312: Compensation for slow object access in poorly written Morrowind.esm scripts
    Task #176: Restructure enabling/disabling of MW-references
    Task #283: Integrate ogre.cfg file in settings file
    Task #290: Auto-Close MW-reference related GUI windows

0.15.0
------

    Bug #5: Physics reimplementation (fixes various issues)
    Bug #258: Resizing arrow's background is not transparent
    Bug #268: Widening the stats window in X direction causes layout problems
    Bug #269: Topic pane in dialgoue window is too small for some longer topics
    Bug #271: Dialog choices are sorted incorrectly
    Bug #281: The single quote character is not rendered on dialog windows
    Bug #285: Terrain not handled properly in cells that are not predefined
    Bug #289: Dialogue filter isn't doing case smashing/folding for item IDs
    Feature #15: Collision with Terrain
    Feature #17: Inventory-, Container- and Trade-Windows
    Feature #44: Floating Labels above Focussed Objects
    Feature #80: Tooltips
    Feature #83: Barter Dialogue
    Feature #90: Book and Scroll Windows
    Feature #156: Item Stacking in Containers
    Feature #213: Pulsating lights
    Feature #218: Feather & Burden
    Feature #256: Implement magic effect bookkeeping
    Feature #259: Add missing information to Stats window
    Feature #260: Correct case for dialogue topics
    Feature #280: GUI texture atlasing
    Feature #291: Ability to use GMST strings from GUI layout files
    Task #255: Make MWWorld::Environment into a singleton

0.14.0
------

    Bug #1: Meshes rendered with wrong orientation
    Bug #6/Task #220: Picking up small objects doesn't always work
    Bug #127: tcg doesn't work
    Bug #178: Compablity problems with Ogre 1.8.0 RC 1
    Bug #211: Wireframe mode (toggleWireframe command) should not apply to Console & other UI
    Bug #227: Terrain crashes when moving away from predefined cells
    Bug #229: On OS X Launcher cannot launch game if path to binary contains spaces
    Bug #235: TGA texture loading problem
    Bug #246: wireframe mode does not work in water
    Feature #8/#232: Water Rendering
    Feature #13: Terrain Rendering
    Feature #37: Render Path Grid
    Feature #66: Factions
    Feature #77: Local Map
    Feature #78: Compass/Mini-Map
    Feature #97: Render Clothing/Armour
    Feature #121: Window Pinning
    Feature #205: Auto equip
    Feature #217: Contiainer should track changes to its content
    Feature #221: NPC Dialogue Window Enhancements
    Feature #233: Game settings manager
    Feature #240: Spell List and selected spell (no GUI yet)
    Feature #243: Draw State
    Task #113: Morrowind.ini Importer
    Task #215: Refactor the sound code
    Task #216: Update MyGUI

0.13.0
------

    Bug #145: Fixed sound problems after cell change
    Bug #179: Pressing space in console triggers activation
    Bug #186: CMake doesn't use the debug versions of Ogre libraries on Linux
    Bug #189: ASCII 16 character added to console on it's activation on Mac OS X
    Bug #190: Case Folding fails with music files
    Bug #192: Keypresses write Text into Console no matter which gui element is active
    Bug #196: Collision shapes out of place
    Bug #202: ESMTool doesn't not work with localised ESM files anymore
    Bug #203: Torch lights only visible on short distance
    Bug #207: Ogre.log not written
    Bug #209: Sounds do not play
    Bug #210: Ogre crash at Dren plantation
    Bug #214: Unsupported file format version
    Bug #222: Launcher is writing openmw.cfg file to wrong location
    Feature #9: NPC Dialogue Window
    Feature #16/42: New sky/weather implementation
    Feature #40: Fading
    Feature #48: NPC Dialogue System
    Feature #117: Equipping Items (backend only, no GUI yet, no rendering of equipped items yet)
    Feature #161: Load REC_PGRD records
    Feature #195: Wireframe-mode
    Feature #198/199: Various sound effects
    Feature #206: Allow picking data path from launcher if non is set
    Task #108: Refactor window manager class
    Task #172: Sound Manager Cleanup
    Task #173: Create OpenEngine systems in the appropriate manager classes
    Task #184: Adjust MSVC and gcc warning levels
    Task #185: RefData rewrite
    Task #201: Workaround for transparency issues
    Task #208: silenced esm_reader.hpp warning

0.12.0
------

    Bug #154: FPS Drop
    Bug #169: Local scripts continue running if associated object is deleted
    Bug #174: OpenMW fails to start if the config directory doesn't exist
    Bug #187: Missing lighting
    Bug #188: Lights without a mesh are not rendered
    Bug #191: Taking screenshot causes crash when running installed
    Feature #28: Sort out the cell load problem
    Feature #31: Allow the player to move away from pre-defined cells
    Feature #35: Use alternate storage location for modified object position
    Feature #45: NPC animations
    Feature #46: Creature Animation
    Feature #89: Basic Journal Window
    Feature #110: Automatically pick up the path of existing MW-installations
    Feature #183: More FPS display settings
    Task #19: Refactor engine class
    Task #109/Feature #162: Automate Packaging
    Task #112: Catch exceptions thrown in input handling functions
    Task #128/#168: Cleanup Configuration File Handling
    Task #131: NPC Activation doesn't work properly
    Task #144: MWRender cleanup
    Task #155: cmake cleanup

0.11.1
------

    Bug #2: Resources loading doesn't work outside of bsa files
    Bug #3: GUI does not render non-English characters
    Bug #7: openmw.cfg location doesn't match
    Bug #124: The TCL alias for ToggleCollision is missing.
    Bug #125: Some command line options can't be used from a .cfg file
    Bug #126: Toggle-type script instructions are less verbose compared with original MW
    Bug #130: NPC-Record Loading fails for some NPCs
    Bug #167: Launcher sets invalid parameters in ogre config
    Feature #10: Journal
    Feature #12: Rendering Optimisations
    Feature #23: Change Launcher GUI to a tabbed interface
    Feature #24: Integrate the OGRE settings window into the launcher
    Feature #25: Determine openmw.cfg location (Launcher)
    Feature #26: Launcher Profiles
    Feature #79: MessageBox
    Feature #116: Tab-Completion in Console
    Feature #132: --data-local and multiple --data
    Feature #143: Non-Rendering Performance-Optimisations
    Feature #150: Accessing objects in cells via ID does only work for objects with all lower case IDs
    Feature #157: Version Handling
    Task #14: Replace tabs with 4 spaces
    Task #18: Move components from global namespace into their own namespace
    Task #123: refactor header files in components/esm

0.10.0
------

* NPC dialogue window (not functional yet)
* Collisions with objects
* Refactor the PlayerPos class
* Adjust file locations
* CMake files and test linking for Bullet
* Replace Ogre raycasting test for activation with something more precise
* Adjust player movement according to collision results
* FPS display
* Various Portability Improvements
* Mac OS X support is back!

0.9.0
-----

* Exterior cells loading, unloading and management
* Character Creation GUI
* Character creation
* Make cell names case insensitive when doing internal lookups
* Music player
* NPCs rendering

0.8.0
-----

* GUI
* Complete and working script engine
* In game console
* Sky rendering
* Sound and music
* Tons of smaller stuff

0.7.0
-----

* This release is a complete rewrite in C++.
* All D code has been culled, and all modules have been rewritten.
* The game is now back up to the level of rendering interior cells and moving around, but physics, sound, GUI, and scripting still remain to be ported from the old codebase.

0.6.0
-----

* Coded a GUI system using MyGUI
* Skinned MyGUI to look like Morrowind (work in progress)
* Integrated the Monster script engine
* Rewrote some functions into script code
* Very early MyGUI < > Monster binding
* Fixed Windows sound problems (replaced old openal32.dll)

0.5.0
-----

* Collision detection with Bullet
* Experimental walk & fall character physics
* New key bindings:
  * t toggle physics mode (walking, flying, ghost),
  * n night eye, brightens the scene
* Fixed incompatability with DMD 1.032 and newer compilers
* * (thanks to tomqyp)
* Various minor changes and updates

0.4.0
-----

* Switched from Audiere to OpenAL
* * (BIG thanks to Chris Robinson)
* Added complete Makefile (again) as a alternative build tool
* More realistic lighting (thanks again to Chris Robinson)
* Various localization fixes tested with Russian and French versions
* Temporary workaround for the Unicode issue: invalid UTF displayed as '?'
* Added ns option to disable sound, for debugging
* Various bug fixes
* Cosmetic changes to placate gdc Wall

0.3.0
-----

* Built and tested on Windows XP
* Partial support for FreeBSD (exceptions do not work)
* You no longer have to download Monster separately
* Made an alternative for building without DSSS (but DSSS still works)
* Renamed main program from 'morro' to 'openmw'
* Made the config system more robust
* Added oc switch for showing Ogre config window on startup
* Removed some config files, these are auto generated when missing.
* Separated plugins.cfg into linux and windows versions.
* Updated Makefile and sources for increased portability
* confirmed to work against OIS 1.0.0 (Ubuntu repository package)

0.2.0
-----

* Compiles with gdc
* Switched to DSSS for building D code
* Includes the program esmtool

0.1.0
-----

first release<|MERGE_RESOLUTION|>--- conflicted
+++ resolved
@@ -47,11 +47,8 @@
     Bug #5539: Window resize breaks when going from a lower resolution to full screen resolution
     Bug #5548: Certain exhausted topics can be highlighted again even though there's no new dialogue
     Bug #5557: Diagonal movement is noticeably slower with analogue stick
-<<<<<<< HEAD
+    Bug #5603: Setting constant effect cast style doesn't correct effects view
     Bug #5611: Usable items with "0 Uses" should be used only once
-=======
-    Bug #5603: Setting constant effect cast style doesn't correct effects view
->>>>>>> 0438d9d5
     Feature #390: 3rd person look "over the shoulder"
     Feature #2386: Distant Statics in the form of Object Paging
     Feature #4894: Consider actors as obstacles for pathfinding
