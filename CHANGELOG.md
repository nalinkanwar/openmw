0.45.0
------

    Bug #1990: Sunrise/sunset not set correct
    Bug #2131: Lustidrike's spell misses the player every time
    Bug #2222: Fatigue's effect on selling price is backwards
    Bug #2256: Landing sound not playing when jumping immediately after landing
    Bug #2274: Thin platform clips through player character instead of lifting
    Bug #2326: After a bound item expires the last equipped item of that type is not automatically re-equipped
    Bug #2455: Creatures attacks degrade armor
    Bug #2562: Forcing AI to activate a teleport door sometimes causes a crash
    Bug #2626: Resurrecting the player does not resume the game
    Bug #2772: Non-existing class or faction freezes the game
    Bug #2835: Player able to slowly move when overencumbered
    Bug #2852: No murder bounty when a player follower commits murder
    Bug #2862: [macOS] Can't quit launcher using Command-Q or OpenMW->Quit
    Bug #2872: Tab completion in console doesn't work with explicit reference
    Bug #2971: Compiler did not reject lines with naked expressions beginning with x.y
    Bug #3049: Drain and Fortify effects are not properly applied on health, magicka and fatigue
    Bug #3059: Unable to hit with marksman weapons when too close to an enemy
    Bug #3072: Fatal error on AddItem <item> that has a script containing Equip <item>
    Bug #3249: Fixed revert function not updating views properly
    Bug #3374: Touch spells not hitting kwama foragers
    Bug #3486: [Mod] NPC Commands does not work
    Bug #3533: GetSpellEffects should detect effects with zero duration
    Bug #3591: Angled hit distance too low
    Bug #3629: DB assassin attack never triggers creature spawning
    Bug #3681: OpenMW-CS: Clicking Scripts in Preferences spawns many color pickers
    Bug #3788: GetPCInJail and GetPCTraveling do not work as in vanilla
    Bug #3876: Landscape texture painting is misaligned
    Bug #3897: Have Goodbye give all choices the effects of Goodbye
    Bug #3911: [macOS] Typing in the "Content List name" dialog box produces double characters
    Bug #3948: AiCombat moving target aiming uses incorrect speed for magic projectiles
    Bug #3950: FLATTEN_STATIC_TRANSFORMS optimization breaks animated collision shapes
    Bug #3993: Terrain texture blending map is not upscaled
    Bug #3997: Almalexia doesn't pace
    Bug #4036: Weird behaviour of AI packages if package target has non-unique ID
    Bug #4047: OpenMW not reporting its version number in MacOS; OpenMW-CS not doing it fully
    Bug #4110: Fixed undo / redo menu text losing the assigned shortcuts
    Bug #4125: OpenMW logo cropped on bugtracker
    Bug #4215: OpenMW shows book text after last EOL tag
    Bug #4221: Characters get stuck in V-shaped terrain
    Bug #4230: AiTravel package issues break some Tribunal quests
    Bug #4231: Infected rats from the "Crimson Plague" quest rendered unconscious by change in Drain Fatigue functionality
    Bug #4251: Stationary NPCs do not return to their position after combat
    Bug #4271: Scamp flickers when attacking
    Bug #4274: Pre-0.43 death animations are not forward-compatible with 0.43+
    Bug #4286: Scripted animations can be interrupted
    Bug #4291: Non-persistent actors that started the game as dead do not play death animations
    Bug #4293: Faction members are not aware of faction ownerships in barter
    Bug #4304: "Follow" not working as a second AI package
    Bug #4307: World cleanup should remove dead bodies only if death animation is finished
    Bug #4311: OpenMW does not handle RootCollisionNode correctly
    Bug #4327: Missing animations during spell/weapon stance switching
    Bug #4358: Running animation is interrupted when magic mode is toggled
    Bug #4368: Settings window ok button doesn't have key focus by default
    Bug #4378: On-self absorb spells restore stats
    Bug #4393: NPCs walk back to where they were after using ResetActors
    Bug #4416: Handle exception if we try to play non-music file
    Bug #4419: MRK NiStringExtraData is handled incorrectly
    Bug #4426: RotateWorld behavior is incorrect
    Bug #4429: [Windows] Error on build INSTALL.vcxproj project (debug) with cmake 3.7.2
    Bug #4431: "Lock 0" console command is a no-op
    Bug #4432: Guards behaviour is incorrect if they do not have AI packages
    Bug #4433: Guard behaviour is incorrect with Alarm = 0
    Bug #4451: Script fails to compile when using "Begin, [ScriptName]" syntax
    Bug #4452: Default terrain texture bleeds through texture transitions
    Bug #4453: Quick keys behaviour is invalid for equipment
    Bug #4454: AI opens doors too slow
    Bug #4457: Item without CanCarry flag prevents shield autoequipping in dark areas
    Bug #4458: AiWander console command handles idle chances incorrectly
    Bug #4459: NotCell dialogue condition doesn't support partial matches
    Bug #4460: Script function "Equip" doesn't bypass beast restrictions
    Bug #4461: "Open" spell from non-player caster isn't a crime
    Bug #4464: OpenMW keeps AiState cached storages even after we cancel AI packages
    Bug #4469: Abot Silt Striders – Model turn 90 degrees on horizontal
    Bug #4470: Non-bipedal creatures with Weapon & Shield flag have inconsistent behaviour
    Bug #4474: No fallback when getVampireHead fails
    Bug #4475: Scripted animations should not cause movement
    Bug #4479: "Game" category on Advanced page is getting too long
    Bug #4480: Segfault in QuickKeysMenu when item no longer in inventory
    Bug #4489: Goodbye doesn't block dialogue hyperlinks
    Bug #4490: PositionCell on player gives "Error: tried to add local script twice"
    Bug #4494: Training cap based off Base Skill instead of Modified Skill
    Bug #4495: Crossbow animations blending is buggy
    Bug #4496: SpellTurnLeft and SpellTurnRight animation groups are unused
    Bug #4497: File names starting with x or X are not classified as animation
    Bug #4503: Cast and ExplodeSpell commands increase alteration skill
    Bug #4510: Division by zero in MWMechanics::CreatureStats::setAttribute
    Bug #4519: Knockdown does not discard movement in the 1st-person mode
    Bug #4531: Movement does not reset idle animations
    Bug #4539: Paper Doll is affected by GUI scaling
    Bug #4545: Creatures flee from werewolves
    Bug #4551: Replace 0 sound range with default range separately
    Bug #4553: Forcegreeting on non-actor opens a dialogue window which cannot be closed
    Bug #4557: Topics with reserved names are handled differently from vanilla
    Bug #4558: Mesh optimizer: check for reserved node name is case-sensitive
    Bug #4563: Fast travel price logic checks destination cell instead of service actor cell
    Bug #4565: Underwater view distance should be limited
    Bug #4573: Player uses headtracking in the 1st-person mode
    Bug #4574: Player turning animations are twitchy
    Bug #4575: Weird result of attack animation blending with movement animations
    Bug #4576: Reset of idle animations when attack can not be started
    Bug #4591: Attack strength should be 0 if player did not hold the attack button
    Bug #4597: <> operator causes a compile error
    Bug #4604: Picking up gold from the ground only makes 1 grabbed
    Feature #1645: Casting effects from objects
    Feature #2606: Editor: Implemented (optional) case sensitive global search
    Feature #3083: Play animation when NPC is casting spell via script
    Feature #3103: Provide option for disposition to get increased by successful trade
    Feature #3276: Editor: Search - Show number of (remaining) search results and indicate a search without any results
    Feature #3641: Editor: Limit FPS in 3d preview window
    Feature #3703: Ranged sneak attack criticals
    Feature #4012: Editor: Write a log file if OpenCS crashes
    Feature #4222: 360° screenshots
    Feature #4256: Implement ToggleBorders (TB) console command
    Feature #4324: Add CFBundleIdentifier in Info.plist to allow for macOS function key shortcuts
    Feature #4345: Add equivalents for the command line commands to Launcher
    Feature #4404: Editor: All EnumDelegate fields should have their items sorted alphabetically
    Feature #4444: Per-group KF-animation files support
    Feature #4466: Editor: Add option to ignore "Base" records when running verifier
    Feature #4488: Make water shader rougher during rain
    Feature #4509: Show count of enchanted items in stack in the spells list
    Feature #4512: Editor: Use markers for lights and creatures levelled lists
    Feature #4548: Weapon priority: use the actual chance to hit the target instead of weapon skill
    Feature #4549: Weapon priority: use the actual damage in weapon rating calculations
    Feature #4550: Weapon priority: make ranged weapon bonus more sensible
    Feature #4579: Add option for applying Strength into hand to hand damage
    Feature #4581: Use proper logging system
    Task #2490: Don't open command prompt window on Release-mode builds automatically
    Task #4545: Enable is_pod string test
<<<<<<< HEAD
    Task #4606: Support Rapture3D's OpenAL driver
=======
    Task #4605: Optimize skinning
>>>>>>> ff241fb7

0.44.0
------

    Bug #1428: Daedra summoning scripts aren't executed when the item is taken through the inventory
    Bug #1987: Some glyphs are not supported
    Bug #2254: Magic related visual effects are not rendered when loading a saved game
    Bug #2485: Journal alphabetical index doesn't match "Morrowind content language" setting
    Bug #2703: OnPCHitMe is not handled correctly
    Bug #2829: Incorrect order for content list consisting of a game file and an esp without dependencies
    Bug #2841: "Total eclipse" happens if weather settings are not defined.
    Bug #2897: Editor: Rename "Original creature" field
    Bug #3278: Editor: Unchecking "Auto Calc" flag changes certain values
    Bug #3343: Editor: ID sorting is case-sensitive in certain tables
    Bug #3557: Resource priority confusion when using the local data path as installation root
    Bug #3587: Pathgrid and Flying Creatures wrong behaviour – abotWhereAreAllBirdsGoing
    Bug #3603: SetPos should not skip weather transitions
    Bug #3618: Myar Aranath total conversion can't be started due to capital-case extension of the master file
    Bug #3638: Fast forwarding can move NPC inside objects
    Bug #3664: Combat music does not start in dialogue
    Bug #3696: Newlines are accompanied by empty rectangle glyph in dialogs
    Bug #3708: Controllers broken on macOS
    Bug #3726: Items with suppressed activation can be picked up via the inventory menu
    Bug #3783: [Mod] Abot's Silt Striders 1.16 - silt strider "falls" to ground and glides on floor during travel
    Bug #3863: Can be forced to not resist arrest if you cast Calm Humanoid on aggroed death warrant guards
    Bug #3884: Incorrect enemy behavior when exhausted
    Bug #3926: Installation Wizard places Morrowind.esm after Tribunal/Bloodmoon if it has a later file creation date
    Bug #4061: Scripts error on special token included in name
    Bug #4111: Crash when mouse over soulgem with a now-missing soul
    Bug #4122: Swim animation should not be interrupted during underwater attack
    Bug #4134: Battle music behaves different than vanilla
    Bug #4135: Reflecting an absorb spell different from vanilla
    Bug #4136: Enchanted weapons without "ignore normal weapons" flag don't bypass creature "ignore normal weapons" effect
    Bug #4143: Antialiasing produces graphical artifacts when used with shader lighting
    Bug #4159: NPCs' base skeleton files should not be optimized
    Bug #4177: Jumping/landing animation interference/flickering
    Bug #4179: NPCs do not face target
    Bug #4180: Weapon switch sound playing even though no weapon is switched
    Bug #4184: Guards can initiate dialogue even though you are far above them
    Bug #4190: Enchanted clothes changes visibility with Chameleon on equip/unequip
    Bug #4191: "screenshot saved" message also appears in the screenshot image
    Bug #4192: Archers in OpenMW have shorter attack range than archers in Morrowind
    Bug #4210: Some dialogue topics are not highlighted on first encounter
    Bug #4211: FPS drops after minimizing the game during rainy weather
    Bug #4216: Thrown weapon projectile doesn't rotate
    Bug #4223: Displayed spell casting chance must be 0 if player doesn't have enough magicka to cast it
    Bug #4225: Double "Activate" key presses with Mouse and Gamepad.
    Bug #4226: The current player's class should be default value in the class select menu
    Bug #4229: Tribunal/Bloodmoon summoned creatures fight other summons
    Bug #4233: W and A keys override S and D Keys
    Bug #4235: Wireframe mode affects local map
    Bug #4239: Quick load from container screen causes crash
    Bug #4242: Crime greetings display in Journal
    Bug #4245: Merchant NPCs sell ingredients growing on potted plants they own
    Bug #4246: Take armor condition into account when calcuting armor rating
    Bug #4250: Jumping is not as fluid as it was pre-0.43.0
    Bug #4252: "Error in frame: FFmpeg exception: Failed to allocate input stream" message spam if OpenMW encounter non-music file in the Music folder
    Bug #4261: Magic effects from eaten ingredients always have 1 sec duration
    Bug #4263: Arrow position is incorrect in 3rd person view during attack for beast races
    Bug #4264: Player in god mode can be affected by some negative spell effects
    Bug #4269: Crash when hovering the faction section and the 'sAnd' GMST is missing (as in MW 1.0)
    Bug #4272: Root note transformations are discarded again
    Bug #4279: Sometimes cells are not marked as explored on the map
    Bug #4298: Problem with MessageBox and chargen menu interaction order
    Bug #4301: Optimizer breaks LOD nodes
    Bug #4308: PlaceAtMe doesn't inherit scale of calling object
    Bug #4309: Only harmful effects with resistance effect set are resistable
    Bug #4313: Non-humanoid creatures are capable of opening doors
    Bug #4314: Rainy weather slows down the game when changing from indoors/outdoors
    Bug #4319: Collisions for certain meshes are incorrectly ignored
    Bug #4320: Using mouse 1 to move forward causes selection dialogues to jump selections forward.
    Bug #4322: NPC disposition: negative faction reaction modifier doesn't take PC rank into account
    Bug #4328: Ownership by dead actors is not cleared from picked items
    Bug #4334: Torch and shield usage inconsistent with original game
    Bug #4336: Wizard: Incorrect Morrowind assets path autodetection
    Bug #4343: Error message for coc and starting cell shouldn't imply that it only works for interior cells
    Bug #4346: Count formatting does not work well with very high numbers
    Bug #4351: Using AddSoulgem fills all soul gems of the specified type
    Bug #4391: No visual indication is provided when an unavailable spell fails to be chosen via a quick key
    Bug #4392: Inventory filter breaks after loading a game
    Bug #4405: No default terrain in empty cells when distant terrain is enabled
    Bug #4410: [Mod] Arktwend: OpenMW does not use default marker definitions
    Bug #4412: openmw-iniimporter ignores data paths from config
    Bug #4413: Moving with 0 strength uses all of your fatigue
    Bug #4420: Camera flickering when I open up and close menus while sneaking
    Bug #4424: [macOS] Cursor is either empty or garbage when compiled against macOS 10.13 SDK
    Bug #4435: Item health is considered a signed integer
    Bug #4441: Adding items to currently disabled weapon-wielding creatures crashes the game
    Feature #1786: Round up encumbrance value in the encumbrance bar
    Feature #2694: Editor: rename "model" column to make its purpose clear
    Feature #3870: Editor: Terrain Texture Brush Button
    Feature #3872: Editor: Edit functions in terrain texture editing mode
    Feature #4054: Launcher: Create menu for settings.cfg options
    Feature #4064: Option for fast travel services to charge for the first companion
    Feature #4142: Implement fWereWolfHealth GMST
    Feature #4174: Multiple quicksaves
    Feature #4407: Support NiLookAtController
    Feature #4423: Rebalance soul gem values
    Task #4015: Use AppVeyor build artifact features to make continuous builds available
    Editor: New (and more complete) icon set

0.43.0
------

    Bug #815: Different settings cause inconsistent underwater visibility
    Bug #1452: autosave is not executed when waiting
    Bug #1555: Closing containers with spacebar doesn't work after touching an item
    Bug #1692: Can't close container when item is "held"
    Bug #2405: Maximum distance for guards attacking hostile creatures is incorrect
    Bug #2445: Spellcasting can be interrupted
    Bug #2489: Keeping map open not persisted between saves
    Bug #2594: 1st person view uses wrong body texture with Better bodies
    Bug #2628: enablestatreviewmenu command doen't read race, class and sign values from current game
    Bug #2639: Attacking flag isn't reset upon reloading
    Bug #2698: Snow and rain VFX move with the player
    Bug #2704: Some creature swim animations not being used
    Bug #2789: Potential risk of misunderstanding using the colored "owned" crosshair feature
    Bug #3045: Settings containing '#' cannot be loaded
    Bug #3097: Drop() doesn't work when an item is held (with the mouse)
    Bug #3110: GetDetected doesn't work without a reference
    Bug #3126: Framerate nosedives when adjusting dialogue window size
    Bug #3243: Ampersand in configuration files isn't escaped automatically
    Bug #3365: Wrong water reflection along banks
    Bug #3441: Golden saint always dispelling soul trap / spell priority issue
    Bug #3528: Disposing of corpses breaks quests
    Bug #3531: No FPS limit when playing bink videos even though "framerate limit" is set in settings.cfg
    Bug #3647: Multi-effect spells play audio louder than in Vanilla
    Bug #3656: NPCs forget where their place in the world is
    Bug #3665: Music transitions are too abrupt
    Bug #3679: Spell cast effect should disappear after using rest command
    Bug #3684: Merchants do not restock empty soul gems if they acquire filled ones.
    Bug #3694: Wrong magicka bonus applied on character creation
    Bug #3706: Guards don't try to arrest the player if attacked
    Bug #3709: Editor: Camera is not positioned correctly on mode switches related to orbital mode
    Bug #3720: Death counter not cleaned of non-existing IDs when loading a game
    Bug #3744: "Greater/lesser or equal" operators are not parsed when their signs are swapped
    Bug #3749: Yagrum Bagarn moves to different position on encountering
    Bug #3766: DisableLevitation does not remove visuals of preexisting effect
    Bug #3787: Script commands in result box for voiced dialogue are ignored
    Bug #3793: OpenMW tries to animate animated references even when they are disabled
    Bug #3794: Default sound buffer size is too small for mods
    Bug #3796: Mod 'Undress for me' doesn't work: NPCs re-equip everything
    Bug #3798: tgm command behaviour differs from vanilla
    Bug #3804: [Mod] Animated Morrowind: some animations do not loop correctly
    Bug #3805: Slight enchant miscalculation
    Bug #3826: Rendering problems with an image in a letter
    Bug #3833: [Mod] Windows Glow: windows textures are much darker than in original game
    Bug #3835: Bodyparts with multiple NiTriShapes are not handled correctly
    Bug #3839: InventoryStore::purgeEffect() removes only first effect with argument ID
    Bug #3843: Wrong jumping fatigue loss calculations
    Bug #3850: Boethiah's voice is distorted underwater
    Bug #3851: NPCs and player say things while underwater
    Bug #3864: Crash when exiting to Khartag point from Ilunibi
    Bug #3878: Swapping soul gems while enchanting allows constant effect enchantments using any soul gem
    Bug #3879: Dialogue option: Go to jail, persists beyond quickload
    Bug #3891: Journal displays empty entries
    Bug #3892: Empty space before dialogue entry display
    Bug #3898: (mod) PositionCell in dialogue results closes dialogue window
    Bug #3906: "Could not find Data Files location" dialog can appear multiple times
    Bug #3908: [Wizard] User gets stuck if they cancel out of installing from a CD
    Bug #3909: Morrowind Content Language dropdown is the only element on the right half of the Settings window
    Bug #3910: Launcher window can be resized so that it cuts off the scroll
    Bug #3915: NC text key on nifs doesn't work
    Bug #3919: Closing inventory while cursor hovers over spell (or other magic menu item) produces left click sound
    Bug #3922: Combat AI should avoid enemy hits when casts Self-ranged spells
    Bug #3934: [macOS] Copy/Paste from system clipboard uses Control key instead of Command key
    Bug #3935: Incorrect attack strength for AI actors
    Bug #3937: Combat AI: enchanted weapons have too high rating
    Bug #3942: UI sounds are distorted underwater
    Bug #3943: CPU/GPU usage should stop when the game is minimised
    Bug #3944: Attempting to sell stolen items back to their owner does not remove them from your inventory
    Bug #3955: Player's avatar rendering issues
    Bug #3956: EditEffectDialog: Cancel button does not update a Range button and an Area slider properly
    Bug #3957: Weird bodypart rendering if a node has reserved name
    Bug #3960: Clothes with high cost (> 32768) are not handled properly
    Bug #3963: When on edge of being burdened the condition doesn't lower as you run.
    Bug #3971: Editor: Incorrect colour field in cell table
    Bug #3974: Journal page turning doesn't produce sounds
    Bug #3978: Instant opening and closing happens when using a Controller with Menus/Containers
    Bug #3981: Lagging when spells are cast, especially noticeable on new landmasses such as Tamriel Rebuilt
    Bug #3982: Down sounds instead of Up ones are played when trading
    Bug #3987: NPCs attack after some taunting with no "Goodbye"
    Bug #3991: Journal can still be opened at main menu
    Bug #3995: Dispel cancels every temporary magic effect
    Bug #4002: Build broken on OpenBSD with clang
    Bug #4003: Reduce Render Area of Inventory Doll to Fit Within Border
    Bug #4004: Manis Virmaulese attacks without saying anything
    Bug #4010: AiWander: "return to the spawn position" feature does not work properly
    Bug #4016: Closing menus with spacebar will still send certain assigned actions through afterwards
    Bug #4017: GetPCRunning and GetPCSneaking should check that the PC is actually moving
    Bug #4024: Poor music track distribution
    Bug #4025: Custom spell with copy-pasted name always sorts to top of spell list
    Bug #4027: Editor: OpenMW-CS misreports its own name as "OpenCS", under Mac OS
    Bug #4033: Archers don't attack if the arrows have run out and there is no other weapon
    Bug #4037: Editor: New greetings do not work in-game.
    Bug #4049: Reloading a saved game while falling prevents damage
    Bug #4056: Draw animation should not be played when player equips a new weapon
    Bug #4074: Editor: Merging of LAND/LTEX records
    Bug #4076: Disposition bar is not updated when "goodbye" selected in dialogue
    Bug #4079: Alchemy skill increases do not take effect until next batch
    Bug #4093: GetResistFire, getResistFrost and getResistShock doesn't work as in vanilla
    Bug #4094: Level-up messages for levels past 20 are hardcoded not to be used
    Bug #4095: Error in framelistener when take all items from a dead corpse
    Bug #4096: Messagebox with the "%0.f" format should use 0 digit precision
    Bug #4104: Cycling through weapons does not skip broken ones
    Bug #4105: birthsign generation menu does not show full details
    Bug #4107: Editor: Left pane in Preferences window is too narrow
    Bug #4112: Inventory sort order is inconsistent
    Bug #4113: 'Resolution not supported in fullscreen' message is inconvenient
    Bug #4131: Pickpocketing behaviour is different from vanilla
    Bug #4155: NPCs don't equip a second ring in some cases
    Bug #4156: Snow doesn't create water ripples
    Bug #4165: NPCs autoequip new clothing with the same price
    Feature #452: Rain-induced water ripples
    Feature #824: Fading for doors and teleport commands
    Feature #933: Editor: LTEX record table
    Feature #936: Editor: LAND record table
    Feature #1374: AI: Resurface to breathe
    Feature #2320: ess-Importer: convert projectiles
    Feature #2509: Editor: highlighting occurrences of a word in a script
    Feature #2748: Editor: Should use one resource manager per document
    Feature #2834: Have openMW's UI remember what menu items were 'pinned' across boots.
    Feature #2923: Option to show the damage of the arrows through tooltip.
    Feature #3099: Disabling inventory while dragging an item forces you to drop it
    Feature #3274: Editor: Script Editor - Shortcuts and context menu options for commenting code out and uncommenting code respectively
    Feature #3275: Editor: User Settings- Add an option to reset settings to their default status (per category / all)
    Feature #3400: Add keyboard shortcuts for menus
    Feature #3492: Show success rate while enchanting
    Feature #3530: Editor: Reload data files
    Feature #3682: Editor: Default key binding reset
    Feature #3921: Combat AI: aggro priorities
    Feature #3941: Allow starting at an unnamed exterior cell with --start
    Feature #3952: Add Visual Studio 2017 support
    Feature #3953: Combat AI: use "WhenUsed" enchantments
    Feature #4082: Leave the stack of ingredients or potions grabbed after using an ingredient/potion
    Task #2258: Windows installer: launch OpenMW tickbox
    Task #4152: The Windows CI script is moving files around that CMake should be dealing with

0.42.0
------

    Bug #1956: Duplicate objects after loading the game, when a mod was edited
    Bug #2100: Falling leaves in Vurt's Leafy West Gash II not rendered correctly
    Bug #2116: Cant fit through some doorways pressed against staircases
    Bug #2289: Some modal dialogs are not centered on the screen when the window resizes
    Bug #2409: Softlock when pressing weapon/magic switch keys during chargen, afterwards switches weapons even though a text field is selected
    Bug #2483: Previous/Next Weapon hotkeys triggered while typing the name of game save
    Bug #2629: centeroncell, coc causes death / fall damage time to time when teleporting from high
    Bug #2645: Cycling weapons is possible while console/pause menu is open
    Bug #2678: Combat with water creatures do not end upon exiting water
    Bug #2759: Light Problems in Therana's Chamber in Tel Branora
    Bug #2771: unhandled sdl event of type 0x302
    Bug #2777: (constant/on cast) disintegrate armor/weapon on self is seemingly not working
    Bug #2838: Editor: '.' in a record name should be allowed
    Bug #2909: NPCs appear floating when standing on a slope
    Bug #3093: Controller movement cannot be used while mouse is moving
    Bug #3134: Crash possible when using console with open container
    Bug #3254: AI enemies hit between them.
    Bug #3344: Editor: Verification results sorting by Type is not alphabetical.
    Bug #3345: Editor: Cloned and added pathgrids are lost after reopen of saved omwgame file
    Bug #3355: [MGSO] Physics maxing out in south cornerclub Balmora
    Bug #3484: Editor: camera position is not set when changing cell via drag&drop
    Bug #3508: Slowfall kills Jump momentum
    Bug #3580: Crash: Error ElementBufferObject::remove BufferData<0> out of range
    Bug #3581: NPCs wander too much
    Bug #3601: Menu Titles not centered vertically
    Bug #3607: [Mac OS] Beginning of NPC speech cut off (same issue as closed bug #3453)
    Bug #3613: Can not map "next weapon" or "next spell" to controller
    Bug #3617: Enchanted arrows don't explode when hitting the ground
    Bug #3645: Unable to use steps in Vivec, Palace of Vivec
    Bug #3650: Tamriel Rebuilt 16.09.1 – Hist Cuirass GND nif is rendered inside a Pink Box
    Bug #3652: Item icon shadows get stuck in the alchemy GUI
    Bug #3653: Incorrect swish sounds
    Bug #3666: NPC collision should not be disabled until death animation has finished
    Bug #3669: Editor: Text field was missing from book object editing dialogue
    Bug #3670: Unhandled SDL event of type 0x304
    Bug #3671: Incorrect local variable value after picking up bittercup
    Bug #3686: Travelling followers doesn't increase travel fee
    Bug #3689: Problematic greetings from Antares Big Mod that override the appropriate ones.
    Bug #3690: Certain summoned creatures do not engage in combat with underwater creatures
    Bug #3691: Enemies do not initiate combat with player followers on sight
    Bug #3695: [Regression] Dispel does not always dispel spell effects in 0.41
    Bug #3699: Crash on MWWorld::ProjectileManager::moveMagicBolts
    Bug #3700: Climbing on rocks and mountains
    Bug #3704: Creatures don't auto-equip their shields on creation
    Bug #3705: AI combat engagement logic differs from vanilla
    Bug #3707: Animation playing does some very odd things if pc comes in contact with the animated mesh
    Bug #3712: [Mod] Freeze upon entering Adanumuran with mod Adanumuran Reclaimed
    Bug #3713: [Regression] Cancelling dialogue or using travel with creatures throws a (possibly game-breaking) exception
    Bug #3719: Dropped identification papers can't be picked up again
    Bug #3722: Command spell doesn't bring enemies out of combat
    Bug #3727: Using "Activate" mid-script-execution invalidates interpreter context
    Bug #3746: Editor: Book records show attribute IDs instead of skill IDs for teached skills entry.
    Bug #3755: Followers stop following after loading from savegame
    Bug #3772: ModStat lowers attribute to 100 if it was greater
    Bug #3781: Guns in Clean Hunter Rifles mod use crossbow sounds
    Bug #3797: NPC and creature names don't show up in combat when RMB windows are displayed
    Bug #3800: Wrong tooltip maximum width
    Bug #3801: Drowning widget is bugged
    Bug #3802: BarterOffer shouldn't limit pcMercantile
    Bug #3813: Some fatal error
    Bug #3816: Expression parser thinks the -> token is unexpected when a given explicit refID clashes with a journal ID
    Bug #3822: Custom added creatures are not animated
    Feature #451: Water sounds
    Feature #2691: Light particles sometimes not shown in inventory character preview
    Feature #3523: Light source on magic projectiles
    Feature #3644: Nif NiSphericalCollider Unknown Record Type
    Feature #3675: ess-Importer: convert mark location
    Feature #3693: ess-Importer: convert last known exterior cell
    Feature #3748: Editor: Replace "Scroll" check box in Book records with "Book Type" combo box.
    Feature #3751: Editor: Replace "Xyz Blood" check boxes in NPC and Creature records with "Blood Type" combo box
    Feature #3752: Editor: Replace emitter check boxes in Light records with "Emitter Type" combo box
    Feature #3756: Editor: Replace "Female" check box in NPC records with "Gender" combo box
    Feature #3757: Editor: Replace "Female" check box in BodyPart records with "Gender" combo box
    Task #3092: const version of ContainerStoreIterator
    Task #3795: /deps folder not in .gitignore

0.41.0
------

    Bug #1138: Casting water walking doesn't move the player out of the water
    Bug #1931: Rocks from blocked passage in Bamz-Amschend, Radacs Forge can reset and cant be removed again.
    Bug #2048: Almvisi and Divine Intervention display wrong spell effect
    Bug #2054: Show effect-indicator for "instant effect" spells and potions
    Bug #2150: Clockwork City door animation problem
    Bug #2288: Playback of weapon idle animation not correct
    Bug #2410: Stat-review window doesn't display starting spells, powers, or abilities
    Bug #2493: Repairing occasionally very slow
    Bug #2716: [OSG] Water surface is too transparent from some angles
    Bug #2859: [MAC OS X] Cannot exit fullscreen once enabled
    Bug #3091: Editor: will not save addon if global variable value type is null
    Bug #3277: Editor: Non-functional nested tables in subviews need to be hidden instead of being disabled
    Bug #3348: Disabled map markers show on minimap
    Bug #3350: Extending selection to instances with same object results in duplicates.
    Bug #3353: [Mod] Romance version 3.7 script failed
    Bug #3376: [Mod] Vampire Embrace script fails to execute
    Bug #3385: Banners don't animate in stormy weather as they do in the original game
    Bug #3393: Akulakhan re-enabled after main quest
    Bug #3427: Editor: OpenMW-CS instances won´t get deleted
    Bug #3451: Feril Salmyn corpse isn't where it is supposed to be
    Bug #3497: Zero-weight armor is displayed as "heavy" in inventory tooltip
    Bug #3499: Idle animations don't always loop
    Bug #3500: Spark showers at Sotha Sil do not appear until you look at the ceiling
    Bug #3515: Editor: Moved objects in interior cells are teleported to exterior cells.
    Bug #3520: Editor: OpenMW-CS cannot find project file when launching the game
    Bug #3521: Armed NPCs don't use correct melee attacks
    Bug #3535: Changing cell immediately after dying causes character to freeze.
    Bug #3542: Unable to rest if unalerted slaughterfish are in the cell with you
    Bug #3549: Blood effects occur even when a hit is resisted
    Bug #3551: NPC Todwendy in german version can't interact
    Bug #3552: Opening the journal when fonts are missing results in a crash
    Bug #3555: SetInvisible command should not apply graphic effect
    Bug #3561: Editor: changes from omwaddon are not loaded in [New Addon] mode
    Bug #3562: Non-hostile NPCs can be disarmed by stealing their weapons via sneaking
    Bug #3564: Editor: openmw-cs verification results
    Bug #3568: Items that should be invisible are shown in the inventory
    Bug #3574: Alchemy: Alembics and retorts are used in reverse
    Bug #3575: Diaglog choices don't work in mw 0.40
    Bug #3576: Minor differences in AI reaction to hostile spell effects
    Bug #3577: not local nolore dialog test
    Bug #3578: Animation Replacer hangs after one cicle/step
    Bug #3579: Bound Armor skillups and sounds
    Bug #3583: Targetted GetCurrentAiPackage returns 0
    Bug #3584: Persuasion bug
    Bug #3590: Vendor, Ilen Faveran, auto equips items from stock
    Bug #3594: Weather doesn't seem to update correctly in Mournhold
    Bug #3598: Saving doesn't save status of objects
    Bug #3600: Screen goes black when trying to travel to Sadrith Mora
    Bug #3608: Water ripples aren't created when walking on water
    Bug #3626: Argonian NPCs swim like khajiits
    Bug #3627: Cannot delete "Blessed touch" spell from spellbook
    Bug #3634: An enchanted throwing weapon consumes charges from the stack in your inventory. (0.40.0)
    Bug #3635: Levelled items in merchants are "re-rolled" (not bug 2952, see inside)
    Feature #1118: AI combat: flee
    Feature #1596: Editor: Render water
    Feature #2042: Adding a non-portable Light to the inventory should cause the player to glow
    Feature #3166: Editor: Instance editing mode - rotate sub mode
    Feature #3167: Editor: Instance editing mode - scale sub mode
    Feature #3420: ess-Importer: player control flags
    Feature #3489: You shouldn't be be able to re-cast a bound equipment spell
    Feature #3496: Zero-weight boots should play light boot footsteps
    Feature #3516: Water Walking should give a "can't cast" message and fail when you are too deep
    Feature #3519: Play audio and visual effects for all effects in a spell
    Feature #3527: Double spell explosion scaling
    Feature #3534: Play particle textures for spell effects
    Feature #3539: Make NPCs use opponent's weapon range to decide whether to dodge
    Feature #3540: Allow dodging for creatures with "biped" flag
    Feature #3545: Drop shadow for items in menu
    Feature #3558: Implement same spell range for "on touch" spells as original engine
    Feature #3560: Allow using telekinesis with touch spells on objects
    Task #3585: Some objects added by Morrowind Rebirth do not display properly their texture

0.40.0
------

    Bug #1320: AiWander - Creatures in cells without pathgrids do not wander
    Bug #1873: Death events are triggered at the beginning of the death animation
    Bug #1996: Resting interrupts magic effects
    Bug #2399: Vampires can rest in broad daylight and survive the experience
    Bug #2604: Incorrect magicka recalculation
    Bug #2721: Telekinesis extends interaction range where it shouldn't
    Bug #2981: When waiting, NPCs can go where they wouldn't go normally.
    Bug #3045: Esp files containing the letter '#' in the file name cannot be loaded on startup
    Bug #3071: Slowfall does not stop momentum when jumping
    Bug #3085: Plugins can not replace parent cell references with a cell reference of different type
    Bug #3145: Bug with AI Cliff Racer. He will not attack you, unless you put in front of him.
    Bug #3149: Editor: Weather tables were missing from regions
    Bug #3201: Netch shoots over your head
    Bug #3269: If you deselect a mod and try to load a save made inside a cell added by it, you end bellow the terrain in the grid 0/0
    Bug #3286: Editor: Script editor tab width
    Bug #3329: Teleportation spells cause crash to desktop after build update from 0.37 to 0.38.0
    Bug #3331: Editor: Start Scripts table: Adding a script doesn't refresh the list of Start Scripts and allows to add a single script multiple times
    Bug #3332: Editor: Scene view: Tool tips only occur when holding the left mouse button
    Bug #3340: ESS-Importer does not separate item stacks
    Bug #3342: Editor: Creation of pathgrids did not check if the pathgrid already existed
    Bug #3346: "Talked to PC" is always 0 for "Hello" dialogue
    Bug #3349: AITravel doesn't repeat
    Bug #3370: NPCs wandering to invalid locations after training
    Bug #3378: "StopCombat" command does not function in vanilla quest
    Bug #3384: Battle at Nchurdamz - Larienna Macrina does not stop combat after killing Hrelvesuu
    Bug #3388: Monster Respawn tied to Quicksave
    Bug #3390: Strange visual effect in Dagoth Ur's chamber
    Bug #3391: Inappropriate Blight weather behavior at end of main quest
    Bug #3394: Replaced dialogue inherits some of its old data
    Bug #3397: Actors that start the game dead always have the same death pose
    Bug #3401: Sirollus Saccus sells not glass arrows
    Bug #3402: Editor: Weapon data not being properly set
    Bug #3405: Mulvisic Othril will not use her chitin throwing stars
    Bug #3407: Tanisie Verethi will immediately detect the player
    Bug #3408: Improper behavior of ashmire particles
    Bug #3412: Ai Wander start time resets when saving/loading the game
    Bug #3416: 1st person and 3rd person camera isn't converted from .ess correctly
    Bug #3421: Idling long enough while paralyzed sometimes causes character to get stuck
    Bug #3423: Sleep interruption inside dungeons too agressive
    Bug #3424: Pickpocketing sometimes won't work
    Bug #3432: AiFollow / AiEscort durations handled incorrectly
    Bug #3434: Dead NPC's and Creatures still contribute to sneak skill increases
    Bug #3437: Weather-conditioned dialogue should not play in interiors
    Bug #3439: Effects cast by summon stick around after their death
    Bug #3440: Parallax maps looks weird
    Bug #3443: Class graphic for custom class should be Acrobat
    Bug #3446: OpenMW segfaults when using Atrayonis's "Anthology Solstheim: Tomb of the Snow Prince" mod
    Bug #3448: After dispelled, invisibility icon is still displayed
    Bug #3453: First couple of seconds of NPC speech is muted
    Bug #3455: Portable house mods lock player and npc movement up exiting house.
    Bug #3456: Equipping an item will undo dispel of constant effect invisibility
    Bug #3458: Constant effect restore health doesn't work during Wait
    Bug #3466: It is possible to stack multiple scroll effects of the same type
    Bug #3471: When two mods delete the same references, many references are not disabled by the engine.
    Bug #3473: 3rd person camera can be glitched
    Feature #1424: NPC "Face" function
    Feature #2974: Editor: Multiple Deletion of Subrecords
    Feature #3044: Editor: Render path grid v2
    Feature #3362: Editor: Configurable key bindings
    Feature #3375: Make sun / moon reflections weather dependent
    Feature #3386: Editor: Edit pathgrid

0.39.0
------

    Bug #1384: Dark Brotherhood Assassin (and other scripted NPCs?) spawns beneath/inside solid objects
    Bug #1544: "Drop" drops equipped item in a separate stack
    Bug #1587: Collision detection glitches
    Bug #1629: Container UI locks up in Vivec at Jeanne's
    Bug #1771: Dark Brotherhood Assassin oddity in Eight Plates
    Bug #1827: Unhandled NiTextureEffect in ex_dwrv_ruin30.nif
    Bug #2089: When saving while swimming in water in an interior cell, you will be spawned under water on loading
    Bug #2295: Internal texture not showing, nipixeldata
    Bug #2363: Corpses don't disappear
    Bug #2369: Respawns should be timed individually
    Bug #2393: Сharacter is stuck in the tree
    Bug #2444: [Mod] NPCs from Animated Morrowind appears not using proper animations
    Bug #2467: Creatures do not respawn
    Bug #2515: Ghosts in Ibar-Dad spawn stuck in walls
    Bug #2610: FixMe script still needs to be implemented
    Bug #2689: Riekling raider pig constantly screams while running
    Bug #2719: Vivec don't put their hands on the knees with this replacer (Psymoniser Vivec God Replacement NPC Edition v1.0
    Bug #2737: Camera shaking when side stepping around object
    Bug #2760: AI Combat Priority Problem - Use of restoration spell instead of attacking
    Bug #2806: Stack overflow in LocalScripts::getNext
    Bug #2807: Collision detection allows player to become stuck inside objects
    Bug #2814: Stairs to Marandus have improper collision
    Bug #2925: Ranes Ienith will not appear, breaking the Morag Tong and Thieves Guid questlines
    Bug #3024: Editor: Creator bar in startscript subview does not accept script ID drops
    Bug #3046: Sleep creature: Velk is spawned half-underground in the Thirr River Valley
    Bug #3080: Calling aifollow without operant in local script every frame causes mechanics to overheat + log
    Bug #3101: Regression: White guar does not move
    Bug #3108: Game Freeze after Killing Diseased Rat in Foreign Quarter Tomb
    Bug #3124: Bloodmoon Quest - Rite of the Wolf Giver (BM_WolfGiver) – Innocent victim won't turn werewolf
    Bug #3125: Improper dialogue window behavior when talking to creatures
    Bug #3130: Some wandering NPCs disappearing, cannot finish quests
    Bug #3132: Editor: GMST ID named sMake Enchantment is instead named sMake when making new game from scratch
    Bug #3133: OpenMW and the OpenCS are writting warnings about scripts that use the function GetDisabled.
    Bug #3135: Journal entry for The Pigrim's Path missing name
    Bug #3136: Dropped bow is displaced
    Bug #3140: Editor: OpenMW-CS fails to open newly converted and saved omwaddon file.
    Bug #3142: Duplicate Resist Magic message
    Bug #3143: Azura missing her head
    Bug #3146: Potion effect showing when ingredient effects are not known
    Bug #3155: When executing chop attack with a spear, hands turn partly invisible
    Bug #3161: Fast travel from Silt Strider or Boat Ride will break save files made afterwards
    Bug #3163: Editor: Objects dropped to scene do not always save
    Bug #3173: Game Crashes After Casting Recall Spell
    Bug #3174: Constant effect enchantments play spell animation on dead bodies
    Bug #3175: Spell effects do not wear down when caster dies
    Bug #3176: NPCs appearing randomly far away from towns
    Bug #3177: Submerged corpse floats ontop of water when it shouldn't (Widow Vabdas' Deed quest)
    Bug #3184: Bacola Closcius in Balmora, South Wall Cornerclub spams magic effects if attacked
    Bug #3207: Editor: New objects do not render
    Bug #3212: Arrow of Ranged Silence
    Bug #3213: Looking at Floor After Magical Transport
    Bug #3220: The number of remaining ingredients in the alchemy window doesn't go down when failing to brew a potion
    Bug #3222: Falling through the water in Vivec
    Bug #3223: Crash at the beginning with MOD (The Symphony)
    Bug #3228: Purple screen when leveling up.
    Bug #3233: Infinite disposition via MWDialogue::Filter::testDisposition() glitch
    Bug #3234: Armor mesh stuck on body in inventory menu
    Bug #3235: Unlike vanilla, OpenMW don't allow statics and activators cast effects on the player.
    Bug #3238: Not loading cells when using Poorly Placed Object Fix.esm
    Bug #3248: Editor: Using the "Next Script" and "Previous Script" buttons changes the record status to "Modified"
    Bug #3258: Woman biped skeleton
    Bug #3259: No alternating punches
    Bug #3262: Crash in class selection menu
    Bug #3279: Load menu: Deleting a savegame makes scroll bar jump to the top
    Bug #3326: Starting a new game, getting to class selection, then starting another new game temporarily assigns Acrobat class
    Bug #3327: Stuck in table after loading when character was sneaking when quicksave
    Feature #652: Editor: GMST verifier
    Feature #929: Editor: Info record verifier
    Feature #1279: Editor: Render cell border markers
    Feature #2482: Background cell loading and caching of loaded cells
    Feature #2484: Editor: point lighting
    Feature #2801: Support NIF bump map textures in osg
    Feature #2926: Editor: Optional line wrap in script editor wrap lines
    Feature #3000: Editor: Reimplement 3D scene camera system
    Feature #3035: Editor: Make scenes a drop target for referenceables
    Feature #3043: Editor: Render cell markers v2
    Feature #3164: Editor: Instance Selection Menu
    Feature #3165: Editor: Instance editing mode - move sub mode
    Feature #3244: Allow changing water Level of Interiors behaving like exteriors
    Feature #3250: Editor: Use "Enter" key instead of clicking "Create" button to confirm ID input in Creator Bar
    Support #3179: Fatal error on startup

0.38.0
------

    Bug #1699: Guard will continuously run into mudcrab
    Bug #1934: Saw in Dome of Kasia doesnt harm the player
    Bug #1962: Rat floats when killed near the door
    Bug #1963: Kwama eggsacks pulse too fast
    Bug #2198: NPC voice sound source should be placed at their head
    Bug #2210: OpenMW installation wizard crashes...
    Bug #2211: Editor: handle DELE subrecord at the end of a record
    Bug #2413: ESM error Unknown subrecord in Grandmaster of Hlaalu
    Bug #2537: Bloodmoon quest Ristaag: Sattir not consistently dying, plot fails to advance; same with Grerid
    Bug #2697: "The Swimmer" moves away after leading you to underwater cave
    Bug #2724: Loading previous save duplicates containers and harvestables
    Bug #2769: Inventory doll - Cursor not respecting order of clothes
    Bug #2865: Scripts silently fail when moving NPCs between cells.
    Bug #2873: Starting a new game leads to CTD / Fatal Error
    Bug #2918: Editor: it's not possible to create an omwaddon containing a dot in the file name
    Bug #2933: Dialog box can't disable a npc if it is in another cell. (Rescue Madura Seran).
    Bug #2942: atronach sign behavior (spell absorption) changes when trying to receive a blessing at "shrine of tribunal"
    Bug #2952: Enchantment Merchant Items reshuffled EVERY time 'barter' is clicked
    Bug #2961: ESM Error: Unknown subrecord if Deus Ex Machina mod is loaded
    Bug #2972: Resurrecting the player via console does not work when health was 0
    Bug #2986: Projectile weapons work underwater
    Bug #2988: "Expected subrecord" bugs showing up.
    Bug #2991: Can't use keywords in strings for MessageBox
    Bug #2993: Tribunal:The Shrine of the Dead – Urvel Dulni can't stop to follow the player.
    Bug #3008: NIFFile Error while loading meshes with a NiLODNode
    Bug #3010: Engine: items should sink to the ground when dropped under water
    Bug #3011: NIFFile Error while loading meshes with a NiPointLight
    Bug #3016: Engine: something wrong with scripting - crash / fatal error
    Bug #3020: Editor: verify does not check if given "item ID" (as content) for a "container" exists
    Bug #3026: [MOD: Julan Ashlander Companion] Dialogue not triggering correctly
    Bug #3028: Tooltips for Health, Magicka and Fatigue show in Options menu even when bars aren't visible
    Bug #3034: Item count check dialogue option doesn't work (Guards accept gold even if you don't have enough)
    Bug #3036: Owned tooltip color affects spell tooltips incorrrectly
    Bug #3037: Fatal error loading old ES_Landscape.esp in Store<ESM::LandTexture>::search
    Bug #3038: Player sounds come from underneath
    Bug #3040: Execution of script failed: There is a message box already
    Bug #3047: [MOD: Julan Ashlander Companion] Scripts KS_Bedscript or KS_JulanNight not working as intended
    Bug #3048: Fatal Error
    Bug #3051: High field of view results in first person rendering glitches
    Bug #3053: Crash on new game at character class selection
    Bug #3058: Physiched sleeves aren't rendered correctly.
    Bug #3060: NPCs use wrong landing sound
    Bug #3062: Mod support regression: Andromeda's fast travel.
    Bug #3063: Missing Journal Textures without Tribunal and Bloodmoon installed
    Bug #3077: repeated aifollow causes the distance to stack
    Bug #3078: Creature Dialogues not showing when certain Function/Conditions are required.
    Bug #3082: Crash when entering Holamayan Monastery with mesh replacer installed
    Bug #3086: Party at Boro's House – Creature with Class don't talk under OpenMW
    Bug #3089: Dreamers spawn too soon
    Bug #3100: Certain controls erroneously work as a werewolf
    Bug #3102: Multiple unique soultrap spell sources clone souls.
    Bug #3105: Summoned creatures and objects disappear at midnight
    Bug #3112: gamecontrollerdb file creation with wrong extension
    Bug #3116: Dialogue Function "Same Race" is avoided
    Bug #3117: Dialogue Bug: Choice conditions are tested when not in a choice
    Bug #3118: Body Parts are not rendered when used in a pose.
    Bug #3122: NPC direction is reversed during sneak awareness check
    Feature #776: Sound effects from one direction don't necessarily affect both speakers in stereo
    Feature #858: Different fov settings for hands and the game world
    Feature #1176: Handle movement of objects between cells
    Feature #2507: Editor: choosing colors for syntax highlighting
    Feature #2867: Editor: hide script error list when there are no errors
    Feature #2885: Accept a file format other than nif
    Feature #2982: player->SetDelete 1 results in: PC can't move, menu can be opened
    Feature #2996: Editor: make it possible to preset the height of the script check area in a script view
    Feature #3014: Editor: Tooltips in 3D scene
    Feature #3064: Werewolf field of view
    Feature #3074: Quicksave indicator
    Task #287: const version of Ptr
    Task #2542: Editor: redo user settings system

0.37.0
------

    Bug #385: Light emitting objects have a too short distance of activation
    Bug #455: Animation doesn't resize creature's bounding box
    Bug #602: Only collision model is updated when modifying objects trough console
    Bug #639: Sky horizon at nighttime
    Bug #672: incorrect trajectory of the moons
    Bug #814: incorrect NPC width
    Bug #827: Inaccurate raycasting for dead actors
    Bug #996: Can see underwater clearly when at right height/angle
    Bug #1317: Erene Llenim in Seyda Neen does not walk around
    Bug #1330: Cliff racers fail to hit the player
    Bug #1366: Combat AI can't aim down (in order to hit small creatures)
    Bug #1511: View distance while under water is much too short
    Bug #1563: Terrain positioned incorrectly and appears to vibrate in far-out cells
    Bug #1612: First person models clip through walls
    Bug #1647: Crash switching from full screen to windows mode - D3D9
    Bug #1650: No textures with directx on windows
    Bug #1730: Scripts names starting with digit(s) fail to compile
    Bug #1738: Socucius Ergalla's greetings are doubled during the tutorial
    Bug #1784: First person weapons always in the same position
    Bug #1813: Underwater flora lighting up entire area.
    Bug #1871: Handle controller extrapolation flags
    Bug #1921: Footstep frequency and velocity do not immediately update when speed attribute changes
    Bug #2001: OpenMW crashes on start with OpenGL 1.4 drivers
    Bug #2014: Antialiasing setting does nothing on Linux
    Bug #2037: Some enemies attack the air when spotting the player
    Bug #2052: NIF rotation matrices including scales are not supported
    Bug #2062: Crank in Old Mournhold: Forgotten Sewer turns about the wrong axis
    Bug #2111: Raindrops in front of fire look wrong
    Bug #2140: [OpenGL] Water effects, flames and parts of creatures solid black when observed through brazier flame
    Bug #2147: Trueflame and Hopesfire flame effects not properly aligned with blade
    Bug #2148: Verminous fabricants have little coloured box beneath their feet
    Bug #2149: Sparks in Clockwork City should bounce off the floor
    Bug #2151: Clockwork City dicer trap doesn't activate when you're too close
    Bug #2186: Mini map contains scrambled pixels that cause the mini map to flicker
    Bug #2187: NIF file with more than 255 NiBillboardNodes does not load
    Bug #2191: Editor: Crash when trying to view cell in render view in OpenCS
    Bug #2270: Objects flicker transparently
    Bug #2280: Latest 32bit windows build of openmw runns out of vram
    Bug #2281: NPCs don't scream when they die
    Bug #2286: Jumping animation restarts when equipping mid-air
    Bug #2287: Weapon idle animation stops when turning
    Bug #2355: Light spell doesn't work in 1st person view
    Bug #2362: Lantern glas opaque to flame effect from certain viewing angles
    Bug #2364: Light spells are not as bright as in Morrowind
    Bug #2383: Remove the alpha testing override list
    Bug #2436: Crash on entering cell "Tower of Tel Fyr, Hall of Fyr"
    Bug #2457: Player followers should not report crimes
    Bug #2458: crash in some fighting situations
    Bug #2464: Hiding an emitter node should make that emitter stop firing particles
    Bug #2466: Can't load a save created with OpenMW-0.35.0-win64
    Bug #2468: music from title screen continues after loading savegame
    Bug #2494: Map not consistent between saves
    Bug #2504: Dialog scroll should always start at the top
    Bug #2506: Editor: Undo/Redo shortcuts do not work in script editor
    Bug #2513: Mannequins in mods appear as dead bodies
    Bug #2524: Editor: TopicInfo "custom" condition section is missing
    Bug #2540: Editor: search and verification result table can not be sorted by clicking on the column names
    Bug #2543: Editor: there is a problem with spell effects
    Bug #2544: Editor fails to save NPC information correctly.
    Bug #2545: Editor: delete record in Objects (referenceables) table messes up data
    Bug #2546: Editor: race base attributes and skill boni are not displayed, thus not editable
    Bug #2547: Editor: some NPC data is not displayed, thus not editable
    Bug #2551: Editor: missing data in cell definition
    Bug #2553: Editor: value filter does not work for float values
    Bug #2555: Editor: undo leaves the record status as Modified
    Bug #2559: Make Detect Enchantment marks appear on top of the player arrow
    Bug #2563: position consoling npc doesn't work without cell reload
    Bug #2564: Editor: Closing a subview from code does not clean up properly and will lead to crash on opening the next subview
    Bug #2568: Editor: Setting default window size is ignored
    Bug #2569: Editor: saving from an esp to omwaddon file results in data loss for TopicInfo
    Bug #2575: Editor: Deleted record (with Added (ModifiedOnly) status) remains in the Dialog SubView
    Bug #2576: Editor: Editor doesn't scroll to a newly opened subview, when ScrollBar Only mode is active
    Bug #2578: Editor: changing Level or Reputation of an NPC crashes the editor
    Bug #2579: Editor: filters not updated when adding or cloning records
    Bug #2580: Editor: omwaddon makes OpenMW crash
    Bug #2581: Editor: focus problems in edit subviews single- and multiline input fields
    Bug #2582: Editor: object verifier should check for non-existing scripts being referenced
    Bug #2583: Editor: applying filter to TopicInfo on mods that have added dialouge makes the Editor crash
    Bug #2586: Editor: some dialogue only editable items do not refresh after undo
    Bug #2588: Editor: Cancel button exits program
    Bug #2589: Editor: Regions table - mapcolor does not change correctly
    Bug #2591: Placeatme - spurious 5th parameter raises error
    Bug #2593: COC command prints multiple times when GUI is hidden
    Bug #2598: Editor: scene view of instances has to be zoomed out to displaying something - center camera instance please
    Bug #2607: water behind an invisible NPC becomes invisible as well
    Bug #2611: Editor: Sort problem in Objects table when few nested rows are added
    Bug #2621: crash when a creature has no model
    Bug #2624: Editor: missing columns in tables
    Bug #2627: Character sheet doesn't properly update when backing out of CharGen
    Bug #2642: Editor: endif without if - is not reported as error when "verify" was executed
    Bug #2644: Editor: rebuild the list of available content files when opening the open/new dialogues
    Bug #2656: OpenMW & OpenMW-CS: setting "Flies" flag for ghosts has no effect
    Bug #2659: OpenMW & OpenMW-CS: savegame load fail due to script attached to NPCs
    Bug #2668: Editor: reputation value in the input field is not stored
    Bug #2696: Horkers use land idle animations under water
    Bug #2705: Editor: Sort by Record Type (Objects table) is incorrect
    Bug #2711: Map notes on an exterior cell that shows up with a map marker on the world map do not show up in the tooltip for that cell's marker on the world map
    Bug #2714: Editor: Can't reorder rows with the same topic in different letter case
    Bug #2720: Head tracking for creatures not implemented
    Bug #2722: Alchemy should only include effects shared by at least 2 ingredients
    Bug #2723: "ori" console command is not working
    Bug #2726: Ashlanders in front of Ghostgate start wandering around
    Bug #2727: ESM writer does not handle encoding when saving the TES3 header
    Bug #2728: Editor: Incorrect position of an added row in Info tables
    Bug #2731: Editor: Deleting a record triggers a Qt warning
    Bug #2733: Editor: Undo doesn't restore the Modified status of a record when a nested data is changed
    Bug #2734: Editor: The Search doesn't work
    Bug #2738: Additive moon blending
    Bug #2746: NIF node names should be case insensitive
    Bug #2752: Fog depth/density not handled correctly
    Bug #2753: Editor: line edit in dialogue subview tables shows after a single click
    Bug #2755: Combat AI changes target too frequently
    Bug #2761: Can't attack during block animations
    Bug #2764: Player doesn't raise arm in 3rd person for weathertype 9
    Bug #2768: Current screen resolution not selected in options when starting OpenMW
    Bug #2773: Editor: Deleted scripts are editable
    Bug #2776: ordinators still think I'm wearing their helm even though Khajiit and argonians can't
    Bug #2779: Slider bars continue to move if you don't release mouse button
    Bug #2781: sleep interruption is a little off (is this an added feature?)
    Bug #2782: erroneously able to ready weapon/magic (+sheathe weapon/magic) while paralyzed
    Bug #2785: Editor: Incorrect GMSTs for newly created omwgame files
    Bug #2786: Kwama Queen head is inverted under OpenMW
    Bug #2788: additem and removeitem incorrect gold behavior
    Bug #2790: --start doesn't trace down
    Bug #2791: Editor: Listed attributes and skill should not be based on number of NPC objects.
    Bug #2792: glitched merchantile/infinite free items
    Bug #2794: Need to ignore quotes in names of script function
    Bug #2797: Editor: Crash when removing the first row in a nested table
    Bug #2800: Show an error message when S3TC support is missing
    Bug #2811: Targetted Open spell effect persists.
    Bug #2819: Editor: bodypart's race filter not displayed correctly
    Bug #2820: Editor: table sorting is inverted
    Bug #2821: Editor: undo/redo command labels are incorrect
    Bug #2826: locking beds that have been locked via magic psuedo-freezes the game
    Bug #2830: Script compiler does not accept IDs as instruction/functions arguments if the ID is also a keyword
    Bug #2832: Cell names are not localized on the world map
    Bug #2833: [cosmetic] Players swimming at water's surface are slightly too low.
    Bug #2840: Save/load menu is not entirely localized
    Bug #2853: [exploit/bug] disintegrate weapon incorrectly applying to lockpicks, probes. creates unbreakable lockpicks
    Bug #2855: Mouse wheel in journal is not disabled by "Options" panel.
    Bug #2856: Heart of Lorkhan doesn't visually respond to attacks
    Bug #2863: Inventory highlights wrong category after load
    Bug #2864: Illuminated Order 1.0c Bug – The teleport amulet is not placed in the PC inventory.
    Bug #2866: Editor: use checkbox instead of combobox for boolean values
    Bug #2875: special cases of fSleepRandMod not behaving properly.
    Bug #2878: Editor: Verify reports "creature has non-positive level" but there is no level setting
    Bug #2879: Editor: entered value of field "Buys *" is not saved for a creature
    Bug #2880: OpenMW & OpenMW-CS: having a scale value of 0.000 makes the game laggy
    Bug #2882: Freeze when entering cell "Guild of Fighters (Ald'ruhn)" after dropping some items inside
    Bug #2883: game not playable if mod providing a spell is removed but the list of known spells still contains it
    Bug #2884: NPC chats about wrong player race
    Bug #2886: Adding custom races breaks existing numbering of PcRace
    Bug #2888: Editor: value entered in "AI Wander Idle" is not kept
    Bug #2889: Editor: creatures made with the CS (not cloned) are always dead
    Bug #2890: Editor: can't make NPC say a specific "Hello" voice-dialouge
    Bug #2893: Editor: making a creature use textual dialogue doesn't work.
    Bug #2901: Editor: gold for trading can not be set for creatures
    Bug #2907: looking from uderwater part of the PC that is below the surface looks like it would be above the water
    Bug #2914: Magicka not recalculated on character generation
    Bug #2915: When paralyzed, you can still enter and exit sneak
    Bug #2917: chameleon does not work for creatures
    Bug #2927: Editor: in the automatic script checker local variable caches are not invalidated/updated on modifications of other scripts
    Bug #2930: Editor: AIWander Idle can not be set for a creature
    Bug #2932: Editor: you can add rows to "Creature Attack" but you can not enter values
    Bug #2938: Editor: Can't add a start script.
    Bug #2944: Spell chance for power to show as 0 on hud when used
    Bug #2953: Editor: rightclick in an empty place in the menu bar shows an unnamed checkbox
    Bug #2956: Editor: freezes while editing Filter
    Bug #2959: space character in field enchantment (of an amulet) prevents rendering of surroundings
    Bug #2962: OpenMW: Assertion `it != invStore.end()' failed
    Bug #2964: Recursive script execution can corrupt script runtime data
    Bug #2973: Editor: placing a chest in the game world and activating it heavily blurrs the character portrait
    Bug #2978: Editor: Cannot edit alchemy ingredient properties
    Bug #2980: Editor: Attribute and Skill can be selected for spells that do not require these parameters, leading to non-functional spells
    Bug #2990: Compiling a script with warning mode 2 and enabled error downgrading leads to infinite recursion
    Bug #2992: [Mod: Great House Dagoth] Killing Dagoth Gares freezes the game
    Bug #3007: PlaceItem takes radians instead of degrees + angle reliability
    Feature #706: Editor: Script Editor enhancements
    Feature #872: Editor: Colour values in tables
    Feature #880: Editor: ID auto-complete
    Feature #928: Editor: Partial sorting in info tables
    Feature #942: Editor: Dialogue for editing/viewing content file meta information
    Feature #1057: NiStencilProperty
    Feature #1278: Editor: Mouse picking in worldspace widget
    Feature #1280: Editor: Cell border arrows
    Feature #1401: Editor: Cloning enhancements
    Feature #1463: Editor: Fine grained configuration of extended revert/delete commands
    Feature #1591: Editor: Make fields in creation bar drop targets where applicable
    Feature #1998: Editor: Magic effect record verifier
    Feature #1999: Editor Sound Gen record verifier
    Feature #2000: Editor: Pathgrid record verifier
    Feature #2528: Game Time Tracker
    Feature #2534: Editor: global search does not auomatically focus the search input field
    Feature #2535: OpenMW: allow comments in openmw.cfg
    Feature #2541: Editor: provide a go to the very bottom button for TopicInfo and JournalInfo
    Feature #2549: Editor: add a horizontal slider to scroll between opened tables
    Feature #2558: Editor: provide a shortcut for closing the subview that has the focus
    Feature #2565: Editor: add context menu for dialogue sub view fields with an item matching "Edit 'x'" from the table subview context menu
    Feature #2585: Editor: Ignore mouse wheel input for numeric values unless the respective widget has the focus
    Feature #2620: Editor: make the verify-view refreshable
    Feature #2622: Editor: Make double click behaviour in result tables configurable (see ID tables)
    Feature #2717: Editor: Add severity column to report tables
    Feature #2729: Editor: Various dialogue button bar improvements
    Feature #2739: Profiling overlay
    Feature #2740: Resource manager optimizations
    Feature #2741: Make NIF files into proper resources
    Feature #2742: Use the skinning data in NIF files as-is
    Feature #2743: Small feature culling
    Feature #2744: Configurable near clip distance
    Feature #2745: GUI scaling option
    Feature #2747: Support anonymous textures
    Feature #2749: Loading screen optimizations
    Feature #2751: Character preview optimization
    Feature #2804: Editor: Merge Tool
    Feature #2818: Editor: allow copying a record ID to the clipboard
    Feature #2946: Editor: add script line number in results of search
    Feature #2963: Editor: Mouse button bindings in 3D scene
    Feature #2983: Sun Glare fader
    Feature #2999: Scaling of journal and books
    Task #2665: Support building with Qt5
    Task #2725: Editor: Remove Display_YesNo
    Task #2730: Replace hardcoded column numbers in SimpleDialogueSubView/DialogueSubView
    Task #2750: Bullet shape instancing optimization
    Task #2793: Replace grid size setting with half grid size setting
    Task #3003: Support FFMPEG 2.9 (Debian request)

0.36.1
------

    Bug #2590: Start scripts not added correctly

0.36.0
------

    Bug #923: Editor: Operations-Multithreading is broken
    Bug #1317: Erene Llenim in Seyda Neen does not walk around
    Bug #1405: Water rendering glitch near Seyda Neen lighthouse
    Bug #1621: "Error Detecting Morrowind Installation" in the default directory
    Bug #2216: Creating a clone of the player stops you moving.
    Bug #2387: Casting bound weapon spell doesn't switch to "ready weapon" mode
    Bug #2407: Default to (0, 0) when "unknown cell" is encountered.
    Bug #2411: enchanted item charges don't update/refresh if spell list window is pinned open
    Bug #2428: Editor: cloning / creating new container class results in invalid omwaddon file - openmw-0.35
    Bug #2429: Editor - cloning omits some values or sets different values than the original has
    Bug #2430: NPC with negative fatigue don't fall (LGNPC Vivec, Foreign Quarter v2.21)
    Bug #2432: Error on startup with Uvirith's Legacy enabled
    Bug #2435: Editor: changed entries in the objects window are not shown as such
    Bug #2437: Editor: changing an entry of a container/NPC/clothing/ingredient/globals will not be saved in the omwaddon file
    Bug #2447: Editor doesn't save terrain information
    Bug #2451: Editor not listing files with accented characters
    Bug #2453: Chargen: sex, race and hair sliders not initialized properly
    Bug #2459: Minor terrain clipping through statics due to difference in triangle alignment
    Bug #2461: Invisible sound mark has collision in Sandus Ancestral Tomb
    Bug #2465: tainted gold stack
    Bug #2475: cumulative stacks of 100 point fortify skill speechcraft boosts do not apply correctly
    Bug #2498: Editor: crash when issuing undo command after the table subview is closed
    Bug #2500: Editor: object table - can't undo delete record
    Bug #2518: OpenMW detect spell returns false positives
    Bug #2521: NPCs don't react to stealing when inventory menu is open.
    Bug #2525: Can't click on red dialogue choice [rise of house telvanni][60fffec]
    Bug #2530: GetSpellEffects not working as in vanilla
    Bug #2557: Crash on first launch after choosing "Run installation wizard"
    Feature #139: Editor: Global Search & Replace
    Feature #1219: Editor: Add dialogue mode only columns
    Feature #2024: Hotkey for hand to hand (i.e. unequip any weapon)
    Feature #2119: "Always Sneak" key bind
    Feature #2262: Editor: Handle moved instances
    Feature #2425: Editor: Add start script table
    Feature #2426: Editor: start script record verifier
    Feature #2480: Launcher: Multiselect entries in the Data Files list
    Feature #2505: Editor: optionally show a line number column in the script editor
    Feature #2512: Editor: Offer use of monospace fonts in the script editor as an option
    Feature #2514: Editor: focus on ID input field on clone/add
    Feature #2519: it is not possible to change icons that appear on the map after casting the Detect <animal | enchantment | key> spells
    Task #2460: OS X: Use Application Support directory as user data path
    Task #2516: Editor: Change References / Referenceables terminology

0.35.1
------

    Bug #781: incorrect trajectory of the sun
    Bug #1079: Wrong starting position in "Character Stuff Wonderland"
    Bug #1443: Repetitive taking of a stolen object is repetitively considered as a crime
    Bug #1533: Divine Intervention goes to the wrong place.
    Bug #1714: No visual indicator for time passed during training
    Bug #1916: Telekinesis does not allow safe opening of traps
    Bug #2227: Editor: addon file name inconsistency
    Bug #2271: Player can melee enemies from water with impunity
    Bug #2275: Objects with bigger scale move further using Move script
    Bug #2285: Aryon's Dominator enchantment does not work properly
    Bug #2290: No punishment for stealing gold from owned containers
    Bug #2328: Launcher does not respond to Ctrl+C
    Bug #2334: Drag-and-drop on a content file in the launcher creates duplicate items
    Bug #2338: Arrows reclaimed from corpses do not stack sometimes
    Bug #2344: Launcher - Settings importer running correctly?
    Bug #2346: Launcher - Importing plugins into content list screws up the load order
    Bug #2348: Mod: H.E.L.L.U.V.A. Handy Holdables does not appear in the content list
    Bug #2353: Detect Animal detects dead creatures
    Bug #2354: Cmake does not respect LIB_SUFFIX
    Bug #2356: Active magic set inactive when switching magic items
    Bug #2361: ERROR: ESM Error: Previous record contains unread bytes
    Bug #2382: Switching spells with "next spell" or "previous spell" while holding shift promps delete spell dialog
    Bug #2388: Regression: Can't toggle map on/off
    Bug #2392: MOD Shrines - Restore Health and Cancel Options adds 100 health points
    Bug #2394: List of Data Files tab in openmw-laucher needs to show all content files.
    Bug #2402: Editor: skills saved incorrectly
    Bug #2408: Equipping a constant effect Restore Health/Magicka/Fatigue item will permanently boost the stat it's restoring
    Bug #2415: It is now possible to fall off the prison ship into the water when starting a new game
    Bug #2419: MOD MCA crash to desktop
    Bug #2420: Game crashes when character enters a certain area
    Bug #2421: infinite loop when using cycle weapon without having a weapon
    Feature #2221: Cannot dress dead NPCs
    Feature #2349: Check CMake sets correct MSVC compiler settings for release build.
    Feature #2397: Set default values for global mandatory records.
    Feature #2412: Basic joystick support

0.35.0
------

    Bug #244: Clipping/static in relation to the ghostgate/fence sound.
    Bug #531: Missing transparent menu items
    Bug #811: Content Lists in openmw.cfg are overwritten
    Bug #925: OpenCS doesn't launch because it thinks its already started
    Bug #969: Water shader strange behaviour on AMD card
    Bug #1049: Partially highlighted word in dialogue may cause incorrect line break
    Bug #1069: omwlauncher.exe crashes due to file lock
    Bug #1192: It is possible to jump on top of hostile creatures in combat
    Bug #1342: Loud ambient sounds
    Bug #1431: Creatures can climb the player
    Bug #1605: Guard in CharGen doesn't turn around to face you when reaching stairs
    Bug #1624: Moon edges don't transition properly
    Bug #1634: Items dropped by PC have collision
    Bug #1637: Weird NPC behaviour in Vivec, Hlaalu Ancestral Vaults?
    Bug #1638: Cannot climb staircases
    Bug #1648: Enchanted equipment badly handled at game reload
    Bug #1663: Crash when casting spell at enemy near you
    Bug #1683: Scale doesn't apply to animated collision nodes
    Bug #1702: Active enchanted item forgotten
    Bug #1730: Scripts names starting with digit(s) fail to compile
    Bug #1743: Moons are transparent
    Bug #1745: Shadows crash: Assertion `mEffects.empty()' failed.
    Bug #1785: Can't equip two-handed weapon and shield
    Bug #1809: Player falls too easily
    Bug #1825: Sword of Perithia can´t run in OpenMW
    Bug #1899: The launcher resets any alterations you´ve made in the mod list order,
    Bug #1964: Idle voices/dialogs not triggered correctly
    Bug #1980: Please, change default click behavior in OpenMW Launchers Data Files list
    Bug #1984: Vampire corpses standing up when looting the first item
    Bug #1985: Calm spell does nothing
    Bug #1986: Spell name lights up on mouseover but spell cost does not
    Bug #1989: Tooltip still shown when menu toggled off
    Bug #2010: Raindrops Displayed While Underwater
    Bug #2023: Walking into plants causes massive framedrop
    Bug #2031: [MOD: Shrines - Restore Health and Cancel Options]: Restore health option doesn't work
    Bug #2039: Lake Fjalding pillar of fire not rendered
    Bug #2040: AI_follow should stop further from the target
    Bug #2076: Slaughterfish AI
    Bug #2077: Direction of long jump can be changed much more than it is possible in vanilla
    Bug #2078: error during rendering: Object '' not found (const)
    Bug #2105: Lockpicking causes screen sync glitch
    Bug #2113: [MOD: Julan Ashlander Companion] Julan does not act correctly within the Ghostfence.
    Bug #2123: Window glow mod: Collision issues
    Bug #2133: Missing collision for bridges in Balmora when using Morrowind Rebirth 2.81
    Bug #2135: Casting a summon spell while the summon is active does not reset the summon.
    Bug #2144: Changing equipment will unequip drawn arrows/bolts
    Bug #2169: Yellow on faces when using opengl renderer and mods from overhaul on windows
    Bug #2175: Pathgrid mods do not overwrite the existing pathgrid
    Bug #2176: Morrowind -Russian localization end add-on ChaosHeart. Error in framelistener;object ;frenzying toush; not found <const>
    Bug #2181: Mod Morrowind crafting merchants die.
    Bug #2182: mods changing skill progression double the bonus for class specialization
    Bug #2183: Editor: Skills "use value" only allows integer between 0 and 99
    Bug #2184: Animated Morrowind Expanded produces an error on Open MW Launch
    Bug #2185: Conditional Operator formats
    Bug #2193: Quest: Gateway Ghost
    Bug #2194: Cannot summon multiples of the same creature
    Bug #2195: Pathgrid in the (0,0) exterior cell not loaded
    Bug #2200: Outdoor NPCs can stray away and keep walking into a wall
    Bug #2201: Creatures do not receive fall damage
    Bug #2202: The enchantment the item can hold is calculated incorrectly
    Bug #2203: Having the mod Living Cities of Vvardenfall running causes the game world to fail to load after leaving the prison ship
    Bug #2204: Abot's Water Life - Book rendered incorrectly
    Bug #2205: sound_waterfall script no longer compiles
    Bug #2206: Dialogue script fails to compile (extra .)
    Bug #2207: Script using – instead of - character does not compile
    Bug #2208: Failing dialogue scripts in french Morrowind.esm
    Bug #2214: LGNPC Vivec Redoran 1.62 and The King Rat (Size and inventory Issues)
    Bug #2215: Beast races can use enchanted boots
    Bug #2218: Incorrect names body parts in 3D models for open helmet with skinning
    Bug #2219: Orcs in Ghorak Manor in Caldera don't attack if you pick their pockets.
    Bug #2220: Chargen race preview head incorrect orientation
    Bug #2223: Reseting rock falling animation
    Bug #2224: Fortify Attribute effects do not stack when Spellmaking.
    Bug #2226: OpenCS pseudo-crash
    Bug #2230: segfaulting when entering Ald'ruhn with a specific mod: "fermeture la nuit" (closed by night)
    Bug #2233: Area effect spells on touch do not have the area effect
    Bug #2234: Dwarven Crossbow clips through the ground when dropped
    Bug #2235: class SettingsBase<> reverses the order of entries with multiple keys.
    Bug #2236: Weird two handed longsword + torch interaction
    Bug #2237: Shooting arrows while sneaking do not agro
    Bug #2238: Bipedal creatures not using weapons are not handled properly
    Bug #2245: Incorrect topic highlighting in HT_SpyBaladas quest
    Bug #2252: Tab completion incomplete for places using COC from the console.
    Bug #2255: Camera reverts to first person on load
    Bug #2259: enhancement: the save/load progress bar is not very progressive
    Bug #2263: TogglePOV can not be bound to Alt key
    Bug #2267: dialogue disabling via mod
    Bug #2268: Highlighting Files with load order problems in Data Files tab of Launcher
    Bug #2276: [Mod]ShotN issues with Karthwasten
    Bug #2283: Count argument for PlaceAt functions not working
    Bug #2284: Local map notes should be visible on door marker leading to the cell with the note
    Bug #2293: There is a graphical glitch at the end of the spell's animation in 3rd Person (looking over the shoulder) view
    Bug #2294: When using Skyrim UI Overhaul, the tops of pinnable menus are invisible
    Bug #2302: Random leveled items repeat way too often in a single dungeon
    Bug #2306: Enchanted arrows should not be retrievable from corpses
    Bug #2308: No sound effect when drawing the next throwing knife
    Bug #2309: Guards chase see the player character even if they're invisible
    Bug #2319: Inverted controls and other issues after becoming a vampire
    Bug #2324: Spells cast when crossing cell border are imprinted on the local map
    Bug #2330: Actors with Drain Health effect retain health after dying
    Bug #2331: tgm (god mode) won't allow the player to cast spells if the player doesn't have enough mana
    Bug #2332: Error in framelistener: Need a skeleton to attach the arrow to
    Feature #114: ess-Importer
    Feature #504: Editor: Delete selected rows from result windows
    Feature #1024: Addition of remaining equipping hotkeys
    Feature #1067: Handle NIF interpolation type 4 (XYZ_ROTATION_KEY)
    Feature #1125: AI fast-forward
    Feature #1228: Drowning while knocked out
    Feature #1325: Editor: Opening window and User Settings window cleanup
    Feature #1537: Ability to change the grid size from 3x3 to 5x5 (or more with good pc)
    Feature #1546: Leveled list script functions
    Feature #1659: Test dialogue scripts in --script-all
    Feature #1720: NPC lookAt controller
    Feature #2178: Load initial particle system state from NIF files
    Feature #2197: Editor: When clicking on a script error in the report window set cursor in script editor to the respective line/column
    Feature #2261: Warn when loading save games with mod mismatch
    Feature #2313: ess-Importer: convert global map exploration overlay
    Feature #2318: Add commandline option to load a save game
    Task #810: Rename "profile" to "content list"
    Task #2196: Label local/global openmw.cfg files via comments

0.34.0
------

    Bug #904: omwlauncher doesn't allow installing Tribunal and Bloodmoon if only MW is installed
    Bug #986: Launcher: renaming profile names is broken
    Bug #1061: "Browse to CD..." launcher crash
    Bug #1135: Launcher crashes if user does not have write permission
    Bug #1231: Current installer in launcher does not correctly import russian Morrowind.ini settings from setup.inx
    Bug #1288: Fix the Alignment of the Resolution Combobox
    Bug #1343: BIK videos occasionally out of sync with audio
    Bug #1684: Morrowind Grass Mod graphical glitches
    Bug #1734: NPC in fight with invisible/sneaking player
    Bug #1982: Long class names are cut off in the UI
    Bug #2012: Editor: OpenCS script compiler sometimes fails to find IDs
    Bug #2015: Running while levitating does not affect speed but still drains fatigue
    Bug #2018: OpenMW don´t reset modified cells to vanilla when a plugin is deselected and don´t apply changes to cells already visited.
    Bug #2045: ToggleMenus command should close dialogue windows
    Bug #2046: Crash: light_de_streetlight_01_223
    Bug #2047: Buglamp tooltip minor correction
    Bug #2050: Roobrush floating texture bits
    Bug #2053: Slaves react negatively to PC picking up slave's bracers
    Bug #2055: Dremora corpses use the wrong model
    Bug #2056: Mansilamat Vabdas's corpse is floating in the water
    Bug #2057: "Quest: Larius Varro Tells A Little Story": Bounty not completely removed after finishing quest
    Bug #2059: Silenced enemies try to cast spells anyway
    Bug #2060: Editor: Special case implementation for top level window with single sub-window should be optional
    Bug #2061: Editor: SubView closing that is not directly triggered by the user isn't handled properly
    Bug #2063: Tribunal: Quest 'The Warlords' doesn't work
    Bug #2064: Sneak attack on hostiles causes bounty
    Bug #2065: Editor: Qt signal-slot error when closing a dialogue subview
    Bug #2070: Loading ESP in OpenMW works but fails in OpenCS
    Bug #2071: CTD in 0.33
    Bug #2073: Storm atronach animation stops now and then
    Bug #2075: Molag Amur Region, Map shows water on solid ground
    Bug #2080: game won't work with fair magicka regen
    Bug #2082: NPCs appear frozen or switched off after leaving and quickly reentering a cell
    Bug #2088: OpenMW is unable to play OGG files.
    Bug #2093: Darth Gares talks to you in Ilunibi even when he's not there, screwing up the Main Quests
    Bug #2095: Coordinate and rotation editing in the Reference table does not work.
    Bug #2096: Some overflow fun and bartering exploit
    Bug #2098: [D3D] Game crash on maximize
    Bug #2099: Activate, player seems not to work
    Bug #2104: Only labels are sensitive in buttons
    Bug #2107: "Slowfall" effect is too weak
    Bug #2114: OpenCS doesn't load an ESP file full of errors even though Vanilla MW Construction Set can
    Bug #2117: Crash when encountering bandits on opposite side of river from the egg mine south of Balmora
    Bug #2124: [Mod: Baldurians Transparent Glass Amor] Armor above head
    Bug #2125: Unnamed NiNodes in weapons problem in First Person
    Bug #2126: Dirty dialog script in tribunal.esm causing bug in Tribunal MQ
    Bug #2128: Crash when picking character's face
    Bug #2129: Disable the third-person zoom feature by default
    Bug #2130: Ash storm particles shown too long during transition to clear sky
    Bug #2137: Editor: exception caused by following the Creature column of a SoundGen record
    Bug #2139: Mouse movement should be ignored during intro video
    Bug #2143: Editor: Saving is broken
    Bug #2145: OpenMW - crash while exiting x64 debug build
    Bug #2152: You can attack Almalexia during her final monologue
    Bug #2154: Visual effects behave weirdly after loading/taking a screenshot
    Bug #2155: Vivec has too little magicka
    Bug #2156: Azura's spirit fades away too fast
    Bug #2158: [Mod]Julan Ashlander Companion 2.0: Negative magicka
    Bug #2161: Editor: combat/magic/stealth values of creature not displayed correctly
    Bug #2163: OpenMW can't detect death if the NPC die by the post damage effect of a magic weapon.
    Bug #2168: Westly's Master Head Pack X – Some hairs aren't rendered correctly.
    Bug #2170: Mods using conversations to update PC inconsistant
    Bug #2180: Editor: Verifier doesn't handle Windows-specific path issues when dealing with resources
    Bug #2212: Crash or unexpected behavior while closing OpenCS cell render window on OS X
    Feature #238: Add UI to run INI-importer from the launcher
    Feature #854: Editor: Add user setting to show status bar
    Feature #987: Launcher: first launch instructions for CD need to be more explicit
    Feature #1232: There is no way to set the "encoding" option using launcher UI.
    Feature #1281: Editor: Render cell markers
    Feature #1918: Editor: Functionality for Double-Clicking in Tables
    Feature #1966: Editor: User Settings dialogue grouping/labelling/tooltips
    Feature #2097: Editor: Edit position of references in 3D scene
    Feature #2121: Editor: Add edit mode button to scene toolbar
    Task #1965: Editor: Improve layout of user settings dialogue

0.33.1
------

    Bug #2108: OpenCS fails to build

0.33.0
------

    Bug #371: If console assigned to ` (probably to any symbolic key), "`" symbol will be added to console every time it closed
    Bug #1148: Some books'/scrolls' contents are displayed incorrectly
    Bug #1290: Editor: status bar is not updated when record filter is changed
    Bug #1292: Editor: Documents are not removed on closing the last view
    Bug #1301: Editor: File->Exit only checks the document it was issued from.
    Bug #1353: Bluetooth on with no speaker connected results in significantly longer initial load times
    Bug #1436: NPCs react from too far distance
    Bug #1472: PC is placed on top of following NPC when changing cell
    Bug #1487: Tall PC can get stuck in staircases
    Bug #1565: Editor: Subviews are deleted on shutdown instead when they are closed
    Bug #1623: Door marker on Ghorak Manor's balcony makes PC stuck
    Bug #1633: Loaddoor to Sadrith Mora, Telvanni Council House spawns PC in the air
    Bug #1655: Use Appropriate Application Icons on Windows
    Bug #1679: Tribunal expansion, Meryn Othralas the backstage manager in the theatre group in Mournhold in the great bazaar district is floating a good feet above the ground.
    Bug #1705: Rain is broken in third person
    Bug #1706: Thunder and lighting still occurs while the game is paused during the rain
    Bug #1708: No long jumping
    Bug #1710: Editor: ReferenceableID drag to references record filter field creates incorrect filter
    Bug #1712: Rest on Water
    Bug #1715: "Cancel" button is not always on the same side of menu
    Bug #1725: Editor: content file can be opened multiple times from the same dialogue
    Bug #1730: [MOD: Less Generic Nerevarine] Compile failure attempting to enter the Corprusarium.
    Bug #1733: Unhandled ffmpeg sample formats
    Bug #1735: Editor: "Edit Record" context menu button not opening subview for journal infos
    Bug #1750: Editor: record edits result in duplicate entries
    Bug #1789: Editor: Some characters cannot be used in addon name
    Bug #1803: Resizing the map does not keep the pre-resize center at the post-resize center
    Bug #1821: Recovering Cloudcleaver quest: attacking Sosia is considered a crime when you side with Hlormar
    Bug #1838: Editor: Preferences window appears off screen
    Bug #1839: Editor: Record filter title should be moved two pixels to the right
    Bug #1849: Subrecord error in MAO_Containers
    Bug #1854: Knocked-out actors don't fully act knocked out
    Bug #1855: "Soul trapped" sound doesn't play
    Bug #1857: Missing sound effect for enchanted items with empty charge
    Bug #1859: Missing console command: ResetActors (RA)
    Bug #1861: Vendor category "MagicItems" is unhandled
    Bug #1862: Launcher doesn't start if a file listed in launcher.cfg has correct name but wrong capitalization
    Bug #1864: Editor: Region field for cell record in dialogue subview not working
    Bug #1869: Editor: Change label "Musics" to "Music"
    Bug #1870: Goblins killed while knocked down remain in knockdown-pose
    Bug #1874: CellChanged events should not trigger when crossing exterior cell border
    Bug #1877: Spriggans killed instantly if hit while regening
    Bug #1878: Magic Menu text not un-highlighting correctly when going from spell to item as active magic
    Bug #1881: Stuck in ceiling when entering castle karstaags tower
    Bug #1884: Unlit torches still produce a burning sound
    Bug #1885: Can type text in price field in barter window
    Bug #1887: Equipped items do not emit sounds
    Bug #1889: draugr lord aesliip will attack you and remain non-hostile
    Bug #1892: Guard asks player to pay bounty of 0 gold
    Bug #1895: getdistance should only return max float if ref and target are in different worldspaces
    Bug #1896: Crash Report
    Bug #1897: Conjured Equipment cant be re-equipped if removed
    Bug #1898: Only Gidar Verothan follows you during establish the mine quest
    Bug #1900: Black screen when you open the door and breath underwater
    Bug #1904: Crash on casting recall spell
    Bug #1906: Bound item checks should use the GMSTs
    Bug #1907: Bugged door. Mournhold, The Winged Guar
    Bug #1908: Crime reported for attacking Drathas Nerus's henchmen while they attack Dilborn
    Bug #1909: Weird Quest Flow Infidelities quest
    Bug #1910: Follower fighting with gone npc
    Bug #1911: Npcs will drown themselves
    Bug #1912: World map arrow stays static when inside a building
    Bug #1920: Ulyne Henim disappears when game is loaded inside Vas
    Bug #1922: alchemy-> potion of paralyze
    Bug #1923: "levitation magic cannot be used here" shows outside of tribunal
    Bug #1927: AI prefer melee over magic.
    Bug #1929: Tamriel Rebuilt: Named cells that lie within the overlap with Morrowind.esm are not shown
    Bug #1932: BTB - Spells 14.1 magic effects don´t overwrite the Vanilla ones but are added
    Bug #1935: Stacks of items are worth more when sold individually
    Bug #1940: Launcher does not list addon files if base game file is renamed to a different case
    Bug #1946: Mod "Tel Nechim - moved" breaks savegames
    Bug #1947: Buying/Selling price doesn't properly affect the growth of mercantile skill
    Bug #1950: followers from east empire company quest will fight each other if combat happens with anything
    Bug #1958: Journal can be scrolled indefinitely with a mouse wheel
    Bug #1959: Follower not leaving party on quest end
    Bug #1960: Key bindings not always saved correctly
    Bug #1961: Spell merchants selling racial bonus spells
    Bug #1967: segmentation fault on load saves
    Bug #1968: Jump sounds are not controlled by footsteps slider, sound weird compared to footsteps
    Bug #1970: PC suffers silently when taking damage from lava
    Bug #1971: Dwarven Sceptre collision area is not removed after killing one
    Bug #1974: Dalin/Daris Norvayne follows player indefinitely
    Bug #1975: East Empire Company faction rank breaks during Raven Rock questline
    Bug #1979: 0 strength = permanently over encumbered
    Bug #1993: Shrine blessing in Maar Gan doesn't work
    Bug #2008: Enchanted items do not recharge
    Bug #2011: Editor: OpenCS script compiler doesn't handle member variable access properly
    Bug #2016: Dagoth Ur already dead in Facility Cavern
    Bug #2017: Fighters Guild Quest: The Code Book - dialogue loop when UMP is loaded.
    Bug #2019: Animation of 'Correct UV Mudcrabs' broken
    Bug #2022: Alchemy window - Removing ingredient doesn't remove the number of ingredients
    Bug #2025: Missing mouse-over text for non affordable items
    Bug #2028: [MOD: Tamriel Rebuilt] Crashing when trying to enter interior cell "Ruinous Keep, Great Hall"
    Bug #2029: Ienith Brothers Thiev's Guild quest journal entry not adding
    Feature #471: Editor: Special case implementation for top-level window with single sub-window
    Feature #472: Editor: Sub-Window re-use settings
    Feature #704: Font colors import from fallback settings
    Feature #879: Editor: Open sub-views in a new top-level window
    Feature #932: Editor: magic effect table
    Feature #937: Editor: Path Grid table
    Feature #938: Editor: Sound Gen table
    Feature #1117: Death and LevelUp music
    Feature #1226: Editor: Request UniversalId editing from table columns
    Feature #1545: Targeting console on player
    Feature #1597: Editor: Render terrain
    Feature #1695: Editor: add column for CellRef's global variable
    Feature #1696: Editor: use ESM::Cell's RefNum counter
    Feature #1697: Redden player's vision when hit
    Feature #1856: Spellcasting for non-biped creatures
    Feature #1879: Editor: Run OpenMW with the currently edited content list
    Task #1851: Move AI temporary state out of AI packages
    Task #1865: Replace char type in records

0.32.0
------

    Bug #1132: Unable to jump when facing a wall
    Bug #1341: Summoned Creatures do not immediately disappear when killed.
    Bug #1430: CharGen Revamped script does not compile
    Bug #1451: NPCs shouldn't equip weapons prior to fighting
    Bug #1461: Stopped start scripts do not restart on load
    Bug #1473: Dead NPC standing and in 2 pieces
    Bug #1482: Abilities are depleted when interrupted during casting
    Bug #1503: Behaviour of NPCs facing the player
    Bug #1506: Missing character, French edition: three-points
    Bug #1528: Inventory very slow after 2 hours
    Bug #1540: Extra arguments should be ignored for script functions
    Bug #1541: Helseth's Champion: Tribunal
    Bug #1570: Journal cannot be opened while in inventory screen
    Bug #1573: PC joins factions at random
    Bug #1576: NPCs aren't switching their weapons when out of ammo
    Bug #1579: Guards detect creatures in far distance, instead on sight
    Bug #1588: The Siege of the Skaal Village: bloodmoon
    Bug #1593: The script compiler isn't recognising some names that contain a -
    Bug #1606: Books: Question marks instead of quotation marks
    Bug #1608: Dead bodies prevent door from opening/closing.
    Bug #1609: Imperial guards in Sadrith Mora are not using their spears
    Bug #1610: The bounty number is not displayed properly with high numbers
    Bug #1620: Implement correct formula for auto-calculated NPC spells
    Bug #1630: Boats standing vertically in Vivec
    Bug #1635: Arrest dialogue is executed second time after I select "Go to jail"
    Bug #1637: Weird NPC behaviour in Vivec, Hlaalu Ancestral Vaults?
    Bug #1641: Persuasion dialog remains after loading, possibly resulting in crash
    Bug #1644: "Goodbye" and similar options on dialogues prevents escape working properly.
    Bug #1646: PC skill stats are not updated immediately when changing equipment
    Bug #1652: Non-aggressive creature
    Bug #1653: Quickloading while the container window is open crashes the game
    Bug #1654: Priority of checks in organic containers
    Bug #1656: Inventory items merge issue when repairing
    Bug #1657: Attacked state of NPCs is not saved properly
    Bug #1660: Rank dialogue condition ignored
    Bug #1668: Game starts on day 2 instead of day 1
    Bug #1669: Critical Strikes while fighting a target who is currently fighting me
    Bug #1672: OpenCS doesn't save the projects
    Bug #1673: Fatigue decreasing by only one point when running
    Bug #1675: Minimap and localmap graphic glitches
    Bug #1676: Pressing the OK button on the travel menu cancels the travel and exits the menu
    Bug #1677: Sleeping in a rented bed is considered a crime
    Bug #1685: NPCs turn towards player even if invisible/sneaking
    Bug #1686: UI bug: cursor is clicking "world/local" map button while inventory window is closed?
    Bug #1690: Double clicking on a inventory window header doesn't close it.
    Bug #1693: Spell Absorption does not absorb shrine blessings
    Bug #1694: journal displays learned topics as quests
    Bug #1700: Sideways scroll of text boxes
    Bug #1701: Player enchanting requires player hold money, always 100% sucessful.
    Bug #1704: self-made Fortify Intelligence/Drain willpower potions are broken
    Bug #1707: Pausing the game through the esc menu will silence rain, pausing it by opening the inventory will not.
    Bug #1709: Remesa Othril is hostile to Hlaalu members
    Bug #1713: Crash on load after death
    Bug #1719: Blind effect has slight border at the edge of the screen where it is ineffective.
    Bug #1722: Crash after creating enchanted item, reloading saved game
    Bug #1723: Content refs that are stacked share the same index after unstacking
    Bug #1726: Can't finish Aengoth the Jeweler's quest : Retrieve the Scrap Metal
    Bug #1727: Targets almost always resist soultrap scrolls
    Bug #1728: Casting a soultrap spell on invalid target yields no message
    Bug #1729: Chop attack doesn't work if walking diagonally
    Bug #1732: Error handling for missing script function arguments produces weird message
    Bug #1736: Alt-tabbing removes detail from overworld map.
    Bug #1737: Going through doors with (high magnitude?) leviation will put the player high up, possibly even out of bounds.
    Bug #1739: Setting a variable on an NPC from another NPC's dialogue result sets the wrong variable
    Bug #1741: The wait dialogue doesn't black the screen out properly during waiting.
    Bug #1742: ERROR: Object 'sDifficulty' not found (const)
    Bug #1744: Night sky in Skies V.IV (& possibly v3) by SWG rendered incorrectly
    Bug #1746: Bow/marksman weapon condition does not degrade with use
    Bug #1749: Constant Battle Music
    Bug #1752: Alt-Tabbing in the character menus makes the paper doll disappear temporarily
    Bug #1753: Cost of training is not added to merchant's inventory
    Bug #1755: Disposition changes do not persist if the conversation menu is closed by purchasing training.
    Bug #1756: Caught Blight after being cured of Corprus
    Bug #1758: Crash Upon Loading New Cell
    Bug #1760: Player's Magicka is not recalculated upon drained or boosted intelligence
    Bug #1761: Equiped torches lost on reload
    Bug #1762: Your spell did not get a target. Soul trap. Gorenea Andrano
    Bug #1763: Custom Spell Magicka Cost
    Bug #1765: Azuras Star breaks on recharging item
    Bug #1767: GetPCRank did not handle ignored explicit references
    Bug #1772: Dark Brotherhood Assassins never use their Carved Ebony Dart, sticking to their melee weapon.
    Bug #1774: String table overflow also occurs when loading TheGloryRoad.esm
    Bug #1776: dagoth uthol runs in slow motion
    Bug #1778: Incorrect values in spellmaking window
    Bug #1779: Icon of Master Propylon Index is not visible
    Bug #1783: Invisible NPC after looting corpse
    Bug #1787: Health Calculation
    Bug #1788: Skeletons, ghosts etc block doors when we try to open
    Bug #1791: [MOD: LGNPC Foreign Quarter] NPC in completely the wrong place.
    Bug #1792: Potions should show more effects
    Bug #1793: Encumbrance while bartering
    Bug #1794: Fortify attribute not affecting fatigue
    Bug #1795: Too much magicka
    Bug #1796: "Off by default" torch burning
    Bug #1797: Fish too slow
    Bug #1798: Rest until healed shouldn't show with full health and magicka
    Bug #1802: Mark location moved
    Bug #1804: stutter with recent builds
    Bug #1810: attack gothens dremora doesnt agro the others.
    Bug #1811: Regression: Crash Upon Loading New Cell
    Bug #1812: Mod: "QuickChar" weird button placement
    Bug #1815: Keys show value and weight, Vanilla Morrowind's keys dont.
    Bug #1817: Persuasion results do not show using unpatched MW ESM
    Bug #1818: Quest B3_ZainabBride moves to stage 47 upon loading save while Falura Llervu is following
    Bug #1823: AI response to theft incorrect - only guards react, in vanilla everyone does.
    Bug #1829: On-Target Spells Rendered Behind Water Surface Effects
    Bug #1830: Galsa Gindu's house is on fire
    Bug #1832: Fatal Error: OGRE Exception(2:InvalidParametersException)
    Bug #1836: Attacked Guards open "fine/jail/resist"-dialogue after killing you
    Bug #1840: Infinite recursion in ActionTeleport
    Bug #1843: Escorted people change into player's cell after completion of escort stage
    Bug #1845: Typing 'j' into 'Name' fields opens the journal
    Bug #1846: Text pasted into the console still appears twice (Windows)
    Bug #1847: "setfatigue 0" doesn't render NPC unconscious
    Bug #1848: I can talk to unconscious actors
    Bug #1866: Crash when player gets killed by a creature summoned by him
    Bug #1868: Memory leaking when openmw window is minimized
    Feature #47: Magic Effects
    Feature #642: Control NPC mouth movement using current Say sound
    Feature #939: Editor: Resources tables
    Feature #961: AI Combat for magic (spells, potions and enchanted items)
    Feature #1111: Collision script instructions (used e.g. by Lava)
    Feature #1120: Command creature/humanoid magic effects
    Feature #1121: Elemental shield magic effects
    Feature #1122: Light magic effect
    Feature #1139: AI: Friendly hits
    Feature #1141: AI: combat party
    Feature #1326: Editor: Add tooltips to all graphical buttons
    Feature #1489: Magic effect Get/Mod/Set functions
    Feature #1505: Difficulty slider
    Feature #1538: Targeted scripts
    Feature #1571: Allow creating custom markers on the local map
    Feature #1615: Determine local variables from compiled scripts instead of the values in the script record
    Feature #1616: Editor: Body part record verifier
    Feature #1651: Editor: Improved keyboard navigation for scene toolbar
    Feature #1666: Script blacklisting
    Feature #1711: Including the Git revision number from the command line "--version" switch.
    Feature #1721: NPC eye blinking
    Feature #1740: Scene toolbar buttons for selecting which type of elements are rendered
    Feature #1790: Mouse wheel scrolling for the journal
    Feature #1850: NiBSPArrayController
    Task #768: On windows, settings folder should be "OpenMW", not "openmw"
    Task #908: Share keyframe data
    Task #1716: Remove defunct option for building without FFmpeg

0.31.0
------

    Bug #245: Cloud direction and weather systems differ from Morrowind
    Bug #275: Local Map does not always show objects that span multiple cells
    Bug #538: Update CenterOnCell (COC) function behavior
    Bug #618: Local and World Map Textures are sometimes Black
    Bug #640: Water behaviour at night
    Bug #668: OpenMW doesn't support non-latin paths on Windows
    Bug #746: OpenMW doesn't check if the background music was already played
    Bug #747: Door is stuck if cell is left before animation finishes
    Bug #772: Disabled statics are visible on map
    Bug #829: OpenMW uses up all available vram, when playing for extended time
    Bug #869: Dead bodies don't collide with anything
    Bug #894: Various character creation issues
    Bug #897/#1369: opencs Segmentation Fault after "new" or "load"
    Bug #899: Various jumping issues
    Bug #952: Reflection effects are one frame delayed
    Bug #993: Able to interact with world during Wait/Rest dialog
    Bug #995: Dropped items can be placed inside the wall
    Bug #1008: Corpses always face up upon reentering the cell
    Bug #1035: Random colour patterns appearing in automap
    Bug #1037: Footstep volume issues
    Bug #1047: Creation of wrong links in dialogue window
    Bug #1129: Summoned creature time life duration seems infinite
    Bug #1134: Crimes can be committed against hostile NPCs
    Bug #1136: Creature run speed formula is incorrect
    Bug #1150: Weakness to Fire doesn't apply to Fire Damage in the same spell
    Bug #1155: NPCs killing each other
    Bug #1166: Bittercup script still does not work
    Bug #1178: .bsa file names are case sensitive.
    Bug #1179: Crash after trying to load game after being killed
    Bug #1180: Changing footstep sound location
    Bug #1196: Jumping not disabled when showing messageboxes
    Bug #1202: "strange" keys are not shown in binding menu, and are not saved either, but works
    Bug #1216: Broken dialog topics in russian Morrowind
    Bug #1217: Container content changes based on the current position of the mouse
    Bug #1234: Loading/saving issues with dynamic records
    Bug #1277: Text pasted into the console appears twice
    Bug #1284: Crash on New Game
    Bug #1303: It's possible to skip the chargen
    Bug #1304: Slaughterfish should not detect the player unless the player is in the water
    Bug #1311: Editor: deleting Record Filter line does not reset the filter
    Bug #1324: ERROR: ESM Error: String table overflow when loading Animated Morrowind.esp
    Bug #1328: Editor: Bogus Filter created when dragging multiple records to filter bar of non-applicable table
    Bug #1331: Walking/running sound persist after killing NPC`s that are walking/running.
    Bug #1334: Previously equipped items not shown as unequipped after attempting to sell them.
    Bug #1335: Actors ignore vertical axis when deciding to attack
    Bug #1338: Unknown toggle option for shadows
    Bug #1339: "Ashlands Region" is visible when beginning new game during "Loading Area" process
    Bug #1340: Guards prompt Player with punishment options after resisting arrest with another guard.
    Bug #1348: Regression: Bug #1098 has returned with a vengeance
    Bug #1349: [TR] TR_Data mesh tr_ex_imp_gatejamb01 cannot be activated
    Bug #1352: Disabling an ESX file does not disable dependent ESX files
    Bug #1355: CppCat Checks OpenMW
    Bug #1356: Incorrect voice type filtering for sleep interrupts
    Bug #1357: Restarting the game clears saves
    Bug #1360: Seyda Neen silk rider dialog problem
    Bug #1361: Some lights don't work
    Bug #1364: It is difficult to bind "Mouse 1" to an action in the options menu
    Bug #1370: Animation compilation mod does not work properly
    Bug #1371: SL_Pick01.nif from third party fails to load in openmw, but works in Vanilla
    Bug #1373: When stealing in front of Sellus Gravius cannot exit the dialog
    Bug #1378: Installs to /usr/local are not working
    Bug #1380: Loading a save file fail if one of the content files is disabled
    Bug #1382: "getHExact() size mismatch" crash on loading official plugin "Siege at Firemoth.esp"
    Bug #1386: Arkngthand door will not open
    Bug #1388: Segfault when modifying View Distance in Menu options
    Bug #1389: Crash when loading a save after dying
    Bug #1390: Apostrophe characters not displayed [French version]
    Bug #1391: Custom made icon background texture for magical weapons and stuff isn't scaled properly on GUI.
    Bug #1393: Coin icon during the level up dialogue are off of the background
    Bug #1394: Alt+F4 doesn't work on Win version
    Bug #1395: Changing rings switches only the last one put on
    Bug #1396: Pauldron parts aren't showing when the robe is equipped
    Bug #1402: Dialogue of some shrines have wrong button orientation
    Bug #1403: Items are floating in the air when they're dropped onto dead bodies.
    Bug #1404: Forearms are not rendered on Argonian females
    Bug #1407: Alchemy allows making potions from two of the same item
    Bug #1408: "Max sale" button gives you all the items AND all the trader's gold
    Bug #1409: Rest "Until Healed" broken for characters with stunted magicka.
    Bug #1412: Empty travel window opens while playing through start game
    Bug #1413: Save game ignores missing writing permission
    Bug #1414: The Underground 2 ESM Error
    Bug #1416: Not all splash screens in the Splash directory are used
    Bug #1417: Loading saved game does not terminate
    Bug #1419: Skyrim: Home of the Nords error
    Bug #1422: ClearInfoActor
    Bug #1423: ForceGreeting closes existing dialogue windows
    Bug #1425: Cannot load save game
    Bug #1426: Read skill books aren't stored in savegame
    Bug #1427: Useless items can be set under hotkeys
    Bug #1429: Text variables in journal
    Bug #1432: When attacking friendly NPC, the crime is reported and bounty is raised after each swing
    Bug #1435: Stealing priceless items is without punishment
    Bug #1437: Door marker at Jobasha's Rare Books is spawning PC in the air
    Bug #1440: Topic selection menu should be wider
    Bug #1441: Dropping items on the rug makes them inaccessible
    Bug #1442: When dropping and taking some looted items, bystanders consider that as a crime
    Bug #1444: Arrows and bolts are not dropped where the cursor points
    Bug #1445: Security trainers offering acrobatics instead
    Bug #1447: Character dash not displayed, French edition
    Bug #1448: When the player is killed by the guard while having a bounty on his head, the guard dialogue opens over and over instead of loading dialogue
    Bug #1454: Script error in SkipTutorial
    Bug #1456: Bad lighting when using certain Morrowind.ini generated by MGE
    Bug #1457: Heart of Lorkan comes after you when attacking it
    Bug #1458: Modified Keybindings are not remembered
    Bug #1459: Dura Gra-Bol doesn't respond to PC attack
    Bug #1462: Interior cells not loaded with Morrowind Patch active
    Bug #1469: Item tooltip should show the base value, not real value
    Bug #1477: Death count is not stored in savegame
    Bug #1478: AiActivate does not trigger activate scripts
    Bug #1481: Weapon not rendered when partially submerged in water
    Bug #1483: Enemies are attacking even while dying
    Bug #1486: ESM Error: Don't know what to do with INFO
    Bug #1490: Arrows shot at PC can end up in inventory
    Bug #1492: Monsters respawn on top of one another
    Bug #1493: Dialogue box opens with follower NPC even if NPC is dead
    Bug #1494: Paralysed cliffracers remain airbourne
    Bug #1495: Dialogue box opens with follower NPC even the game is paused
    Bug #1496: GUI messages are not cleared when loading another saved game
    Bug #1499: Underwater sound sometimes plays when transitioning from interior.
    Bug #1500: Targetted spells and water.
    Bug #1502: Console error message on info refusal
    Bug #1507: Bloodmoon MQ The Ritual of Beasts: Can't remove the arrow
    Bug #1508: Bloodmoon: Fort Frostmoth, cant talk with Carnius Magius
    Bug #1516: PositionCell doesn't move actors to current cell
    Bug #1518: ForceGreeting broken for explicit references
    Bug #1522: Crash after attempting to play non-music file
    Bug #1523: World map empty after loading interior save
    Bug #1524: Arrows in waiting/resting dialog act like minimum and maximum buttons
    Bug #1525: Werewolf: Killed NPC's don't fill werewolfs hunger for blood
    Bug #1527: Werewolf: Detect life detects wrong type of actor
    Bug #1529: OpenMW crash during "the shrine of the dead" mission (tribunal)
    Bug #1530: Selected text in the console has the same color as the background
    Bug #1539: Barilzar's Mazed Band: Tribunal
    Bug #1542: Looping taunts from NPC`s after death: Tribunal
    Bug #1543: OpenCS crash when using drag&drop in script editor
    Bug #1547: Bamz-Amschend: Centurion Archers combat problem
    Bug #1548: The Missing Hand: Tribunal
    Bug #1549: The Mad God: Tribunal, Dome of Serlyn
    Bug #1557: A bounty is calculated from actual item cost
    Bug #1562: Invisible terrain on top of Red Mountain
    Bug #1564: Cave of the hidden music: Bloodmoon
    Bug #1567: Editor: Deleting of referenceables does not work
    Bug #1568: Picking up a stack of items and holding the enter key and moving your mouse around paints a bunch of garbage on screen.
    Bug #1574: Solstheim: Drauger cant inflict damage on player
    Bug #1578: Solstheim: Bonewolf running animation not working
    Bug #1585: Particle effects on PC are stopped when paralyzed
    Bug #1589: Tribunal: Crimson Plague quest does not update when Gedna Relvel is killed
    Bug #1590: Failed to save game: compile error
    Bug #1598: Segfault when making Drain/Fortify Skill spells
    Bug #1599: Unable to switch to fullscreen
    Bug #1613: Morrowind Rebirth duplicate objects / vanilla objects not removed
    Bug #1618: Death notice fails to show up
    Bug #1628: Alt+Tab Segfault
    Feature #32: Periodic Cleanup/Refill
    Feature #41: Precipitation and weather particles
    Feature #568: Editor: Configuration setup
    Feature #649: Editor: Threaded loading
    Feature #930: Editor: Cell record saving
    Feature #934: Editor: Body part table
    Feature #935: Editor: Enchantment effect table
    Feature #1162: Dialogue merging
    Feature #1174: Saved Game: add missing creature state
    Feature #1177: Saved Game: fog of war state
    Feature #1312: Editor: Combat/Magic/Stealth values for creatures are not displayed
    Feature #1314: Make NPCs and creatures fight each other
    Feature #1315: Crime: Murder
    Feature #1321: Sneak skill enhancements
    Feature #1323: Handle restocking items
    Feature #1332: Saved Game: levelled creatures
    Feature #1347: modFactionReaction script instruction
    Feature #1362: Animated main menu support
    Feature #1433: Store walk/run toggle
    Feature #1449: Use names instead of numbers for saved game files and folders
    Feature #1453: Adding Delete button to the load menu
    Feature #1460: Enable Journal screen while in dialogue
    Feature #1480: Play Battle music when in combat
    Feature #1501: Followers unable to fast travel with you
    Feature #1520: Disposition and distance-based aggression/ShouldAttack
    Feature #1595: Editor: Object rendering in cells
    Task #940: Move license to locations where applicable
    Task #1333: Remove cmake git tag reading
    Task #1566: Editor: Object rendering refactoring

0.30.0
------

    Bug #416: Extreme shaking can occur during cell transitions while moving
    Bug #1003: Province Cyrodiil: Ogre Exception in Stirk
    Bug #1071: Crash when given a non-existent content file
    Bug #1080: OpenMW allows resting/using a bed while in combat
    Bug #1097: Wrong punishment for stealing in Census and Excise Office at the start of a new game
    Bug #1098: Unlocked evidence chests should get locked after new evidence is put into them
    Bug #1099: NPCs that you attacked still fight you after you went to jail/paid your fine
    Bug #1100: Taking items from a corpse is considered stealing
    Bug #1126: Some creatures can't get close enough to attack
    Bug #1144: Killed creatures seem to die again each time player transitions indoors/outdoors
    Bug #1181: loading a saved game does not reset the player control status
    Bug #1185: Collision issues in Addamasartus
    Bug #1187: Athyn Sarethi mission, rescuing varvur sarethi from the doesnt end the mission
    Bug #1189: Crash when entering interior cell "Gnisis, Arvs-Drelen"
    Bug #1191: Picking up papers without inventory in new game
    Bug #1195: NPCs do not equip torches in certain interiors
    Bug #1197: mouse wheel makes things scroll too fast
    Bug #1200: door blocked by monsters
    Bug #1201: item's magical charges are only refreshed when they are used
    Bug #1203: Scribs do not defend themselves
    Bug #1204: creatures life is not empty when they are dead
    Bug #1205: armor experience does not progress when hits are taken
    Bug #1206: blood particules always red. Undeads and mechanicals should have a different one.
    Bug #1209: Tarhiel never falls
    Bug #1210: journal adding script is ran again after having saved/loaded
    Bug #1224: Names of custom classes are not properly handled in save games
    Bug #1227: Editor: Fixed case handling for broken localised versions of Morrowind.esm
    Bug #1235: Indoors walk stutter
    Bug #1236: Aborting intro movie brings up the menu
    Bug #1239: NPCs get stuck when walking past each other
    Bug #1240: BTB - Settings 14.1 and Health Bar.
    Bug #1241: BTB - Character and Khajiit Prejudice
    Bug #1248: GUI Weapon icon is changed to hand-to-hand after save load
    Bug #1254: Guild ranks do not show in dialogue
    Bug #1255: When opening a container and selecting "Take All", the screen flashes blue
    Bug #1260: Level Up menu doesn't show image when using a custom class
    Bug #1265: Quit Menu Has Misaligned Buttons
    Bug #1270: Active weapon icon is not updated when weapon is repaired
    Bug #1271: NPC Stuck in hovering "Jumping" animation
    Bug #1272: Crash when attempting to load Big City esm file.
    Bug #1276: Editor: Dropping a region into the filter of a cell subview fails
    Bug #1286: Dialogue topic list clips with window frame
    Bug #1291: Saved game: store faction membership
    Bug #1293: Pluginless Khajiit Head Pack by ashiraniir makes OpenMW close.
    Bug #1294: Pasting in console adds text to end, not at cursor
    Bug #1295: Conversation loop when asking about "specific place" in Vivec
    Bug #1296: Caius doesn't leave at start of quest "Mehra Milo and the Lost Prophecies"
    Bug #1297: Saved game: map markers
    Bug #1302: ring_keley script causes vector::_M_range_check exception
    Bug #1309: Bug on "You violated the law" dialog
    Bug #1319: Creatures sometimes rendered incorrectly
    Feature #50: Ranged Combat
    Feature #58: Sneaking Skill
    Feature #73: Crime and Punishment
    Feature #135: Editor: OGRE integration
    Feature #541: Editor: Dialogue Sub-Views
    Feature #853: Editor: Rework User Settings
    Feature #944: Editor: lighting modes
    Feature #945: Editor: Camera navigation mode
    Feature #953: Trader gold
    Feature #1140: AI: summoned creatures
    Feature #1142: AI follow: Run stance
    Feature #1154: Not all NPCs get aggressive when one is attacked
    Feature #1169: Terrain threading
    Feature #1172: Loading screen and progress bars during saved/loading game
    Feature #1173: Saved Game: include weather state
    Feature #1207: Class creation form does not remember
    Feature #1220: Editor: Preview Subview
    Feature #1223: Saved Game: Local Variables
    Feature #1229: Quicksave, quickload, autosave
    Feature #1230: Deleting saves
    Feature #1233: Bribe gold is placed into NPCs inventory
    Feature #1252: Saved Game: quick key bindings
    Feature #1273: Editor: Region Map context menu
    Feature #1274: Editor: Region Map drag & drop
    Feature #1275: Editor: Scene subview drop
    Feature #1282: Non-faction member crime recognition.
    Feature #1289: NPCs return to default position
    Task #941: Remove unused cmake files

0.29.0
------

    Bug #556: Video soundtrack not played when music volume is set to zero
    Bug #829: OpenMW uses up all available vram, when playing for extended time
    Bug #848: Wrong amount of footsteps playing in 1st person
    Bug #888: Ascended Sleepers have movement issues
    Bug #892: Explicit references are allowed on all script functions
    Bug #999: Graphic Herbalism (mod): sometimes doesn't activate properly
    Bug #1009: Lake Fjalding AI related slowdown.
    Bug #1041: Music playback issues on OS X >= 10.9
    Bug #1043: No message box when advancing skill "Speechcraft" while in dialog window
    Bug #1060: Some message boxes are cut off at the bottom
    Bug #1062: Bittercup script does not work ('end' variable)
    Bug #1074: Inventory paperdoll obscures armour rating
    Bug #1077: Message after killing an essential NPC disappears too fast
    Bug #1078: "Clutterbane" shows empty charge bar
    Bug #1083: UndoWerewolf fails
    Bug #1088: Better Clothes Bloodmoon Plus 1.5 by Spirited Treasure pants are not rendered
    Bug #1090: Start scripts fail when going to a non-predefined cell
    Bug #1091: Crash: Assertion `!q.isNaN() && "Invalid orientation supplied as parameter"' failed.
    Bug #1093: Weapons of aggressive NPCs are invisible after you exit and re-enter interior
    Bug #1105: Magicka is depleted when using uncastable spells
    Bug #1106: Creatures should be able to run
    Bug #1107: TR cliffs have way too huge collision boxes in OpenMW
    Bug #1109: Cleaning True Light and Darkness with Tes3cmd makes Addamasartus , Zenarbael and Yasamsi flooded.
    Bug #1114: Bad output for desktop-file-validate on openmw.desktop (and opencs.desktop)
    Bug #1115: Memory leak when spying on Fargoth
    Bug #1137: Script execution fails (drenSlaveOwners script)
    Bug #1143: Mehra Milo quest (vivec informants) is broken
    Bug #1145: Issues with moving gold between inventory and containers
    Bug #1146: Issues with picking up stacks of gold
    Bug #1147: Dwemer Crossbows are held incorrectly
    Bug #1158: Armor rating should always stay below inventory mannequin
    Bug #1159: Quick keys can be set during character generation
    Bug #1160: Crash on equip lockpick when
    Bug #1167: Editor: Referenceables are not correctly loaded when dealing with more than one content file
    Bug #1184: Game Save: overwriting an existing save does not actually overwrites the file
    Feature #30: Loading/Saving (still missing a few parts)
    Feature #101: AI Package: Activate
    Feature #103: AI Package: Follow, FollowCell
    Feature #138: Editor: Drag & Drop
    Feature #428: Player death
    Feature #505: Editor: Record Cloning
    Feature #701: Levelled creatures
    Feature #708: Improved Local Variable handling
    Feature #709: Editor: Script verifier
    Feature #764: Missing journal backend features
    Feature #777: Creature weapons/shields
    Feature #789: Editor: Referenceable record verifier
    Feature #924: Load/Save GUI (still missing loading screen and progress bars)
    Feature #946: Knockdown
    Feature #947: Decrease fatigue when running, swimming and attacking
    Feature #956: Melee Combat: Blocking
    Feature #957: Area magic
    Feature #960: Combat/AI combat for creatures
    Feature #962: Combat-Related AI instructions
    Feature #1075: Damage/Restore skill/attribute magic effects
    Feature #1076: Soultrap magic effect
    Feature #1081: Disease contraction
    Feature #1086: Blood particles
    Feature #1092: Interrupt resting
    Feature #1101: Inventory equip scripts
    Feature #1116: Version/Build number in Launcher window
    Feature #1119: Resistance/weakness to normal weapons magic effect
    Feature #1123: Slow Fall magic effect
    Feature #1130: Auto-calculate spells
    Feature #1164: Editor: Case-insensitive sorting in tables

0.28.0
------

    Bug #399: Inventory changes are not visible immediately
    Bug #417: Apply weather instantly when teleporting
    Bug #566: Global Map position marker not updated for interior cells
    Bug #712: Looting corpse delay
    Bug #716: Problem with the "Vurt's Ascadian Isles Mod" mod
    Bug #805: Two TR meshes appear black (v0.24RC)
    Bug #841: Third-person activation distance taken from camera rather than head
    Bug #845: NPCs hold torches during the day
    Bug #855: Vvardenfell Visages Volume I some hairs don´t appear since 0,24
    Bug #856: Maormer race by Mac Kom - The heads are way up
    Bug #864: Walk locks during loading in 3rd person
    Bug #871: active weapon/magic item icon is not immediately made blank if item is removed during dialog
    Bug #882: Hircine's Ring doesn't always work
    Bug #909: [Tamriel Rebuilt] crashes in Akamora
    Bug #922: Launcher writing merged openmw.cfg files
    Bug #943: Random magnitude should be calculated per effect
    Bug #948: Negative fatigue level should be allowed
    Bug #949: Particles in world space
    Bug #950: Hard crash on x64 Linux running --new-game (on startup)
    Bug #951: setMagicka and setFatigue have no effect
    Bug #954: Problem with equipping inventory items when using a keyboard shortcut
    Bug #955: Issues with equipping torches
    Bug #966: Shield is visible when casting spell
    Bug #967: Game crashes when equipping silver candlestick
    Bug #970: Segmentation fault when starting at Bal Isra
    Bug #977: Pressing down key in console doesn't go forward in history
    Bug #979: Tooltip disappears when changing inventory
    Bug #980: Barter: item category is remembered, but not shown
    Bug #981: Mod: replacing model has wrong position/orientation
    Bug #982: Launcher: Addon unchecking is not saved
    Bug #983: Fix controllers to affect objects attached to the base node
    Bug #985: Player can talk to NPCs who are in combat
    Bug #989: OpenMW crashes when trying to include mod with capital .ESP
    Bug #991: Merchants equip items with harmful constant effect enchantments
    Bug #994: Don't cap skills/attributes when set via console
    Bug #998: Setting the max health should also set the current health
    Bug #1005: Torches are visible when casting spells and during hand to hand combat.
    Bug #1006: Many NPCs have 0 skill
    Bug #1007: Console fills up with text
    Bug #1013: Player randomly loses health or dies
    Bug #1014: Persuasion window is not centered in maximized window
    Bug #1015: Player status window scroll state resets on status change
    Bug #1016: Notification window not big enough for all skill level ups
    Bug #1020: Saved window positions are not rescaled appropriately on resolution change
    Bug #1022: Messages stuck permanently on screen when they pile up
    Bug #1023: Journals doesn't open
    Bug #1026: Game loses track of torch usage.
    Bug #1028: Crash on pickup of jug in Unexplored Shipwreck, Upper level
    Bug #1029: Quick keys menu: Select compatible replacement when tool used up
    Bug #1042: TES3 header data wrong encoding
    Bug #1045: OS X: deployed OpenCS won't launch
    Bug #1046: All damaged weaponry is worth 1 gold
    Bug #1048: Links in "locked" dialogue are still clickable
    Bug #1052: Using color codes when naming your character actually changes the name's color
    Bug #1054: Spell effects not visible in front of water
    Bug #1055: Power-Spell animation starts even though you already casted it that day
    Bug #1059: Cure disease potion removes all effects from player, even your race bonus and race ability
    Bug #1063: Crash upon checking out game start ship area in Seyda Neen
    Bug #1064: openmw binaries link to unnecessary libraries
    Bug #1065: Landing from a high place in water still causes fall damage
    Bug #1072: Drawing weapon increases torch brightness
    Bug #1073: Merchants sell stacks of gold
    Feature #43: Visuals for Magic Effects
    Feature #51: Ranged Magic
    Feature #52: Touch Range Magic
    Feature #53: Self Range Magic
    Feature #54: Spell Casting
    Feature #70: Vampirism
    Feature #100: Combat AI
    Feature #171: Implement NIF record NiFlipController
    Feature #410: Window to restore enchanted item charge
    Feature #647: Enchanted item glow
    Feature #723: Invisibility/Chameleon magic effects
    Feature #737: Resist Magicka magic effect
    Feature #758: GetLOS
    Feature #926: Editor: Info-Record tables
    Feature #958: Material controllers
    Feature #959: Terrain bump, specular, & parallax mapping
    Feature #990: Request: unlock mouse when in any menu
    Feature #1018: Do not allow view mode switching while performing an action
    Feature #1027: Vertex morph animation (NiGeomMorpherController)
    Feature #1031: Handle NiBillboardNode
    Feature #1051: Implement NIF texture slot DarkTexture
    Task #873: Unify OGRE initialisation

0.27.0
------

    Bug #597: Assertion `dialogue->mId == id' failed in esmstore.cpp
    Bug #794: incorrect display of decimal numbers
    Bug #840: First-person sneaking camera height
    Bug #887: Ambient sounds playing while paused
    Bug #902: Problems with Polish character encoding
    Bug #907: Entering third person using the mousewheel is possible even if it's impossible using the key
    Bug #910: Some CDs not working correctly with Unshield installer
    Bug #917: Quick character creation plugin does not work
    Bug #918: Fatigue does not refill
    Bug #919: The PC falls dead in Beshara - OpenMW nightly Win64 (708CDE2)
    Feature #57: Acrobatics Skill
    Feature #462: Editor: Start Dialogue
    Feature #546: Modify ESX selector to handle new content file scheme
    Feature #588: Editor: Adjust name/path of edited content files
    Feature #644: Editor: Save
    Feature #710: Editor: Configure script compiler context
    Feature #790: God Mode
    Feature #881: Editor: Allow only one instance of OpenCS
    Feature #889: Editor: Record filtering
    Feature #895: Extinguish torches
    Feature #898: Breath meter enhancements
    Feature #901: Editor: Default record filter
    Feature #913: Merge --master and --plugin switches

0.26.0
------

    Bug #274: Inconsistencies in the terrain
    Bug #557: Already-dead NPCs do not equip clothing/items.
    Bug #592: Window resizing
    Bug #612: [Tamriel Rebuilt] Missing terrain (South of Tel Oren)
    Bug #664: Heart of lorkhan acts like a dead body (container)
    Bug #767: Wonky ramp physics & water
    Bug #780: Swimming out of water
    Bug #792: Wrong ground alignment on actors when no clipping
    Bug #796: Opening and closing door sound issue
    Bug #797: No clipping hinders opening and closing of doors
    Bug #799: sliders in enchanting window
    Bug #838: Pressing key during startup procedure freezes the game
    Bug #839: Combat/magic stances during character creation
    Bug #843: [Tribunal] Dark Brotherhood assassin appears without equipment
    Bug #844: Resting "until healed" option given even with full stats
    Bug #846: Equipped torches are invisible.
    Bug #847: Incorrect formula for autocalculated NPC initial health
    Bug #850: Shealt weapon sound plays when leaving magic-ready stance
    Bug #852: Some boots do not produce footstep sounds
    Bug #860: FPS bar misalignment
    Bug #861: Unable to print screen
    Bug #863: No sneaking and jumping at the same time
    Bug #866: Empty variables in [Movies] section of Morrowind.ini gets imported into OpenMW.cfg as blank fallback option and crashes game on start.
    Bug #867: Dancing girls in "Suran, Desele's House of Earthly Delights" don't dance.
    Bug #868: Idle animations are repeated
    Bug #874: Underwater swimming close to the ground is jerky
    Bug #875: Animation problem while swimming on the surface and looking up
    Bug #876: Always a starting upper case letter in the inventory
    Bug #878: Active spell effects don't update the layout properly when ended
    Bug #891: Cell 24,-12 (Tamriel Rebuilt) crashes on load
    Bug #896: New game sound issue
    Feature #49: Melee Combat
    Feature #71: Lycanthropy
    Feature #393: Initialise MWMechanics::AiSequence from ESM::AIPackageList
    Feature #622: Multiple positions for inventory window
    Feature #627: Drowning
    Feature #786: Allow the 'Activate' key to close the countdialog window
    Feature #798: Morrowind installation via Launcher (Linux/Max OS only)
    Feature #851: First/Third person transitions with mouse wheel
    Task #689: change PhysicActor::enableCollisions
    Task #707: Reorganise Compiler

0.25.0
------

    Bug #411: Launcher crash on OS X < 10.8
    Bug #604: Terrible performance drop in the Census and Excise Office.
    Bug #676: Start Scripts fail to load
    Bug #677: OpenMW does not accept script names with -
    Bug #766: Extra space in front of topic links
    Bug #793: AIWander Isn't Being Passed The Repeat Parameter
    Bug #795: Sound playing with drawn weapon and crossing cell-border
    Bug #800: can't select weapon for enchantment
    Bug #801: Player can move while over-encumbered
    Bug #802: Dead Keys not working
    Bug #808: mouse capture
    Bug #809: ini Importer does not work without an existing cfg file
    Bug #812: Launcher will run OpenMW with no ESM or ESP selected
    Bug #813: OpenMW defaults to Morrowind.ESM with no ESM or ESP selected
    Bug #817: Dead NPCs and Creatures still have collision boxes
    Bug #820: Incorrect sorting of answers (Dialogue)
    Bug #826: mwinimport dumps core when given an unknown parameter
    Bug #833: getting stuck in door
    Bug #835: Journals/books not showing up properly.
    Feature #38: SoundGen
    Feature #105: AI Package: Wander
    Feature #230: 64-bit compatibility for OS X
    Feature #263: Hardware mouse cursors
    Feature #449: Allow mouse outside of window while paused
    Feature #736: First person animations
    Feature #750: Using mouse wheel in third person mode
    Feature #822: Autorepeat for slider buttons

0.24.0
------

    Bug #284: Book's text misalignment
    Bug #445: Camera able to get slightly below floor / terrain
    Bug #582: Seam issue in Red Mountain
    Bug #632: Journal Next Button shows white square
    Bug #653: IndexedStore ignores index
    Bug #694: Parser does not recognize float values starting with .
    Bug #699: Resource handling broken with Ogre 1.9 trunk
    Bug #718: components/esm/loadcell is using the mwworld subsystem
    Bug #729: Levelled item list tries to add nonexistent item
    Bug #730: Arrow buttons in the settings menu do not work.
    Bug #732: Erroneous behavior when binding keys
    Bug #733: Unclickable dialogue topic
    Bug #734: Book empty line problem
    Bug #738: OnDeath only works with implicit references
    Bug #740: Script compiler fails on scripts with special names
    Bug #742: Wait while no clipping
    Bug #743: Problem with changeweather console command
    Bug #744: No wait dialogue after starting a new game
    Bug #748: Player is not able to unselect objects with the console
    Bug #751: AddItem should only spawn a message box when called from dialogue
    Bug #752: The enter button has several functions in trade and looting that is not impelemted.
    Bug #753: Fargoth's Ring Quest Strange Behavior
    Bug #755: Launcher writes duplicate lines into settings.cfg
    Bug #759: Second quest in mages guild does not work
    Bug #763: Enchantment cast cost is wrong
    Bug #770: The "Take" and "Close" buttons in the scroll GUI are stretched incorrectly
    Bug #773: AIWander Isn't Being Passed The Correct idle Values
    Bug #778: The journal can be opened at the start of a new game
    Bug #779: Divayth Fyr starts as dead
    Bug #787: "Batch count" on detailed FPS counter gets cut-off
    Bug #788: chargen scroll layout does not match vanilla
    Feature #60: Atlethics Skill
    Feature #65: Security Skill
    Feature #74: Interaction with non-load-doors
    Feature #98: Render Weapon and Shield
    Feature #102: AI Package: Escort, EscortCell
    Feature #182: Advanced Journal GUI
    Feature #288: Trading enhancements
    Feature #405: Integrate "new game" into the menu
    Feature #537: Highlight dialogue topic links
    Feature #658: Rotate, RotateWorld script instructions and local rotations
    Feature #690: Animation Layering
    Feature #722: Night Eye/Blind magic effects
    Feature #735: Move, MoveWorld script instructions.
    Feature #760: Non-removable corpses

0.23.0
------

    Bug #522: Player collides with placeable items
    Bug #553: Open/Close sounds played when accessing main menu w/ Journal Open
    Bug #561: Tooltip word wrapping delay
    Bug #578: Bribing works incorrectly
    Bug #601: PositionCell fails on negative coordinates
    Bug #606: Some NPCs hairs not rendered with Better Heads addon
    Bug #609: Bad rendering of bone boots
    Bug #613: Messagebox causing assert to fail
    Bug #631: Segfault on shutdown
    Bug #634: Exception when talking to Calvus Horatius in Mournhold, royal palace courtyard
    Bug #635: Scale NPCs depending on race
    Bug #643: Dialogue Race select function is inverted
    Bug #646: Twohanded weapons don't work properly
    Bug #654: Crash when dropping objects without a collision shape
    Bug #655/656: Objects that were disabled or deleted (but not both) were added to the scene when re-entering a cell
    Bug #660: "g" in "change" cut off in Race Menu
    Bug #661: Arrille sells me the key to his upstairs room
    Bug #662: Day counter starts at 2 instead of 1
    Bug #663: Cannot select "come unprepared" topic in dialog with Dagoth Ur
    Bug #665: Pickpocket -> "Grab all" grabs all NPC inventory, even not listed in container window.
    Bug #666: Looking up/down problem
    Bug #667: Active effects border visible during loading
    Bug #669: incorrect player position at new game start
    Bug #670: race selection menu: sex, face and hair left button not totally clickable
    Bug #671: new game: player is naked
    Bug #674: buying or selling items doesn't change amount of gold
    Bug #675: fatigue is not set to its maximum when starting a new game
    Bug #678: Wrong rotation order causes RefData's rotation to be stored incorrectly
    Bug #680: different gold coins in Tel Mara
    Bug #682: Race menu ignores playable flag for some hairs and faces
    Bug #685: Script compiler does not accept ":" after a function name
    Bug #688: dispose corpse makes cross-hair to disappear
    Bug #691: Auto equipping ignores equipment conditions
    Bug #692: OpenMW doesnt load "loose file" texture packs that places resources directly in data folder
    Bug #696: Draugr incorrect head offset
    Bug #697: Sail transparency issue
    Bug #700: "On the rocks" mod does not load its UV coordinates correctly.
    Bug #702: Some race mods don't work
    Bug #711: Crash during character creation
    Bug #715: Growing Tauryon
    Bug #725: Auto calculate stats
    Bug #728: Failure to open container and talk dialogue
    Bug #731: Crash with Mush-Mere's "background" topic
    Feature #55/657: Item Repairing
    Feature #62/87: Enchanting
    Feature #99: Pathfinding
    Feature #104: AI Package: Travel
    Feature #129: Levelled items
    Feature #204: Texture animations
    Feature #239: Fallback-Settings
    Feature #535: Console object selection improvements
    Feature #629: Add levelup description in levelup layout dialog
    Feature #630: Optional format subrecord in (tes3) header
    Feature #641: Armor rating
    Feature #645: OnDeath script function
    Feature #683: Companion item UI
    Feature #698: Basic Particles
    Task #648: Split up components/esm/loadlocks
    Task #695: mwgui cleanup

0.22.0
------

    Bug #311: Potential infinite recursion in script compiler
    Bug #355: Keyboard repeat rate (in Xorg) are left disabled after game exit.
    Bug #382: Weird effect in 3rd person on water
    Bug #387: Always use detailed shape for physics raycasts
    Bug #420: Potion/ingredient effects do not stack
    Bug #429: Parts of dwemer door not picked up correctly for activation/tooltips
    Bug #434/Bug #605: Object movement between cells not properly implemented
    Bug #502: Duplicate player collision model at origin
    Bug #509: Dialogue topic list shifts inappropriately
    Bug #513: Sliding stairs
    Bug #515: Launcher does not support non-latin strings
    Bug #525: Race selection preview camera wrong position
    Bug #526: Attributes / skills should not go below zero
    Bug #529: Class and Birthsign menus options should be preselected
    Bug #530: Lock window button graphic missing
    Bug #532: Missing map menu graphics
    Bug #545: ESX selector does not list ESM files properly
    Bug #547: Global variables of type short are read incorrectly
    Bug #550: Invisible meshes collision and tooltip
    Bug #551: Performance drop when loading multiple ESM files
    Bug #552: Don't list CG in options if it is not available
    Bug #555: Character creation windows "OK" button broken
    Bug #558: Segmentation fault when Alt-tabbing with console opened
    Bug #559: Dialog window should not be available before character creation is finished
    Bug #560: Tooltip borders should be stretched
    Bug #562: Sound should not be played when an object cannot be picked up
    Bug #565: Water animation speed + timescale
    Bug #572: Better Bodies' textures don't work
    Bug #573: OpenMW doesn't load if TR_Mainland.esm is enabled (Tamriel Rebuilt mod)
    Bug #574: Moving left/right should not cancel auto-run
    Bug #575: Crash entering the Chamber of Song
    Bug #576: Missing includes
    Bug #577: Left Gloves Addon causes ESMReader exception
    Bug #579: Unable to open container "Kvama Egg Sack"
    Bug #581: Mimicking vanilla Morrowind water
    Bug #583: Gender not recognized
    Bug #586: Wrong char gen behaviour
    Bug #587: "End" script statements with spaces don't work
    Bug #589: Closing message boxes by pressing the activation key
    Bug #590: Ugly Dagoth Ur rendering
    Bug #591: Race selection issues
    Bug #593: Persuasion response should be random
    Bug #595: Footless guard
    Bug #599: Waterfalls are invisible from a certain distance
    Bug #600: Waterfalls rendered incorrectly, cut off by water
    Bug #607: New beast bodies mod crashes
    Bug #608: Crash in cell "Mournhold, Royal Palace"
    Bug #611: OpenMW doesn't find some of textures used in Tamriel Rebuilt
    Bug #613: Messagebox causing assert to fail
    Bug #615: Meshes invisible from above water
    Bug #617: Potion effects should be hidden until discovered
    Bug #619: certain moss hanging from tree has rendering bug
    Bug #621: Batching bloodmoon's trees
    Bug #623: NiMaterialProperty alpha unhandled
    Bug #628: Launcher in latest master crashes the game
    Bug #633: Crash on startup: Better Heads
    Bug #636: Incorrect Char Gen Menu Behavior
    Feature #29: Allow ESPs and multiple ESMs
    Feature #94: Finish class selection-dialogue
    Feature #149: Texture Alphas
    Feature #237: Run Morrowind-ini importer from launcher
    Feature #286: Update Active Spell Icons
    Feature #334: Swimming animation
    Feature #335: Walking animation
    Feature #360: Proper collision shapes for NPCs and creatures
    Feature #367: Lights that behave more like original morrowind implementation
    Feature #477: Special local scripting variables
    Feature #528: Message boxes should close when enter is pressed under certain conditions.
    Feature #543: Add bsa files to the settings imported by the ini importer
    Feature #594: coordinate space and utility functions
    Feature #625: Zoom in vanity mode
    Task #464: Refactor launcher ESX selector into a re-usable component
    Task #624: Unified implementation of type-variable sub-records

0.21.0
------

    Bug #253: Dialogs don't work for Russian version of Morrowind
    Bug #267: Activating creatures without dialogue can still activate the dialogue GUI
    Bug #354: True flickering lights
    Bug #386: The main menu's first entry is wrong (in french)
    Bug #479: Adding the spell "Ash Woe Blight" to the player causes strange attribute oscillations
    Bug #495: Activation Range
    Bug #497: Failed Disposition check doesn't stop a dialogue entry from being returned
    Bug #498: Failing a disposition check shouldn't eliminate topics from the the list of those available
    Bug #500: Disposition for most NPCs is 0/100
    Bug #501: Getdisposition command wrongly returns base disposition
    Bug #506: Journal UI doesn't update anymore
    Bug #507: EnableRestMenu is not a valid command - change it to EnableRest
    Bug #508: Crash in Ald Daedroth Shrine
    Bug #517: Wrong price calculation when untrading an item
    Bug #521: MWGui::InventoryWindow creates a duplicate player actor at the origin
    Bug #524: Beast races are able to wear shoes
    Bug #527: Background music fails to play
    Bug #533: The arch at Gnisis entrance is not displayed
    Bug #534: Terrain gets its correct shape only some time after the cell is loaded
    Bug #536: The same entry can be added multiple times to the journal
    Bug #539: Race selection is broken
    Bug #544: Terrain normal map corrupt when the map is rendered
    Feature #39: Video Playback
    Feature #151: ^-escape sequences in text output
    Feature #392: Add AI related script functions
    Feature #456: Determine required ini fallback values and adjust the ini importer accordingly
    Feature #460: Experimental DirArchives improvements
    Feature #540: Execute scripts of objects in containers/inventories in active cells
    Task #401: Review GMST fixing
    Task #453: Unify case smashing/folding
    Task #512: Rewrite utf8 component

0.20.0
------

    Bug #366: Changing the player's race during character creation does not change the look of the player character
    Bug #430: Teleporting and using loading doors linking within the same cell reloads the cell
    Bug #437: Stop animations when paused
    Bug #438: Time displays as "0 a.m." when it should be "12 a.m."
    Bug #439: Text in "name" field of potion/spell creation window is persistent
    Bug #440: Starting date at a new game is off by one day
    Bug #442: Console window doesn't close properly sometimes
    Bug #448: Do not break container window formatting when item names are very long
    Bug #458: Topics sometimes not automatically added to known topic list
    Bug #476: Auto-Moving allows player movement after using DisablePlayerControls
    Bug #478: After sleeping in a bed the rest dialogue window opens automtically again
    Bug #492: On creating potions the ingredients are removed twice
    Feature #63: Mercantile skill
    Feature #82: Persuasion Dialogue
    Feature #219: Missing dialogue filters/functions
    Feature #369: Add a FailedAction
    Feature #377: Select head/hair on character creation
    Feature #391: Dummy AI package classes
    Feature #435: Global Map, 2nd Layer
    Feature #450: Persuasion
    Feature #457: Add more script instructions
    Feature #474: update the global variable pcrace when the player's race is changed
    Task #158: Move dynamically generated classes from Player class to World Class
    Task #159: ESMStore rework and cleanup
    Task #163: More Component Namespace Cleanup
    Task #402: Move player data from MWWorld::Player to the player's NPC record
    Task #446: Fix no namespace in BulletShapeLoader

0.19.0
------

    Bug #374: Character shakes in 3rd person mode near the origin
    Bug #404: Gamma correct rendering
    Bug #407: Shoes of St. Rilm do not work
    Bug #408: Rugs has collision even if they are not supposed to
    Bug #412: Birthsign menu sorted incorrectly
    Bug #413: Resolutions presented multiple times in launcher
    Bug #414: launcher.cfg file stored in wrong directory
    Bug #415: Wrong esm order in openmw.cfg
    Bug #418: Sound listener position updates incorrectly
    Bug #423: wrong usage of "Version" entry in openmw.desktop
    Bug #426: Do not use hardcoded splash images
    Bug #431: Don't use markers for raycast
    Bug #432: Crash after picking up items from an NPC
    Feature #21/#95: Sleeping/resting
    Feature #61: Alchemy Skill
    Feature #68: Death
    Feature #69/#86: Spell Creation
    Feature #72/#84: Travel
    Feature #76: Global Map, 1st Layer
    Feature #120: Trainer Window
    Feature #152: Skill Increase from Skill Books
    Feature #160: Record Saving
    Task #400: Review GMST access

0.18.0
------

    Bug #310: Button of the "preferences menu" are too small
    Bug #361: Hand-to-hand skill is always 100
    Bug #365: NPC and creature animation is jerky; Characters float around when they are not supposed to
    Bug #372: playSound3D uses original coordinates instead of current coordinates.
    Bug #373: Static OGRE build faulty
    Bug #375: Alt-tab toggle view
    Bug #376: Screenshots are disable
    Bug #378: Exception when drinking self-made potions
    Bug #380: Cloth visibility problem
    Bug #384: Weird character on doors tooltip.
    Bug #398: Some objects do not collide in MW, but do so in OpenMW
    Feature #22: Implement level-up
    Feature #36: Hide Marker
    Feature #88: Hotkey Window
    Feature #91: Level-Up Dialogue
    Feature #118: Keyboard and Mouse-Button bindings
    Feature #119: Spell Buying Window
    Feature #133: Handle resources across multiple data directories
    Feature #134: Generate a suitable default-value for --data-local
    Feature #292: Object Movement/Creation Script Instructions
    Feature #340: AIPackage data structures
    Feature #356: Ingredients use
    Feature #358: Input system rewrite
    Feature #370: Target handling in actions
    Feature #379: Door markers on the local map
    Feature #389: AI framework
    Feature #395: Using keys to open doors / containers
    Feature #396: Loading screens
    Feature #397: Inventory avatar image and race selection head preview
    Task #339: Move sounds into Action

0.17.0
------

    Bug #225: Valgrind reports about 40MB of leaked memory
    Bug #241: Some physics meshes still don't match
    Bug #248: Some textures are too dark
    Bug #300: Dependency on proprietary CG toolkit
    Bug #302: Some objects don't collide although they should
    Bug #308: Freeze in Balmora, Meldor: Armorer
    Bug #313: openmw without a ~/.config/openmw folder segfault.
    Bug #317: adding non-existing spell via console locks game
    Bug #318: Wrong character normals
    Bug #341: Building with Ogre Debug libraries does not use debug version of plugins
    Bug #347: Crash when running openmw with --start="XYZ"
    Bug #353: FindMyGUI.cmake breaks path on Windows
    Bug #359: WindowManager throws exception at destruction
    Bug #364: Laggy input on OS X due to bug in Ogre's event pump implementation
    Feature #33: Allow objects to cross cell-borders
    Feature #59: Dropping Items (replaced stopgap implementation with a proper one)
    Feature #93: Main Menu
    Feature #96/329/330/331/332/333: Player Control
    Feature #180: Object rotation and scaling.
    Feature #272: Incorrect NIF material sharing
    Feature #314: Potion usage
    Feature #324: Skill Gain
    Feature #342: Drain/fortify dynamic stats/attributes magic effects
    Feature #350: Allow console only script instructions
    Feature #352: Run scripts in console on startup
    Task #107: Refactor mw*-subsystems
    Task #325: Make CreatureStats into a class
    Task #345: Use Ogre's animation system
    Task #351: Rewrite Action class to support automatic sound playing

0.16.0
------

    Bug #250: OpenMW launcher erratic behaviour
    Bug #270: Crash because of underwater effect on OS X
    Bug #277: Auto-equipping in some cells not working
    Bug #294: Container GUI ignores disabled inventory menu
    Bug #297: Stats review dialog shows all skills and attribute values as 0
    Bug #298: MechanicsManager::buildPlayer does not remove previous bonuses
    Bug #299: Crash in World::disable
    Bug #306: Non-existent ~/.config/openmw "crash" the launcher.
    Bug #307: False "Data Files" location make the launcher "crash"
    Feature #81: Spell Window
    Feature #85: Alchemy Window
    Feature #181: Support for x.y script syntax
    Feature #242: Weapon and Spell icons
    Feature #254: Ingame settings window
    Feature #293: Allow "stacking" game modes
    Feature #295: Class creation dialog tooltips
    Feature #296: Clicking on the HUD elements should show/hide the respective window
    Feature #301: Direction after using a Teleport Door
    Feature #303: Allow object selection in the console
    Feature #305: Allow the use of = as a synonym for ==
    Feature #312: Compensation for slow object access in poorly written Morrowind.esm scripts
    Task #176: Restructure enabling/disabling of MW-references
    Task #283: Integrate ogre.cfg file in settings file
    Task #290: Auto-Close MW-reference related GUI windows

0.15.0
------

    Bug #5: Physics reimplementation (fixes various issues)
    Bug #258: Resizing arrow's background is not transparent
    Bug #268: Widening the stats window in X direction causes layout problems
    Bug #269: Topic pane in dialgoue window is too small for some longer topics
    Bug #271: Dialog choices are sorted incorrectly
    Bug #281: The single quote character is not rendered on dialog windows
    Bug #285: Terrain not handled properly in cells that are not predefined
    Bug #289: Dialogue filter isn't doing case smashing/folding for item IDs
    Feature #15: Collision with Terrain
    Feature #17: Inventory-, Container- and Trade-Windows
    Feature #44: Floating Labels above Focussed Objects
    Feature #80: Tooltips
    Feature #83: Barter Dialogue
    Feature #90: Book and Scroll Windows
    Feature #156: Item Stacking in Containers
    Feature #213: Pulsating lights
    Feature #218: Feather & Burden
    Feature #256: Implement magic effect bookkeeping
    Feature #259: Add missing information to Stats window
    Feature #260: Correct case for dialogue topics
    Feature #280: GUI texture atlasing
    Feature #291: Ability to use GMST strings from GUI layout files
    Task #255: Make MWWorld::Environment into a singleton

0.14.0
------

    Bug #1: Meshes rendered with wrong orientation
    Bug #6/Task #220: Picking up small objects doesn't always work
    Bug #127: tcg doesn't work
    Bug #178: Compablity problems with Ogre 1.8.0 RC 1
    Bug #211: Wireframe mode (toggleWireframe command) should not apply to Console & other UI
    Bug #227: Terrain crashes when moving away from predefined cells
    Bug #229: On OS X Launcher cannot launch game if path to binary contains spaces
    Bug #235: TGA texture loading problem
    Bug #246: wireframe mode does not work in water
    Feature #8/#232: Water Rendering
    Feature #13: Terrain Rendering
    Feature #37: Render Path Grid
    Feature #66: Factions
    Feature #77: Local Map
    Feature #78: Compass/Mini-Map
    Feature #97: Render Clothing/Armour
    Feature #121: Window Pinning
    Feature #205: Auto equip
    Feature #217: Contiainer should track changes to its content
    Feature #221: NPC Dialogue Window Enhancements
    Feature #233: Game settings manager
    Feature #240: Spell List and selected spell (no GUI yet)
    Feature #243: Draw State
    Task #113: Morrowind.ini Importer
    Task #215: Refactor the sound code
    Task #216: Update MyGUI

0.13.0
------

    Bug #145: Fixed sound problems after cell change
    Bug #179: Pressing space in console triggers activation
    Bug #186: CMake doesn't use the debug versions of Ogre libraries on Linux
    Bug #189: ASCII 16 character added to console on it's activation on Mac OS X
    Bug #190: Case Folding fails with music files
    Bug #192: Keypresses write Text into Console no matter which gui element is active
    Bug #196: Collision shapes out of place
    Bug #202: ESMTool doesn't not work with localised ESM files anymore
    Bug #203: Torch lights only visible on short distance
    Bug #207: Ogre.log not written
    Bug #209: Sounds do not play
    Bug #210: Ogre crash at Dren plantation
    Bug #214: Unsupported file format version
    Bug #222: Launcher is writing openmw.cfg file to wrong location
    Feature #9: NPC Dialogue Window
    Feature #16/42: New sky/weather implementation
    Feature #40: Fading
    Feature #48: NPC Dialogue System
    Feature #117: Equipping Items (backend only, no GUI yet, no rendering of equipped items yet)
    Feature #161: Load REC_PGRD records
    Feature #195: Wireframe-mode
    Feature #198/199: Various sound effects
    Feature #206: Allow picking data path from launcher if non is set
    Task #108: Refactor window manager class
    Task #172: Sound Manager Cleanup
    Task #173: Create OpenEngine systems in the appropriate manager classes
    Task #184: Adjust MSVC and gcc warning levels
    Task #185: RefData rewrite
    Task #201: Workaround for transparency issues
    Task #208: silenced esm_reader.hpp warning

0.12.0
------

    Bug #154: FPS Drop
    Bug #169: Local scripts continue running if associated object is deleted
    Bug #174: OpenMW fails to start if the config directory doesn't exist
    Bug #187: Missing lighting
    Bug #188: Lights without a mesh are not rendered
    Bug #191: Taking screenshot causes crash when running installed
    Feature #28: Sort out the cell load problem
    Feature #31: Allow the player to move away from pre-defined cells
    Feature #35: Use alternate storage location for modified object position
    Feature #45: NPC animations
    Feature #46: Creature Animation
    Feature #89: Basic Journal Window
    Feature #110: Automatically pick up the path of existing MW-installations
    Feature #183: More FPS display settings
    Task #19: Refactor engine class
    Task #109/Feature #162: Automate Packaging
    Task #112: Catch exceptions thrown in input handling functions
    Task #128/#168: Cleanup Configuration File Handling
    Task #131: NPC Activation doesn't work properly
    Task #144: MWRender cleanup
    Task #155: cmake cleanup

0.11.1
------

    Bug #2: Resources loading doesn't work outside of bsa files
    Bug #3: GUI does not render non-English characters
    Bug #7: openmw.cfg location doesn't match
    Bug #124: The TCL alias for ToggleCollision is missing.
    Bug #125: Some command line options can't be used from a .cfg file
    Bug #126: Toggle-type script instructions are less verbose compared with original MW
    Bug #130: NPC-Record Loading fails for some NPCs
    Bug #167: Launcher sets invalid parameters in ogre config
    Feature #10: Journal
    Feature #12: Rendering Optimisations
    Feature #23: Change Launcher GUI to a tabbed interface
    Feature #24: Integrate the OGRE settings window into the launcher
    Feature #25: Determine openmw.cfg location (Launcher)
    Feature #26: Launcher Profiles
    Feature #79: MessageBox
    Feature #116: Tab-Completion in Console
    Feature #132: --data-local and multiple --data
    Feature #143: Non-Rendering Performance-Optimisations
    Feature #150: Accessing objects in cells via ID does only work for objects with all lower case IDs
    Feature #157: Version Handling
    Task #14: Replace tabs with 4 spaces
    Task #18: Move components from global namespace into their own namespace
    Task #123: refactor header files in components/esm

0.10.0
------

* NPC dialogue window (not functional yet)
* Collisions with objects
* Refactor the PlayerPos class
* Adjust file locations
* CMake files and test linking for Bullet
* Replace Ogre raycasting test for activation with something more precise
* Adjust player movement according to collision results
* FPS display
* Various Portability Improvements
* Mac OS X support is back!

0.9.0
-----

* Exterior cells loading, unloading and management
* Character Creation GUI
* Character creation
* Make cell names case insensitive when doing internal lookups
* Music player
* NPCs rendering

0.8.0
-----

* GUI
* Complete and working script engine
* In game console
* Sky rendering
* Sound and music
* Tons of smaller stuff

0.7.0
-----

* This release is a complete rewrite in C++.
* All D code has been culled, and all modules have been rewritten.
* The game is now back up to the level of rendering interior cells and moving around, but physics, sound, GUI, and scripting still remain to be ported from the old codebase.

0.6.0
-----

* Coded a GUI system using MyGUI
* Skinned MyGUI to look like Morrowind (work in progress)
* Integrated the Monster script engine
* Rewrote some functions into script code
* Very early MyGUI < > Monster binding
* Fixed Windows sound problems (replaced old openal32.dll)

0.5.0
-----

* Collision detection with Bullet
* Experimental walk & fall character physics
* New key bindings:
  * t toggle physics mode (walking, flying, ghost),
  * n night eye, brightens the scene
* Fixed incompatability with DMD 1.032 and newer compilers
* * (thanks to tomqyp)
* Various minor changes and updates

0.4.0
-----

* Switched from Audiere to OpenAL
* * (BIG thanks to Chris Robinson)
* Added complete Makefile (again) as a alternative build tool
* More realistic lighting (thanks again to Chris Robinson)
* Various localization fixes tested with Russian and French versions
* Temporary workaround for the Unicode issue: invalid UTF displayed as '?'
* Added ns option to disable sound, for debugging
* Various bug fixes
* Cosmetic changes to placate gdc Wall

0.3.0
-----

* Built and tested on Windows XP
* Partial support for FreeBSD (exceptions do not work)
* You no longer have to download Monster separately
* Made an alternative for building without DSSS (but DSSS still works)
* Renamed main program from 'morro' to 'openmw'
* Made the config system more robust
* Added oc switch for showing Ogre config window on startup
* Removed some config files, these are auto generated when missing.
* Separated plugins.cfg into linux and windows versions.
* Updated Makefile and sources for increased portability
* confirmed to work against OIS 1.0.0 (Ubuntu repository package)

0.2.0
-----

* Compiles with gdc
* Switched to DSSS for building D code
* Includes the program esmtool

0.1.0
-----

first release<|MERGE_RESOLUTION|>--- conflicted
+++ resolved
@@ -129,11 +129,8 @@
     Feature #4581: Use proper logging system
     Task #2490: Don't open command prompt window on Release-mode builds automatically
     Task #4545: Enable is_pod string test
-<<<<<<< HEAD
+    Task #4605: Optimize skinning
     Task #4606: Support Rapture3D's OpenAL driver
-=======
-    Task #4605: Optimize skinning
->>>>>>> ff241fb7
 
 0.44.0
 ------
