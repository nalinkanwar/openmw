--- conflicted
+++ resolved
@@ -38,10 +38,8 @@
     Bug #4823: Jail progress bar works incorrectly
     Bug #4827: NiUVController is handled incorrectly
     Bug #4828: Potion looping effects VFX are not shown for NPCs
-<<<<<<< HEAD
-    Bug #4841: Russian localization ignores implicit keywords
-=======
     Bug #4837: CTD when a mesh with NiLODNode root node with particles is loaded
+    Bug #4841: Russian localization ignores implicit keywords    
     Bug #4860: Actors outside of processing range visible for one frame after spawning
     Bug #4867: Arbitrary text after local variable declarations breaks script compilation
     Bug #4876: AI ratings handling inconsistencies
@@ -51,7 +49,6 @@
     Bug #4911: Editor: QOpenGLContext::swapBuffers() warning with Qt5
     Bug #4916: Specular power (shininess) material parameter is ignored when shaders are used.
     Bug #4922: Werewolves can not attack if the transformation happens during attack
->>>>>>> 8c6c3561
     Feature #2229: Improve pathfinding AI
     Feature #3442: Default values for fallbacks from ini file
     Feature #3610: Option to invert X axis
