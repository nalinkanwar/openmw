0.45.0
------

    Bug #1990: Sunrise/sunset not set correct
    Bug #2222: Fatigue's effect on selling price is backwards
    Bug #2326: After a bound item expires the last equipped item of that type is not automatically re-equipped
    Bug #2562: Forcing AI to activate a teleport door sometimes causes a crash
    Bug #2772: Non-existing class or faction freezes the game
    Bug #2835: Player able to slowly move when overencumbered
    Bug #2852: No murder bounty when a player follower commits murder
    Bug #2862: [macOS] Can't quit launcher using Command-Q or OpenMW->Quit
    Bug #2971: Compiler did not reject lines with naked expressions beginning with x.y
    Bug #3374: Touch spells not hitting kwama foragers
    Bug #3486: [Mod] NPC Commands does not work
    Bug #3591: Angled hit distance too low
    Bug #3629: DB assassin attack never triggers creature spawning
    Bug #3876: Landscape texture painting is misaligned
    Bug #3897: Have Goodbye give all choices the effects of Goodbye
    Bug #3911: [macOS] Typing in the "Content List name" dialog box produces double characters
    Bug #3993: Terrain texture blending map is not upscaled
    Bug #3997: Almalexia doesn't pace
    Bug #4036: Weird behaviour of AI packages if package target has non-unique ID
    Bug #4047: OpenMW not reporting its version number in MacOS; OpenMW-CS not doing it fully
    Bug #4125: OpenMW logo cropped on bugtracker
    Bug #4215: OpenMW shows book text after last <BR> tag
    Bug #4221: Characters get stuck in V-shaped terrain
    Bug #4251: Stationary NPCs do not return to their position after combat
    Bug #4286: Scripted animations can be interrupted
    Bug #4291: Non-persistent actors that started the game as dead do not play death animations
    Bug #4293: Faction members are not aware of faction ownerships in barter
    Bug #4307: World cleanup should remove dead bodies only if death animation is finished
    Bug #4327: Missing animations during spell/weapon stance switching
    Bug #4368: Settings window ok button doesn't have key focus by default
    Bug #4393: NPCs walk back to where they were after using ResetActors
    Bug #4416: Handle exception if we try to play non-music file
    Bug #4419: MRK NiStringExtraData is handled incorrectly
    Bug #4426: RotateWorld behavior is incorrect
    Bug #4429: [Windows] Error on build INSTALL.vcxproj project (debug) with cmake 3.7.2
    Bug #4431: "Lock 0" console command is a no-op
    Bug #4432: Guards behaviour is incorrect if they do not have AI packages
    Bug #4433: Guard behaviour is incorrect with Alarm = 0
    Bug #4451: Script fails to compile when using "Begin, [ScriptName]" syntax
    Bug #4452: Default terrain texture bleeds through texture transitions
    Bug #4453: Quick keys behaviour is invalid for equipment
    Bug #4454: AI opens doors too slow
    Bug #4457: Item without CanCarry flag prevents shield autoequipping in dark areas
    Bug #4458: AiWander console command handles idle chances incorrectly
    Bug #4459: NotCell dialogue condition doesn't support partial matches
<<<<<<< HEAD
    Bug #4471: Retrieve SDL window settings instead of using magic numbers
    Feature #4256: Implement ToggleBorders (TB) console command
=======
    Bug #4461: "Open" spell from non-player caster isn't a crime
    Bug #4469: Abot Silt Striders – Model turn 90 degrees on horizontal
>>>>>>> f52e06fc
    Feature #3276: Editor: Search- Show number of (remaining) search results and indicate a search without any results
    Feature #4222: 360° screenshots
    Feature #4256: Implement ToggleBorders (TB) console command
    Feature #4324: Add CFBundleIdentifier in Info.plist to allow for macOS function key shortcuts
    Feature #4345: Add equivalents for the command line commands to Launcher
    Feature #4444: Per-group KF-animation files support
    Feature #4466: Editor: Add option to ignore "Base" records when running verifier

0.44.0
------

    Bug #1428: Daedra summoning scripts aren't executed when the item is taken through the inventory
    Bug #1987: Some glyphs are not supported
    Bug #2254: Magic related visual effects are not rendered when loading a saved game
    Bug #2485: Journal alphabetical index doesn't match "Morrowind content language" setting
    Bug #2703: OnPCHitMe is not handled correctly
    Bug #2829: Incorrect order for content list consisting of a game file and an esp without dependencies
    Bug #2841: "Total eclipse" happens if weather settings are not defined.
    Bug #2897: Editor: Rename "Original creature" field
    Bug #3278: Editor: Unchecking "Auto Calc" flag changes certain values
    Bug #3343: Editor: ID sorting is case-sensitive in certain tables
    Bug #3557: Resource priority confusion when using the local data path as installation root
    Bug #3587: Pathgrid and Flying Creatures wrong behaviour – abotWhereAreAllBirdsGoing
    Bug #3603: SetPos should not skip weather transitions
    Bug #3618: Myar Aranath total conversion can't be started due to capital-case extension of the master file
    Bug #3638: Fast forwarding can move NPC inside objects
    Bug #3664: Combat music does not start in dialogue
    Bug #3696: Newlines are accompanied by empty rectangle glyph in dialogs
    Bug #3708: Controllers broken on macOS
    Bug #3726: Items with suppressed activation can be picked up via the inventory menu
    Bug #3783: [Mod] Abot's Silt Striders 1.16 - silt strider "falls" to ground and glides on floor during travel
    Bug #3863: Can be forced to not resist arrest if you cast Calm Humanoid on aggroed death warrant guards
    Bug #3884: Incorrect enemy behavior when exhausted
    Bug #3926: Installation Wizard places Morrowind.esm after Tribunal/Bloodmoon if it has a later file creation date
    Bug #4061: Scripts error on special token included in name
    Bug #4111: Crash when mouse over soulgem with a now-missing soul
    Bug #4122: Swim animation should not be interrupted during underwater attack
    Bug #4134: Battle music behaves different than vanilla
    Bug #4135: Reflecting an absorb spell different from vanilla
    Bug #4136: Enchanted weapons without "ignore normal weapons" flag don't bypass creature "ignore normal weapons" effect
    Bug #4143: Antialiasing produces graphical artifacts when used with shader lighting
    Bug #4159: NPCs' base skeleton files should not be optimized
    Bug #4177: Jumping/landing animation interference/flickering
    Bug #4179: NPCs do not face target
    Bug #4180: Weapon switch sound playing even though no weapon is switched
    Bug #4184: Guards can initiate dialogue even though you are far above them
    Bug #4190: Enchanted clothes changes visibility with Chameleon on equip/unequip
    Bug #4191: "screenshot saved" message also appears in the screenshot image
    Bug #4192: Archers in OpenMW have shorter attack range than archers in Morrowind
    Bug #4210: Some dialogue topics are not highlighted on first encounter
    Bug #4211: FPS drops after minimizing the game during rainy weather
    Bug #4216: Thrown weapon projectile doesn't rotate
    Bug #4223: Displayed spell casting chance must be 0 if player doesn't have enough magicka to cast it
    Bug #4225: Double "Activate" key presses with Mouse and Gamepad.
    Bug #4226: The current player's class should be default value in the class select menu
    Bug #4229: Tribunal/Bloodmoon summoned creatures fight other summons
    Bug #4233: W and A keys override S and D Keys
    Bug #4235: Wireframe mode affects local map
    Bug #4239: Quick load from container screen causes crash
    Bug #4242: Crime greetings display in Journal
    Bug #4245: Merchant NPCs sell ingredients growing on potted plants they own
    Bug #4246: Take armor condition into account when calcuting armor rating
    Bug #4250: Jumping is not as fluid as it was pre-0.43.0
    Bug #4252: "Error in frame: FFmpeg exception: Failed to allocate input stream" message spam if OpenMW encounter non-music file in the Music folder
    Bug #4261: Magic effects from eaten ingredients always have 1 sec duration
    Bug #4263: Arrow position is incorrect in 3rd person view during attack for beast races
    Bug #4264: Player in god mode can be affected by some negative spell effects
    Bug #4269: Crash when hovering the faction section and the 'sAnd' GMST is missing (as in MW 1.0)
    Bug #4272: Root note transformations are discarded again
    Bug #4279: Sometimes cells are not marked as explored on the map
    Bug #4298: Problem with MessageBox and chargen menu interaction order
    Bug #4301: Optimizer breaks LOD nodes
    Bug #4308: PlaceAtMe doesn't inherit scale of calling object
    Bug #4309: Only harmful effects with resistance effect set are resistable
    Bug #4313: Non-humanoid creatures are capable of opening doors
    Bug #4314: Rainy weather slows down the game when changing from indoors/outdoors
    Bug #4319: Collisions for certain meshes are incorrectly ignored
    Bug #4320: Using mouse 1 to move forward causes selection dialogues to jump selections forward.
    Bug #4322: NPC disposition: negative faction reaction modifier doesn't take PC rank into account
    Bug #4328: Ownership by dead actors is not cleared from picked items
    Bug #4334: Torch and shield usage inconsistent with original game
    Bug #4336: Wizard: Incorrect Morrowind assets path autodetection
    Bug #4343: Error message for coc and starting cell shouldn't imply that it only works for interior cells
    Bug #4346: Count formatting does not work well with very high numbers
    Bug #4351: Using AddSoulgem fills all soul gems of the specified type
    Bug #4391: No visual indication is provided when an unavailable spell fails to be chosen via a quick key
    Bug #4392: Inventory filter breaks after loading a game
    Bug #4405: No default terrain in empty cells when distant terrain is enabled
    Bug #4410: [Mod] Arktwend: OpenMW does not use default marker definitions
    Bug #4412: openmw-iniimporter ignores data paths from config
    Bug #4413: Moving with 0 strength uses all of your fatigue
    Bug #4420: Camera flickering when I open up and close menus while sneaking
    Bug #4424: [macOS] Cursor is either empty or garbage when compiled against macOS 10.13 SDK
    Bug #4435: Item health is considered a signed integer
    Bug #4441: Adding items to currently disabled weapon-wielding creatures crashes the game
    Feature #1786: Round up encumbrance value in the encumbrance bar
    Feature #2694: Editor: rename "model" column to make its purpose clear
    Feature #3870: Editor: Terrain Texture Brush Button
    Feature #3872: Editor: Edit functions in terrain texture editing mode
    Feature #4054: Launcher: Create menu for settings.cfg options
    Feature #4064: Option for fast travel services to charge for the first companion
    Feature #4142: Implement fWereWolfHealth GMST
    Feature #4174: Multiple quicksaves
    Feature #4407: Support NiLookAtController
    Feature #4423: Rebalance soul gem values
    Task #4015: Use AppVeyor build artifact features to make continuous builds available
    Editor: New (and more complete) icon set

0.43.0
------

    Bug #815: Different settings cause inconsistent underwater visibility
    Bug #1452: autosave is not executed when waiting
    Bug #1555: Closing containers with spacebar doesn't work after touching an item
    Bug #1692: Can't close container when item is "held"
    Bug #2405: Maximum distance for guards attacking hostile creatures is incorrect
    Bug #2445: Spellcasting can be interrupted
    Bug #2489: Keeping map open not persisted between saves
    Bug #2594: 1st person view uses wrong body texture with Better bodies
    Bug #2628: enablestatreviewmenu command doen't read race, class and sign values from current game
    Bug #2639: Attacking flag isn't reset upon reloading
    Bug #2698: Snow and rain VFX move with the player
    Bug #2704: Some creature swim animations not being used
    Bug #2789: Potential risk of misunderstanding using the colored "owned" crosshair feature
    Bug #3045: Settings containing '#' cannot be loaded
    Bug #3097: Drop() doesn't work when an item is held (with the mouse)
    Bug #3110: GetDetected doesn't work without a reference
    Bug #3126: Framerate nosedives when adjusting dialogue window size
    Bug #3243: Ampersand in configuration files isn't escaped automatically
    Bug #3365: Wrong water reflection along banks
    Bug #3441: Golden saint always dispelling soul trap / spell priority issue
    Bug #3528: Disposing of corpses breaks quests
    Bug #3531: No FPS limit when playing bink videos even though "framerate limit" is set in settings.cfg
    Bug #3647: Multi-effect spells play audio louder than in Vanilla
    Bug #3656: NPCs forget where their place in the world is
    Bug #3665: Music transitions are too abrupt
    Bug #3679: Spell cast effect should disappear after using rest command
    Bug #3684: Merchants do not restock empty soul gems if they acquire filled ones.
    Bug #3694: Wrong magicka bonus applied on character creation
    Bug #3706: Guards don't try to arrest the player if attacked
    Bug #3709: Editor: Camera is not positioned correctly on mode switches related to orbital mode
    Bug #3720: Death counter not cleaned of non-existing IDs when loading a game
    Bug #3744: "Greater/lesser or equal" operators are not parsed when their signs are swapped
    Bug #3749: Yagrum Bagarn moves to different position on encountering
    Bug #3766: DisableLevitation does not remove visuals of preexisting effect
    Bug #3787: Script commands in result box for voiced dialogue are ignored
    Bug #3793: OpenMW tries to animate animated references even when they are disabled
    Bug #3794: Default sound buffer size is too small for mods
    Bug #3796: Mod 'Undress for me' doesn't work: NPCs re-equip everything
    Bug #3798: tgm command behaviour differs from vanilla
    Bug #3804: [Mod] Animated Morrowind: some animations do not loop correctly
    Bug #3805: Slight enchant miscalculation
    Bug #3826: Rendering problems with an image in a letter
    Bug #3833: [Mod] Windows Glow: windows textures are much darker than in original game
    Bug #3835: Bodyparts with multiple NiTriShapes are not handled correctly
    Bug #3839: InventoryStore::purgeEffect() removes only first effect with argument ID
    Bug #3843: Wrong jumping fatigue loss calculations
    Bug #3850: Boethiah's voice is distorted underwater
    Bug #3851: NPCs and player say things while underwater
    Bug #3864: Crash when exiting to Khartag point from Ilunibi
    Bug #3878: Swapping soul gems while enchanting allows constant effect enchantments using any soul gem
    Bug #3879: Dialogue option: Go to jail, persists beyond quickload
    Bug #3891: Journal displays empty entries
    Bug #3892: Empty space before dialogue entry display
    Bug #3898: (mod) PositionCell in dialogue results closes dialogue window
    Bug #3906: "Could not find Data Files location" dialog can appear multiple times
    Bug #3908: [Wizard] User gets stuck if they cancel out of installing from a CD
    Bug #3909: Morrowind Content Language dropdown is the only element on the right half of the Settings window
    Bug #3910: Launcher window can be resized so that it cuts off the scroll
    Bug #3915: NC text key on nifs doesn't work
    Bug #3919: Closing inventory while cursor hovers over spell (or other magic menu item) produces left click sound
    Bug #3922: Combat AI should avoid enemy hits when casts Self-ranged spells
    Bug #3934: [macOS] Copy/Paste from system clipboard uses Control key instead of Command key
    Bug #3935: Incorrect attack strength for AI actors
    Bug #3937: Combat AI: enchanted weapons have too high rating
    Bug #3942: UI sounds are distorted underwater
    Bug #3943: CPU/GPU usage should stop when the game is minimised
    Bug #3944: Attempting to sell stolen items back to their owner does not remove them from your inventory
    Bug #3955: Player's avatar rendering issues
    Bug #3956: EditEffectDialog: Cancel button does not update a Range button and an Area slider properly
    Bug #3957: Weird bodypart rendering if a node has reserved name
    Bug #3960: Clothes with high cost (> 32768) are not handled properly
    Bug #3963: When on edge of being burdened the condition doesn't lower as you run.
    Bug #3971: Editor: Incorrect colour field in cell table
    Bug #3974: Journal page turning doesn't produce sounds
    Bug #3978: Instant opening and closing happens when using a Controller with Menus/Containers
    Bug #3981: Lagging when spells are cast, especially noticeable on new landmasses such as Tamriel Rebuilt
    Bug #3982: Down sounds instead of Up ones are played when trading
    Bug #3987: NPCs attack after some taunting with no "Goodbye"
    Bug #3991: Journal can still be opened at main menu
    Bug #3995: Dispel cancels every temporary magic effect
    Bug #4002: Build broken on OpenBSD with clang
    Bug #4003: Reduce Render Area of Inventory Doll to Fit Within Border
    Bug #4004: Manis Virmaulese attacks without saying anything
    Bug #4010: AiWander: "return to the spawn position" feature does not work properly
    Bug #4016: Closing menus with spacebar will still send certain assigned actions through afterwards
    Bug #4017: GetPCRunning and GetPCSneaking should check that the PC is actually moving
    Bug #4024: Poor music track distribution
    Bug #4025: Custom spell with copy-pasted name always sorts to top of spell list
    Bug #4027: Editor: OpenMW-CS misreports its own name as "OpenCS", under Mac OS
    Bug #4033: Archers don't attack if the arrows have run out and there is no other weapon
    Bug #4037: Editor: New greetings do not work in-game.
    Bug #4049: Reloading a saved game while falling prevents damage
    Bug #4056: Draw animation should not be played when player equips a new weapon
    Bug #4074: Editor: Merging of LAND/LTEX records
    Bug #4076: Disposition bar is not updated when "goodbye" selected in dialogue
    Bug #4079: Alchemy skill increases do not take effect until next batch
    Bug #4093: GetResistFire, getResistFrost and getResistShock doesn't work as in vanilla
    Bug #4094: Level-up messages for levels past 20 are hardcoded not to be used
    Bug #4095: Error in framelistener when take all items from a dead corpse
    Bug #4096: Messagebox with the "%0.f" format should use 0 digit precision
    Bug #4104: Cycling through weapons does not skip broken ones
    Bug #4105: birthsign generation menu does not show full details
    Bug #4107: Editor: Left pane in Preferences window is too narrow
    Bug #4112: Inventory sort order is inconsistent
    Bug #4113: 'Resolution not supported in fullscreen' message is inconvenient
    Bug #4131: Pickpocketing behaviour is different from vanilla
    Bug #4155: NPCs don't equip a second ring in some cases
    Bug #4156: Snow doesn't create water ripples
    Bug #4165: NPCs autoequip new clothing with the same price
    Feature #452: Rain-induced water ripples
    Feature #824: Fading for doors and teleport commands
    Feature #933: Editor: LTEX record table
    Feature #936: Editor: LAND record table
    Feature #1374: AI: Resurface to breathe
    Feature #2320: ess-Importer: convert projectiles
    Feature #2509: Editor: highlighting occurrences of a word in a script
    Feature #2748: Editor: Should use one resource manager per document
    Feature #2834: Have openMW's UI remember what menu items were 'pinned' across boots.
    Feature #2923: Option to show the damage of the arrows through tooltip.
    Feature #3099: Disabling inventory while dragging an item forces you to drop it
    Feature #3274: Editor: Script Editor - Shortcuts and context menu options for commenting code out and uncommenting code respectively
    Feature #3275: Editor: User Settings- Add an option to reset settings to their default status (per category / all)
    Feature #3400: Add keyboard shortcuts for menus
    Feature #3492: Show success rate while enchanting
    Feature #3530: Editor: Reload data files
    Feature #3682: Editor: Default key binding reset
    Feature #3921: Combat AI: aggro priorities
    Feature #3941: Allow starting at an unnamed exterior cell with --start
    Feature #3952: Add Visual Studio 2017 support
    Feature #3953: Combat AI: use "WhenUsed" enchantments
    Feature #4082: Leave the stack of ingredients or potions grabbed after using an ingredient/potion
    Task #2258: Windows installer: launch OpenMW tickbox
    Task #4152: The Windows CI script is moving files around that CMake should be dealing with

0.42.0
------

    Bug #1956: Duplicate objects after loading the game, when a mod was edited
    Bug #2100: Falling leaves in Vurt's Leafy West Gash II not rendered correctly
    Bug #2116: Cant fit through some doorways pressed against staircases
    Bug #2289: Some modal dialogs are not centered on the screen when the window resizes
    Bug #2409: Softlock when pressing weapon/magic switch keys during chargen, afterwards switches weapons even though a text field is selected
    Bug #2483: Previous/Next Weapon hotkeys triggered while typing the name of game save
    Bug #2629: centeroncell, coc causes death / fall damage time to time when teleporting from high
    Bug #2645: Cycling weapons is possible while console/pause menu is open
    Bug #2678: Combat with water creatures do not end upon exiting water
    Bug #2759: Light Problems in Therana's Chamber in Tel Branora
    Bug #2771: unhandled sdl event of type 0x302
    Bug #2777: (constant/on cast) disintegrate armor/weapon on self is seemingly not working
    Bug #2838: Editor: '.' in a record name should be allowed
    Bug #2909: NPCs appear floating when standing on a slope
    Bug #3093: Controller movement cannot be used while mouse is moving
    Bug #3134: Crash possible when using console with open container
    Bug #3254: AI enemies hit between them.
    Bug #3344: Editor: Verification results sorting by Type is not alphabetical.
    Bug #3345: Editor: Cloned and added pathgrids are lost after reopen of saved omwgame file
    Bug #3355: [MGSO] Physics maxing out in south cornerclub Balmora
    Bug #3484: Editor: camera position is not set when changing cell via drag&drop
    Bug #3508: Slowfall kills Jump momentum
    Bug #3580: Crash: Error ElementBufferObject::remove BufferData<0> out of range
    Bug #3581: NPCs wander too much
    Bug #3601: Menu Titles not centered vertically
    Bug #3607: [Mac OS] Beginning of NPC speech cut off (same issue as closed bug #3453)
    Bug #3613: Can not map "next weapon" or "next spell" to controller
    Bug #3617: Enchanted arrows don't explode when hitting the ground
    Bug #3645: Unable to use steps in Vivec, Palace of Vivec
    Bug #3650: Tamriel Rebuilt 16.09.1 – Hist Cuirass GND nif is rendered inside a Pink Box
    Bug #3652: Item icon shadows get stuck in the alchemy GUI
    Bug #3653: Incorrect swish sounds
    Bug #3666: NPC collision should not be disabled until death animation has finished
    Bug #3669: Editor: Text field was missing from book object editing dialogue
    Bug #3670: Unhandled SDL event of type 0x304
    Bug #3671: Incorrect local variable value after picking up bittercup
    Bug #3686: Travelling followers doesn't increase travel fee
    Bug #3689: Problematic greetings from Antares Big Mod that override the appropriate ones.
    Bug #3690: Certain summoned creatures do not engage in combat with underwater creatures
    Bug #3691: Enemies do not initiate combat with player followers on sight
    Bug #3695: [Regression] Dispel does not always dispel spell effects in 0.41
    Bug #3699: Crash on MWWorld::ProjectileManager::moveMagicBolts
    Bug #3700: Climbing on rocks and mountains
    Bug #3704: Creatures don't auto-equip their shields on creation
    Bug #3705: AI combat engagement logic differs from vanilla
    Bug #3707: Animation playing does some very odd things if pc comes in contact with the animated mesh
    Bug #3712: [Mod] Freeze upon entering Adanumuran with mod Adanumuran Reclaimed
    Bug #3713: [Regression] Cancelling dialogue or using travel with creatures throws a (possibly game-breaking) exception
    Bug #3719: Dropped identification papers can't be picked up again
    Bug #3722: Command spell doesn't bring enemies out of combat
    Bug #3727: Using "Activate" mid-script-execution invalidates interpreter context
    Bug #3746: Editor: Book records show attribute IDs instead of skill IDs for teached skills entry.
    Bug #3755: Followers stop following after loading from savegame
    Bug #3772: ModStat lowers attribute to 100 if it was greater
    Bug #3781: Guns in Clean Hunter Rifles mod use crossbow sounds
    Bug #3797: NPC and creature names don't show up in combat when RMB windows are displayed
    Bug #3800: Wrong tooltip maximum width
    Bug #3801: Drowning widget is bugged
    Bug #3802: BarterOffer shouldn't limit pcMercantile
    Bug #3813: Some fatal error
    Bug #3816: Expression parser thinks the -> token is unexpected when a given explicit refID clashes with a journal ID
    Bug #3822: Custom added creatures are not animated
    Feature #451: Water sounds
    Feature #2691: Light particles sometimes not shown in inventory character preview
    Feature #3523: Light source on magic projectiles
    Feature #3644: Nif NiSphericalCollider Unknown Record Type
    Feature #3675: ess-Importer: convert mark location
    Feature #3693: ess-Importer: convert last known exterior cell
    Feature #3748: Editor: Replace "Scroll" check box in Book records with "Book Type" combo box.
    Feature #3751: Editor: Replace "Xyz Blood" check boxes in NPC and Creature records with "Blood Type" combo box
    Feature #3752: Editor: Replace emitter check boxes in Light records with "Emitter Type" combo box
    Feature #3756: Editor: Replace "Female" check box in NPC records with "Gender" combo box
    Feature #3757: Editor: Replace "Female" check box in BodyPart records with "Gender" combo box
    Task #3092: const version of ContainerStoreIterator
    Task #3795: /deps folder not in .gitignore

0.41.0
------

    Bug #1138: Casting water walking doesn't move the player out of the water
    Bug #1931: Rocks from blocked passage in Bamz-Amschend, Radacs Forge can reset and cant be removed again.
    Bug #2048: Almvisi and Divine Intervention display wrong spell effect
    Bug #2054: Show effect-indicator for "instant effect" spells and potions
    Bug #2150: Clockwork City door animation problem
    Bug #2288: Playback of weapon idle animation not correct
    Bug #2410: Stat-review window doesn't display starting spells, powers, or abilities
    Bug #2493: Repairing occasionally very slow
    Bug #2716: [OSG] Water surface is too transparent from some angles
    Bug #2859: [MAC OS X] Cannot exit fullscreen once enabled
    Bug #3091: Editor: will not save addon if global variable value type is null
    Bug #3277: Editor: Non-functional nested tables in subviews need to be hidden instead of being disabled
    Bug #3348: Disabled map markers show on minimap
    Bug #3350: Extending selection to instances with same object results in duplicates.
    Bug #3353: [Mod] Romance version 3.7 script failed
    Bug #3376: [Mod] Vampire Embrace script fails to execute
    Bug #3385: Banners don't animate in stormy weather as they do in the original game
    Bug #3393: Akulakhan re-enabled after main quest
    Bug #3427: Editor: OpenMW-CS instances won´t get deleted
    Bug #3451: Feril Salmyn corpse isn't where it is supposed to be
    Bug #3497: Zero-weight armor is displayed as "heavy" in inventory tooltip
    Bug #3499: Idle animations don't always loop
    Bug #3500: Spark showers at Sotha Sil do not appear until you look at the ceiling
    Bug #3515: Editor: Moved objects in interior cells are teleported to exterior cells.
    Bug #3520: Editor: OpenMW-CS cannot find project file when launching the game
    Bug #3521: Armed NPCs don't use correct melee attacks
    Bug #3535: Changing cell immediately after dying causes character to freeze.
    Bug #3542: Unable to rest if unalerted slaughterfish are in the cell with you
    Bug #3549: Blood effects occur even when a hit is resisted
    Bug #3551: NPC Todwendy in german version can't interact
    Bug #3552: Opening the journal when fonts are missing results in a crash
    Bug #3555: SetInvisible command should not apply graphic effect
    Bug #3561: Editor: changes from omwaddon are not loaded in [New Addon] mode
    Bug #3562: Non-hostile NPCs can be disarmed by stealing their weapons via sneaking
    Bug #3564: Editor: openmw-cs verification results
    Bug #3568: Items that should be invisible are shown in the inventory
    Bug #3574: Alchemy: Alembics and retorts are used in reverse
    Bug #3575: Diaglog choices don't work in mw 0.40
    Bug #3576: Minor differences in AI reaction to hostile spell effects
    Bug #3577: not local nolore dialog test
    Bug #3578: Animation Replacer hangs after one cicle/step
    Bug #3579: Bound Armor skillups and sounds
    Bug #3583: Targetted GetCurrentAiPackage returns 0
    Bug #3584: Persuasion bug
    Bug #3590: Vendor, Ilen Faveran, auto equips items from stock
    Bug #3594: Weather doesn't seem to update correctly in Mournhold
    Bug #3598: Saving doesn't save status of objects
    Bug #3600: Screen goes black when trying to travel to Sadrith Mora
    Bug #3608: Water ripples aren't created when walking on water
    Bug #3626: Argonian NPCs swim like khajiits
    Bug #3627: Cannot delete "Blessed touch" spell from spellbook
    Bug #3634: An enchanted throwing weapon consumes charges from the stack in your inventory. (0.40.0)
    Bug #3635: Levelled items in merchants are "re-rolled" (not bug 2952, see inside)
    Feature #1118: AI combat: flee
    Feature #1596: Editor: Render water
    Feature #2042: Adding a non-portable Light to the inventory should cause the player to glow
    Feature #3166: Editor: Instance editing mode - rotate sub mode
    Feature #3167: Editor: Instance editing mode - scale sub mode
    Feature #3420: ess-Importer: player control flags
    Feature #3489: You shouldn't be be able to re-cast a bound equipment spell
    Feature #3496: Zero-weight boots should play light boot footsteps
    Feature #3516: Water Walking should give a "can't cast" message and fail when you are too deep
    Feature #3519: Play audio and visual effects for all effects in a spell
    Feature #3527: Double spell explosion scaling
    Feature #3534: Play particle textures for spell effects
    Feature #3539: Make NPCs use opponent's weapon range to decide whether to dodge
    Feature #3540: Allow dodging for creatures with "biped" flag
    Feature #3545: Drop shadow for items in menu
    Feature #3558: Implement same spell range for "on touch" spells as original engine
    Feature #3560: Allow using telekinesis with touch spells on objects
    Task #3585: Some objects added by Morrowind Rebirth do not display properly their texture

0.40.0
------

    Bug #1320: AiWander - Creatures in cells without pathgrids do not wander
    Bug #1873: Death events are triggered at the beginning of the death animation
    Bug #1996: Resting interrupts magic effects
    Bug #2399: Vampires can rest in broad daylight and survive the experience
    Bug #2604: Incorrect magicka recalculation
    Bug #2721: Telekinesis extends interaction range where it shouldn't
    Bug #2981: When waiting, NPCs can go where they wouldn't go normally.
    Bug #3045: Esp files containing the letter '#' in the file name cannot be loaded on startup
    Bug #3071: Slowfall does not stop momentum when jumping
    Bug #3085: Plugins can not replace parent cell references with a cell reference of different type
    Bug #3145: Bug with AI Cliff Racer. He will not attack you, unless you put in front of him.
    Bug #3149: Editor: Weather tables were missing from regions
    Bug #3201: Netch shoots over your head
    Bug #3269: If you deselect a mod and try to load a save made inside a cell added by it, you end bellow the terrain in the grid 0/0
    Bug #3286: Editor: Script editor tab width
    Bug #3329: Teleportation spells cause crash to desktop after build update from 0.37 to 0.38.0
    Bug #3331: Editor: Start Scripts table: Adding a script doesn't refresh the list of Start Scripts and allows to add a single script multiple times
    Bug #3332: Editor: Scene view: Tool tips only occur when holding the left mouse button
    Bug #3340: ESS-Importer does not separate item stacks
    Bug #3342: Editor: Creation of pathgrids did not check if the pathgrid already existed
    Bug #3346: "Talked to PC" is always 0 for "Hello" dialogue
    Bug #3349: AITravel doesn't repeat
    Bug #3370: NPCs wandering to invalid locations after training
    Bug #3378: "StopCombat" command does not function in vanilla quest
    Bug #3384: Battle at Nchurdamz - Larienna Macrina does not stop combat after killing Hrelvesuu
    Bug #3388: Monster Respawn tied to Quicksave
    Bug #3390: Strange visual effect in Dagoth Ur's chamber
    Bug #3391: Inappropriate Blight weather behavior at end of main quest
    Bug #3394: Replaced dialogue inherits some of its old data
    Bug #3397: Actors that start the game dead always have the same death pose
    Bug #3401: Sirollus Saccus sells not glass arrows
    Bug #3402: Editor: Weapon data not being properly set
    Bug #3405: Mulvisic Othril will not use her chitin throwing stars
    Bug #3407: Tanisie Verethi will immediately detect the player
    Bug #3408: Improper behavior of ashmire particles
    Bug #3412: Ai Wander start time resets when saving/loading the game
    Bug #3416: 1st person and 3rd person camera isn't converted from .ess correctly
    Bug #3421: Idling long enough while paralyzed sometimes causes character to get stuck
    Bug #3423: Sleep interruption inside dungeons too agressive
    Bug #3424: Pickpocketing sometimes won't work
    Bug #3432: AiFollow / AiEscort durations handled incorrectly
    Bug #3434: Dead NPC's and Creatures still contribute to sneak skill increases
    Bug #3437: Weather-conditioned dialogue should not play in interiors
    Bug #3439: Effects cast by summon stick around after their death
    Bug #3440: Parallax maps looks weird
    Bug #3443: Class graphic for custom class should be Acrobat
    Bug #3446: OpenMW segfaults when using Atrayonis's "Anthology Solstheim: Tomb of the Snow Prince" mod
    Bug #3448: After dispelled, invisibility icon is still displayed
    Bug #3453: First couple of seconds of NPC speech is muted
    Bug #3455: Portable house mods lock player and npc movement up exiting house.
    Bug #3456: Equipping an item will undo dispel of constant effect invisibility
    Bug #3458: Constant effect restore health doesn't work during Wait
    Bug #3466: It is possible to stack multiple scroll effects of the same type
    Bug #3471: When two mods delete the same references, many references are not disabled by the engine.
    Bug #3473: 3rd person camera can be glitched
    Feature #1424: NPC "Face" function
    Feature #2974: Editor: Multiple Deletion of Subrecords
    Feature #3044: Editor: Render path grid v2
    Feature #3362: Editor: Configurable key bindings
    Feature #3375: Make sun / moon reflections weather dependent
    Feature #3386: Editor: Edit pathgrid

0.39.0
------

    Bug #1384: Dark Brotherhood Assassin (and other scripted NPCs?) spawns beneath/inside solid objects
    Bug #1544: "Drop" drops equipped item in a separate stack
    Bug #1587: Collision detection glitches
    Bug #1629: Container UI locks up in Vivec at Jeanne's
    Bug #1771: Dark Brotherhood Assassin oddity in Eight Plates
    Bug #1827: Unhandled NiTextureEffect in ex_dwrv_ruin30.nif
    Bug #2089: When saving while swimming in water in an interior cell, you will be spawned under water on loading
    Bug #2295: Internal texture not showing, nipixeldata
    Bug #2363: Corpses don't disappear
    Bug #2369: Respawns should be timed individually
    Bug #2393: Сharacter is stuck in the tree
    Bug #2444: [Mod] NPCs from Animated Morrowind appears not using proper animations
    Bug #2467: Creatures do not respawn
    Bug #2515: Ghosts in Ibar-Dad spawn stuck in walls
    Bug #2610: FixMe script still needs to be implemented
    Bug #2689: Riekling raider pig constantly screams while running
    Bug #2719: Vivec don't put their hands on the knees with this replacer (Psymoniser Vivec God Replacement NPC Edition v1.0
    Bug #2737: Camera shaking when side stepping around object
    Bug #2760: AI Combat Priority Problem - Use of restoration spell instead of attacking
    Bug #2806: Stack overflow in LocalScripts::getNext
    Bug #2807: Collision detection allows player to become stuck inside objects
    Bug #2814: Stairs to Marandus have improper collision
    Bug #2925: Ranes Ienith will not appear, breaking the Morag Tong and Thieves Guid questlines
    Bug #3024: Editor: Creator bar in startscript subview does not accept script ID drops
    Bug #3046: Sleep creature: Velk is spawned half-underground in the Thirr River Valley
    Bug #3080: Calling aifollow without operant in local script every frame causes mechanics to overheat + log
    Bug #3101: Regression: White guar does not move
    Bug #3108: Game Freeze after Killing Diseased Rat in Foreign Quarter Tomb
    Bug #3124: Bloodmoon Quest - Rite of the Wolf Giver (BM_WolfGiver) – Innocent victim won't turn werewolf
    Bug #3125: Improper dialogue window behavior when talking to creatures
    Bug #3130: Some wandering NPCs disappearing, cannot finish quests
    Bug #3132: Editor: GMST ID named sMake Enchantment is instead named sMake when making new game from scratch
    Bug #3133: OpenMW and the OpenCS are writting warnings about scripts that use the function GetDisabled.
    Bug #3135: Journal entry for The Pigrim's Path missing name
    Bug #3136: Dropped bow is displaced
    Bug #3140: Editor: OpenMW-CS fails to open newly converted and saved omwaddon file.
    Bug #3142: Duplicate Resist Magic message
    Bug #3143: Azura missing her head
    Bug #3146: Potion effect showing when ingredient effects are not known
    Bug #3155: When executing chop attack with a spear, hands turn partly invisible
    Bug #3161: Fast travel from Silt Strider or Boat Ride will break save files made afterwards
    Bug #3163: Editor: Objects dropped to scene do not always save
    Bug #3173: Game Crashes After Casting Recall Spell
    Bug #3174: Constant effect enchantments play spell animation on dead bodies
    Bug #3175: Spell effects do not wear down when caster dies
    Bug #3176: NPCs appearing randomly far away from towns
    Bug #3177: Submerged corpse floats ontop of water when it shouldn't (Widow Vabdas' Deed quest)
    Bug #3184: Bacola Closcius in Balmora, South Wall Cornerclub spams magic effects if attacked
    Bug #3207: Editor: New objects do not render
    Bug #3212: Arrow of Ranged Silence
    Bug #3213: Looking at Floor After Magical Transport
    Bug #3220: The number of remaining ingredients in the alchemy window doesn't go down when failing to brew a potion
    Bug #3222: Falling through the water in Vivec
    Bug #3223: Crash at the beginning with MOD (The Symphony)
    Bug #3228: Purple screen when leveling up.
    Bug #3233: Infinite disposition via MWDialogue::Filter::testDisposition() glitch
    Bug #3234: Armor mesh stuck on body in inventory menu
    Bug #3235: Unlike vanilla, OpenMW don't allow statics and activators cast effects on the player.
    Bug #3238: Not loading cells when using Poorly Placed Object Fix.esm
    Bug #3248: Editor: Using the "Next Script" and "Previous Script" buttons changes the record status to "Modified"
    Bug #3258: Woman biped skeleton
    Bug #3259: No alternating punches
    Bug #3262: Crash in class selection menu
    Bug #3279: Load menu: Deleting a savegame makes scroll bar jump to the top
    Bug #3326: Starting a new game, getting to class selection, then starting another new game temporarily assigns Acrobat class
    Bug #3327: Stuck in table after loading when character was sneaking when quicksave
    Feature #652: Editor: GMST verifier
    Feature #929: Editor: Info record verifier
    Feature #1279: Editor: Render cell border markers
    Feature #2482: Background cell loading and caching of loaded cells
    Feature #2484: Editor: point lighting
    Feature #2801: Support NIF bump map textures in osg
    Feature #2926: Editor: Optional line wrap in script editor wrap lines
    Feature #3000: Editor: Reimplement 3D scene camera system
    Feature #3035: Editor: Make scenes a drop target for referenceables
    Feature #3043: Editor: Render cell markers v2
    Feature #3164: Editor: Instance Selection Menu
    Feature #3165: Editor: Instance editing mode - move sub mode
    Feature #3244: Allow changing water Level of Interiors behaving like exteriors
    Feature #3250: Editor: Use "Enter" key instead of clicking "Create" button to confirm ID input in Creator Bar
    Support #3179: Fatal error on startup

0.38.0
------

    Bug #1699: Guard will continuously run into mudcrab
    Bug #1934: Saw in Dome of Kasia doesnt harm the player
    Bug #1962: Rat floats when killed near the door
    Bug #1963: Kwama eggsacks pulse too fast
    Bug #2198: NPC voice sound source should be placed at their head
    Bug #2210: OpenMW installation wizard crashes...
    Bug #2211: Editor: handle DELE subrecord at the end of a record
    Bug #2413: ESM error Unknown subrecord in Grandmaster of Hlaalu
    Bug #2537: Bloodmoon quest Ristaag: Sattir not consistently dying, plot fails to advance; same with Grerid
    Bug #2697: "The Swimmer" moves away after leading you to underwater cave
    Bug #2724: Loading previous save duplicates containers and harvestables
    Bug #2769: Inventory doll - Cursor not respecting order of clothes
    Bug #2865: Scripts silently fail when moving NPCs between cells.
    Bug #2873: Starting a new game leads to CTD / Fatal Error
    Bug #2918: Editor: it's not possible to create an omwaddon containing a dot in the file name
    Bug #2933: Dialog box can't disable a npc if it is in another cell. (Rescue Madura Seran).
    Bug #2942: atronach sign behavior (spell absorption) changes when trying to receive a blessing at "shrine of tribunal"
    Bug #2952: Enchantment Merchant Items reshuffled EVERY time 'barter' is clicked
    Bug #2961: ESM Error: Unknown subrecord if Deus Ex Machina mod is loaded
    Bug #2972: Resurrecting the player via console does not work when health was 0
    Bug #2986: Projectile weapons work underwater
    Bug #2988: "Expected subrecord" bugs showing up.
    Bug #2991: Can't use keywords in strings for MessageBox
    Bug #2993: Tribunal:The Shrine of the Dead – Urvel Dulni can't stop to follow the player.
    Bug #3008: NIFFile Error while loading meshes with a NiLODNode
    Bug #3010: Engine: items should sink to the ground when dropped under water
    Bug #3011: NIFFile Error while loading meshes with a NiPointLight
    Bug #3016: Engine: something wrong with scripting - crash / fatal error
    Bug #3020: Editor: verify does not check if given "item ID" (as content) for a "container" exists
    Bug #3026: [MOD: Julan Ashlander Companion] Dialogue not triggering correctly
    Bug #3028: Tooltips for Health, Magicka and Fatigue show in Options menu even when bars aren't visible
    Bug #3034: Item count check dialogue option doesn't work (Guards accept gold even if you don't have enough)
    Bug #3036: Owned tooltip color affects spell tooltips incorrrectly
    Bug #3037: Fatal error loading old ES_Landscape.esp in Store<ESM::LandTexture>::search
    Bug #3038: Player sounds come from underneath
    Bug #3040: Execution of script failed: There is a message box already
    Bug #3047: [MOD: Julan Ashlander Companion] Scripts KS_Bedscript or KS_JulanNight not working as intended
    Bug #3048: Fatal Error
    Bug #3051: High field of view results in first person rendering glitches
    Bug #3053: Crash on new game at character class selection
    Bug #3058: Physiched sleeves aren't rendered correctly.
    Bug #3060: NPCs use wrong landing sound
    Bug #3062: Mod support regression: Andromeda's fast travel.
    Bug #3063: Missing Journal Textures without Tribunal and Bloodmoon installed
    Bug #3077: repeated aifollow causes the distance to stack
    Bug #3078: Creature Dialogues not showing when certain Function/Conditions are required.
    Bug #3082: Crash when entering Holamayan Monastery with mesh replacer installed
    Bug #3086: Party at Boro's House – Creature with Class don't talk under OpenMW
    Bug #3089: Dreamers spawn too soon
    Bug #3100: Certain controls erroneously work as a werewolf
    Bug #3102: Multiple unique soultrap spell sources clone souls.
    Bug #3105: Summoned creatures and objects disappear at midnight
    Bug #3112: gamecontrollerdb file creation with wrong extension
    Bug #3116: Dialogue Function "Same Race" is avoided
    Bug #3117: Dialogue Bug: Choice conditions are tested when not in a choice
    Bug #3118: Body Parts are not rendered when used in a pose.
    Bug #3122: NPC direction is reversed during sneak awareness check
    Feature #776: Sound effects from one direction don't necessarily affect both speakers in stereo
    Feature #858: Different fov settings for hands and the game world
    Feature #1176: Handle movement of objects between cells
    Feature #2507: Editor: choosing colors for syntax highlighting
    Feature #2867: Editor: hide script error list when there are no errors
    Feature #2885: Accept a file format other than nif
    Feature #2982: player->SetDelete 1 results in: PC can't move, menu can be opened
    Feature #2996: Editor: make it possible to preset the height of the script check area in a script view
    Feature #3014: Editor: Tooltips in 3D scene
    Feature #3064: Werewolf field of view
    Feature #3074: Quicksave indicator
    Task #287: const version of Ptr
    Task #2542: Editor: redo user settings system

0.37.0
------

    Bug #385: Light emitting objects have a too short distance of activation
    Bug #455: Animation doesn't resize creature's bounding box
    Bug #602: Only collision model is updated when modifying objects trough console
    Bug #639: Sky horizon at nighttime
    Bug #672: incorrect trajectory of the moons
    Bug #814: incorrect NPC width
    Bug #827: Inaccurate raycasting for dead actors
    Bug #996: Can see underwater clearly when at right height/angle
    Bug #1317: Erene Llenim in Seyda Neen does not walk around
    Bug #1330: Cliff racers fail to hit the player
    Bug #1366: Combat AI can't aim down (in order to hit small creatures)
    Bug #1511: View distance while under water is much too short
    Bug #1563: Terrain positioned incorrectly and appears to vibrate in far-out cells
    Bug #1612: First person models clip through walls
    Bug #1647: Crash switching from full screen to windows mode - D3D9
    Bug #1650: No textures with directx on windows
    Bug #1730: Scripts names starting with digit(s) fail to compile
    Bug #1738: Socucius Ergalla's greetings are doubled during the tutorial
    Bug #1784: First person weapons always in the same position
    Bug #1813: Underwater flora lighting up entire area.
    Bug #1871: Handle controller extrapolation flags
    Bug #1921: Footstep frequency and velocity do not immediately update when speed attribute changes
    Bug #2001: OpenMW crashes on start with OpenGL 1.4 drivers
    Bug #2014: Antialiasing setting does nothing on Linux
    Bug #2037: Some enemies attack the air when spotting the player
    Bug #2052: NIF rotation matrices including scales are not supported
    Bug #2062: Crank in Old Mournhold: Forgotten Sewer turns about the wrong axis
    Bug #2111: Raindrops in front of fire look wrong
    Bug #2140: [OpenGL] Water effects, flames and parts of creatures solid black when observed through brazier flame
    Bug #2147: Trueflame and Hopesfire flame effects not properly aligned with blade
    Bug #2148: Verminous fabricants have little coloured box beneath their feet
    Bug #2149: Sparks in Clockwork City should bounce off the floor
    Bug #2151: Clockwork City dicer trap doesn't activate when you're too close
    Bug #2186: Mini map contains scrambled pixels that cause the mini map to flicker
    Bug #2187: NIF file with more than 255 NiBillboardNodes does not load
    Bug #2191: Editor: Crash when trying to view cell in render view in OpenCS
    Bug #2270: Objects flicker transparently
    Bug #2280: Latest 32bit windows build of openmw runns out of vram
    Bug #2281: NPCs don't scream when they die
    Bug #2286: Jumping animation restarts when equipping mid-air
    Bug #2287: Weapon idle animation stops when turning
    Bug #2355: Light spell doesn't work in 1st person view
    Bug #2362: Lantern glas opaque to flame effect from certain viewing angles
    Bug #2364: Light spells are not as bright as in Morrowind
    Bug #2383: Remove the alpha testing override list
    Bug #2436: Crash on entering cell "Tower of Tel Fyr, Hall of Fyr"
    Bug #2457: Player followers should not report crimes
    Bug #2458: crash in some fighting situations
    Bug #2464: Hiding an emitter node should make that emitter stop firing particles
    Bug #2466: Can't load a save created with OpenMW-0.35.0-win64
    Bug #2468: music from title screen continues after loading savegame
    Bug #2494: Map not consistent between saves
    Bug #2504: Dialog scroll should always start at the top
    Bug #2506: Editor: Undo/Redo shortcuts do not work in script editor
    Bug #2513: Mannequins in mods appear as dead bodies
    Bug #2524: Editor: TopicInfo "custom" condition section is missing
    Bug #2540: Editor: search and verification result table can not be sorted by clicking on the column names
    Bug #2543: Editor: there is a problem with spell effects
    Bug #2544: Editor fails to save NPC information correctly.
    Bug #2545: Editor: delete record in Objects (referenceables) table messes up data
    Bug #2546: Editor: race base attributes and skill boni are not displayed, thus not editable
    Bug #2547: Editor: some NPC data is not displayed, thus not editable
    Bug #2551: Editor: missing data in cell definition
    Bug #2553: Editor: value filter does not work for float values
    Bug #2555: Editor: undo leaves the record status as Modified
    Bug #2559: Make Detect Enchantment marks appear on top of the player arrow
    Bug #2563: position consoling npc doesn't work without cell reload
    Bug #2564: Editor: Closing a subview from code does not clean up properly and will lead to crash on opening the next subview
    Bug #2568: Editor: Setting default window size is ignored
    Bug #2569: Editor: saving from an esp to omwaddon file results in data loss for TopicInfo
    Bug #2575: Editor: Deleted record (with Added (ModifiedOnly) status) remains in the Dialog SubView
    Bug #2576: Editor: Editor doesn't scroll to a newly opened subview, when ScrollBar Only mode is active
    Bug #2578: Editor: changing Level or Reputation of an NPC crashes the editor
    Bug #2579: Editor: filters not updated when adding or cloning records
    Bug #2580: Editor: omwaddon makes OpenMW crash
    Bug #2581: Editor: focus problems in edit subviews single- and multiline input fields
    Bug #2582: Editor: object verifier should check for non-existing scripts being referenced
    Bug #2583: Editor: applying filter to TopicInfo on mods that have added dialouge makes the Editor crash
    Bug #2586: Editor: some dialogue only editable items do not refresh after undo
    Bug #2588: Editor: Cancel button exits program
    Bug #2589: Editor: Regions table - mapcolor does not change correctly
    Bug #2591: Placeatme - spurious 5th parameter raises error
    Bug #2593: COC command prints multiple times when GUI is hidden
    Bug #2598: Editor: scene view of instances has to be zoomed out to displaying something - center camera instance please
    Bug #2607: water behind an invisible NPC becomes invisible as well
    Bug #2611: Editor: Sort problem in Objects table when few nested rows are added
    Bug #2621: crash when a creature has no model
    Bug #2624: Editor: missing columns in tables
    Bug #2627: Character sheet doesn't properly update when backing out of CharGen
    Bug #2642: Editor: endif without if - is not reported as error when "verify" was executed
    Bug #2644: Editor: rebuild the list of available content files when opening the open/new dialogues
    Bug #2656: OpenMW & OpenMW-CS: setting "Flies" flag for ghosts has no effect
    Bug #2659: OpenMW & OpenMW-CS: savegame load fail due to script attached to NPCs
    Bug #2668: Editor: reputation value in the input field is not stored
    Bug #2696: Horkers use land idle animations under water
    Bug #2705: Editor: Sort by Record Type (Objects table) is incorrect
    Bug #2711: Map notes on an exterior cell that shows up with a map marker on the world map do not show up in the tooltip for that cell's marker on the world map
    Bug #2714: Editor: Can't reorder rows with the same topic in different letter case
    Bug #2720: Head tracking for creatures not implemented
    Bug #2722: Alchemy should only include effects shared by at least 2 ingredients
    Bug #2723: "ori" console command is not working
    Bug #2726: Ashlanders in front of Ghostgate start wandering around
    Bug #2727: ESM writer does not handle encoding when saving the TES3 header
    Bug #2728: Editor: Incorrect position of an added row in Info tables
    Bug #2731: Editor: Deleting a record triggers a Qt warning
    Bug #2733: Editor: Undo doesn't restore the Modified status of a record when a nested data is changed
    Bug #2734: Editor: The Search doesn't work
    Bug #2738: Additive moon blending
    Bug #2746: NIF node names should be case insensitive
    Bug #2752: Fog depth/density not handled correctly
    Bug #2753: Editor: line edit in dialogue subview tables shows after a single click
    Bug #2755: Combat AI changes target too frequently
    Bug #2761: Can't attack during block animations
    Bug #2764: Player doesn't raise arm in 3rd person for weathertype 9
    Bug #2768: Current screen resolution not selected in options when starting OpenMW
    Bug #2773: Editor: Deleted scripts are editable
    Bug #2776: ordinators still think I'm wearing their helm even though Khajiit and argonians can't
    Bug #2779: Slider bars continue to move if you don't release mouse button
    Bug #2781: sleep interruption is a little off (is this an added feature?)
    Bug #2782: erroneously able to ready weapon/magic (+sheathe weapon/magic) while paralyzed
    Bug #2785: Editor: Incorrect GMSTs for newly created omwgame files
    Bug #2786: Kwama Queen head is inverted under OpenMW
    Bug #2788: additem and removeitem incorrect gold behavior
    Bug #2790: --start doesn't trace down
    Bug #2791: Editor: Listed attributes and skill should not be based on number of NPC objects.
    Bug #2792: glitched merchantile/infinite free items
    Bug #2794: Need to ignore quotes in names of script function
    Bug #2797: Editor: Crash when removing the first row in a nested table
    Bug #2800: Show an error message when S3TC support is missing
    Bug #2811: Targetted Open spell effect persists.
    Bug #2819: Editor: bodypart's race filter not displayed correctly
    Bug #2820: Editor: table sorting is inverted
    Bug #2821: Editor: undo/redo command labels are incorrect
    Bug #2826: locking beds that have been locked via magic psuedo-freezes the game
    Bug #2830: Script compiler does not accept IDs as instruction/functions arguments if the ID is also a keyword
    Bug #2832: Cell names are not localized on the world map
    Bug #2833: [cosmetic] Players swimming at water's surface are slightly too low.
    Bug #2840: Save/load menu is not entirely localized
    Bug #2853: [exploit/bug] disintegrate weapon incorrectly applying to lockpicks, probes. creates unbreakable lockpicks
    Bug #2855: Mouse wheel in journal is not disabled by "Options" panel.
    Bug #2856: Heart of Lorkhan doesn't visually respond to attacks
    Bug #2863: Inventory highlights wrong category after load
    Bug #2864: Illuminated Order 1.0c Bug – The teleport amulet is not placed in the PC inventory.
    Bug #2866: Editor: use checkbox instead of combobox for boolean values
    Bug #2875: special cases of fSleepRandMod not behaving properly.
    Bug #2878: Editor: Verify reports "creature has non-positive level" but there is no level setting
    Bug #2879: Editor: entered value of field "Buys *" is not saved for a creature
    Bug #2880: OpenMW & OpenMW-CS: having a scale value of 0.000 makes the game laggy
    Bug #2882: Freeze when entering cell "Guild of Fighters (Ald'ruhn)" after dropping some items inside
    Bug #2883: game not playable if mod providing a spell is removed but the list of known spells still contains it
    Bug #2884: NPC chats about wrong player race
    Bug #2886: Adding custom races breaks existing numbering of PcRace
    Bug #2888: Editor: value entered in "AI Wander Idle" is not kept
    Bug #2889: Editor: creatures made with the CS (not cloned) are always dead
    Bug #2890: Editor: can't make NPC say a specific "Hello" voice-dialouge
    Bug #2893: Editor: making a creature use textual dialogue doesn't work.
    Bug #2901: Editor: gold for trading can not be set for creatures
    Bug #2907: looking from uderwater part of the PC that is below the surface looks like it would be above the water
    Bug #2914: Magicka not recalculated on character generation
    Bug #2915: When paralyzed, you can still enter and exit sneak
    Bug #2917: chameleon does not work for creatures
    Bug #2927: Editor: in the automatic script checker local variable caches are not invalidated/updated on modifications of other scripts
    Bug #2930: Editor: AIWander Idle can not be set for a creature
    Bug #2932: Editor: you can add rows to "Creature Attack" but you can not enter values
    Bug #2938: Editor: Can't add a start script.
    Bug #2944: Spell chance for power to show as 0 on hud when used
    Bug #2953: Editor: rightclick in an empty place in the menu bar shows an unnamed checkbox
    Bug #2956: Editor: freezes while editing Filter
    Bug #2959: space character in field enchantment (of an amulet) prevents rendering of surroundings
    Bug #2962: OpenMW: Assertion `it != invStore.end()' failed
    Bug #2964: Recursive script execution can corrupt script runtime data
    Bug #2973: Editor: placing a chest in the game world and activating it heavily blurrs the character portrait
    Bug #2978: Editor: Cannot edit alchemy ingredient properties
    Bug #2980: Editor: Attribute and Skill can be selected for spells that do not require these parameters, leading to non-functional spells
    Bug #2990: Compiling a script with warning mode 2 and enabled error downgrading leads to infinite recursion
    Bug #2992: [Mod: Great House Dagoth] Killing Dagoth Gares freezes the game
    Bug #3007: PlaceItem takes radians instead of degrees + angle reliability
    Feature #706: Editor: Script Editor enhancements
    Feature #872: Editor: Colour values in tables
    Feature #880: Editor: ID auto-complete
    Feature #928: Editor: Partial sorting in info tables
    Feature #942: Editor: Dialogue for editing/viewing content file meta information
    Feature #1057: NiStencilProperty
    Feature #1278: Editor: Mouse picking in worldspace widget
    Feature #1280: Editor: Cell border arrows
    Feature #1401: Editor: Cloning enhancements
    Feature #1463: Editor: Fine grained configuration of extended revert/delete commands
    Feature #1591: Editor: Make fields in creation bar drop targets where applicable
    Feature #1998: Editor: Magic effect record verifier
    Feature #1999: Editor Sound Gen record verifier
    Feature #2000: Editor: Pathgrid record verifier
    Feature #2528: Game Time Tracker
    Feature #2534: Editor: global search does not auomatically focus the search input field
    Feature #2535: OpenMW: allow comments in openmw.cfg
    Feature #2541: Editor: provide a go to the very bottom button for TopicInfo and JournalInfo
    Feature #2549: Editor: add a horizontal slider to scroll between opened tables
    Feature #2558: Editor: provide a shortcut for closing the subview that has the focus
    Feature #2565: Editor: add context menu for dialogue sub view fields with an item matching "Edit 'x'" from the table subview context menu
    Feature #2585: Editor: Ignore mouse wheel input for numeric values unless the respective widget has the focus
    Feature #2620: Editor: make the verify-view refreshable
    Feature #2622: Editor: Make double click behaviour in result tables configurable (see ID tables)
    Feature #2717: Editor: Add severity column to report tables
    Feature #2729: Editor: Various dialogue button bar improvements
    Feature #2739: Profiling overlay
    Feature #2740: Resource manager optimizations
    Feature #2741: Make NIF files into proper resources
    Feature #2742: Use the skinning data in NIF files as-is
    Feature #2743: Small feature culling
    Feature #2744: Configurable near clip distance
    Feature #2745: GUI scaling option
    Feature #2747: Support anonymous textures
    Feature #2749: Loading screen optimizations
    Feature #2751: Character preview optimization
    Feature #2804: Editor: Merge Tool
    Feature #2818: Editor: allow copying a record ID to the clipboard
    Feature #2946: Editor: add script line number in results of search
    Feature #2963: Editor: Mouse button bindings in 3D scene
    Feature #2983: Sun Glare fader
    Feature #2999: Scaling of journal and books
    Task #2665: Support building with Qt5
    Task #2725: Editor: Remove Display_YesNo
    Task #2730: Replace hardcoded column numbers in SimpleDialogueSubView/DialogueSubView
    Task #2750: Bullet shape instancing optimization
    Task #2793: Replace grid size setting with half grid size setting
    Task #3003: Support FFMPEG 2.9 (Debian request)

0.36.1
------

    Bug #2590: Start scripts not added correctly

0.36.0
------

    Bug #923: Editor: Operations-Multithreading is broken
    Bug #1317: Erene Llenim in Seyda Neen does not walk around
    Bug #1405: Water rendering glitch near Seyda Neen lighthouse
    Bug #1621: "Error Detecting Morrowind Installation" in the default directory
    Bug #2216: Creating a clone of the player stops you moving.
    Bug #2387: Casting bound weapon spell doesn't switch to "ready weapon" mode
    Bug #2407: Default to (0, 0) when "unknown cell" is encountered.
    Bug #2411: enchanted item charges don't update/refresh if spell list window is pinned open
    Bug #2428: Editor: cloning / creating new container class results in invalid omwaddon file - openmw-0.35
    Bug #2429: Editor - cloning omits some values or sets different values than the original has
    Bug #2430: NPC with negative fatigue don't fall (LGNPC Vivec, Foreign Quarter v2.21)
    Bug #2432: Error on startup with Uvirith's Legacy enabled
    Bug #2435: Editor: changed entries in the objects window are not shown as such
    Bug #2437: Editor: changing an entry of a container/NPC/clothing/ingredient/globals will not be saved in the omwaddon file
    Bug #2447: Editor doesn't save terrain information
    Bug #2451: Editor not listing files with accented characters
    Bug #2453: Chargen: sex, race and hair sliders not initialized properly
    Bug #2459: Minor terrain clipping through statics due to difference in triangle alignment
    Bug #2461: Invisible sound mark has collision in Sandus Ancestral Tomb
    Bug #2465: tainted gold stack
    Bug #2475: cumulative stacks of 100 point fortify skill speechcraft boosts do not apply correctly
    Bug #2498: Editor: crash when issuing undo command after the table subview is closed
    Bug #2500: Editor: object table - can't undo delete record
    Bug #2518: OpenMW detect spell returns false positives
    Bug #2521: NPCs don't react to stealing when inventory menu is open.
    Bug #2525: Can't click on red dialogue choice [rise of house telvanni][60fffec]
    Bug #2530: GetSpellEffects not working as in vanilla
    Bug #2557: Crash on first launch after choosing "Run installation wizard"
    Feature #139: Editor: Global Search & Replace
    Feature #1219: Editor: Add dialogue mode only columns
    Feature #2024: Hotkey for hand to hand (i.e. unequip any weapon)
    Feature #2119: "Always Sneak" key bind
    Feature #2262: Editor: Handle moved instances
    Feature #2425: Editor: Add start script table
    Feature #2426: Editor: start script record verifier
    Feature #2480: Launcher: Multiselect entries in the Data Files list
    Feature #2505: Editor: optionally show a line number column in the script editor
    Feature #2512: Editor: Offer use of monospace fonts in the script editor as an option
    Feature #2514: Editor: focus on ID input field on clone/add
    Feature #2519: it is not possible to change icons that appear on the map after casting the Detect <animal | enchantment | key> spells
    Task #2460: OS X: Use Application Support directory as user data path
    Task #2516: Editor: Change References / Referenceables terminology

0.35.1
------

    Bug #781: incorrect trajectory of the sun
    Bug #1079: Wrong starting position in "Character Stuff Wonderland"
    Bug #1443: Repetitive taking of a stolen object is repetitively considered as a crime
    Bug #1533: Divine Intervention goes to the wrong place.
    Bug #1714: No visual indicator for time passed during training
    Bug #1916: Telekinesis does not allow safe opening of traps
    Bug #2227: Editor: addon file name inconsistency
    Bug #2271: Player can melee enemies from water with impunity
    Bug #2275: Objects with bigger scale move further using Move script
    Bug #2285: Aryon's Dominator enchantment does not work properly
    Bug #2290: No punishment for stealing gold from owned containers
    Bug #2328: Launcher does not respond to Ctrl+C
    Bug #2334: Drag-and-drop on a content file in the launcher creates duplicate items
    Bug #2338: Arrows reclaimed from corpses do not stack sometimes
    Bug #2344: Launcher - Settings importer running correctly?
    Bug #2346: Launcher - Importing plugins into content list screws up the load order
    Bug #2348: Mod: H.E.L.L.U.V.A. Handy Holdables does not appear in the content list
    Bug #2353: Detect Animal detects dead creatures
    Bug #2354: Cmake does not respect LIB_SUFFIX
    Bug #2356: Active magic set inactive when switching magic items
    Bug #2361: ERROR: ESM Error: Previous record contains unread bytes
    Bug #2382: Switching spells with "next spell" or "previous spell" while holding shift promps delete spell dialog
    Bug #2388: Regression: Can't toggle map on/off
    Bug #2392: MOD Shrines - Restore Health and Cancel Options adds 100 health points
    Bug #2394: List of Data Files tab in openmw-laucher needs to show all content files.
    Bug #2402: Editor: skills saved incorrectly
    Bug #2408: Equipping a constant effect Restore Health/Magicka/Fatigue item will permanently boost the stat it's restoring
    Bug #2415: It is now possible to fall off the prison ship into the water when starting a new game
    Bug #2419: MOD MCA crash to desktop
    Bug #2420: Game crashes when character enters a certain area
    Bug #2421: infinite loop when using cycle weapon without having a weapon
    Feature #2221: Cannot dress dead NPCs
    Feature #2349: Check CMake sets correct MSVC compiler settings for release build.
    Feature #2397: Set default values for global mandatory records.
    Feature #2412: Basic joystick support

0.35.0
------

    Bug #244: Clipping/static in relation to the ghostgate/fence sound.
    Bug #531: Missing transparent menu items
    Bug #811: Content Lists in openmw.cfg are overwritten
    Bug #925: OpenCS doesn't launch because it thinks its already started
    Bug #969: Water shader strange behaviour on AMD card
    Bug #1049: Partially highlighted word in dialogue may cause incorrect line break
    Bug #1069: omwlauncher.exe crashes due to file lock
    Bug #1192: It is possible to jump on top of hostile creatures in combat
    Bug #1342: Loud ambient sounds
    Bug #1431: Creatures can climb the player
    Bug #1605: Guard in CharGen doesn't turn around to face you when reaching stairs
    Bug #1624: Moon edges don't transition properly
    Bug #1634: Items dropped by PC have collision
    Bug #1637: Weird NPC behaviour in Vivec, Hlaalu Ancestral Vaults?
    Bug #1638: Cannot climb staircases
    Bug #1648: Enchanted equipment badly handled at game reload
    Bug #1663: Crash when casting spell at enemy near you
    Bug #1683: Scale doesn't apply to animated collision nodes
    Bug #1702: Active enchanted item forgotten
    Bug #1730: Scripts names starting with digit(s) fail to compile
    Bug #1743: Moons are transparent
    Bug #1745: Shadows crash: Assertion `mEffects.empty()' failed.
    Bug #1785: Can't equip two-handed weapon and shield
    Bug #1809: Player falls too easily
    Bug #1825: Sword of Perithia can´t run in OpenMW
    Bug #1899: The launcher resets any alterations you´ve made in the mod list order,
    Bug #1964: Idle voices/dialogs not triggered correctly
    Bug #1980: Please, change default click behavior in OpenMW Launchers Data Files list
    Bug #1984: Vampire corpses standing up when looting the first item
    Bug #1985: Calm spell does nothing
    Bug #1986: Spell name lights up on mouseover but spell cost does not
    Bug #1989: Tooltip still shown when menu toggled off
    Bug #2010: Raindrops Displayed While Underwater
    Bug #2023: Walking into plants causes massive framedrop
    Bug #2031: [MOD: Shrines - Restore Health and Cancel Options]: Restore health option doesn't work
    Bug #2039: Lake Fjalding pillar of fire not rendered
    Bug #2040: AI_follow should stop further from the target
    Bug #2076: Slaughterfish AI
    Bug #2077: Direction of long jump can be changed much more than it is possible in vanilla
    Bug #2078: error during rendering: Object '' not found (const)
    Bug #2105: Lockpicking causes screen sync glitch
    Bug #2113: [MOD: Julan Ashlander Companion] Julan does not act correctly within the Ghostfence.
    Bug #2123: Window glow mod: Collision issues
    Bug #2133: Missing collision for bridges in Balmora when using Morrowind Rebirth 2.81
    Bug #2135: Casting a summon spell while the summon is active does not reset the summon.
    Bug #2144: Changing equipment will unequip drawn arrows/bolts
    Bug #2169: Yellow on faces when using opengl renderer and mods from overhaul on windows
    Bug #2175: Pathgrid mods do not overwrite the existing pathgrid
    Bug #2176: Morrowind -Russian localization end add-on ChaosHeart. Error in framelistener;object ;frenzying toush; not found <const>
    Bug #2181: Mod Morrowind crafting merchants die.
    Bug #2182: mods changing skill progression double the bonus for class specialization
    Bug #2183: Editor: Skills "use value" only allows integer between 0 and 99
    Bug #2184: Animated Morrowind Expanded produces an error on Open MW Launch
    Bug #2185: Conditional Operator formats
    Bug #2193: Quest: Gateway Ghost
    Bug #2194: Cannot summon multiples of the same creature
    Bug #2195: Pathgrid in the (0,0) exterior cell not loaded
    Bug #2200: Outdoor NPCs can stray away and keep walking into a wall
    Bug #2201: Creatures do not receive fall damage
    Bug #2202: The enchantment the item can hold is calculated incorrectly
    Bug #2203: Having the mod Living Cities of Vvardenfall running causes the game world to fail to load after leaving the prison ship
    Bug #2204: Abot's Water Life - Book rendered incorrectly
    Bug #2205: sound_waterfall script no longer compiles
    Bug #2206: Dialogue script fails to compile (extra .)
    Bug #2207: Script using – instead of - character does not compile
    Bug #2208: Failing dialogue scripts in french Morrowind.esm
    Bug #2214: LGNPC Vivec Redoran 1.62 and The King Rat (Size and inventory Issues)
    Bug #2215: Beast races can use enchanted boots
    Bug #2218: Incorrect names body parts in 3D models for open helmet with skinning
    Bug #2219: Orcs in Ghorak Manor in Caldera don't attack if you pick their pockets.
    Bug #2220: Chargen race preview head incorrect orientation
    Bug #2223: Reseting rock falling animation
    Bug #2224: Fortify Attribute effects do not stack when Spellmaking.
    Bug #2226: OpenCS pseudo-crash
    Bug #2230: segfaulting when entering Ald'ruhn with a specific mod: "fermeture la nuit" (closed by night)
    Bug #2233: Area effect spells on touch do not have the area effect
    Bug #2234: Dwarven Crossbow clips through the ground when dropped
    Bug #2235: class SettingsBase<> reverses the order of entries with multiple keys.
    Bug #2236: Weird two handed longsword + torch interaction
    Bug #2237: Shooting arrows while sneaking do not agro
    Bug #2238: Bipedal creatures not using weapons are not handled properly
    Bug #2245: Incorrect topic highlighting in HT_SpyBaladas quest
    Bug #2252: Tab completion incomplete for places using COC from the console.
    Bug #2255: Camera reverts to first person on load
    Bug #2259: enhancement: the save/load progress bar is not very progressive
    Bug #2263: TogglePOV can not be bound to Alt key
    Bug #2267: dialogue disabling via mod
    Bug #2268: Highlighting Files with load order problems in Data Files tab of Launcher
    Bug #2276: [Mod]ShotN issues with Karthwasten
    Bug #2283: Count argument for PlaceAt functions not working
    Bug #2284: Local map notes should be visible on door marker leading to the cell with the note
    Bug #2293: There is a graphical glitch at the end of the spell's animation in 3rd Person (looking over the shoulder) view
    Bug #2294: When using Skyrim UI Overhaul, the tops of pinnable menus are invisible
    Bug #2302: Random leveled items repeat way too often in a single dungeon
    Bug #2306: Enchanted arrows should not be retrievable from corpses
    Bug #2308: No sound effect when drawing the next throwing knife
    Bug #2309: Guards chase see the player character even if they're invisible
    Bug #2319: Inverted controls and other issues after becoming a vampire
    Bug #2324: Spells cast when crossing cell border are imprinted on the local map
    Bug #2330: Actors with Drain Health effect retain health after dying
    Bug #2331: tgm (god mode) won't allow the player to cast spells if the player doesn't have enough mana
    Bug #2332: Error in framelistener: Need a skeleton to attach the arrow to
    Feature #114: ess-Importer
    Feature #504: Editor: Delete selected rows from result windows
    Feature #1024: Addition of remaining equipping hotkeys
    Feature #1067: Handle NIF interpolation type 4 (XYZ_ROTATION_KEY)
    Feature #1125: AI fast-forward
    Feature #1228: Drowning while knocked out
    Feature #1325: Editor: Opening window and User Settings window cleanup
    Feature #1537: Ability to change the grid size from 3x3 to 5x5 (or more with good pc)
    Feature #1546: Leveled list script functions
    Feature #1659: Test dialogue scripts in --script-all
    Feature #1720: NPC lookAt controller
    Feature #2178: Load initial particle system state from NIF files
    Feature #2197: Editor: When clicking on a script error in the report window set cursor in script editor to the respective line/column
    Feature #2261: Warn when loading save games with mod mismatch
    Feature #2313: ess-Importer: convert global map exploration overlay
    Feature #2318: Add commandline option to load a save game
    Task #810: Rename "profile" to "content list"
    Task #2196: Label local/global openmw.cfg files via comments

0.34.0
------

    Bug #904: omwlauncher doesn't allow installing Tribunal and Bloodmoon if only MW is installed
    Bug #986: Launcher: renaming profile names is broken
    Bug #1061: "Browse to CD..." launcher crash
    Bug #1135: Launcher crashes if user does not have write permission
    Bug #1231: Current installer in launcher does not correctly import russian Morrowind.ini settings from setup.inx
    Bug #1288: Fix the Alignment of the Resolution Combobox
    Bug #1343: BIK videos occasionally out of sync with audio
    Bug #1684: Morrowind Grass Mod graphical glitches
    Bug #1734: NPC in fight with invisible/sneaking player
    Bug #1982: Long class names are cut off in the UI
    Bug #2012: Editor: OpenCS script compiler sometimes fails to find IDs
    Bug #2015: Running while levitating does not affect speed but still drains fatigue
    Bug #2018: OpenMW don´t reset modified cells to vanilla when a plugin is deselected and don´t apply changes to cells already visited.
    Bug #2045: ToggleMenus command should close dialogue windows
    Bug #2046: Crash: light_de_streetlight_01_223
    Bug #2047: Buglamp tooltip minor correction
    Bug #2050: Roobrush floating texture bits
    Bug #2053: Slaves react negatively to PC picking up slave's bracers
    Bug #2055: Dremora corpses use the wrong model
    Bug #2056: Mansilamat Vabdas's corpse is floating in the water
    Bug #2057: "Quest: Larius Varro Tells A Little Story": Bounty not completely removed after finishing quest
    Bug #2059: Silenced enemies try to cast spells anyway
    Bug #2060: Editor: Special case implementation for top level window with single sub-window should be optional
    Bug #2061: Editor: SubView closing that is not directly triggered by the user isn't handled properly
    Bug #2063: Tribunal: Quest 'The Warlords' doesn't work
    Bug #2064: Sneak attack on hostiles causes bounty
    Bug #2065: Editor: Qt signal-slot error when closing a dialogue subview
    Bug #2070: Loading ESP in OpenMW works but fails in OpenCS
    Bug #2071: CTD in 0.33
    Bug #2073: Storm atronach animation stops now and then
    Bug #2075: Molag Amur Region, Map shows water on solid ground
    Bug #2080: game won't work with fair magicka regen
    Bug #2082: NPCs appear frozen or switched off after leaving and quickly reentering a cell
    Bug #2088: OpenMW is unable to play OGG files.
    Bug #2093: Darth Gares talks to you in Ilunibi even when he's not there, screwing up the Main Quests
    Bug #2095: Coordinate and rotation editing in the Reference table does not work.
    Bug #2096: Some overflow fun and bartering exploit
    Bug #2098: [D3D] Game crash on maximize
    Bug #2099: Activate, player seems not to work
    Bug #2104: Only labels are sensitive in buttons
    Bug #2107: "Slowfall" effect is too weak
    Bug #2114: OpenCS doesn't load an ESP file full of errors even though Vanilla MW Construction Set can
    Bug #2117: Crash when encountering bandits on opposite side of river from the egg mine south of Balmora
    Bug #2124: [Mod: Baldurians Transparent Glass Amor] Armor above head
    Bug #2125: Unnamed NiNodes in weapons problem in First Person
    Bug #2126: Dirty dialog script in tribunal.esm causing bug in Tribunal MQ
    Bug #2128: Crash when picking character's face
    Bug #2129: Disable the third-person zoom feature by default
    Bug #2130: Ash storm particles shown too long during transition to clear sky
    Bug #2137: Editor: exception caused by following the Creature column of a SoundGen record
    Bug #2139: Mouse movement should be ignored during intro video
    Bug #2143: Editor: Saving is broken
    Bug #2145: OpenMW - crash while exiting x64 debug build
    Bug #2152: You can attack Almalexia during her final monologue
    Bug #2154: Visual effects behave weirdly after loading/taking a screenshot
    Bug #2155: Vivec has too little magicka
    Bug #2156: Azura's spirit fades away too fast
    Bug #2158: [Mod]Julan Ashlander Companion 2.0: Negative magicka
    Bug #2161: Editor: combat/magic/stealth values of creature not displayed correctly
    Bug #2163: OpenMW can't detect death if the NPC die by the post damage effect of a magic weapon.
    Bug #2168: Westly's Master Head Pack X – Some hairs aren't rendered correctly.
    Bug #2170: Mods using conversations to update PC inconsistant
    Bug #2180: Editor: Verifier doesn't handle Windows-specific path issues when dealing with resources
    Bug #2212: Crash or unexpected behavior while closing OpenCS cell render window on OS X
    Feature #238: Add UI to run INI-importer from the launcher
    Feature #854: Editor: Add user setting to show status bar
    Feature #987: Launcher: first launch instructions for CD need to be more explicit
    Feature #1232: There is no way to set the "encoding" option using launcher UI.
    Feature #1281: Editor: Render cell markers
    Feature #1918: Editor: Functionality for Double-Clicking in Tables
    Feature #1966: Editor: User Settings dialogue grouping/labelling/tooltips
    Feature #2097: Editor: Edit position of references in 3D scene
    Feature #2121: Editor: Add edit mode button to scene toolbar
    Task #1965: Editor: Improve layout of user settings dialogue

0.33.1
------

    Bug #2108: OpenCS fails to build

0.33.0
------

    Bug #371: If console assigned to ` (probably to any symbolic key), "`" symbol will be added to console every time it closed
    Bug #1148: Some books'/scrolls' contents are displayed incorrectly
    Bug #1290: Editor: status bar is not updated when record filter is changed
    Bug #1292: Editor: Documents are not removed on closing the last view
    Bug #1301: Editor: File->Exit only checks the document it was issued from.
    Bug #1353: Bluetooth on with no speaker connected results in significantly longer initial load times
    Bug #1436: NPCs react from too far distance
    Bug #1472: PC is placed on top of following NPC when changing cell
    Bug #1487: Tall PC can get stuck in staircases
    Bug #1565: Editor: Subviews are deleted on shutdown instead when they are closed
    Bug #1623: Door marker on Ghorak Manor's balcony makes PC stuck
    Bug #1633: Loaddoor to Sadrith Mora, Telvanni Council House spawns PC in the air
    Bug #1655: Use Appropriate Application Icons on Windows
    Bug #1679: Tribunal expansion, Meryn Othralas the backstage manager in the theatre group in Mournhold in the great bazaar district is floating a good feet above the ground.
    Bug #1705: Rain is broken in third person
    Bug #1706: Thunder and lighting still occurs while the game is paused during the rain
    Bug #1708: No long jumping
    Bug #1710: Editor: ReferenceableID drag to references record filter field creates incorrect filter
    Bug #1712: Rest on Water
    Bug #1715: "Cancel" button is not always on the same side of menu
    Bug #1725: Editor: content file can be opened multiple times from the same dialogue
    Bug #1730: [MOD: Less Generic Nerevarine] Compile failure attempting to enter the Corprusarium.
    Bug #1733: Unhandled ffmpeg sample formats
    Bug #1735: Editor: "Edit Record" context menu button not opening subview for journal infos
    Bug #1750: Editor: record edits result in duplicate entries
    Bug #1789: Editor: Some characters cannot be used in addon name
    Bug #1803: Resizing the map does not keep the pre-resize center at the post-resize center
    Bug #1821: Recovering Cloudcleaver quest: attacking Sosia is considered a crime when you side with Hlormar
    Bug #1838: Editor: Preferences window appears off screen
    Bug #1839: Editor: Record filter title should be moved two pixels to the right
    Bug #1849: Subrecord error in MAO_Containers
    Bug #1854: Knocked-out actors don't fully act knocked out
    Bug #1855: "Soul trapped" sound doesn't play
    Bug #1857: Missing sound effect for enchanted items with empty charge
    Bug #1859: Missing console command: ResetActors (RA)
    Bug #1861: Vendor category "MagicItems" is unhandled
    Bug #1862: Launcher doesn't start if a file listed in launcher.cfg has correct name but wrong capitalization
    Bug #1864: Editor: Region field for cell record in dialogue subview not working
    Bug #1869: Editor: Change label "Musics" to "Music"
    Bug #1870: Goblins killed while knocked down remain in knockdown-pose
    Bug #1874: CellChanged events should not trigger when crossing exterior cell border
    Bug #1877: Spriggans killed instantly if hit while regening
    Bug #1878: Magic Menu text not un-highlighting correctly when going from spell to item as active magic
    Bug #1881: Stuck in ceiling when entering castle karstaags tower
    Bug #1884: Unlit torches still produce a burning sound
    Bug #1885: Can type text in price field in barter window
    Bug #1887: Equipped items do not emit sounds
    Bug #1889: draugr lord aesliip will attack you and remain non-hostile
    Bug #1892: Guard asks player to pay bounty of 0 gold
    Bug #1895: getdistance should only return max float if ref and target are in different worldspaces
    Bug #1896: Crash Report
    Bug #1897: Conjured Equipment cant be re-equipped if removed
    Bug #1898: Only Gidar Verothan follows you during establish the mine quest
    Bug #1900: Black screen when you open the door and breath underwater
    Bug #1904: Crash on casting recall spell
    Bug #1906: Bound item checks should use the GMSTs
    Bug #1907: Bugged door. Mournhold, The Winged Guar
    Bug #1908: Crime reported for attacking Drathas Nerus's henchmen while they attack Dilborn
    Bug #1909: Weird Quest Flow Infidelities quest
    Bug #1910: Follower fighting with gone npc
    Bug #1911: Npcs will drown themselves
    Bug #1912: World map arrow stays static when inside a building
    Bug #1920: Ulyne Henim disappears when game is loaded inside Vas
    Bug #1922: alchemy-> potion of paralyze
    Bug #1923: "levitation magic cannot be used here" shows outside of tribunal
    Bug #1927: AI prefer melee over magic.
    Bug #1929: Tamriel Rebuilt: Named cells that lie within the overlap with Morrowind.esm are not shown
    Bug #1932: BTB - Spells 14.1 magic effects don´t overwrite the Vanilla ones but are added
    Bug #1935: Stacks of items are worth more when sold individually
    Bug #1940: Launcher does not list addon files if base game file is renamed to a different case
    Bug #1946: Mod "Tel Nechim - moved" breaks savegames
    Bug #1947: Buying/Selling price doesn't properly affect the growth of mercantile skill
    Bug #1950: followers from east empire company quest will fight each other if combat happens with anything
    Bug #1958: Journal can be scrolled indefinitely with a mouse wheel
    Bug #1959: Follower not leaving party on quest end
    Bug #1960: Key bindings not always saved correctly
    Bug #1961: Spell merchants selling racial bonus spells
    Bug #1967: segmentation fault on load saves
    Bug #1968: Jump sounds are not controlled by footsteps slider, sound weird compared to footsteps
    Bug #1970: PC suffers silently when taking damage from lava
    Bug #1971: Dwarven Sceptre collision area is not removed after killing one
    Bug #1974: Dalin/Daris Norvayne follows player indefinitely
    Bug #1975: East Empire Company faction rank breaks during Raven Rock questline
    Bug #1979: 0 strength = permanently over encumbered
    Bug #1993: Shrine blessing in Maar Gan doesn't work
    Bug #2008: Enchanted items do not recharge
    Bug #2011: Editor: OpenCS script compiler doesn't handle member variable access properly
    Bug #2016: Dagoth Ur already dead in Facility Cavern
    Bug #2017: Fighters Guild Quest: The Code Book - dialogue loop when UMP is loaded.
    Bug #2019: Animation of 'Correct UV Mudcrabs' broken
    Bug #2022: Alchemy window - Removing ingredient doesn't remove the number of ingredients
    Bug #2025: Missing mouse-over text for non affordable items
    Bug #2028: [MOD: Tamriel Rebuilt] Crashing when trying to enter interior cell "Ruinous Keep, Great Hall"
    Bug #2029: Ienith Brothers Thiev's Guild quest journal entry not adding
    Feature #471: Editor: Special case implementation for top-level window with single sub-window
    Feature #472: Editor: Sub-Window re-use settings
    Feature #704: Font colors import from fallback settings
    Feature #879: Editor: Open sub-views in a new top-level window
    Feature #932: Editor: magic effect table
    Feature #937: Editor: Path Grid table
    Feature #938: Editor: Sound Gen table
    Feature #1117: Death and LevelUp music
    Feature #1226: Editor: Request UniversalId editing from table columns
    Feature #1545: Targeting console on player
    Feature #1597: Editor: Render terrain
    Feature #1695: Editor: add column for CellRef's global variable
    Feature #1696: Editor: use ESM::Cell's RefNum counter
    Feature #1697: Redden player's vision when hit
    Feature #1856: Spellcasting for non-biped creatures
    Feature #1879: Editor: Run OpenMW with the currently edited content list
    Task #1851: Move AI temporary state out of AI packages
    Task #1865: Replace char type in records

0.32.0
------

    Bug #1132: Unable to jump when facing a wall
    Bug #1341: Summoned Creatures do not immediately disappear when killed.
    Bug #1430: CharGen Revamped script does not compile
    Bug #1451: NPCs shouldn't equip weapons prior to fighting
    Bug #1461: Stopped start scripts do not restart on load
    Bug #1473: Dead NPC standing and in 2 pieces
    Bug #1482: Abilities are depleted when interrupted during casting
    Bug #1503: Behaviour of NPCs facing the player
    Bug #1506: Missing character, French edition: three-points
    Bug #1528: Inventory very slow after 2 hours
    Bug #1540: Extra arguments should be ignored for script functions
    Bug #1541: Helseth's Champion: Tribunal
    Bug #1570: Journal cannot be opened while in inventory screen
    Bug #1573: PC joins factions at random
    Bug #1576: NPCs aren't switching their weapons when out of ammo
    Bug #1579: Guards detect creatures in far distance, instead on sight
    Bug #1588: The Siege of the Skaal Village: bloodmoon
    Bug #1593: The script compiler isn't recognising some names that contain a -
    Bug #1606: Books: Question marks instead of quotation marks
    Bug #1608: Dead bodies prevent door from opening/closing.
    Bug #1609: Imperial guards in Sadrith Mora are not using their spears
    Bug #1610: The bounty number is not displayed properly with high numbers
    Bug #1620: Implement correct formula for auto-calculated NPC spells
    Bug #1630: Boats standing vertically in Vivec
    Bug #1635: Arrest dialogue is executed second time after I select "Go to jail"
    Bug #1637: Weird NPC behaviour in Vivec, Hlaalu Ancestral Vaults?
    Bug #1641: Persuasion dialog remains after loading, possibly resulting in crash
    Bug #1644: "Goodbye" and similar options on dialogues prevents escape working properly.
    Bug #1646: PC skill stats are not updated immediately when changing equipment
    Bug #1652: Non-aggressive creature
    Bug #1653: Quickloading while the container window is open crashes the game
    Bug #1654: Priority of checks in organic containers
    Bug #1656: Inventory items merge issue when repairing
    Bug #1657: Attacked state of NPCs is not saved properly
    Bug #1660: Rank dialogue condition ignored
    Bug #1668: Game starts on day 2 instead of day 1
    Bug #1669: Critical Strikes while fighting a target who is currently fighting me
    Bug #1672: OpenCS doesn't save the projects
    Bug #1673: Fatigue decreasing by only one point when running
    Bug #1675: Minimap and localmap graphic glitches
    Bug #1676: Pressing the OK button on the travel menu cancels the travel and exits the menu
    Bug #1677: Sleeping in a rented bed is considered a crime
    Bug #1685: NPCs turn towards player even if invisible/sneaking
    Bug #1686: UI bug: cursor is clicking "world/local" map button while inventory window is closed?
    Bug #1690: Double clicking on a inventory window header doesn't close it.
    Bug #1693: Spell Absorption does not absorb shrine blessings
    Bug #1694: journal displays learned topics as quests
    Bug #1700: Sideways scroll of text boxes
    Bug #1701: Player enchanting requires player hold money, always 100% sucessful.
    Bug #1704: self-made Fortify Intelligence/Drain willpower potions are broken
    Bug #1707: Pausing the game through the esc menu will silence rain, pausing it by opening the inventory will not.
    Bug #1709: Remesa Othril is hostile to Hlaalu members
    Bug #1713: Crash on load after death
    Bug #1719: Blind effect has slight border at the edge of the screen where it is ineffective.
    Bug #1722: Crash after creating enchanted item, reloading saved game
    Bug #1723: Content refs that are stacked share the same index after unstacking
    Bug #1726: Can't finish Aengoth the Jeweler's quest : Retrieve the Scrap Metal
    Bug #1727: Targets almost always resist soultrap scrolls
    Bug #1728: Casting a soultrap spell on invalid target yields no message
    Bug #1729: Chop attack doesn't work if walking diagonally
    Bug #1732: Error handling for missing script function arguments produces weird message
    Bug #1736: Alt-tabbing removes detail from overworld map.
    Bug #1737: Going through doors with (high magnitude?) leviation will put the player high up, possibly even out of bounds.
    Bug #1739: Setting a variable on an NPC from another NPC's dialogue result sets the wrong variable
    Bug #1741: The wait dialogue doesn't black the screen out properly during waiting.
    Bug #1742: ERROR: Object 'sDifficulty' not found (const)
    Bug #1744: Night sky in Skies V.IV (& possibly v3) by SWG rendered incorrectly
    Bug #1746: Bow/marksman weapon condition does not degrade with use
    Bug #1749: Constant Battle Music
    Bug #1752: Alt-Tabbing in the character menus makes the paper doll disappear temporarily
    Bug #1753: Cost of training is not added to merchant's inventory
    Bug #1755: Disposition changes do not persist if the conversation menu is closed by purchasing training.
    Bug #1756: Caught Blight after being cured of Corprus
    Bug #1758: Crash Upon Loading New Cell
    Bug #1760: Player's Magicka is not recalculated upon drained or boosted intelligence
    Bug #1761: Equiped torches lost on reload
    Bug #1762: Your spell did not get a target. Soul trap. Gorenea Andrano
    Bug #1763: Custom Spell Magicka Cost
    Bug #1765: Azuras Star breaks on recharging item
    Bug #1767: GetPCRank did not handle ignored explicit references
    Bug #1772: Dark Brotherhood Assassins never use their Carved Ebony Dart, sticking to their melee weapon.
    Bug #1774: String table overflow also occurs when loading TheGloryRoad.esm
    Bug #1776: dagoth uthol runs in slow motion
    Bug #1778: Incorrect values in spellmaking window
    Bug #1779: Icon of Master Propylon Index is not visible
    Bug #1783: Invisible NPC after looting corpse
    Bug #1787: Health Calculation
    Bug #1788: Skeletons, ghosts etc block doors when we try to open
    Bug #1791: [MOD: LGNPC Foreign Quarter] NPC in completely the wrong place.
    Bug #1792: Potions should show more effects
    Bug #1793: Encumbrance while bartering
    Bug #1794: Fortify attribute not affecting fatigue
    Bug #1795: Too much magicka
    Bug #1796: "Off by default" torch burning
    Bug #1797: Fish too slow
    Bug #1798: Rest until healed shouldn't show with full health and magicka
    Bug #1802: Mark location moved
    Bug #1804: stutter with recent builds
    Bug #1810: attack gothens dremora doesnt agro the others.
    Bug #1811: Regression: Crash Upon Loading New Cell
    Bug #1812: Mod: "QuickChar" weird button placement
    Bug #1815: Keys show value and weight, Vanilla Morrowind's keys dont.
    Bug #1817: Persuasion results do not show using unpatched MW ESM
    Bug #1818: Quest B3_ZainabBride moves to stage 47 upon loading save while Falura Llervu is following
    Bug #1823: AI response to theft incorrect - only guards react, in vanilla everyone does.
    Bug #1829: On-Target Spells Rendered Behind Water Surface Effects
    Bug #1830: Galsa Gindu's house is on fire
    Bug #1832: Fatal Error: OGRE Exception(2:InvalidParametersException)
    Bug #1836: Attacked Guards open "fine/jail/resist"-dialogue after killing you
    Bug #1840: Infinite recursion in ActionTeleport
    Bug #1843: Escorted people change into player's cell after completion of escort stage
    Bug #1845: Typing 'j' into 'Name' fields opens the journal
    Bug #1846: Text pasted into the console still appears twice (Windows)
    Bug #1847: "setfatigue 0" doesn't render NPC unconscious
    Bug #1848: I can talk to unconscious actors
    Bug #1866: Crash when player gets killed by a creature summoned by him
    Bug #1868: Memory leaking when openmw window is minimized
    Feature #47: Magic Effects
    Feature #642: Control NPC mouth movement using current Say sound
    Feature #939: Editor: Resources tables
    Feature #961: AI Combat for magic (spells, potions and enchanted items)
    Feature #1111: Collision script instructions (used e.g. by Lava)
    Feature #1120: Command creature/humanoid magic effects
    Feature #1121: Elemental shield magic effects
    Feature #1122: Light magic effect
    Feature #1139: AI: Friendly hits
    Feature #1141: AI: combat party
    Feature #1326: Editor: Add tooltips to all graphical buttons
    Feature #1489: Magic effect Get/Mod/Set functions
    Feature #1505: Difficulty slider
    Feature #1538: Targeted scripts
    Feature #1571: Allow creating custom markers on the local map
    Feature #1615: Determine local variables from compiled scripts instead of the values in the script record
    Feature #1616: Editor: Body part record verifier
    Feature #1651: Editor: Improved keyboard navigation for scene toolbar
    Feature #1666: Script blacklisting
    Feature #1711: Including the Git revision number from the command line "--version" switch.
    Feature #1721: NPC eye blinking
    Feature #1740: Scene toolbar buttons for selecting which type of elements are rendered
    Feature #1790: Mouse wheel scrolling for the journal
    Feature #1850: NiBSPArrayController
    Task #768: On windows, settings folder should be "OpenMW", not "openmw"
    Task #908: Share keyframe data
    Task #1716: Remove defunct option for building without FFmpeg

0.31.0
------

    Bug #245: Cloud direction and weather systems differ from Morrowind
    Bug #275: Local Map does not always show objects that span multiple cells
    Bug #538: Update CenterOnCell (COC) function behavior
    Bug #618: Local and World Map Textures are sometimes Black
    Bug #640: Water behaviour at night
    Bug #668: OpenMW doesn't support non-latin paths on Windows
    Bug #746: OpenMW doesn't check if the background music was already played
    Bug #747: Door is stuck if cell is left before animation finishes
    Bug #772: Disabled statics are visible on map
    Bug #829: OpenMW uses up all available vram, when playing for extended time
    Bug #869: Dead bodies don't collide with anything
    Bug #894: Various character creation issues
    Bug #897/#1369: opencs Segmentation Fault after "new" or "load"
    Bug #899: Various jumping issues
    Bug #952: Reflection effects are one frame delayed
    Bug #993: Able to interact with world during Wait/Rest dialog
    Bug #995: Dropped items can be placed inside the wall
    Bug #1008: Corpses always face up upon reentering the cell
    Bug #1035: Random colour patterns appearing in automap
    Bug #1037: Footstep volume issues
    Bug #1047: Creation of wrong links in dialogue window
    Bug #1129: Summoned creature time life duration seems infinite
    Bug #1134: Crimes can be committed against hostile NPCs
    Bug #1136: Creature run speed formula is incorrect
    Bug #1150: Weakness to Fire doesn't apply to Fire Damage in the same spell
    Bug #1155: NPCs killing each other
    Bug #1166: Bittercup script still does not work
    Bug #1178: .bsa file names are case sensitive.
    Bug #1179: Crash after trying to load game after being killed
    Bug #1180: Changing footstep sound location
    Bug #1196: Jumping not disabled when showing messageboxes
    Bug #1202: "strange" keys are not shown in binding menu, and are not saved either, but works
    Bug #1216: Broken dialog topics in russian Morrowind
    Bug #1217: Container content changes based on the current position of the mouse
    Bug #1234: Loading/saving issues with dynamic records
    Bug #1277: Text pasted into the console appears twice
    Bug #1284: Crash on New Game
    Bug #1303: It's possible to skip the chargen
    Bug #1304: Slaughterfish should not detect the player unless the player is in the water
    Bug #1311: Editor: deleting Record Filter line does not reset the filter
    Bug #1324: ERROR: ESM Error: String table overflow when loading Animated Morrowind.esp
    Bug #1328: Editor: Bogus Filter created when dragging multiple records to filter bar of non-applicable table
    Bug #1331: Walking/running sound persist after killing NPC`s that are walking/running.
    Bug #1334: Previously equipped items not shown as unequipped after attempting to sell them.
    Bug #1335: Actors ignore vertical axis when deciding to attack
    Bug #1338: Unknown toggle option for shadows
    Bug #1339: "Ashlands Region" is visible when beginning new game during "Loading Area" process
    Bug #1340: Guards prompt Player with punishment options after resisting arrest with another guard.
    Bug #1348: Regression: Bug #1098 has returned with a vengeance
    Bug #1349: [TR] TR_Data mesh tr_ex_imp_gatejamb01 cannot be activated
    Bug #1352: Disabling an ESX file does not disable dependent ESX files
    Bug #1355: CppCat Checks OpenMW
    Bug #1356: Incorrect voice type filtering for sleep interrupts
    Bug #1357: Restarting the game clears saves
    Bug #1360: Seyda Neen silk rider dialog problem
    Bug #1361: Some lights don't work
    Bug #1364: It is difficult to bind "Mouse 1" to an action in the options menu
    Bug #1370: Animation compilation mod does not work properly
    Bug #1371: SL_Pick01.nif from third party fails to load in openmw, but works in Vanilla
    Bug #1373: When stealing in front of Sellus Gravius cannot exit the dialog
    Bug #1378: Installs to /usr/local are not working
    Bug #1380: Loading a save file fail if one of the content files is disabled
    Bug #1382: "getHExact() size mismatch" crash on loading official plugin "Siege at Firemoth.esp"
    Bug #1386: Arkngthand door will not open
    Bug #1388: Segfault when modifying View Distance in Menu options
    Bug #1389: Crash when loading a save after dying
    Bug #1390: Apostrophe characters not displayed [French version]
    Bug #1391: Custom made icon background texture for magical weapons and stuff isn't scaled properly on GUI.
    Bug #1393: Coin icon during the level up dialogue are off of the background
    Bug #1394: Alt+F4 doesn't work on Win version
    Bug #1395: Changing rings switches only the last one put on
    Bug #1396: Pauldron parts aren't showing when the robe is equipped
    Bug #1402: Dialogue of some shrines have wrong button orientation
    Bug #1403: Items are floating in the air when they're dropped onto dead bodies.
    Bug #1404: Forearms are not rendered on Argonian females
    Bug #1407: Alchemy allows making potions from two of the same item
    Bug #1408: "Max sale" button gives you all the items AND all the trader's gold
    Bug #1409: Rest "Until Healed" broken for characters with stunted magicka.
    Bug #1412: Empty travel window opens while playing through start game
    Bug #1413: Save game ignores missing writing permission
    Bug #1414: The Underground 2 ESM Error
    Bug #1416: Not all splash screens in the Splash directory are used
    Bug #1417: Loading saved game does not terminate
    Bug #1419: Skyrim: Home of the Nords error
    Bug #1422: ClearInfoActor
    Bug #1423: ForceGreeting closes existing dialogue windows
    Bug #1425: Cannot load save game
    Bug #1426: Read skill books aren't stored in savegame
    Bug #1427: Useless items can be set under hotkeys
    Bug #1429: Text variables in journal
    Bug #1432: When attacking friendly NPC, the crime is reported and bounty is raised after each swing
    Bug #1435: Stealing priceless items is without punishment
    Bug #1437: Door marker at Jobasha's Rare Books is spawning PC in the air
    Bug #1440: Topic selection menu should be wider
    Bug #1441: Dropping items on the rug makes them inaccessible
    Bug #1442: When dropping and taking some looted items, bystanders consider that as a crime
    Bug #1444: Arrows and bolts are not dropped where the cursor points
    Bug #1445: Security trainers offering acrobatics instead
    Bug #1447: Character dash not displayed, French edition
    Bug #1448: When the player is killed by the guard while having a bounty on his head, the guard dialogue opens over and over instead of loading dialogue
    Bug #1454: Script error in SkipTutorial
    Bug #1456: Bad lighting when using certain Morrowind.ini generated by MGE
    Bug #1457: Heart of Lorkan comes after you when attacking it
    Bug #1458: Modified Keybindings are not remembered
    Bug #1459: Dura Gra-Bol doesn't respond to PC attack
    Bug #1462: Interior cells not loaded with Morrowind Patch active
    Bug #1469: Item tooltip should show the base value, not real value
    Bug #1477: Death count is not stored in savegame
    Bug #1478: AiActivate does not trigger activate scripts
    Bug #1481: Weapon not rendered when partially submerged in water
    Bug #1483: Enemies are attacking even while dying
    Bug #1486: ESM Error: Don't know what to do with INFO
    Bug #1490: Arrows shot at PC can end up in inventory
    Bug #1492: Monsters respawn on top of one another
    Bug #1493: Dialogue box opens with follower NPC even if NPC is dead
    Bug #1494: Paralysed cliffracers remain airbourne
    Bug #1495: Dialogue box opens with follower NPC even the game is paused
    Bug #1496: GUI messages are not cleared when loading another saved game
    Bug #1499: Underwater sound sometimes plays when transitioning from interior.
    Bug #1500: Targetted spells and water.
    Bug #1502: Console error message on info refusal
    Bug #1507: Bloodmoon MQ The Ritual of Beasts: Can't remove the arrow
    Bug #1508: Bloodmoon: Fort Frostmoth, cant talk with Carnius Magius
    Bug #1516: PositionCell doesn't move actors to current cell
    Bug #1518: ForceGreeting broken for explicit references
    Bug #1522: Crash after attempting to play non-music file
    Bug #1523: World map empty after loading interior save
    Bug #1524: Arrows in waiting/resting dialog act like minimum and maximum buttons
    Bug #1525: Werewolf: Killed NPC's don't fill werewolfs hunger for blood
    Bug #1527: Werewolf: Detect life detects wrong type of actor
    Bug #1529: OpenMW crash during "the shrine of the dead" mission (tribunal)
    Bug #1530: Selected text in the console has the same color as the background
    Bug #1539: Barilzar's Mazed Band: Tribunal
    Bug #1542: Looping taunts from NPC`s after death: Tribunal
    Bug #1543: OpenCS crash when using drag&drop in script editor
    Bug #1547: Bamz-Amschend: Centurion Archers combat problem
    Bug #1548: The Missing Hand: Tribunal
    Bug #1549: The Mad God: Tribunal, Dome of Serlyn
    Bug #1557: A bounty is calculated from actual item cost
    Bug #1562: Invisible terrain on top of Red Mountain
    Bug #1564: Cave of the hidden music: Bloodmoon
    Bug #1567: Editor: Deleting of referenceables does not work
    Bug #1568: Picking up a stack of items and holding the enter key and moving your mouse around paints a bunch of garbage on screen.
    Bug #1574: Solstheim: Drauger cant inflict damage on player
    Bug #1578: Solstheim: Bonewolf running animation not working
    Bug #1585: Particle effects on PC are stopped when paralyzed
    Bug #1589: Tribunal: Crimson Plague quest does not update when Gedna Relvel is killed
    Bug #1590: Failed to save game: compile error
    Bug #1598: Segfault when making Drain/Fortify Skill spells
    Bug #1599: Unable to switch to fullscreen
    Bug #1613: Morrowind Rebirth duplicate objects / vanilla objects not removed
    Bug #1618: Death notice fails to show up
    Bug #1628: Alt+Tab Segfault
    Feature #32: Periodic Cleanup/Refill
    Feature #41: Precipitation and weather particles
    Feature #568: Editor: Configuration setup
    Feature #649: Editor: Threaded loading
    Feature #930: Editor: Cell record saving
    Feature #934: Editor: Body part table
    Feature #935: Editor: Enchantment effect table
    Feature #1162: Dialogue merging
    Feature #1174: Saved Game: add missing creature state
    Feature #1177: Saved Game: fog of war state
    Feature #1312: Editor: Combat/Magic/Stealth values for creatures are not displayed
    Feature #1314: Make NPCs and creatures fight each other
    Feature #1315: Crime: Murder
    Feature #1321: Sneak skill enhancements
    Feature #1323: Handle restocking items
    Feature #1332: Saved Game: levelled creatures
    Feature #1347: modFactionReaction script instruction
    Feature #1362: Animated main menu support
    Feature #1433: Store walk/run toggle
    Feature #1449: Use names instead of numbers for saved game files and folders
    Feature #1453: Adding Delete button to the load menu
    Feature #1460: Enable Journal screen while in dialogue
    Feature #1480: Play Battle music when in combat
    Feature #1501: Followers unable to fast travel with you
    Feature #1520: Disposition and distance-based aggression/ShouldAttack
    Feature #1595: Editor: Object rendering in cells
    Task #940: Move license to locations where applicable
    Task #1333: Remove cmake git tag reading
    Task #1566: Editor: Object rendering refactoring

0.30.0
------

    Bug #416: Extreme shaking can occur during cell transitions while moving
    Bug #1003: Province Cyrodiil: Ogre Exception in Stirk
    Bug #1071: Crash when given a non-existent content file
    Bug #1080: OpenMW allows resting/using a bed while in combat
    Bug #1097: Wrong punishment for stealing in Census and Excise Office at the start of a new game
    Bug #1098: Unlocked evidence chests should get locked after new evidence is put into them
    Bug #1099: NPCs that you attacked still fight you after you went to jail/paid your fine
    Bug #1100: Taking items from a corpse is considered stealing
    Bug #1126: Some creatures can't get close enough to attack
    Bug #1144: Killed creatures seem to die again each time player transitions indoors/outdoors
    Bug #1181: loading a saved game does not reset the player control status
    Bug #1185: Collision issues in Addamasartus
    Bug #1187: Athyn Sarethi mission, rescuing varvur sarethi from the doesnt end the mission
    Bug #1189: Crash when entering interior cell "Gnisis, Arvs-Drelen"
    Bug #1191: Picking up papers without inventory in new game
    Bug #1195: NPCs do not equip torches in certain interiors
    Bug #1197: mouse wheel makes things scroll too fast
    Bug #1200: door blocked by monsters
    Bug #1201: item's magical charges are only refreshed when they are used
    Bug #1203: Scribs do not defend themselves
    Bug #1204: creatures life is not empty when they are dead
    Bug #1205: armor experience does not progress when hits are taken
    Bug #1206: blood particules always red. Undeads and mechanicals should have a different one.
    Bug #1209: Tarhiel never falls
    Bug #1210: journal adding script is ran again after having saved/loaded
    Bug #1224: Names of custom classes are not properly handled in save games
    Bug #1227: Editor: Fixed case handling for broken localised versions of Morrowind.esm
    Bug #1235: Indoors walk stutter
    Bug #1236: Aborting intro movie brings up the menu
    Bug #1239: NPCs get stuck when walking past each other
    Bug #1240: BTB - Settings 14.1 and Health Bar.
    Bug #1241: BTB - Character and Khajiit Prejudice
    Bug #1248: GUI Weapon icon is changed to hand-to-hand after save load
    Bug #1254: Guild ranks do not show in dialogue
    Bug #1255: When opening a container and selecting "Take All", the screen flashes blue
    Bug #1260: Level Up menu doesn't show image when using a custom class
    Bug #1265: Quit Menu Has Misaligned Buttons
    Bug #1270: Active weapon icon is not updated when weapon is repaired
    Bug #1271: NPC Stuck in hovering "Jumping" animation
    Bug #1272: Crash when attempting to load Big City esm file.
    Bug #1276: Editor: Dropping a region into the filter of a cell subview fails
    Bug #1286: Dialogue topic list clips with window frame
    Bug #1291: Saved game: store faction membership
    Bug #1293: Pluginless Khajiit Head Pack by ashiraniir makes OpenMW close.
    Bug #1294: Pasting in console adds text to end, not at cursor
    Bug #1295: Conversation loop when asking about "specific place" in Vivec
    Bug #1296: Caius doesn't leave at start of quest "Mehra Milo and the Lost Prophecies"
    Bug #1297: Saved game: map markers
    Bug #1302: ring_keley script causes vector::_M_range_check exception
    Bug #1309: Bug on "You violated the law" dialog
    Bug #1319: Creatures sometimes rendered incorrectly
    Feature #50: Ranged Combat
    Feature #58: Sneaking Skill
    Feature #73: Crime and Punishment
    Feature #135: Editor: OGRE integration
    Feature #541: Editor: Dialogue Sub-Views
    Feature #853: Editor: Rework User Settings
    Feature #944: Editor: lighting modes
    Feature #945: Editor: Camera navigation mode
    Feature #953: Trader gold
    Feature #1140: AI: summoned creatures
    Feature #1142: AI follow: Run stance
    Feature #1154: Not all NPCs get aggressive when one is attacked
    Feature #1169: Terrain threading
    Feature #1172: Loading screen and progress bars during saved/loading game
    Feature #1173: Saved Game: include weather state
    Feature #1207: Class creation form does not remember
    Feature #1220: Editor: Preview Subview
    Feature #1223: Saved Game: Local Variables
    Feature #1229: Quicksave, quickload, autosave
    Feature #1230: Deleting saves
    Feature #1233: Bribe gold is placed into NPCs inventory
    Feature #1252: Saved Game: quick key bindings
    Feature #1273: Editor: Region Map context menu
    Feature #1274: Editor: Region Map drag & drop
    Feature #1275: Editor: Scene subview drop
    Feature #1282: Non-faction member crime recognition.
    Feature #1289: NPCs return to default position
    Task #941: Remove unused cmake files

0.29.0
------

    Bug #556: Video soundtrack not played when music volume is set to zero
    Bug #829: OpenMW uses up all available vram, when playing for extended time
    Bug #848: Wrong amount of footsteps playing in 1st person
    Bug #888: Ascended Sleepers have movement issues
    Bug #892: Explicit references are allowed on all script functions
    Bug #999: Graphic Herbalism (mod): sometimes doesn't activate properly
    Bug #1009: Lake Fjalding AI related slowdown.
    Bug #1041: Music playback issues on OS X >= 10.9
    Bug #1043: No message box when advancing skill "Speechcraft" while in dialog window
    Bug #1060: Some message boxes are cut off at the bottom
    Bug #1062: Bittercup script does not work ('end' variable)
    Bug #1074: Inventory paperdoll obscures armour rating
    Bug #1077: Message after killing an essential NPC disappears too fast
    Bug #1078: "Clutterbane" shows empty charge bar
    Bug #1083: UndoWerewolf fails
    Bug #1088: Better Clothes Bloodmoon Plus 1.5 by Spirited Treasure pants are not rendered
    Bug #1090: Start scripts fail when going to a non-predefined cell
    Bug #1091: Crash: Assertion `!q.isNaN() && "Invalid orientation supplied as parameter"' failed.
    Bug #1093: Weapons of aggressive NPCs are invisible after you exit and re-enter interior
    Bug #1105: Magicka is depleted when using uncastable spells
    Bug #1106: Creatures should be able to run
    Bug #1107: TR cliffs have way too huge collision boxes in OpenMW
    Bug #1109: Cleaning True Light and Darkness with Tes3cmd makes Addamasartus , Zenarbael and Yasamsi flooded.
    Bug #1114: Bad output for desktop-file-validate on openmw.desktop (and opencs.desktop)
    Bug #1115: Memory leak when spying on Fargoth
    Bug #1137: Script execution fails (drenSlaveOwners script)
    Bug #1143: Mehra Milo quest (vivec informants) is broken
    Bug #1145: Issues with moving gold between inventory and containers
    Bug #1146: Issues with picking up stacks of gold
    Bug #1147: Dwemer Crossbows are held incorrectly
    Bug #1158: Armor rating should always stay below inventory mannequin
    Bug #1159: Quick keys can be set during character generation
    Bug #1160: Crash on equip lockpick when
    Bug #1167: Editor: Referenceables are not correctly loaded when dealing with more than one content file
    Bug #1184: Game Save: overwriting an existing save does not actually overwrites the file
    Feature #30: Loading/Saving (still missing a few parts)
    Feature #101: AI Package: Activate
    Feature #103: AI Package: Follow, FollowCell
    Feature #138: Editor: Drag & Drop
    Feature #428: Player death
    Feature #505: Editor: Record Cloning
    Feature #701: Levelled creatures
    Feature #708: Improved Local Variable handling
    Feature #709: Editor: Script verifier
    Feature #764: Missing journal backend features
    Feature #777: Creature weapons/shields
    Feature #789: Editor: Referenceable record verifier
    Feature #924: Load/Save GUI (still missing loading screen and progress bars)
    Feature #946: Knockdown
    Feature #947: Decrease fatigue when running, swimming and attacking
    Feature #956: Melee Combat: Blocking
    Feature #957: Area magic
    Feature #960: Combat/AI combat for creatures
    Feature #962: Combat-Related AI instructions
    Feature #1075: Damage/Restore skill/attribute magic effects
    Feature #1076: Soultrap magic effect
    Feature #1081: Disease contraction
    Feature #1086: Blood particles
    Feature #1092: Interrupt resting
    Feature #1101: Inventory equip scripts
    Feature #1116: Version/Build number in Launcher window
    Feature #1119: Resistance/weakness to normal weapons magic effect
    Feature #1123: Slow Fall magic effect
    Feature #1130: Auto-calculate spells
    Feature #1164: Editor: Case-insensitive sorting in tables

0.28.0
------

    Bug #399: Inventory changes are not visible immediately
    Bug #417: Apply weather instantly when teleporting
    Bug #566: Global Map position marker not updated for interior cells
    Bug #712: Looting corpse delay
    Bug #716: Problem with the "Vurt's Ascadian Isles Mod" mod
    Bug #805: Two TR meshes appear black (v0.24RC)
    Bug #841: Third-person activation distance taken from camera rather than head
    Bug #845: NPCs hold torches during the day
    Bug #855: Vvardenfell Visages Volume I some hairs don´t appear since 0,24
    Bug #856: Maormer race by Mac Kom - The heads are way up
    Bug #864: Walk locks during loading in 3rd person
    Bug #871: active weapon/magic item icon is not immediately made blank if item is removed during dialog
    Bug #882: Hircine's Ring doesn't always work
    Bug #909: [Tamriel Rebuilt] crashes in Akamora
    Bug #922: Launcher writing merged openmw.cfg files
    Bug #943: Random magnitude should be calculated per effect
    Bug #948: Negative fatigue level should be allowed
    Bug #949: Particles in world space
    Bug #950: Hard crash on x64 Linux running --new-game (on startup)
    Bug #951: setMagicka and setFatigue have no effect
    Bug #954: Problem with equipping inventory items when using a keyboard shortcut
    Bug #955: Issues with equipping torches
    Bug #966: Shield is visible when casting spell
    Bug #967: Game crashes when equipping silver candlestick
    Bug #970: Segmentation fault when starting at Bal Isra
    Bug #977: Pressing down key in console doesn't go forward in history
    Bug #979: Tooltip disappears when changing inventory
    Bug #980: Barter: item category is remembered, but not shown
    Bug #981: Mod: replacing model has wrong position/orientation
    Bug #982: Launcher: Addon unchecking is not saved
    Bug #983: Fix controllers to affect objects attached to the base node
    Bug #985: Player can talk to NPCs who are in combat
    Bug #989: OpenMW crashes when trying to include mod with capital .ESP
    Bug #991: Merchants equip items with harmful constant effect enchantments
    Bug #994: Don't cap skills/attributes when set via console
    Bug #998: Setting the max health should also set the current health
    Bug #1005: Torches are visible when casting spells and during hand to hand combat.
    Bug #1006: Many NPCs have 0 skill
    Bug #1007: Console fills up with text
    Bug #1013: Player randomly loses health or dies
    Bug #1014: Persuasion window is not centered in maximized window
    Bug #1015: Player status window scroll state resets on status change
    Bug #1016: Notification window not big enough for all skill level ups
    Bug #1020: Saved window positions are not rescaled appropriately on resolution change
    Bug #1022: Messages stuck permanently on screen when they pile up
    Bug #1023: Journals doesn't open
    Bug #1026: Game loses track of torch usage.
    Bug #1028: Crash on pickup of jug in Unexplored Shipwreck, Upper level
    Bug #1029: Quick keys menu: Select compatible replacement when tool used up
    Bug #1042: TES3 header data wrong encoding
    Bug #1045: OS X: deployed OpenCS won't launch
    Bug #1046: All damaged weaponry is worth 1 gold
    Bug #1048: Links in "locked" dialogue are still clickable
    Bug #1052: Using color codes when naming your character actually changes the name's color
    Bug #1054: Spell effects not visible in front of water
    Bug #1055: Power-Spell animation starts even though you already casted it that day
    Bug #1059: Cure disease potion removes all effects from player, even your race bonus and race ability
    Bug #1063: Crash upon checking out game start ship area in Seyda Neen
    Bug #1064: openmw binaries link to unnecessary libraries
    Bug #1065: Landing from a high place in water still causes fall damage
    Bug #1072: Drawing weapon increases torch brightness
    Bug #1073: Merchants sell stacks of gold
    Feature #43: Visuals for Magic Effects
    Feature #51: Ranged Magic
    Feature #52: Touch Range Magic
    Feature #53: Self Range Magic
    Feature #54: Spell Casting
    Feature #70: Vampirism
    Feature #100: Combat AI
    Feature #171: Implement NIF record NiFlipController
    Feature #410: Window to restore enchanted item charge
    Feature #647: Enchanted item glow
    Feature #723: Invisibility/Chameleon magic effects
    Feature #737: Resist Magicka magic effect
    Feature #758: GetLOS
    Feature #926: Editor: Info-Record tables
    Feature #958: Material controllers
    Feature #959: Terrain bump, specular, & parallax mapping
    Feature #990: Request: unlock mouse when in any menu
    Feature #1018: Do not allow view mode switching while performing an action
    Feature #1027: Vertex morph animation (NiGeomMorpherController)
    Feature #1031: Handle NiBillboardNode
    Feature #1051: Implement NIF texture slot DarkTexture
    Task #873: Unify OGRE initialisation

0.27.0
------

    Bug #597: Assertion `dialogue->mId == id' failed in esmstore.cpp
    Bug #794: incorrect display of decimal numbers
    Bug #840: First-person sneaking camera height
    Bug #887: Ambient sounds playing while paused
    Bug #902: Problems with Polish character encoding
    Bug #907: Entering third person using the mousewheel is possible even if it's impossible using the key
    Bug #910: Some CDs not working correctly with Unshield installer
    Bug #917: Quick character creation plugin does not work
    Bug #918: Fatigue does not refill
    Bug #919: The PC falls dead in Beshara - OpenMW nightly Win64 (708CDE2)
    Feature #57: Acrobatics Skill
    Feature #462: Editor: Start Dialogue
    Feature #546: Modify ESX selector to handle new content file scheme
    Feature #588: Editor: Adjust name/path of edited content files
    Feature #644: Editor: Save
    Feature #710: Editor: Configure script compiler context
    Feature #790: God Mode
    Feature #881: Editor: Allow only one instance of OpenCS
    Feature #889: Editor: Record filtering
    Feature #895: Extinguish torches
    Feature #898: Breath meter enhancements
    Feature #901: Editor: Default record filter
    Feature #913: Merge --master and --plugin switches

0.26.0
------

    Bug #274: Inconsistencies in the terrain
    Bug #557: Already-dead NPCs do not equip clothing/items.
    Bug #592: Window resizing
    Bug #612: [Tamriel Rebuilt] Missing terrain (South of Tel Oren)
    Bug #664: Heart of lorkhan acts like a dead body (container)
    Bug #767: Wonky ramp physics & water
    Bug #780: Swimming out of water
    Bug #792: Wrong ground alignment on actors when no clipping
    Bug #796: Opening and closing door sound issue
    Bug #797: No clipping hinders opening and closing of doors
    Bug #799: sliders in enchanting window
    Bug #838: Pressing key during startup procedure freezes the game
    Bug #839: Combat/magic stances during character creation
    Bug #843: [Tribunal] Dark Brotherhood assassin appears without equipment
    Bug #844: Resting "until healed" option given even with full stats
    Bug #846: Equipped torches are invisible.
    Bug #847: Incorrect formula for autocalculated NPC initial health
    Bug #850: Shealt weapon sound plays when leaving magic-ready stance
    Bug #852: Some boots do not produce footstep sounds
    Bug #860: FPS bar misalignment
    Bug #861: Unable to print screen
    Bug #863: No sneaking and jumping at the same time
    Bug #866: Empty variables in [Movies] section of Morrowind.ini gets imported into OpenMW.cfg as blank fallback option and crashes game on start.
    Bug #867: Dancing girls in "Suran, Desele's House of Earthly Delights" don't dance.
    Bug #868: Idle animations are repeated
    Bug #874: Underwater swimming close to the ground is jerky
    Bug #875: Animation problem while swimming on the surface and looking up
    Bug #876: Always a starting upper case letter in the inventory
    Bug #878: Active spell effects don't update the layout properly when ended
    Bug #891: Cell 24,-12 (Tamriel Rebuilt) crashes on load
    Bug #896: New game sound issue
    Feature #49: Melee Combat
    Feature #71: Lycanthropy
    Feature #393: Initialise MWMechanics::AiSequence from ESM::AIPackageList
    Feature #622: Multiple positions for inventory window
    Feature #627: Drowning
    Feature #786: Allow the 'Activate' key to close the countdialog window
    Feature #798: Morrowind installation via Launcher (Linux/Max OS only)
    Feature #851: First/Third person transitions with mouse wheel
    Task #689: change PhysicActor::enableCollisions
    Task #707: Reorganise Compiler

0.25.0
------

    Bug #411: Launcher crash on OS X < 10.8
    Bug #604: Terrible performance drop in the Census and Excise Office.
    Bug #676: Start Scripts fail to load
    Bug #677: OpenMW does not accept script names with -
    Bug #766: Extra space in front of topic links
    Bug #793: AIWander Isn't Being Passed The Repeat Parameter
    Bug #795: Sound playing with drawn weapon and crossing cell-border
    Bug #800: can't select weapon for enchantment
    Bug #801: Player can move while over-encumbered
    Bug #802: Dead Keys not working
    Bug #808: mouse capture
    Bug #809: ini Importer does not work without an existing cfg file
    Bug #812: Launcher will run OpenMW with no ESM or ESP selected
    Bug #813: OpenMW defaults to Morrowind.ESM with no ESM or ESP selected
    Bug #817: Dead NPCs and Creatures still have collision boxes
    Bug #820: Incorrect sorting of answers (Dialogue)
    Bug #826: mwinimport dumps core when given an unknown parameter
    Bug #833: getting stuck in door
    Bug #835: Journals/books not showing up properly.
    Feature #38: SoundGen
    Feature #105: AI Package: Wander
    Feature #230: 64-bit compatibility for OS X
    Feature #263: Hardware mouse cursors
    Feature #449: Allow mouse outside of window while paused
    Feature #736: First person animations
    Feature #750: Using mouse wheel in third person mode
    Feature #822: Autorepeat for slider buttons

0.24.0
------

    Bug #284: Book's text misalignment
    Bug #445: Camera able to get slightly below floor / terrain
    Bug #582: Seam issue in Red Mountain
    Bug #632: Journal Next Button shows white square
    Bug #653: IndexedStore ignores index
    Bug #694: Parser does not recognize float values starting with .
    Bug #699: Resource handling broken with Ogre 1.9 trunk
    Bug #718: components/esm/loadcell is using the mwworld subsystem
    Bug #729: Levelled item list tries to add nonexistent item
    Bug #730: Arrow buttons in the settings menu do not work.
    Bug #732: Erroneous behavior when binding keys
    Bug #733: Unclickable dialogue topic
    Bug #734: Book empty line problem
    Bug #738: OnDeath only works with implicit references
    Bug #740: Script compiler fails on scripts with special names
    Bug #742: Wait while no clipping
    Bug #743: Problem with changeweather console command
    Bug #744: No wait dialogue after starting a new game
    Bug #748: Player is not able to unselect objects with the console
    Bug #751: AddItem should only spawn a message box when called from dialogue
    Bug #752: The enter button has several functions in trade and looting that is not impelemted.
    Bug #753: Fargoth's Ring Quest Strange Behavior
    Bug #755: Launcher writes duplicate lines into settings.cfg
    Bug #759: Second quest in mages guild does not work
    Bug #763: Enchantment cast cost is wrong
    Bug #770: The "Take" and "Close" buttons in the scroll GUI are stretched incorrectly
    Bug #773: AIWander Isn't Being Passed The Correct idle Values
    Bug #778: The journal can be opened at the start of a new game
    Bug #779: Divayth Fyr starts as dead
    Bug #787: "Batch count" on detailed FPS counter gets cut-off
    Bug #788: chargen scroll layout does not match vanilla
    Feature #60: Atlethics Skill
    Feature #65: Security Skill
    Feature #74: Interaction with non-load-doors
    Feature #98: Render Weapon and Shield
    Feature #102: AI Package: Escort, EscortCell
    Feature #182: Advanced Journal GUI
    Feature #288: Trading enhancements
    Feature #405: Integrate "new game" into the menu
    Feature #537: Highlight dialogue topic links
    Feature #658: Rotate, RotateWorld script instructions and local rotations
    Feature #690: Animation Layering
    Feature #722: Night Eye/Blind magic effects
    Feature #735: Move, MoveWorld script instructions.
    Feature #760: Non-removable corpses

0.23.0
------

    Bug #522: Player collides with placeable items
    Bug #553: Open/Close sounds played when accessing main menu w/ Journal Open
    Bug #561: Tooltip word wrapping delay
    Bug #578: Bribing works incorrectly
    Bug #601: PositionCell fails on negative coordinates
    Bug #606: Some NPCs hairs not rendered with Better Heads addon
    Bug #609: Bad rendering of bone boots
    Bug #613: Messagebox causing assert to fail
    Bug #631: Segfault on shutdown
    Bug #634: Exception when talking to Calvus Horatius in Mournhold, royal palace courtyard
    Bug #635: Scale NPCs depending on race
    Bug #643: Dialogue Race select function is inverted
    Bug #646: Twohanded weapons don't work properly
    Bug #654: Crash when dropping objects without a collision shape
    Bug #655/656: Objects that were disabled or deleted (but not both) were added to the scene when re-entering a cell
    Bug #660: "g" in "change" cut off in Race Menu
    Bug #661: Arrille sells me the key to his upstairs room
    Bug #662: Day counter starts at 2 instead of 1
    Bug #663: Cannot select "come unprepared" topic in dialog with Dagoth Ur
    Bug #665: Pickpocket -> "Grab all" grabs all NPC inventory, even not listed in container window.
    Bug #666: Looking up/down problem
    Bug #667: Active effects border visible during loading
    Bug #669: incorrect player position at new game start
    Bug #670: race selection menu: sex, face and hair left button not totally clickable
    Bug #671: new game: player is naked
    Bug #674: buying or selling items doesn't change amount of gold
    Bug #675: fatigue is not set to its maximum when starting a new game
    Bug #678: Wrong rotation order causes RefData's rotation to be stored incorrectly
    Bug #680: different gold coins in Tel Mara
    Bug #682: Race menu ignores playable flag for some hairs and faces
    Bug #685: Script compiler does not accept ":" after a function name
    Bug #688: dispose corpse makes cross-hair to disappear
    Bug #691: Auto equipping ignores equipment conditions
    Bug #692: OpenMW doesnt load "loose file" texture packs that places resources directly in data folder
    Bug #696: Draugr incorrect head offset
    Bug #697: Sail transparency issue
    Bug #700: "On the rocks" mod does not load its UV coordinates correctly.
    Bug #702: Some race mods don't work
    Bug #711: Crash during character creation
    Bug #715: Growing Tauryon
    Bug #725: Auto calculate stats
    Bug #728: Failure to open container and talk dialogue
    Bug #731: Crash with Mush-Mere's "background" topic
    Feature #55/657: Item Repairing
    Feature #62/87: Enchanting
    Feature #99: Pathfinding
    Feature #104: AI Package: Travel
    Feature #129: Levelled items
    Feature #204: Texture animations
    Feature #239: Fallback-Settings
    Feature #535: Console object selection improvements
    Feature #629: Add levelup description in levelup layout dialog
    Feature #630: Optional format subrecord in (tes3) header
    Feature #641: Armor rating
    Feature #645: OnDeath script function
    Feature #683: Companion item UI
    Feature #698: Basic Particles
    Task #648: Split up components/esm/loadlocks
    Task #695: mwgui cleanup

0.22.0
------

    Bug #311: Potential infinite recursion in script compiler
    Bug #355: Keyboard repeat rate (in Xorg) are left disabled after game exit.
    Bug #382: Weird effect in 3rd person on water
    Bug #387: Always use detailed shape for physics raycasts
    Bug #420: Potion/ingredient effects do not stack
    Bug #429: Parts of dwemer door not picked up correctly for activation/tooltips
    Bug #434/Bug #605: Object movement between cells not properly implemented
    Bug #502: Duplicate player collision model at origin
    Bug #509: Dialogue topic list shifts inappropriately
    Bug #513: Sliding stairs
    Bug #515: Launcher does not support non-latin strings
    Bug #525: Race selection preview camera wrong position
    Bug #526: Attributes / skills should not go below zero
    Bug #529: Class and Birthsign menus options should be preselected
    Bug #530: Lock window button graphic missing
    Bug #532: Missing map menu graphics
    Bug #545: ESX selector does not list ESM files properly
    Bug #547: Global variables of type short are read incorrectly
    Bug #550: Invisible meshes collision and tooltip
    Bug #551: Performance drop when loading multiple ESM files
    Bug #552: Don't list CG in options if it is not available
    Bug #555: Character creation windows "OK" button broken
    Bug #558: Segmentation fault when Alt-tabbing with console opened
    Bug #559: Dialog window should not be available before character creation is finished
    Bug #560: Tooltip borders should be stretched
    Bug #562: Sound should not be played when an object cannot be picked up
    Bug #565: Water animation speed + timescale
    Bug #572: Better Bodies' textures don't work
    Bug #573: OpenMW doesn't load if TR_Mainland.esm is enabled (Tamriel Rebuilt mod)
    Bug #574: Moving left/right should not cancel auto-run
    Bug #575: Crash entering the Chamber of Song
    Bug #576: Missing includes
    Bug #577: Left Gloves Addon causes ESMReader exception
    Bug #579: Unable to open container "Kvama Egg Sack"
    Bug #581: Mimicking vanilla Morrowind water
    Bug #583: Gender not recognized
    Bug #586: Wrong char gen behaviour
    Bug #587: "End" script statements with spaces don't work
    Bug #589: Closing message boxes by pressing the activation key
    Bug #590: Ugly Dagoth Ur rendering
    Bug #591: Race selection issues
    Bug #593: Persuasion response should be random
    Bug #595: Footless guard
    Bug #599: Waterfalls are invisible from a certain distance
    Bug #600: Waterfalls rendered incorrectly, cut off by water
    Bug #607: New beast bodies mod crashes
    Bug #608: Crash in cell "Mournhold, Royal Palace"
    Bug #611: OpenMW doesn't find some of textures used in Tamriel Rebuilt
    Bug #613: Messagebox causing assert to fail
    Bug #615: Meshes invisible from above water
    Bug #617: Potion effects should be hidden until discovered
    Bug #619: certain moss hanging from tree has rendering bug
    Bug #621: Batching bloodmoon's trees
    Bug #623: NiMaterialProperty alpha unhandled
    Bug #628: Launcher in latest master crashes the game
    Bug #633: Crash on startup: Better Heads
    Bug #636: Incorrect Char Gen Menu Behavior
    Feature #29: Allow ESPs and multiple ESMs
    Feature #94: Finish class selection-dialogue
    Feature #149: Texture Alphas
    Feature #237: Run Morrowind-ini importer from launcher
    Feature #286: Update Active Spell Icons
    Feature #334: Swimming animation
    Feature #335: Walking animation
    Feature #360: Proper collision shapes for NPCs and creatures
    Feature #367: Lights that behave more like original morrowind implementation
    Feature #477: Special local scripting variables
    Feature #528: Message boxes should close when enter is pressed under certain conditions.
    Feature #543: Add bsa files to the settings imported by the ini importer
    Feature #594: coordinate space and utility functions
    Feature #625: Zoom in vanity mode
    Task #464: Refactor launcher ESX selector into a re-usable component
    Task #624: Unified implementation of type-variable sub-records

0.21.0
------

    Bug #253: Dialogs don't work for Russian version of Morrowind
    Bug #267: Activating creatures without dialogue can still activate the dialogue GUI
    Bug #354: True flickering lights
    Bug #386: The main menu's first entry is wrong (in french)
    Bug #479: Adding the spell "Ash Woe Blight" to the player causes strange attribute oscillations
    Bug #495: Activation Range
    Bug #497: Failed Disposition check doesn't stop a dialogue entry from being returned
    Bug #498: Failing a disposition check shouldn't eliminate topics from the the list of those available
    Bug #500: Disposition for most NPCs is 0/100
    Bug #501: Getdisposition command wrongly returns base disposition
    Bug #506: Journal UI doesn't update anymore
    Bug #507: EnableRestMenu is not a valid command - change it to EnableRest
    Bug #508: Crash in Ald Daedroth Shrine
    Bug #517: Wrong price calculation when untrading an item
    Bug #521: MWGui::InventoryWindow creates a duplicate player actor at the origin
    Bug #524: Beast races are able to wear shoes
    Bug #527: Background music fails to play
    Bug #533: The arch at Gnisis entrance is not displayed
    Bug #534: Terrain gets its correct shape only some time after the cell is loaded
    Bug #536: The same entry can be added multiple times to the journal
    Bug #539: Race selection is broken
    Bug #544: Terrain normal map corrupt when the map is rendered
    Feature #39: Video Playback
    Feature #151: ^-escape sequences in text output
    Feature #392: Add AI related script functions
    Feature #456: Determine required ini fallback values and adjust the ini importer accordingly
    Feature #460: Experimental DirArchives improvements
    Feature #540: Execute scripts of objects in containers/inventories in active cells
    Task #401: Review GMST fixing
    Task #453: Unify case smashing/folding
    Task #512: Rewrite utf8 component

0.20.0
------

    Bug #366: Changing the player's race during character creation does not change the look of the player character
    Bug #430: Teleporting and using loading doors linking within the same cell reloads the cell
    Bug #437: Stop animations when paused
    Bug #438: Time displays as "0 a.m." when it should be "12 a.m."
    Bug #439: Text in "name" field of potion/spell creation window is persistent
    Bug #440: Starting date at a new game is off by one day
    Bug #442: Console window doesn't close properly sometimes
    Bug #448: Do not break container window formatting when item names are very long
    Bug #458: Topics sometimes not automatically added to known topic list
    Bug #476: Auto-Moving allows player movement after using DisablePlayerControls
    Bug #478: After sleeping in a bed the rest dialogue window opens automtically again
    Bug #492: On creating potions the ingredients are removed twice
    Feature #63: Mercantile skill
    Feature #82: Persuasion Dialogue
    Feature #219: Missing dialogue filters/functions
    Feature #369: Add a FailedAction
    Feature #377: Select head/hair on character creation
    Feature #391: Dummy AI package classes
    Feature #435: Global Map, 2nd Layer
    Feature #450: Persuasion
    Feature #457: Add more script instructions
    Feature #474: update the global variable pcrace when the player's race is changed
    Task #158: Move dynamically generated classes from Player class to World Class
    Task #159: ESMStore rework and cleanup
    Task #163: More Component Namespace Cleanup
    Task #402: Move player data from MWWorld::Player to the player's NPC record
    Task #446: Fix no namespace in BulletShapeLoader

0.19.0
------

    Bug #374: Character shakes in 3rd person mode near the origin
    Bug #404: Gamma correct rendering
    Bug #407: Shoes of St. Rilm do not work
    Bug #408: Rugs has collision even if they are not supposed to
    Bug #412: Birthsign menu sorted incorrectly
    Bug #413: Resolutions presented multiple times in launcher
    Bug #414: launcher.cfg file stored in wrong directory
    Bug #415: Wrong esm order in openmw.cfg
    Bug #418: Sound listener position updates incorrectly
    Bug #423: wrong usage of "Version" entry in openmw.desktop
    Bug #426: Do not use hardcoded splash images
    Bug #431: Don't use markers for raycast
    Bug #432: Crash after picking up items from an NPC
    Feature #21/#95: Sleeping/resting
    Feature #61: Alchemy Skill
    Feature #68: Death
    Feature #69/#86: Spell Creation
    Feature #72/#84: Travel
    Feature #76: Global Map, 1st Layer
    Feature #120: Trainer Window
    Feature #152: Skill Increase from Skill Books
    Feature #160: Record Saving
    Task #400: Review GMST access

0.18.0
------

    Bug #310: Button of the "preferences menu" are too small
    Bug #361: Hand-to-hand skill is always 100
    Bug #365: NPC and creature animation is jerky; Characters float around when they are not supposed to
    Bug #372: playSound3D uses original coordinates instead of current coordinates.
    Bug #373: Static OGRE build faulty
    Bug #375: Alt-tab toggle view
    Bug #376: Screenshots are disable
    Bug #378: Exception when drinking self-made potions
    Bug #380: Cloth visibility problem
    Bug #384: Weird character on doors tooltip.
    Bug #398: Some objects do not collide in MW, but do so in OpenMW
    Feature #22: Implement level-up
    Feature #36: Hide Marker
    Feature #88: Hotkey Window
    Feature #91: Level-Up Dialogue
    Feature #118: Keyboard and Mouse-Button bindings
    Feature #119: Spell Buying Window
    Feature #133: Handle resources across multiple data directories
    Feature #134: Generate a suitable default-value for --data-local
    Feature #292: Object Movement/Creation Script Instructions
    Feature #340: AIPackage data structures
    Feature #356: Ingredients use
    Feature #358: Input system rewrite
    Feature #370: Target handling in actions
    Feature #379: Door markers on the local map
    Feature #389: AI framework
    Feature #395: Using keys to open doors / containers
    Feature #396: Loading screens
    Feature #397: Inventory avatar image and race selection head preview
    Task #339: Move sounds into Action

0.17.0
------

    Bug #225: Valgrind reports about 40MB of leaked memory
    Bug #241: Some physics meshes still don't match
    Bug #248: Some textures are too dark
    Bug #300: Dependency on proprietary CG toolkit
    Bug #302: Some objects don't collide although they should
    Bug #308: Freeze in Balmora, Meldor: Armorer
    Bug #313: openmw without a ~/.config/openmw folder segfault.
    Bug #317: adding non-existing spell via console locks game
    Bug #318: Wrong character normals
    Bug #341: Building with Ogre Debug libraries does not use debug version of plugins
    Bug #347: Crash when running openmw with --start="XYZ"
    Bug #353: FindMyGUI.cmake breaks path on Windows
    Bug #359: WindowManager throws exception at destruction
    Bug #364: Laggy input on OS X due to bug in Ogre's event pump implementation
    Feature #33: Allow objects to cross cell-borders
    Feature #59: Dropping Items (replaced stopgap implementation with a proper one)
    Feature #93: Main Menu
    Feature #96/329/330/331/332/333: Player Control
    Feature #180: Object rotation and scaling.
    Feature #272: Incorrect NIF material sharing
    Feature #314: Potion usage
    Feature #324: Skill Gain
    Feature #342: Drain/fortify dynamic stats/attributes magic effects
    Feature #350: Allow console only script instructions
    Feature #352: Run scripts in console on startup
    Task #107: Refactor mw*-subsystems
    Task #325: Make CreatureStats into a class
    Task #345: Use Ogre's animation system
    Task #351: Rewrite Action class to support automatic sound playing

0.16.0
------

    Bug #250: OpenMW launcher erratic behaviour
    Bug #270: Crash because of underwater effect on OS X
    Bug #277: Auto-equipping in some cells not working
    Bug #294: Container GUI ignores disabled inventory menu
    Bug #297: Stats review dialog shows all skills and attribute values as 0
    Bug #298: MechanicsManager::buildPlayer does not remove previous bonuses
    Bug #299: Crash in World::disable
    Bug #306: Non-existent ~/.config/openmw "crash" the launcher.
    Bug #307: False "Data Files" location make the launcher "crash"
    Feature #81: Spell Window
    Feature #85: Alchemy Window
    Feature #181: Support for x.y script syntax
    Feature #242: Weapon and Spell icons
    Feature #254: Ingame settings window
    Feature #293: Allow "stacking" game modes
    Feature #295: Class creation dialog tooltips
    Feature #296: Clicking on the HUD elements should show/hide the respective window
    Feature #301: Direction after using a Teleport Door
    Feature #303: Allow object selection in the console
    Feature #305: Allow the use of = as a synonym for ==
    Feature #312: Compensation for slow object access in poorly written Morrowind.esm scripts
    Task #176: Restructure enabling/disabling of MW-references
    Task #283: Integrate ogre.cfg file in settings file
    Task #290: Auto-Close MW-reference related GUI windows

0.15.0
------

    Bug #5: Physics reimplementation (fixes various issues)
    Bug #258: Resizing arrow's background is not transparent
    Bug #268: Widening the stats window in X direction causes layout problems
    Bug #269: Topic pane in dialgoue window is too small for some longer topics
    Bug #271: Dialog choices are sorted incorrectly
    Bug #281: The single quote character is not rendered on dialog windows
    Bug #285: Terrain not handled properly in cells that are not predefined
    Bug #289: Dialogue filter isn't doing case smashing/folding for item IDs
    Feature #15: Collision with Terrain
    Feature #17: Inventory-, Container- and Trade-Windows
    Feature #44: Floating Labels above Focussed Objects
    Feature #80: Tooltips
    Feature #83: Barter Dialogue
    Feature #90: Book and Scroll Windows
    Feature #156: Item Stacking in Containers
    Feature #213: Pulsating lights
    Feature #218: Feather & Burden
    Feature #256: Implement magic effect bookkeeping
    Feature #259: Add missing information to Stats window
    Feature #260: Correct case for dialogue topics
    Feature #280: GUI texture atlasing
    Feature #291: Ability to use GMST strings from GUI layout files
    Task #255: Make MWWorld::Environment into a singleton

0.14.0
------

    Bug #1: Meshes rendered with wrong orientation
    Bug #6/Task #220: Picking up small objects doesn't always work
    Bug #127: tcg doesn't work
    Bug #178: Compablity problems with Ogre 1.8.0 RC 1
    Bug #211: Wireframe mode (toggleWireframe command) should not apply to Console & other UI
    Bug #227: Terrain crashes when moving away from predefined cells
    Bug #229: On OS X Launcher cannot launch game if path to binary contains spaces
    Bug #235: TGA texture loading problem
    Bug #246: wireframe mode does not work in water
    Feature #8/#232: Water Rendering
    Feature #13: Terrain Rendering
    Feature #37: Render Path Grid
    Feature #66: Factions
    Feature #77: Local Map
    Feature #78: Compass/Mini-Map
    Feature #97: Render Clothing/Armour
    Feature #121: Window Pinning
    Feature #205: Auto equip
    Feature #217: Contiainer should track changes to its content
    Feature #221: NPC Dialogue Window Enhancements
    Feature #233: Game settings manager
    Feature #240: Spell List and selected spell (no GUI yet)
    Feature #243: Draw State
    Task #113: Morrowind.ini Importer
    Task #215: Refactor the sound code
    Task #216: Update MyGUI

0.13.0
------

    Bug #145: Fixed sound problems after cell change
    Bug #179: Pressing space in console triggers activation
    Bug #186: CMake doesn't use the debug versions of Ogre libraries on Linux
    Bug #189: ASCII 16 character added to console on it's activation on Mac OS X
    Bug #190: Case Folding fails with music files
    Bug #192: Keypresses write Text into Console no matter which gui element is active
    Bug #196: Collision shapes out of place
    Bug #202: ESMTool doesn't not work with localised ESM files anymore
    Bug #203: Torch lights only visible on short distance
    Bug #207: Ogre.log not written
    Bug #209: Sounds do not play
    Bug #210: Ogre crash at Dren plantation
    Bug #214: Unsupported file format version
    Bug #222: Launcher is writing openmw.cfg file to wrong location
    Feature #9: NPC Dialogue Window
    Feature #16/42: New sky/weather implementation
    Feature #40: Fading
    Feature #48: NPC Dialogue System
    Feature #117: Equipping Items (backend only, no GUI yet, no rendering of equipped items yet)
    Feature #161: Load REC_PGRD records
    Feature #195: Wireframe-mode
    Feature #198/199: Various sound effects
    Feature #206: Allow picking data path from launcher if non is set
    Task #108: Refactor window manager class
    Task #172: Sound Manager Cleanup
    Task #173: Create OpenEngine systems in the appropriate manager classes
    Task #184: Adjust MSVC and gcc warning levels
    Task #185: RefData rewrite
    Task #201: Workaround for transparency issues
    Task #208: silenced esm_reader.hpp warning

0.12.0
------

    Bug #154: FPS Drop
    Bug #169: Local scripts continue running if associated object is deleted
    Bug #174: OpenMW fails to start if the config directory doesn't exist
    Bug #187: Missing lighting
    Bug #188: Lights without a mesh are not rendered
    Bug #191: Taking screenshot causes crash when running installed
    Feature #28: Sort out the cell load problem
    Feature #31: Allow the player to move away from pre-defined cells
    Feature #35: Use alternate storage location for modified object position
    Feature #45: NPC animations
    Feature #46: Creature Animation
    Feature #89: Basic Journal Window
    Feature #110: Automatically pick up the path of existing MW-installations
    Feature #183: More FPS display settings
    Task #19: Refactor engine class
    Task #109/Feature #162: Automate Packaging
    Task #112: Catch exceptions thrown in input handling functions
    Task #128/#168: Cleanup Configuration File Handling
    Task #131: NPC Activation doesn't work properly
    Task #144: MWRender cleanup
    Task #155: cmake cleanup

0.11.1
------

    Bug #2: Resources loading doesn't work outside of bsa files
    Bug #3: GUI does not render non-English characters
    Bug #7: openmw.cfg location doesn't match
    Bug #124: The TCL alias for ToggleCollision is missing.
    Bug #125: Some command line options can't be used from a .cfg file
    Bug #126: Toggle-type script instructions are less verbose compared with original MW
    Bug #130: NPC-Record Loading fails for some NPCs
    Bug #167: Launcher sets invalid parameters in ogre config
    Feature #10: Journal
    Feature #12: Rendering Optimisations
    Feature #23: Change Launcher GUI to a tabbed interface
    Feature #24: Integrate the OGRE settings window into the launcher
    Feature #25: Determine openmw.cfg location (Launcher)
    Feature #26: Launcher Profiles
    Feature #79: MessageBox
    Feature #116: Tab-Completion in Console
    Feature #132: --data-local and multiple --data
    Feature #143: Non-Rendering Performance-Optimisations
    Feature #150: Accessing objects in cells via ID does only work for objects with all lower case IDs
    Feature #157: Version Handling
    Task #14: Replace tabs with 4 spaces
    Task #18: Move components from global namespace into their own namespace
    Task #123: refactor header files in components/esm

0.10.0
------

* NPC dialogue window (not functional yet)
* Collisions with objects
* Refactor the PlayerPos class
* Adjust file locations
* CMake files and test linking for Bullet
* Replace Ogre raycasting test for activation with something more precise
* Adjust player movement according to collision results
* FPS display
* Various Portability Improvements
* Mac OS X support is back!

0.9.0
-----

* Exterior cells loading, unloading and management
* Character Creation GUI
* Character creation
* Make cell names case insensitive when doing internal lookups
* Music player
* NPCs rendering

0.8.0
-----

* GUI
* Complete and working script engine
* In game console
* Sky rendering
* Sound and music
* Tons of smaller stuff

0.7.0
-----

* This release is a complete rewrite in C++.
* All D code has been culled, and all modules have been rewritten.
* The game is now back up to the level of rendering interior cells and moving around, but physics, sound, GUI, and scripting still remain to be ported from the old codebase.

0.6.0
-----

* Coded a GUI system using MyGUI
* Skinned MyGUI to look like Morrowind (work in progress)
* Integrated the Monster script engine
* Rewrote some functions into script code
* Very early MyGUI < > Monster binding
* Fixed Windows sound problems (replaced old openal32.dll)

0.5.0
-----

* Collision detection with Bullet
* Experimental walk & fall character physics
* New key bindings:
  * t toggle physics mode (walking, flying, ghost),
  * n night eye, brightens the scene
* Fixed incompatability with DMD 1.032 and newer compilers
* * (thanks to tomqyp)
* Various minor changes and updates

0.4.0
-----

* Switched from Audiere to OpenAL
* * (BIG thanks to Chris Robinson)
* Added complete Makefile (again) as a alternative build tool
* More realistic lighting (thanks again to Chris Robinson)
* Various localization fixes tested with Russian and French versions
* Temporary workaround for the Unicode issue: invalid UTF displayed as '?'
* Added ns option to disable sound, for debugging
* Various bug fixes
* Cosmetic changes to placate gdc Wall

0.3.0
-----

* Built and tested on Windows XP
* Partial support for FreeBSD (exceptions do not work)
* You no longer have to download Monster separately
* Made an alternative for building without DSSS (but DSSS still works)
* Renamed main program from 'morro' to 'openmw'
* Made the config system more robust
* Added oc switch for showing Ogre config window on startup
* Removed some config files, these are auto generated when missing.
* Separated plugins.cfg into linux and windows versions.
* Updated Makefile and sources for increased portability
* confirmed to work against OIS 1.0.0 (Ubuntu repository package)

0.2.0
-----

* Compiles with gdc
* Switched to DSSS for building D code
* Includes the program esmtool

0.1.0
-----

first release<|MERGE_RESOLUTION|>--- conflicted
+++ resolved
@@ -46,13 +46,9 @@
     Bug #4457: Item without CanCarry flag prevents shield autoequipping in dark areas
     Bug #4458: AiWander console command handles idle chances incorrectly
     Bug #4459: NotCell dialogue condition doesn't support partial matches
-<<<<<<< HEAD
-    Bug #4471: Retrieve SDL window settings instead of using magic numbers
-    Feature #4256: Implement ToggleBorders (TB) console command
-=======
     Bug #4461: "Open" spell from non-player caster isn't a crime
     Bug #4469: Abot Silt Striders – Model turn 90 degrees on horizontal
->>>>>>> f52e06fc
+    Bug #4471: Retrieve SDL window settings instead of using magic numbers
     Feature #3276: Editor: Search- Show number of (remaining) search results and indicate a search without any results
     Feature #4222: 360° screenshots
     Feature #4256: Implement ToggleBorders (TB) console command
