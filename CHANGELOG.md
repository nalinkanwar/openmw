0.45.0
------

    Bug #1990: Sunrise/sunset not set correct
    Bug #2131: Lustidrike's spell misses the player every time
    Bug #2222: Fatigue's effect on selling price is backwards
    Bug #2326: After a bound item expires the last equipped item of that type is not automatically re-equipped
    Bug #2455: Creatures attacks degrade armor
    Bug #2562: Forcing AI to activate a teleport door sometimes causes a crash
    Bug #2626: Resurrecting the player does not resume the game
    Bug #2772: Non-existing class or faction freezes the game
    Bug #2835: Player able to slowly move when overencumbered
    Bug #2852: No murder bounty when a player follower commits murder
    Bug #2862: [macOS] Can't quit launcher using Command-Q or OpenMW->Quit
    Bug #2872: Tab completion in console doesn't work with explicit reference
    Bug #2971: Compiler did not reject lines with naked expressions beginning with x.y
    Bug #3249: Fixed revert function not updating views properly
    Bug #3374: Touch spells not hitting kwama foragers
    Bug #3486: [Mod] NPC Commands does not work
    Bug #3591: Angled hit distance too low
    Bug #3629: DB assassin attack never triggers creature spawning
    Bug #3876: Landscape texture painting is misaligned
    Bug #3897: Have Goodbye give all choices the effects of Goodbye
    Bug #3911: [macOS] Typing in the "Content List name" dialog box produces double characters
    Bug #3950: FLATTEN_STATIC_TRANSFORMS optimization breaks animated collision shapes
    Bug #3993: Terrain texture blending map is not upscaled
    Bug #3997: Almalexia doesn't pace
    Bug #4036: Weird behaviour of AI packages if package target has non-unique ID
    Bug #4047: OpenMW not reporting its version number in MacOS; OpenMW-CS not doing it fully
    Bug #4110: Fixed undo / redo menu text losing the assigned shortcuts
    Bug #4125: OpenMW logo cropped on bugtracker
    Bug #4215: OpenMW shows book text after last EOL tag
    Bug #4221: Characters get stuck in V-shaped terrain
    Bug #4230: AiTravel package issues break some Tribunal quests
    Bug #4251: Stationary NPCs do not return to their position after combat
    Bug #4274: Pre-0.43 death animations are not forward-compatible with 0.43+
    Bug #4286: Scripted animations can be interrupted
    Bug #4291: Non-persistent actors that started the game as dead do not play death animations
    Bug #4293: Faction members are not aware of faction ownerships in barter
    Bug #4307: World cleanup should remove dead bodies only if death animation is finished
    Bug #4327: Missing animations during spell/weapon stance switching
    Bug #4358: Running animation is interrupted when magic mode is toggled
    Bug #4368: Settings window ok button doesn't have key focus by default
    Bug #4378: On-self absorb spells restore stats
    Bug #4393: NPCs walk back to where they were after using ResetActors
    Bug #4416: Handle exception if we try to play non-music file
    Bug #4419: MRK NiStringExtraData is handled incorrectly
    Bug #4426: RotateWorld behavior is incorrect
    Bug #4429: [Windows] Error on build INSTALL.vcxproj project (debug) with cmake 3.7.2
    Bug #4431: "Lock 0" console command is a no-op
    Bug #4432: Guards behaviour is incorrect if they do not have AI packages
    Bug #4433: Guard behaviour is incorrect with Alarm = 0
    Bug #4451: Script fails to compile when using "Begin, [ScriptName]" syntax
    Bug #4452: Default terrain texture bleeds through texture transitions
    Bug #4453: Quick keys behaviour is invalid for equipment
    Bug #4454: AI opens doors too slow
    Bug #4457: Item without CanCarry flag prevents shield autoequipping in dark areas
    Bug #4458: AiWander console command handles idle chances incorrectly
    Bug #4459: NotCell dialogue condition doesn't support partial matches
    Bug #4460: Script function "Equip" doesn't bypass beast restrictions
    Bug #4461: "Open" spell from non-player caster isn't a crime
    Bug #4464: OpenMW keeps AiState cached storages even after we cancel AI packages
    Bug #4469: Abot Silt Striders – Model turn 90 degrees on horizontal
    Bug #4474: No fallback when getVampireHead fails
    Bug #4475: Scripted animations should not cause movement
    Bug #4479: "Game" category on Advanced page is getting too long
    Bug #4480: Segfault in QuickKeysMenu when item no longer in inventory
    Bug #4489: Goodbye doesn't block dialogue hyperlinks
    Bug #4490: PositionCell on player gives "Error: tried to add local script twice"
    Bug #4494: Training cap based off Base Skill instead of Modified Skill
    Bug #4495: Crossbow animations blending is buggy
    Bug #4496: SpellTurnLeft and SpellTurnRight animation groups are unused
    Bug #4497: File names starting with x or X are not classified as animation
    Bug #4503: Cast and ExplodeSpell commands increase alteration skill
    Bug #4510: Division by zero in MWMechanics::CreatureStats::setAttribute
    Bug #4519: Knockdown does not discard movement in the 1st-person mode
    Bug #4539: Paper Doll is affected by GUI scaling
<<<<<<< HEAD
    Bug #4548: Weapon priority: use the actual chance to hit the target instead of weapon skill
    Bug #4549: Weapon priority: use the actual damage in weapon rating calculations
    Bug #4550: Weapon priority: make ranged weapon bonus more sensible
=======
    Bug #4545: Creatures flee from werewolves
>>>>>>> 4d280add
    Feature #2606: Editor: Implemented (optional) case sensitive global search
    Feature #3083: Play animation when NPC is casting spell via script
    Feature #3103: Provide option for disposition to get increased by successful trade
    Feature #3276: Editor: Search- Show number of (remaining) search results and indicate a search without any results
    Feature #3641: Editor: Limit FPS in 3d preview window
    Feature #3703: Ranged sneak attack criticals
    Feature #4222: 360° screenshots
    Feature #4256: Implement ToggleBorders (TB) console command
    Feature #4324: Add CFBundleIdentifier in Info.plist to allow for macOS function key shortcuts
    Feature #4345: Add equivalents for the command line commands to Launcher
    Feature #4404: Editor: All EnumDelegate fields should have their items sorted alphabetically
    Feature #4444: Per-group KF-animation files support
    Feature #4466: Editor: Add option to ignore "Base" records when running verifier
    Feature #4488: Make water shader rougher during rain
    Feature #4012: Editor: Write a log file if OpenCS crashes
    Feature #4509: Show count of enchanted items in stack in the spells list
    Feature #4512: Editor: Use markers for lights and creatures levelled lists
    Task #2490: Don't open command prompt window on Release-mode builds automatically
    Task #4545: Enable is_pod string test

0.44.0
------

    Bug #1428: Daedra summoning scripts aren't executed when the item is taken through the inventory
    Bug #1987: Some glyphs are not supported
    Bug #2254: Magic related visual effects are not rendered when loading a saved game
    Bug #2485: Journal alphabetical index doesn't match "Morrowind content language" setting
    Bug #2703: OnPCHitMe is not handled correctly
    Bug #2829: Incorrect order for content list consisting of a game file and an esp without dependencies
    Bug #2841: "Total eclipse" happens if weather settings are not defined.
    Bug #2897: Editor: Rename "Original creature" field
    Bug #3278: Editor: Unchecking "Auto Calc" flag changes certain values
    Bug #3343: Editor: ID sorting is case-sensitive in certain tables
    Bug #3557: Resource priority confusion when using the local data path as installation root
    Bug #3587: Pathgrid and Flying Creatures wrong behaviour – abotWhereAreAllBirdsGoing
    Bug #3603: SetPos should not skip weather transitions
    Bug #3618: Myar Aranath total conversion can't be started due to capital-case extension of the master file
    Bug #3638: Fast forwarding can move NPC inside objects
    Bug #3664: Combat music does not start in dialogue
    Bug #3696: Newlines are accompanied by empty rectangle glyph in dialogs
    Bug #3708: Controllers broken on macOS
    Bug #3726: Items with suppressed activation can be picked up via the inventory menu
    Bug #3783: [Mod] Abot's Silt Striders 1.16 - silt strider "falls" to ground and glides on floor during travel
    Bug #3863: Can be forced to not resist arrest if you cast Calm Humanoid on aggroed death warrant guards
    Bug #3884: Incorrect enemy behavior when exhausted
    Bug #3926: Installation Wizard places Morrowind.esm after Tribunal/Bloodmoon if it has a later file creation date
    Bug #4061: Scripts error on special token included in name
    Bug #4111: Crash when mouse over soulgem with a now-missing soul
    Bug #4122: Swim animation should not be interrupted during underwater attack
    Bug #4134: Battle music behaves different than vanilla
    Bug #4135: Reflecting an absorb spell different from vanilla
    Bug #4136: Enchanted weapons without "ignore normal weapons" flag don't bypass creature "ignore normal weapons" effect
    Bug #4143: Antialiasing produces graphical artifacts when used with shader lighting
    Bug #4159: NPCs' base skeleton files should not be optimized
    Bug #4177: Jumping/landing animation interference/flickering
    Bug #4179: NPCs do not face target
    Bug #4180: Weapon switch sound playing even though no weapon is switched
    Bug #4184: Guards can initiate dialogue even though you are far above them
    Bug #4190: Enchanted clothes changes visibility with Chameleon on equip/unequip
    Bug #4191: "screenshot saved" message also appears in the screenshot image
    Bug #4192: Archers in OpenMW have shorter attack range than archers in Morrowind
    Bug #4210: Some dialogue topics are not highlighted on first encounter
    Bug #4211: FPS drops after minimizing the game during rainy weather
    Bug #4216: Thrown weapon projectile doesn't rotate
    Bug #4223: Displayed spell casting chance must be 0 if player doesn't have enough magicka to cast it
    Bug #4225: Double "Activate" key presses with Mouse and Gamepad.
    Bug #4226: The current player's class should be default value in the class select menu
    Bug #4229: Tribunal/Bloodmoon summoned creatures fight other summons
    Bug #4233: W and A keys override S and D Keys
    Bug #4235: Wireframe mode affects local map
    Bug #4239: Quick load from container screen causes crash
    Bug #4242: Crime greetings display in Journal
    Bug #4245: Merchant NPCs sell ingredients growing on potted plants they own
    Bug #4246: Take armor condition into account when calcuting armor rating
    Bug #4250: Jumping is not as fluid as it was pre-0.43.0
    Bug #4252: "Error in frame: FFmpeg exception: Failed to allocate input stream" message spam if OpenMW encounter non-music file in the Music folder
    Bug #4261: Magic effects from eaten ingredients always have 1 sec duration
    Bug #4263: Arrow position is incorrect in 3rd person view during attack for beast races
    Bug #4264: Player in god mode can be affected by some negative spell effects
    Bug #4269: Crash when hovering the faction section and the 'sAnd' GMST is missing (as in MW 1.0)
    Bug #4272: Root note transformations are discarded again
    Bug #4279: Sometimes cells are not marked as explored on the map
    Bug #4298: Problem with MessageBox and chargen menu interaction order
    Bug #4301: Optimizer breaks LOD nodes
    Bug #4308: PlaceAtMe doesn't inherit scale of calling object
    Bug #4309: Only harmful effects with resistance effect set are resistable
    Bug #4313: Non-humanoid creatures are capable of opening doors
    Bug #4314: Rainy weather slows down the game when changing from indoors/outdoors
    Bug #4319: Collisions for certain meshes are incorrectly ignored
    Bug #4320: Using mouse 1 to move forward causes selection dialogues to jump selections forward.
    Bug #4322: NPC disposition: negative faction reaction modifier doesn't take PC rank into account
    Bug #4328: Ownership by dead actors is not cleared from picked items
    Bug #4334: Torch and shield usage inconsistent with original game
    Bug #4336: Wizard: Incorrect Morrowind assets path autodetection
    Bug #4343: Error message for coc and starting cell shouldn't imply that it only works for interior cells
    Bug #4346: Count formatting does not work well with very high numbers
    Bug #4351: Using AddSoulgem fills all soul gems of the specified type
    Bug #4391: No visual indication is provided when an unavailable spell fails to be chosen via a quick key
    Bug #4392: Inventory filter breaks after loading a game
    Bug #4405: No default terrain in empty cells when distant terrain is enabled
    Bug #4410: [Mod] Arktwend: OpenMW does not use default marker definitions
    Bug #4412: openmw-iniimporter ignores data paths from config
    Bug #4413: Moving with 0 strength uses all of your fatigue
    Bug #4420: Camera flickering when I open up and close menus while sneaking
    Bug #4424: [macOS] Cursor is either empty or garbage when compiled against macOS 10.13 SDK
    Bug #4435: Item health is considered a signed integer
    Bug #4441: Adding items to currently disabled weapon-wielding creatures crashes the game
    Feature #1786: Round up encumbrance value in the encumbrance bar
    Feature #2694: Editor: rename "model" column to make its purpose clear
    Feature #3870: Editor: Terrain Texture Brush Button
    Feature #3872: Editor: Edit functions in terrain texture editing mode
    Feature #4054: Launcher: Create menu for settings.cfg options
    Feature #4064: Option for fast travel services to charge for the first companion
    Feature #4142: Implement fWereWolfHealth GMST
    Feature #4174: Multiple quicksaves
    Feature #4407: Support NiLookAtController
    Feature #4423: Rebalance soul gem values
    Task #4015: Use AppVeyor build artifact features to make continuous builds available
    Editor: New (and more complete) icon set

0.43.0
------

    Bug #815: Different settings cause inconsistent underwater visibility
    Bug #1452: autosave is not executed when waiting
    Bug #1555: Closing containers with spacebar doesn't work after touching an item
    Bug #1692: Can't close container when item is "held"
    Bug #2405: Maximum distance for guards attacking hostile creatures is incorrect
    Bug #2445: Spellcasting can be interrupted
    Bug #2489: Keeping map open not persisted between saves
    Bug #2594: 1st person view uses wrong body texture with Better bodies
    Bug #2628: enablestatreviewmenu command doen't read race, class and sign values from current game
    Bug #2639: Attacking flag isn't reset upon reloading
    Bug #2698: Snow and rain VFX move with the player
    Bug #2704: Some creature swim animations not being used
    Bug #2789: Potential risk of misunderstanding using the colored "owned" crosshair feature
    Bug #3045: Settings containing '#' cannot be loaded
    Bug #3097: Drop() doesn't work when an item is held (with the mouse)
    Bug #3110: GetDetected doesn't work without a reference
    Bug #3126: Framerate nosedives when adjusting dialogue window size
    Bug #3243: Ampersand in configuration files isn't escaped automatically
    Bug #3365: Wrong water reflection along banks
    Bug #3441: Golden saint always dispelling soul trap / spell priority issue
    Bug #3528: Disposing of corpses breaks quests
    Bug #3531: No FPS limit when playing bink videos even though "framerate limit" is set in settings.cfg
    Bug #3647: Multi-effect spells play audio louder than in Vanilla
    Bug #3656: NPCs forget where their place in the world is
    Bug #3665: Music transitions are too abrupt
    Bug #3679: Spell cast effect should disappear after using rest command
    Bug #3684: Merchants do not restock empty soul gems if they acquire filled ones.
    Bug #3694: Wrong magicka bonus applied on character creation
    Bug #3706: Guards don't try to arrest the player if attacked
    Bug #3709: Editor: Camera is not positioned correctly on mode switches related to orbital mode
    Bug #3720: Death counter not cleaned of non-existing IDs when loading a game
    Bug #3744: "Greater/lesser or equal" operators are not parsed when their signs are swapped
    Bug #3749: Yagrum Bagarn moves to different position on encountering
    Bug #3766: DisableLevitation does not remove visuals of preexisting effect
    Bug #3787: Script commands in result box for voiced dialogue are ignored
    Bug #3793: OpenMW tries to animate animated references even when they are disabled
    Bug #3794: Default sound buffer size is too small for mods
    Bug #3796: Mod 'Undress for me' doesn't work: NPCs re-equip everything
    Bug #3798: tgm command behaviour differs from vanilla
    Bug #3804: [Mod] Animated Morrowind: some animations do not loop correctly
    Bug #3805: Slight enchant miscalculation
    Bug #3826: Rendering problems with an image in a letter
    Bug #3833: [Mod] Windows Glow: windows textures are much darker than in original game
    Bug #3835: Bodyparts with multiple NiTriShapes are not handled correctly
    Bug #3839: InventoryStore::purgeEffect() removes only first effect with argument ID
    Bug #3843: Wrong jumping fatigue loss calculations
    Bug #3850: Boethiah's voice is distorted underwater
    Bug #3851: NPCs and player say things while underwater
    Bug #3864: Crash when exiting to Khartag point from Ilunibi
    Bug #3878: Swapping soul gems while enchanting allows constant effect enchantments using any soul gem
    Bug #3879: Dialogue option: Go to jail, persists beyond quickload
    Bug #3891: Journal displays empty entries
    Bug #3892: Empty space before dialogue entry display
    Bug #3898: (mod) PositionCell in dialogue results closes dialogue window
    Bug #3906: "Could not find Data Files location" dialog can appear multiple times
    Bug #3908: [Wizard] User gets stuck if they cancel out of installing from a CD
    Bug #3909: Morrowind Content Language dropdown is the only element on the right half of the Settings window
    Bug #3910: Launcher window can be resized so that it cuts off the scroll
    Bug #3915: NC text key on nifs doesn't work
    Bug #3919: Closing inventory while cursor hovers over spell (or other magic menu item) produces left click sound
    Bug #3922: Combat AI should avoid enemy hits when casts Self-ranged spells
    Bug #3934: [macOS] Copy/Paste from system clipboard uses Control key instead of Command key
    Bug #3935: Incorrect attack strength for AI actors
    Bug #3937: Combat AI: enchanted weapons have too high rating
    Bug #3942: UI sounds are distorted underwater
    Bug #3943: CPU/GPU usage should stop when the game is minimised
    Bug #3944: Attempting to sell stolen items back to their owner does not remove them from your inventory
    Bug #3955: Player's avatar rendering issues
    Bug #3956: EditEffectDialog: Cancel button does not update a Range button and an Area slider properly
    Bug #3957: Weird bodypart rendering if a node has reserved name
    Bug #3960: Clothes with high cost (> 32768) are not handled properly
    Bug #3963: When on edge of being burdened the condition doesn't lower as you run.
    Bug #3971: Editor: Incorrect colour field in cell table
    Bug #3974: Journal page turning doesn't produce sounds
    Bug #3978: Instant opening and closing happens when using a Controller with Menus/Containers
    Bug #3981: Lagging when spells are cast, especially noticeable on new landmasses such as Tamriel Rebuilt
    Bug #3982: Down sounds instead of Up ones are played when trading
    Bug #3987: NPCs attack after some taunting with no "Goodbye"
    Bug #3991: Journal can still be opened at main menu
    Bug #3995: Dispel cancels every temporary magic effect
    Bug #4002: Build broken on OpenBSD with clang
    Bug #4003: Reduce Render Area of Inventory Doll to Fit Within Border
    Bug #4004: Manis Virmaulese attacks without saying anything
    Bug #4010: AiWander: "return to the spawn position" feature does not work properly
    Bug #4016: Closing menus with spacebar will still send certain assigned actions through afterwards
    Bug #4017: GetPCRunning and GetPCSneaking should check that the PC is actually moving
    Bug #4024: Poor music track distribution
    Bug #4025: Custom spell with copy-pasted name always sorts to top of spell list
    Bug #4027: Editor: OpenMW-CS misreports its own name as "OpenCS", under Mac OS
    Bug #4033: Archers don't attack if the arrows have run out and there is no other weapon
    Bug #4037: Editor: New greetings do not work in-game.
    Bug #4049: Reloading a saved game while falling prevents damage
    Bug #4056: Draw animation should not be played when player equips a new weapon
    Bug #4074: Editor: Merging of LAND/LTEX records
    Bug #4076: Disposition bar is not updated when "goodbye" selected in dialogue
    Bug #4079: Alchemy skill increases do not take effect until next batch
    Bug #4093: GetResistFire, getResistFrost and getResistShock doesn't work as in vanilla
    Bug #4094: Level-up messages for levels past 20 are hardcoded not to be used
    Bug #4095: Error in framelistener when take all items from a dead corpse
    Bug #4096: Messagebox with the "%0.f" format should use 0 digit precision
    Bug #4104: Cycling through weapons does not skip broken ones
    Bug #4105: birthsign generation menu does not show full details
    Bug #4107: Editor: Left pane in Preferences window is too narrow
    Bug #4112: Inventory sort order is inconsistent
    Bug #4113: 'Resolution not supported in fullscreen' message is inconvenient
    Bug #4131: Pickpocketing behaviour is different from vanilla
    Bug #4155: NPCs don't equip a second ring in some cases
    Bug #4156: Snow doesn't create water ripples
    Bug #4165: NPCs autoequip new clothing with the same price
    Feature #452: Rain-induced water ripples
    Feature #824: Fading for doors and teleport commands
    Feature #933: Editor: LTEX record table
    Feature #936: Editor: LAND record table
    Feature #1374: AI: Resurface to breathe
    Feature #2320: ess-Importer: convert projectiles
    Feature #2509: Editor: highlighting occurrences of a word in a script
    Feature #2748: Editor: Should use one resource manager per document
    Feature #2834: Have openMW's UI remember what menu items were 'pinned' across boots.
    Feature #2923: Option to show the damage of the arrows through tooltip.
    Feature #3099: Disabling inventory while dragging an item forces you to drop it
    Feature #3274: Editor: Script Editor - Shortcuts and context menu options for commenting code out and uncommenting code respectively
    Feature #3275: Editor: User Settings- Add an option to reset settings to their default status (per category / all)
    Feature #3400: Add keyboard shortcuts for menus
    Feature #3492: Show success rate while enchanting
    Feature #3530: Editor: Reload data files
    Feature #3682: Editor: Default key binding reset
    Feature #3921: Combat AI: aggro priorities
    Feature #3941: Allow starting at an unnamed exterior cell with --start
    Feature #3952: Add Visual Studio 2017 support
    Feature #3953: Combat AI: use "WhenUsed" enchantments
    Feature #4082: Leave the stack of ingredients or potions grabbed after using an ingredient/potion
    Task #2258: Windows installer: launch OpenMW tickbox
    Task #4152: The Windows CI script is moving files around that CMake should be dealing with

0.42.0
------

    Bug #1956: Duplicate objects after loading the game, when a mod was edited
    Bug #2100: Falling leaves in Vurt's Leafy West Gash II not rendered correctly
    Bug #2116: Cant fit through some doorways pressed against staircases
    Bug #2289: Some modal dialogs are not centered on the screen when the window resizes
    Bug #2409: Softlock when pressing weapon/magic switch keys during chargen, afterwards switches weapons even though a text field is selected
    Bug #2483: Previous/Next Weapon hotkeys triggered while typing the name of game save
    Bug #2629: centeroncell, coc causes death / fall damage time to time when teleporting from high
    Bug #2645: Cycling weapons is possible while console/pause menu is open
    Bug #2678: Combat with water creatures do not end upon exiting water
    Bug #2759: Light Problems in Therana's Chamber in Tel Branora
    Bug #2771: unhandled sdl event of type 0x302
    Bug #2777: (constant/on cast) disintegrate armor/weapon on self is seemingly not working
    Bug #2838: Editor: '.' in a record name should be allowed
    Bug #2909: NPCs appear floating when standing on a slope
    Bug #3093: Controller movement cannot be used while mouse is moving
    Bug #3134: Crash possible when using console with open container
    Bug #3254: AI enemies hit between them.
    Bug #3344: Editor: Verification results sorting by Type is not alphabetical.
    Bug #3345: Editor: Cloned and added pathgrids are lost after reopen of saved omwgame file
    Bug #3355: [MGSO] Physics maxing out in south cornerclub Balmora
    Bug #3484: Editor: camera position is not set when changing cell via drag&drop
    Bug #3508: Slowfall kills Jump momentum
    Bug #3580: Crash: Error ElementBufferObject::remove BufferData<0> out of range
    Bug #3581: NPCs wander too much
    Bug #3601: Menu Titles not centered vertically
    Bug #3607: [Mac OS] Beginning of NPC speech cut off (same issue as closed bug #3453)
    Bug #3613: Can not map "next weapon" or "next spell" to controller
    Bug #3617: Enchanted arrows don't explode when hitting the ground
    Bug #3645: Unable to use steps in Vivec, Palace of Vivec
    Bug #3650: Tamriel Rebuilt 16.09.1 – Hist Cuirass GND nif is rendered inside a Pink Box
    Bug #3652: Item icon shadows get stuck in the alchemy GUI
    Bug #3653: Incorrect swish sounds
    Bug #3666: NPC collision should not be disabled until death animation has finished
    Bug #3669: Editor: Text field was missing from book object editing dialogue
    Bug #3670: Unhandled SDL event of type 0x304
    Bug #3671: Incorrect local variable value after picking up bittercup
    Bug #3686: Travelling followers doesn't increase travel fee
    Bug #3689: Problematic greetings from Antares Big Mod that override the appropriate ones.
    Bug #3690: Certain summoned creatures do not engage in combat with underwater creatures
    Bug #3691: Enemies do not initiate combat with player followers on sight
    Bug #3695: [Regression] Dispel does not always dispel spell effects in 0.41
    Bug #3699: Crash on MWWorld::ProjectileManager::moveMagicBolts
    Bug #3700: Climbing on rocks and mountains
    Bug #3704: Creatures don't auto-equip their shields on creation
    Bug #3705: AI combat engagement logic differs from vanilla
    Bug #3707: Animation playing does some very odd things if pc comes in contact with the animated mesh
    Bug #3712: [Mod] Freeze upon entering Adanumuran with mod Adanumuran Reclaimed
    Bug #3713: [Regression] Cancelling dialogue or using travel with creatures throws a (possibly game-breaking) exception
    Bug #3719: Dropped identification papers can't be picked up again
    Bug #3722: Command spell doesn't bring enemies out of combat
    Bug #3727: Using "Activate" mid-script-execution invalidates interpreter context
    Bug #3746: Editor: Book records show attribute IDs instead of skill IDs for teached skills entry.
    Bug #3755: Followers stop following after loading from savegame
    Bug #3772: ModStat lowers attribute to 100 if it was greater
    Bug #3781: Guns in Clean Hunter Rifles mod use crossbow sounds
    Bug #3797: NPC and creature names don't show up in combat when RMB windows are displayed
    Bug #3800: Wrong tooltip maximum width
    Bug #3801: Drowning widget is bugged
    Bug #3802: BarterOffer shouldn't limit pcMercantile
    Bug #3813: Some fatal error
    Bug #3816: Expression parser thinks the -> token is unexpected when a given explicit refID clashes with a journal ID
    Bug #3822: Custom added creatures are not animated
    Feature #451: Water sounds
    Feature #2691: Light particles sometimes not shown in inventory character preview
    Feature #3523: Light source on magic projectiles
    Feature #3644: Nif NiSphericalCollider Unknown Record Type
    Feature #3675: ess-Importer: convert mark location
    Feature #3693: ess-Importer: convert last known exterior cell
    Feature #3748: Editor: Replace "Scroll" check box in Book records with "Book Type" combo box.
    Feature #3751: Editor: Replace "Xyz Blood" check boxes in NPC and Creature records with "Blood Type" combo box
    Feature #3752: Editor: Replace emitter check boxes in Light records with "Emitter Type" combo box
    Feature #3756: Editor: Replace "Female" check box in NPC records with "Gender" combo box
    Feature #3757: Editor: Replace "Female" check box in BodyPart records with "Gender" combo box
    Task #3092: const version of ContainerStoreIterator
    Task #3795: /deps folder not in .gitignore

0.41.0
------

    Bug #1138: Casting water walking doesn't move the player out of the water
    Bug #1931: Rocks from blocked passage in Bamz-Amschend, Radacs Forge can reset and cant be removed again.
    Bug #2048: Almvisi and Divine Intervention display wrong spell effect
    Bug #2054: Show effect-indicator for "instant effect" spells and potions
    Bug #2150: Clockwork City door animation problem
    Bug #2288: Playback of weapon idle animation not correct
    Bug #2410: Stat-review window doesn't display starting spells, powers, or abilities
    Bug #2493: Repairing occasionally very slow
    Bug #2716: [OSG] Water surface is too transparent from some angles
    Bug #2859: [MAC OS X] Cannot exit fullscreen once enabled
    Bug #3091: Editor: will not save addon if global variable value type is null
    Bug #3277: Editor: Non-functional nested tables in subviews need to be hidden instead of being disabled
    Bug #3348: Disabled map markers show on minimap
    Bug #3350: Extending selection to instances with same object results in duplicates.
    Bug #3353: [Mod] Romance version 3.7 script failed
    Bug #3376: [Mod] Vampire Embrace script fails to execute
    Bug #3385: Banners don't animate in stormy weather as they do in the original game
    Bug #3393: Akulakhan re-enabled after main quest
    Bug #3427: Editor: OpenMW-CS instances won´t get deleted
    Bug #3451: Feril Salmyn corpse isn't where it is supposed to be
    Bug #3497: Zero-weight armor is displayed as "heavy" in inventory tooltip
    Bug #3499: Idle animations don't always loop
    Bug #3500: Spark showers at Sotha Sil do not appear until you look at the ceiling
    Bug #3515: Editor: Moved objects in interior cells are teleported to exterior cells.
    Bug #3520: Editor: OpenMW-CS cannot find project file when launching the game
    Bug #3521: Armed NPCs don't use correct melee attacks
    Bug #3535: Changing cell immediately after dying causes character to freeze.
    Bug #3542: Unable to rest if unalerted slaughterfish are in the cell with you
    Bug #3549: Blood effects occur even when a hit is resisted
    Bug #3551: NPC Todwendy in german version can't interact
    Bug #3552: Opening the journal when fonts are missing results in a crash
    Bug #3555: SetInvisible command should not apply graphic effect
    Bug #3561: Editor: changes from omwaddon are not loaded in [New Addon] mode
    Bug #3562: Non-hostile NPCs can be disarmed by stealing their weapons via sneaking
    Bug #3564: Editor: openmw-cs verification results
    Bug #3568: Items that should be invisible are shown in the inventory
    Bug #3574: Alchemy: Alembics and retorts are used in reverse
    Bug #3575: Diaglog choices don't work in mw 0.40
    Bug #3576: Minor differences in AI reaction to hostile spell effects
    Bug #3577: not local nolore dialog test
    Bug #3578: Animation Replacer hangs after one cicle/step
    Bug #3579: Bound Armor skillups and sounds
    Bug #3583: Targetted GetCurrentAiPackage returns 0
    Bug #3584: Persuasion bug
    Bug #3590: Vendor, Ilen Faveran, auto equips items from stock
    Bug #3594: Weather doesn't seem to update correctly in Mournhold
    Bug #3598: Saving doesn't save status of objects
    Bug #3600: Screen goes black when trying to travel to Sadrith Mora
    Bug #3608: Water ripples aren't created when walking on water
    Bug #3626: Argonian NPCs swim like khajiits
    Bug #3627: Cannot delete "Blessed touch" spell from spellbook
    Bug #3634: An enchanted throwing weapon consumes charges from the stack in your inventory. (0.40.0)
    Bug #3635: Levelled items in merchants are "re-rolled" (not bug 2952, see inside)
    Feature #1118: AI combat: flee
    Feature #1596: Editor: Render water
    Feature #2042: Adding a non-portable Light to the inventory should cause the player to glow
    Feature #3166: Editor: Instance editing mode - rotate sub mode
    Feature #3167: Editor: Instance editing mode - scale sub mode
    Feature #3420: ess-Importer: player control flags
    Feature #3489: You shouldn't be be able to re-cast a bound equipment spell
    Feature #3496: Zero-weight boots should play light boot footsteps
    Feature #3516: Water Walking should give a "can't cast" message and fail when you are too deep
    Feature #3519: Play audio and visual effects for all effects in a spell
    Feature #3527: Double spell explosion scaling
    Feature #3534: Play particle textures for spell effects
    Feature #3539: Make NPCs use opponent's weapon range to decide whether to dodge
    Feature #3540: Allow dodging for creatures with "biped" flag
    Feature #3545: Drop shadow for items in menu
    Feature #3558: Implement same spell range for "on touch" spells as original engine
    Feature #3560: Allow using telekinesis with touch spells on objects
    Task #3585: Some objects added by Morrowind Rebirth do not display properly their texture

0.40.0
------

    Bug #1320: AiWander - Creatures in cells without pathgrids do not wander
    Bug #1873: Death events are triggered at the beginning of the death animation
    Bug #1996: Resting interrupts magic effects
    Bug #2399: Vampires can rest in broad daylight and survive the experience
    Bug #2604: Incorrect magicka recalculation
    Bug #2721: Telekinesis extends interaction range where it shouldn't
    Bug #2981: When waiting, NPCs can go where they wouldn't go normally.
    Bug #3045: Esp files containing the letter '#' in the file name cannot be loaded on startup
    Bug #3071: Slowfall does not stop momentum when jumping
    Bug #3085: Plugins can not replace parent cell references with a cell reference of different type
    Bug #3145: Bug with AI Cliff Racer. He will not attack you, unless you put in front of him.
    Bug #3149: Editor: Weather tables were missing from regions
    Bug #3201: Netch shoots over your head
    Bug #3269: If you deselect a mod and try to load a save made inside a cell added by it, you end bellow the terrain in the grid 0/0
    Bug #3286: Editor: Script editor tab width
    Bug #3329: Teleportation spells cause crash to desktop after build update from 0.37 to 0.38.0
    Bug #3331: Editor: Start Scripts table: Adding a script doesn't refresh the list of Start Scripts and allows to add a single script multiple times
    Bug #3332: Editor: Scene view: Tool tips only occur when holding the left mouse button
    Bug #3340: ESS-Importer does not separate item stacks
    Bug #3342: Editor: Creation of pathgrids did not check if the pathgrid already existed
    Bug #3346: "Talked to PC" is always 0 for "Hello" dialogue
    Bug #3349: AITravel doesn't repeat
    Bug #3370: NPCs wandering to invalid locations after training
    Bug #3378: "StopCombat" command does not function in vanilla quest
    Bug #3384: Battle at Nchurdamz - Larienna Macrina does not stop combat after killing Hrelvesuu
    Bug #3388: Monster Respawn tied to Quicksave
    Bug #3390: Strange visual effect in Dagoth Ur's chamber
    Bug #3391: Inappropriate Blight weather behavior at end of main quest
    Bug #3394: Replaced dialogue inherits some of its old data
    Bug #3397: Actors that start the game dead always have the same death pose
    Bug #3401: Sirollus Saccus sells not glass arrows
    Bug #3402: Editor: Weapon data not being properly set
    Bug #3405: Mulvisic Othril will not use her chitin throwing stars
    Bug #3407: Tanisie Verethi will immediately detect the player
    Bug #3408: Improper behavior of ashmire particles
    Bug #3412: Ai Wander start time resets when saving/loading the game
    Bug #3416: 1st person and 3rd person camera isn't converted from .ess correctly
    Bug #3421: Idling long enough while paralyzed sometimes causes character to get stuck
    Bug #3423: Sleep interruption inside dungeons too agressive
    Bug #3424: Pickpocketing sometimes won't work
    Bug #3432: AiFollow / AiEscort durations handled incorrectly
    Bug #3434: Dead NPC's and Creatures still contribute to sneak skill increases
    Bug #3437: Weather-conditioned dialogue should not play in interiors
    Bug #3439: Effects cast by summon stick around after their death
    Bug #3440: Parallax maps looks weird
    Bug #3443: Class graphic for custom class should be Acrobat
    Bug #3446: OpenMW segfaults when using Atrayonis's "Anthology Solstheim: Tomb of the Snow Prince" mod
    Bug #3448: After dispelled, invisibility icon is still displayed
    Bug #3453: First couple of seconds of NPC speech is muted
    Bug #3455: Portable house mods lock player and npc movement up exiting house.
    Bug #3456: Equipping an item will undo dispel of constant effect invisibility
    Bug #3458: Constant effect restore health doesn't work during Wait
    Bug #3466: It is possible to stack multiple scroll effects of the same type
    Bug #3471: When two mods delete the same references, many references are not disabled by the engine.
    Bug #3473: 3rd person camera can be glitched
    Feature #1424: NPC "Face" function
    Feature #2974: Editor: Multiple Deletion of Subrecords
    Feature #3044: Editor: Render path grid v2
    Feature #3362: Editor: Configurable key bindings
    Feature #3375: Make sun / moon reflections weather dependent
    Feature #3386: Editor: Edit pathgrid

0.39.0
------

    Bug #1384: Dark Brotherhood Assassin (and other scripted NPCs?) spawns beneath/inside solid objects
    Bug #1544: "Drop" drops equipped item in a separate stack
    Bug #1587: Collision detection glitches
    Bug #1629: Container UI locks up in Vivec at Jeanne's
    Bug #1771: Dark Brotherhood Assassin oddity in Eight Plates
    Bug #1827: Unhandled NiTextureEffect in ex_dwrv_ruin30.nif
    Bug #2089: When saving while swimming in water in an interior cell, you will be spawned under water on loading
    Bug #2295: Internal texture not showing, nipixeldata
    Bug #2363: Corpses don't disappear
    Bug #2369: Respawns should be timed individually
    Bug #2393: Сharacter is stuck in the tree
    Bug #2444: [Mod] NPCs from Animated Morrowind appears not using proper animations
    Bug #2467: Creatures do not respawn
    Bug #2515: Ghosts in Ibar-Dad spawn stuck in walls
    Bug #2610: FixMe script still needs to be implemented
    Bug #2689: Riekling raider pig constantly screams while running
    Bug #2719: Vivec don't put their hands on the knees with this replacer (Psymoniser Vivec God Replacement NPC Edition v1.0
    Bug #2737: Camera shaking when side stepping around object
    Bug #2760: AI Combat Priority Problem - Use of restoration spell instead of attacking
    Bug #2806: Stack overflow in LocalScripts::getNext
    Bug #2807: Collision detection allows player to become stuck inside objects
    Bug #2814: Stairs to Marandus have improper collision
    Bug #2925: Ranes Ienith will not appear, breaking the Morag Tong and Thieves Guid questlines
    Bug #3024: Editor: Creator bar in startscript subview does not accept script ID drops
    Bug #3046: Sleep creature: Velk is spawned half-underground in the Thirr River Valley
    Bug #3080: Calling aifollow without operant in local script every frame causes mechanics to overheat + log
    Bug #3101: Regression: White guar does not move
    Bug #3108: Game Freeze after Killing Diseased Rat in Foreign Quarter Tomb
    Bug #3124: Bloodmoon Quest - Rite of the Wolf Giver (BM_WolfGiver) – Innocent victim won't turn werewolf
    Bug #3125: Improper dialogue window behavior when talking to creatures
    Bug #3130: Some wandering NPCs disappearing, cannot finish quests
    Bug #3132: Editor: GMST ID named sMake Enchantment is instead named sMake when making new game from scratch
    Bug #3133: OpenMW and the OpenCS are writting warnings about scripts that use the function GetDisabled.
    Bug #3135: Journal entry for The Pigrim's Path missing name
    Bug #3136: Dropped bow is displaced
    Bug #3140: Editor: OpenMW-CS fails to open newly converted and saved omwaddon file.
    Bug #3142: Duplicate Resist Magic message
    Bug #3143: Azura missing her head
    Bug #3146: Potion effect showing when ingredient effects are not known
    Bug #3155: When executing chop attack with a spear, hands turn partly invisible
    Bug #3161: Fast travel from Silt Strider or Boat Ride will break save files made afterwards
    Bug #3163: Editor: Objects dropped to scene do not always save
    Bug #3173: Game Crashes After Casting Recall Spell
    Bug #3174: Constant effect enchantments play spell animation on dead bodies
    Bug #3175: Spell effects do not wear down when caster dies
    Bug #3176: NPCs appearing randomly far away from towns
    Bug #3177: Submerged corpse floats ontop of water when it shouldn't (Widow Vabdas' Deed quest)
    Bug #3184: Bacola Closcius in Balmora, South Wall Cornerclub spams magic effects if attacked
    Bug #3207: Editor: New objects do not render
    Bug #3212: Arrow of Ranged Silence
    Bug #3213: Looking at Floor After Magical Transport
    Bug #3220: The number of remaining ingredients in the alchemy window doesn't go down when failing to brew a potion
    Bug #3222: Falling through the water in Vivec
    Bug #3223: Crash at the beginning with MOD (The Symphony)
    Bug #3228: Purple screen when leveling up.
    Bug #3233: Infinite disposition via MWDialogue::Filter::testDisposition() glitch
    Bug #3234: Armor mesh stuck on body in inventory menu
    Bug #3235: Unlike vanilla, OpenMW don't allow statics and activators cast effects on the player.
    Bug #3238: Not loading cells when using Poorly Placed Object Fix.esm
    Bug #3248: Editor: Using the "Next Script" and "Previous Script" buttons changes the record status to "Modified"
    Bug #3258: Woman biped skeleton
    Bug #3259: No alternating punches
    Bug #3262: Crash in class selection menu
    Bug #3279: Load menu: Deleting a savegame makes scroll bar jump to the top
    Bug #3326: Starting a new game, getting to class selection, then starting another new game temporarily assigns Acrobat class
    Bug #3327: Stuck in table after loading when character was sneaking when quicksave
    Feature #652: Editor: GMST verifier
    Feature #929: Editor: Info record verifier
    Feature #1279: Editor: Render cell border markers
    Feature #2482: Background cell loading and caching of loaded cells
    Feature #2484: Editor: point lighting
    Feature #2801: Support NIF bump map textures in osg
    Feature #2926: Editor: Optional line wrap in script editor wrap lines
    Feature #3000: Editor: Reimplement 3D scene camera system
    Feature #3035: Editor: Make scenes a drop target for referenceables
    Feature #3043: Editor: Render cell markers v2
    Feature #3164: Editor: Instance Selection Menu
    Feature #3165: Editor: Instance editing mode - move sub mode
    Feature #3244: Allow changing water Level of Interiors behaving like exteriors
    Feature #3250: Editor: Use "Enter" key instead of clicking "Create" button to confirm ID input in Creator Bar
    Support #3179: Fatal error on startup

0.38.0
------

    Bug #1699: Guard will continuously run into mudcrab
    Bug #1934: Saw in Dome of Kasia doesnt harm the player
    Bug #1962: Rat floats when killed near the door
    Bug #1963: Kwama eggsacks pulse too fast
    Bug #2198: NPC voice sound source should be placed at their head
    Bug #2210: OpenMW installation wizard crashes...
    Bug #2211: Editor: handle DELE subrecord at the end of a record
    Bug #2413: ESM error Unknown subrecord in Grandmaster of Hlaalu
    Bug #2537: Bloodmoon quest Ristaag: Sattir not consistently dying, plot fails to advance; same with Grerid
    Bug #2697: "The Swimmer" moves away after leading you to underwater cave
    Bug #2724: Loading previous save duplicates containers and harvestables
    Bug #2769: Inventory doll - Cursor not respecting order of clothes
    Bug #2865: Scripts silently fail when moving NPCs between cells.
    Bug #2873: Starting a new game leads to CTD / Fatal Error
    Bug #2918: Editor: it's not possible to create an omwaddon containing a dot in the file name
    Bug #2933: Dialog box can't disable a npc if it is in another cell. (Rescue Madura Seran).
    Bug #2942: atronach sign behavior (spell absorption) changes when trying to receive a blessing at "shrine of tribunal"
    Bug #2952: Enchantment Merchant Items reshuffled EVERY time 'barter' is clicked
    Bug #2961: ESM Error: Unknown subrecord if Deus Ex Machina mod is loaded
    Bug #2972: Resurrecting the player via console does not work when health was 0
    Bug #2986: Projectile weapons work underwater
    Bug #2988: "Expected subrecord" bugs showing up.
    Bug #2991: Can't use keywords in strings for MessageBox
    Bug #2993: Tribunal:The Shrine of the Dead – Urvel Dulni can't stop to follow the player.
    Bug #3008: NIFFile Error while loading meshes with a NiLODNode
    Bug #3010: Engine: items should sink to the ground when dropped under water
    Bug #3011: NIFFile Error while loading meshes with a NiPointLight
    Bug #3016: Engine: something wrong with scripting - crash / fatal error
    Bug #3020: Editor: verify does not check if given "item ID" (as content) for a "container" exists
    Bug #3026: [MOD: Julan Ashlander Companion] Dialogue not triggering correctly
    Bug #3028: Tooltips for Health, Magicka and Fatigue show in Options menu even when bars aren't visible
    Bug #3034: Item count check dialogue option doesn't work (Guards accept gold even if you don't have enough)
    Bug #3036: Owned tooltip color affects spell tooltips incorrrectly
    Bug #3037: Fatal error loading old ES_Landscape.esp in Store<ESM::LandTexture>::search
    Bug #3038: Player sounds come from underneath
    Bug #3040: Execution of script failed: There is a message box already
    Bug #3047: [MOD: Julan Ashlander Companion] Scripts KS_Bedscript or KS_JulanNight not working as intended
    Bug #3048: Fatal Error
    Bug #3051: High field of view results in first person rendering glitches
    Bug #3053: Crash on new game at character class selection
    Bug #3058: Physiched sleeves aren't rendered correctly.
    Bug #3060: NPCs use wrong landing sound
    Bug #3062: Mod support regression: Andromeda's fast travel.
    Bug #3063: Missing Journal Textures without Tribunal and Bloodmoon installed
    Bug #3077: repeated aifollow causes the distance to stack
    Bug #3078: Creature Dialogues not showing when certain Function/Conditions are required.
    Bug #3082: Crash when entering Holamayan Monastery with mesh replacer installed
    Bug #3086: Party at Boro's House – Creature with Class don't talk under OpenMW
    Bug #3089: Dreamers spawn too soon
    Bug #3100: Certain controls erroneously work as a werewolf
    Bug #3102: Multiple unique soultrap spell sources clone souls.
    Bug #3105: Summoned creatures and objects disappear at midnight
    Bug #3112: gamecontrollerdb file creation with wrong extension
    Bug #3116: Dialogue Function "Same Race" is avoided
    Bug #3117: Dialogue Bug: Choice conditions are tested when not in a choice
    Bug #3118: Body Parts are not rendered when used in a pose.
    Bug #3122: NPC direction is reversed during sneak awareness check
    Feature #776: Sound effects from one direction don't necessarily affect both speakers in stereo
    Feature #858: Different fov settings for hands and the game world
    Feature #1176: Handle movement of objects between cells
    Feature #2507: Editor: choosing colors for syntax highlighting
    Feature #2867: Editor: hide script error list when there are no errors
    Feature #2885: Accept a file format other than nif
    Feature #2982: player->SetDelete 1 results in: PC can't move, menu can be opened
    Feature #2996: Editor: make it possible to preset the height of the script check area in a script view
    Feature #3014: Editor: Tooltips in 3D scene
    Feature #3064: Werewolf field of view
    Feature #3074: Quicksave indicator
    Task #287: const version of Ptr
    Task #2542: Editor: redo user settings system

0.37.0
------

    Bug #385: Light emitting objects have a too short distance of activation
    Bug #455: Animation doesn't resize creature's bounding box
    Bug #602: Only collision model is updated when modifying objects trough console
    Bug #639: Sky horizon at nighttime
    Bug #672: incorrect trajectory of the moons
    Bug #814: incorrect NPC width
    Bug #827: Inaccurate raycasting for dead actors
    Bug #996: Can see underwater clearly when at right height/angle
    Bug #1317: Erene Llenim in Seyda Neen does not walk around
    Bug #1330: Cliff racers fail to hit the player
    Bug #1366: Combat AI can't aim down (in order to hit small creatures)
    Bug #1511: View distance while under water is much too short
    Bug #1563: Terrain positioned incorrectly and appears to vibrate in far-out cells
    Bug #1612: First person models clip through walls
    Bug #1647: Crash switching from full screen to windows mode - D3D9
    Bug #1650: No textures with directx on windows
    Bug #1730: Scripts names starting with digit(s) fail to compile
    Bug #1738: Socucius Ergalla's greetings are doubled during the tutorial
    Bug #1784: First person weapons always in the same position
    Bug #1813: Underwater flora lighting up entire area.
    Bug #1871: Handle controller extrapolation flags
    Bug #1921: Footstep frequency and velocity do not immediately update when speed attribute changes
    Bug #2001: OpenMW crashes on start with OpenGL 1.4 drivers
    Bug #2014: Antialiasing setting does nothing on Linux
    Bug #2037: Some enemies attack the air when spotting the player
    Bug #2052: NIF rotation matrices including scales are not supported
    Bug #2062: Crank in Old Mournhold: Forgotten Sewer turns about the wrong axis
    Bug #2111: Raindrops in front of fire look wrong
    Bug #2140: [OpenGL] Water effects, flames and parts of creatures solid black when observed through brazier flame
    Bug #2147: Trueflame and Hopesfire flame effects not properly aligned with blade
    Bug #2148: Verminous fabricants have little coloured box beneath their feet
    Bug #2149: Sparks in Clockwork City should bounce off the floor
    Bug #2151: Clockwork City dicer trap doesn't activate when you're too close
    Bug #2186: Mini map contains scrambled pixels that cause the mini map to flicker
    Bug #2187: NIF file with more than 255 NiBillboardNodes does not load
    Bug #2191: Editor: Crash when trying to view cell in render view in OpenCS
    Bug #2270: Objects flicker transparently
    Bug #2280: Latest 32bit windows build of openmw runns out of vram
    Bug #2281: NPCs don't scream when they die
    Bug #2286: Jumping animation restarts when equipping mid-air
    Bug #2287: Weapon idle animation stops when turning
    Bug #2355: Light spell doesn't work in 1st person view
    Bug #2362: Lantern glas opaque to flame effect from certain viewing angles
    Bug #2364: Light spells are not as bright as in Morrowind
    Bug #2383: Remove the alpha testing override list
    Bug #2436: Crash on entering cell "Tower of Tel Fyr, Hall of Fyr"
    Bug #2457: Player followers should not report crimes
    Bug #2458: crash in some fighting situations
    Bug #2464: Hiding an emitter node should make that emitter stop firing particles
    Bug #2466: Can't load a save created with OpenMW-0.35.0-win64
    Bug #2468: music from title screen continues after loading savegame
    Bug #2494: Map not consistent between saves
    Bug #2504: Dialog scroll should always start at the top
    Bug #2506: Editor: Undo/Redo shortcuts do not work in script editor
    Bug #2513: Mannequins in mods appear as dead bodies
    Bug #2524: Editor: TopicInfo "custom" condition section is missing
    Bug #2540: Editor: search and verification result table can not be sorted by clicking on the column names
    Bug #2543: Editor: there is a problem with spell effects
    Bug #2544: Editor fails to save NPC information correctly.
    Bug #2545: Editor: delete record in Objects (referenceables) table messes up data
    Bug #2546: Editor: race base attributes and skill boni are not displayed, thus not editable
    Bug #2547: Editor: some NPC data is not displayed, thus not editable
    Bug #2551: Editor: missing data in cell definition
    Bug #2553: Editor: value filter does not work for float values
    Bug #2555: Editor: undo leaves the record status as Modified
    Bug #2559: Make Detect Enchantment marks appear on top of the player arrow
    Bug #2563: position consoling npc doesn't work without cell reload
    Bug #2564: Editor: Closing a subview from code does not clean up properly and will lead to crash on opening the next subview
    Bug #2568: Editor: Setting default window size is ignored
    Bug #2569: Editor: saving from an esp to omwaddon file results in data loss for TopicInfo
    Bug #2575: Editor: Deleted record (with Added (ModifiedOnly) status) remains in the Dialog SubView
    Bug #2576: Editor: Editor doesn't scroll to a newly opened subview, when ScrollBar Only mode is active
    Bug #2578: Editor: changing Level or Reputation of an NPC crashes the editor
    Bug #2579: Editor: filters not updated when adding or cloning records
    Bug #2580: Editor: omwaddon makes OpenMW crash
    Bug #2581: Editor: focus problems in edit subviews single- and multiline input fields
    Bug #2582: Editor: object verifier should check for non-existing scripts being referenced
    Bug #2583: Editor: applying filter to TopicInfo on mods that have added dialouge makes the Editor crash
    Bug #2586: Editor: some dialogue only editable items do not refresh after undo
    Bug #2588: Editor: Cancel button exits program
    Bug #2589: Editor: Regions table - mapcolor does not change correctly
    Bug #2591: Placeatme - spurious 5th parameter raises error
    Bug #2593: COC command prints multiple times when GUI is hidden
    Bug #2598: Editor: scene view of instances has to be zoomed out to displaying something - center camera instance please
    Bug #2607: water behind an invisible NPC becomes invisible as well
    Bug #2611: Editor: Sort problem in Objects table when few nested rows are added
    Bug #2621: crash when a creature has no model
    Bug #2624: Editor: missing columns in tables
    Bug #2627: Character sheet doesn't properly update when backing out of CharGen
    Bug #2642: Editor: endif without if - is not reported as error when "verify" was executed
    Bug #2644: Editor: rebuild the list of available content files when opening the open/new dialogues
    Bug #2656: OpenMW & OpenMW-CS: setting "Flies" flag for ghosts has no effect
    Bug #2659: OpenMW & OpenMW-CS: savegame load fail due to script attached to NPCs
    Bug #2668: Editor: reputation value in the input field is not stored
    Bug #2696: Horkers use land idle animations under water
    Bug #2705: Editor: Sort by Record Type (Objects table) is incorrect
    Bug #2711: Map notes on an exterior cell that shows up with a map marker on the world map do not show up in the tooltip for that cell's marker on the world map
    Bug #2714: Editor: Can't reorder rows with the same topic in different letter case
    Bug #2720: Head tracking for creatures not implemented
    Bug #2722: Alchemy should only include effects shared by at least 2 ingredients
    Bug #2723: "ori" console command is not working
    Bug #2726: Ashlanders in front of Ghostgate start wandering around
    Bug #2727: ESM writer does not handle encoding when saving the TES3 header
    Bug #2728: Editor: Incorrect position of an added row in Info tables
    Bug #2731: Editor: Deleting a record triggers a Qt warning
    Bug #2733: Editor: Undo doesn't restore the Modified status of a record when a nested data is changed
    Bug #2734: Editor: The Search doesn't work
    Bug #2738: Additive moon blending
    Bug #2746: NIF node names should be case insensitive
    Bug #2752: Fog depth/density not handled correctly
    Bug #2753: Editor: line edit in dialogue subview tables shows after a single click
    Bug #2755: Combat AI changes target too frequently
    Bug #2761: Can't attack during block animations
    Bug #2764: Player doesn't raise arm in 3rd person for weathertype 9
    Bug #2768: Current screen resolution not selected in options when starting OpenMW
    Bug #2773: Editor: Deleted scripts are editable
    Bug #2776: ordinators still think I'm wearing their helm even though Khajiit and argonians can't
    Bug #2779: Slider bars continue to move if you don't release mouse button
    Bug #2781: sleep interruption is a little off (is this an added feature?)
    Bug #2782: erroneously able to ready weapon/magic (+sheathe weapon/magic) while paralyzed
    Bug #2785: Editor: Incorrect GMSTs for newly created omwgame files
    Bug #2786: Kwama Queen head is inverted under OpenMW
    Bug #2788: additem and removeitem incorrect gold behavior
    Bug #2790: --start doesn't trace down
    Bug #2791: Editor: Listed attributes and skill should not be based on number of NPC objects.
    Bug #2792: glitched merchantile/infinite free items
    Bug #2794: Need to ignore quotes in names of script function
    Bug #2797: Editor: Crash when removing the first row in a nested table
    Bug #2800: Show an error message when S3TC support is missing
    Bug #2811: Targetted Open spell effect persists.
    Bug #2819: Editor: bodypart's race filter not displayed correctly
    Bug #2820: Editor: table sorting is inverted
    Bug #2821: Editor: undo/redo command labels are incorrect
    Bug #2826: locking beds that have been locked via magic psuedo-freezes the game
    Bug #2830: Script compiler does not accept IDs as instruction/functions arguments if the ID is also a keyword
    Bug #2832: Cell names are not localized on the world map
    Bug #2833: [cosmetic] Players swimming at water's surface are slightly too low.
    Bug #2840: Save/load menu is not entirely localized
    Bug #2853: [exploit/bug] disintegrate weapon incorrectly applying to lockpicks, probes. creates unbreakable lockpicks
    Bug #2855: Mouse wheel in journal is not disabled by "Options" panel.
    Bug #2856: Heart of Lorkhan doesn't visually respond to attacks
    Bug #2863: Inventory highlights wrong category after load
    Bug #2864: Illuminated Order 1.0c Bug – The teleport amulet is not placed in the PC inventory.
    Bug #2866: Editor: use checkbox instead of combobox for boolean values
    Bug #2875: special cases of fSleepRandMod not behaving properly.
    Bug #2878: Editor: Verify reports "creature has non-positive level" but there is no level setting
    Bug #2879: Editor: entered value of field "Buys *" is not saved for a creature
    Bug #2880: OpenMW & OpenMW-CS: having a scale value of 0.000 makes the game laggy
    Bug #2882: Freeze when entering cell "Guild of Fighters (Ald'ruhn)" after dropping some items inside
    Bug #2883: game not playable if mod providing a spell is removed but the list of known spells still contains it
    Bug #2884: NPC chats about wrong player race
    Bug #2886: Adding custom races breaks existing numbering of PcRace
    Bug #2888: Editor: value entered in "AI Wander Idle" is not kept
    Bug #2889: Editor: creatures made with the CS (not cloned) are always dead
    Bug #2890: Editor: can't make NPC say a specific "Hello" voice-dialouge
    Bug #2893: Editor: making a creature use textual dialogue doesn't work.
    Bug #2901: Editor: gold for trading can not be set for creatures
    Bug #2907: looking from uderwater part of the PC that is below the surface looks like it would be above the water
    Bug #2914: Magicka not recalculated on character generation
    Bug #2915: When paralyzed, you can still enter and exit sneak
    Bug #2917: chameleon does not work for creatures
    Bug #2927: Editor: in the automatic script checker local variable caches are not invalidated/updated on modifications of other scripts
    Bug #2930: Editor: AIWander Idle can not be set for a creature
    Bug #2932: Editor: you can add rows to "Creature Attack" but you can not enter values
    Bug #2938: Editor: Can't add a start script.
    Bug #2944: Spell chance for power to show as 0 on hud when used
    Bug #2953: Editor: rightclick in an empty place in the menu bar shows an unnamed checkbox
    Bug #2956: Editor: freezes while editing Filter
    Bug #2959: space character in field enchantment (of an amulet) prevents rendering of surroundings
    Bug #2962: OpenMW: Assertion `it != invStore.end()' failed
    Bug #2964: Recursive script execution can corrupt script runtime data
    Bug #2973: Editor: placing a chest in the game world and activating it heavily blurrs the character portrait
    Bug #2978: Editor: Cannot edit alchemy ingredient properties
    Bug #2980: Editor: Attribute and Skill can be selected for spells that do not require these parameters, leading to non-functional spells
    Bug #2990: Compiling a script with warning mode 2 and enabled error downgrading leads to infinite recursion
    Bug #2992: [Mod: Great House Dagoth] Killing Dagoth Gares freezes the game
    Bug #3007: PlaceItem takes radians instead of degrees + angle reliability
    Feature #706: Editor: Script Editor enhancements
    Feature #872: Editor: Colour values in tables
    Feature #880: Editor: ID auto-complete
    Feature #928: Editor: Partial sorting in info tables
    Feature #942: Editor: Dialogue for editing/viewing content file meta information
    Feature #1057: NiStencilProperty
    Feature #1278: Editor: Mouse picking in worldspace widget
    Feature #1280: Editor: Cell border arrows
    Feature #1401: Editor: Cloning enhancements
    Feature #1463: Editor: Fine grained configuration of extended revert/delete commands
    Feature #1591: Editor: Make fields in creation bar drop targets where applicable
    Feature #1998: Editor: Magic effect record verifier
    Feature #1999: Editor Sound Gen record verifier
    Feature #2000: Editor: Pathgrid record verifier
    Feature #2528: Game Time Tracker
    Feature #2534: Editor: global search does not auomatically focus the search input field
    Feature #2535: OpenMW: allow comments in openmw.cfg
    Feature #2541: Editor: provide a go to the very bottom button for TopicInfo and JournalInfo
    Feature #2549: Editor: add a horizontal slider to scroll between opened tables
    Feature #2558: Editor: provide a shortcut for closing the subview that has the focus
    Feature #2565: Editor: add context menu for dialogue sub view fields with an item matching "Edit 'x'" from the table subview context menu
    Feature #2585: Editor: Ignore mouse wheel input for numeric values unless the respective widget has the focus
    Feature #2620: Editor: make the verify-view refreshable
    Feature #2622: Editor: Make double click behaviour in result tables configurable (see ID tables)
    Feature #2717: Editor: Add severity column to report tables
    Feature #2729: Editor: Various dialogue button bar improvements
    Feature #2739: Profiling overlay
    Feature #2740: Resource manager optimizations
    Feature #2741: Make NIF files into proper resources
    Feature #2742: Use the skinning data in NIF files as-is
    Feature #2743: Small feature culling
    Feature #2744: Configurable near clip distance
    Feature #2745: GUI scaling option
    Feature #2747: Support anonymous textures
    Feature #2749: Loading screen optimizations
    Feature #2751: Character preview optimization
    Feature #2804: Editor: Merge Tool
    Feature #2818: Editor: allow copying a record ID to the clipboard
    Feature #2946: Editor: add script line number in results of search
    Feature #2963: Editor: Mouse button bindings in 3D scene
    Feature #2983: Sun Glare fader
    Feature #2999: Scaling of journal and books
    Task #2665: Support building with Qt5
    Task #2725: Editor: Remove Display_YesNo
    Task #2730: Replace hardcoded column numbers in SimpleDialogueSubView/DialogueSubView
    Task #2750: Bullet shape instancing optimization
    Task #2793: Replace grid size setting with half grid size setting
    Task #3003: Support FFMPEG 2.9 (Debian request)

0.36.1
------

    Bug #2590: Start scripts not added correctly

0.36.0
------

    Bug #923: Editor: Operations-Multithreading is broken
    Bug #1317: Erene Llenim in Seyda Neen does not walk around
    Bug #1405: Water rendering glitch near Seyda Neen lighthouse
    Bug #1621: "Error Detecting Morrowind Installation" in the default directory
    Bug #2216: Creating a clone of the player stops you moving.
    Bug #2387: Casting bound weapon spell doesn't switch to "ready weapon" mode
    Bug #2407: Default to (0, 0) when "unknown cell" is encountered.
    Bug #2411: enchanted item charges don't update/refresh if spell list window is pinned open
    Bug #2428: Editor: cloning / creating new container class results in invalid omwaddon file - openmw-0.35
    Bug #2429: Editor - cloning omits some values or sets different values than the original has
    Bug #2430: NPC with negative fatigue don't fall (LGNPC Vivec, Foreign Quarter v2.21)
    Bug #2432: Error on startup with Uvirith's Legacy enabled
    Bug #2435: Editor: changed entries in the objects window are not shown as such
    Bug #2437: Editor: changing an entry of a container/NPC/clothing/ingredient/globals will not be saved in the omwaddon file
    Bug #2447: Editor doesn't save terrain information
    Bug #2451: Editor not listing files with accented characters
    Bug #2453: Chargen: sex, race and hair sliders not initialized properly
    Bug #2459: Minor terrain clipping through statics due to difference in triangle alignment
    Bug #2461: Invisible sound mark has collision in Sandus Ancestral Tomb
    Bug #2465: tainted gold stack
    Bug #2475: cumulative stacks of 100 point fortify skill speechcraft boosts do not apply correctly
    Bug #2498: Editor: crash when issuing undo command after the table subview is closed
    Bug #2500: Editor: object table - can't undo delete record
    Bug #2518: OpenMW detect spell returns false positives
    Bug #2521: NPCs don't react to stealing when inventory menu is open.
    Bug #2525: Can't click on red dialogue choice [rise of house telvanni][60fffec]
    Bug #2530: GetSpellEffects not working as in vanilla
    Bug #2557: Crash on first launch after choosing "Run installation wizard"
    Feature #139: Editor: Global Search & Replace
    Feature #1219: Editor: Add dialogue mode only columns
    Feature #2024: Hotkey for hand to hand (i.e. unequip any weapon)
    Feature #2119: "Always Sneak" key bind
    Feature #2262: Editor: Handle moved instances
    Feature #2425: Editor: Add start script table
    Feature #2426: Editor: start script record verifier
    Feature #2480: Launcher: Multiselect entries in the Data Files list
    Feature #2505: Editor: optionally show a line number column in the script editor
    Feature #2512: Editor: Offer use of monospace fonts in the script editor as an option
    Feature #2514: Editor: focus on ID input field on clone/add
    Feature #2519: it is not possible to change icons that appear on the map after casting the Detect <animal | enchantment | key> spells
    Task #2460: OS X: Use Application Support directory as user data path
    Task #2516: Editor: Change References / Referenceables terminology

0.35.1
------

    Bug #781: incorrect trajectory of the sun
    Bug #1079: Wrong starting position in "Character Stuff Wonderland"
    Bug #1443: Repetitive taking of a stolen object is repetitively considered as a crime
    Bug #1533: Divine Intervention goes to the wrong place.
    Bug #1714: No visual indicator for time passed during training
    Bug #1916: Telekinesis does not allow safe opening of traps
    Bug #2227: Editor: addon file name inconsistency
    Bug #2271: Player can melee enemies from water with impunity
    Bug #2275: Objects with bigger scale move further using Move script
    Bug #2285: Aryon's Dominator enchantment does not work properly
    Bug #2290: No punishment for stealing gold from owned containers
    Bug #2328: Launcher does not respond to Ctrl+C
    Bug #2334: Drag-and-drop on a content file in the launcher creates duplicate items
    Bug #2338: Arrows reclaimed from corpses do not stack sometimes
    Bug #2344: Launcher - Settings importer running correctly?
    Bug #2346: Launcher - Importing plugins into content list screws up the load order
    Bug #2348: Mod: H.E.L.L.U.V.A. Handy Holdables does not appear in the content list
    Bug #2353: Detect Animal detects dead creatures
    Bug #2354: Cmake does not respect LIB_SUFFIX
    Bug #2356: Active magic set inactive when switching magic items
    Bug #2361: ERROR: ESM Error: Previous record contains unread bytes
    Bug #2382: Switching spells with "next spell" or "previous spell" while holding shift promps delete spell dialog
    Bug #2388: Regression: Can't toggle map on/off
    Bug #2392: MOD Shrines - Restore Health and Cancel Options adds 100 health points
    Bug #2394: List of Data Files tab in openmw-laucher needs to show all content files.
    Bug #2402: Editor: skills saved incorrectly
    Bug #2408: Equipping a constant effect Restore Health/Magicka/Fatigue item will permanently boost the stat it's restoring
    Bug #2415: It is now possible to fall off the prison ship into the water when starting a new game
    Bug #2419: MOD MCA crash to desktop
    Bug #2420: Game crashes when character enters a certain area
    Bug #2421: infinite loop when using cycle weapon without having a weapon
    Feature #2221: Cannot dress dead NPCs
    Feature #2349: Check CMake sets correct MSVC compiler settings for release build.
    Feature #2397: Set default values for global mandatory records.
    Feature #2412: Basic joystick support

0.35.0
------

    Bug #244: Clipping/static in relation to the ghostgate/fence sound.
    Bug #531: Missing transparent menu items
    Bug #811: Content Lists in openmw.cfg are overwritten
    Bug #925: OpenCS doesn't launch because it thinks its already started
    Bug #969: Water shader strange behaviour on AMD card
    Bug #1049: Partially highlighted word in dialogue may cause incorrect line break
    Bug #1069: omwlauncher.exe crashes due to file lock
    Bug #1192: It is possible to jump on top of hostile creatures in combat
    Bug #1342: Loud ambient sounds
    Bug #1431: Creatures can climb the player
    Bug #1605: Guard in CharGen doesn't turn around to face you when reaching stairs
    Bug #1624: Moon edges don't transition properly
    Bug #1634: Items dropped by PC have collision
    Bug #1637: Weird NPC behaviour in Vivec, Hlaalu Ancestral Vaults?
    Bug #1638: Cannot climb staircases
    Bug #1648: Enchanted equipment badly handled at game reload
    Bug #1663: Crash when casting spell at enemy near you
    Bug #1683: Scale doesn't apply to animated collision nodes
    Bug #1702: Active enchanted item forgotten
    Bug #1730: Scripts names starting with digit(s) fail to compile
    Bug #1743: Moons are transparent
    Bug #1745: Shadows crash: Assertion `mEffects.empty()' failed.
    Bug #1785: Can't equip two-handed weapon and shield
    Bug #1809: Player falls too easily
    Bug #1825: Sword of Perithia can´t run in OpenMW
    Bug #1899: The launcher resets any alterations you´ve made in the mod list order,
    Bug #1964: Idle voices/dialogs not triggered correctly
    Bug #1980: Please, change default click behavior in OpenMW Launchers Data Files list
    Bug #1984: Vampire corpses standing up when looting the first item
    Bug #1985: Calm spell does nothing
    Bug #1986: Spell name lights up on mouseover but spell cost does not
    Bug #1989: Tooltip still shown when menu toggled off
    Bug #2010: Raindrops Displayed While Underwater
    Bug #2023: Walking into plants causes massive framedrop
    Bug #2031: [MOD: Shrines - Restore Health and Cancel Options]: Restore health option doesn't work
    Bug #2039: Lake Fjalding pillar of fire not rendered
    Bug #2040: AI_follow should stop further from the target
    Bug #2076: Slaughterfish AI
    Bug #2077: Direction of long jump can be changed much more than it is possible in vanilla
    Bug #2078: error during rendering: Object '' not found (const)
    Bug #2105: Lockpicking causes screen sync glitch
    Bug #2113: [MOD: Julan Ashlander Companion] Julan does not act correctly within the Ghostfence.
    Bug #2123: Window glow mod: Collision issues
    Bug #2133: Missing collision for bridges in Balmora when using Morrowind Rebirth 2.81
    Bug #2135: Casting a summon spell while the summon is active does not reset the summon.
    Bug #2144: Changing equipment will unequip drawn arrows/bolts
    Bug #2169: Yellow on faces when using opengl renderer and mods from overhaul on windows
    Bug #2175: Pathgrid mods do not overwrite the existing pathgrid
    Bug #2176: Morrowind -Russian localization end add-on ChaosHeart. Error in framelistener;object ;frenzying toush; not found <const>
    Bug #2181: Mod Morrowind crafting merchants die.
    Bug #2182: mods changing skill progression double the bonus for class specialization
    Bug #2183: Editor: Skills "use value" only allows integer between 0 and 99
    Bug #2184: Animated Morrowind Expanded produces an error on Open MW Launch
    Bug #2185: Conditional Operator formats
    Bug #2193: Quest: Gateway Ghost
    Bug #2194: Cannot summon multiples of the same creature
    Bug #2195: Pathgrid in the (0,0) exterior cell not loaded
    Bug #2200: Outdoor NPCs can stray away and keep walking into a wall
    Bug #2201: Creatures do not receive fall damage
    Bug #2202: The enchantment the item can hold is calculated incorrectly
    Bug #2203: Having the mod Living Cities of Vvardenfall running causes the game world to fail to load after leaving the prison ship
    Bug #2204: Abot's Water Life - Book rendered incorrectly
    Bug #2205: sound_waterfall script no longer compiles
    Bug #2206: Dialogue script fails to compile (extra .)
    Bug #2207: Script using – instead of - character does not compile
    Bug #2208: Failing dialogue scripts in french Morrowind.esm
    Bug #2214: LGNPC Vivec Redoran 1.62 and The King Rat (Size and inventory Issues)
    Bug #2215: Beast races can use enchanted boots
    Bug #2218: Incorrect names body parts in 3D models for open helmet with skinning
    Bug #2219: Orcs in Ghorak Manor in Caldera don't attack if you pick their pockets.
    Bug #2220: Chargen race preview head incorrect orientation
    Bug #2223: Reseting rock falling animation
    Bug #2224: Fortify Attribute effects do not stack when Spellmaking.
    Bug #2226: OpenCS pseudo-crash
    Bug #2230: segfaulting when entering Ald'ruhn with a specific mod: "fermeture la nuit" (closed by night)
    Bug #2233: Area effect spells on touch do not have the area effect
    Bug #2234: Dwarven Crossbow clips through the ground when dropped
    Bug #2235: class SettingsBase<> reverses the order of entries with multiple keys.
    Bug #2236: Weird two handed longsword + torch interaction
    Bug #2237: Shooting arrows while sneaking do not agro
    Bug #2238: Bipedal creatures not using weapons are not handled properly
    Bug #2245: Incorrect topic highlighting in HT_SpyBaladas quest
    Bug #2252: Tab completion incomplete for places using COC from the console.
    Bug #2255: Camera reverts to first person on load
    Bug #2259: enhancement: the save/load progress bar is not very progressive
    Bug #2263: TogglePOV can not be bound to Alt key
    Bug #2267: dialogue disabling via mod
    Bug #2268: Highlighting Files with load order problems in Data Files tab of Launcher
    Bug #2276: [Mod]ShotN issues with Karthwasten
    Bug #2283: Count argument for PlaceAt functions not working
    Bug #2284: Local map notes should be visible on door marker leading to the cell with the note
    Bug #2293: There is a graphical glitch at the end of the spell's animation in 3rd Person (looking over the shoulder) view
    Bug #2294: When using Skyrim UI Overhaul, the tops of pinnable menus are invisible
    Bug #2302: Random leveled items repeat way too often in a single dungeon
    Bug #2306: Enchanted arrows should not be retrievable from corpses
    Bug #2308: No sound effect when drawing the next throwing knife
    Bug #2309: Guards chase see the player character even if they're invisible
    Bug #2319: Inverted controls and other issues after becoming a vampire
    Bug #2324: Spells cast when crossing cell border are imprinted on the local map
    Bug #2330: Actors with Drain Health effect retain health after dying
    Bug #2331: tgm (god mode) won't allow the player to cast spells if the player doesn't have enough mana
    Bug #2332: Error in framelistener: Need a skeleton to attach the arrow to
    Feature #114: ess-Importer
    Feature #504: Editor: Delete selected rows from result windows
    Feature #1024: Addition of remaining equipping hotkeys
    Feature #1067: Handle NIF interpolation type 4 (XYZ_ROTATION_KEY)
    Feature #1125: AI fast-forward
    Feature #1228: Drowning while knocked out
    Feature #1325: Editor: Opening window and User Settings window cleanup
    Feature #1537: Ability to change the grid size from 3x3 to 5x5 (or more with good pc)
    Feature #1546: Leveled list script functions
    Feature #1659: Test dialogue scripts in --script-all
    Feature #1720: NPC lookAt controller
    Feature #2178: Load initial particle system state from NIF files
    Feature #2197: Editor: When clicking on a script error in the report window set cursor in script editor to the respective line/column
    Feature #2261: Warn when loading save games with mod mismatch
    Feature #2313: ess-Importer: convert global map exploration overlay
    Feature #2318: Add commandline option to load a save game
    Task #810: Rename "profile" to "content list"
    Task #2196: Label local/global openmw.cfg files via comments

0.34.0
------

    Bug #904: omwlauncher doesn't allow installing Tribunal and Bloodmoon if only MW is installed
    Bug #986: Launcher: renaming profile names is broken
    Bug #1061: "Browse to CD..." launcher crash
    Bug #1135: Launcher crashes if user does not have write permission
    Bug #1231: Current installer in launcher does not correctly import russian Morrowind.ini settings from setup.inx
    Bug #1288: Fix the Alignment of the Resolution Combobox
    Bug #1343: BIK videos occasionally out of sync with audio
    Bug #1684: Morrowind Grass Mod graphical glitches
    Bug #1734: NPC in fight with invisible/sneaking player
    Bug #1982: Long class names are cut off in the UI
    Bug #2012: Editor: OpenCS script compiler sometimes fails to find IDs
    Bug #2015: Running while levitating does not affect speed but still drains fatigue
    Bug #2018: OpenMW don´t reset modified cells to vanilla when a plugin is deselected and don´t apply changes to cells already visited.
    Bug #2045: ToggleMenus command should close dialogue windows
    Bug #2046: Crash: light_de_streetlight_01_223
    Bug #2047: Buglamp tooltip minor correction
    Bug #2050: Roobrush floating texture bits
    Bug #2053: Slaves react negatively to PC picking up slave's bracers
    Bug #2055: Dremora corpses use the wrong model
    Bug #2056: Mansilamat Vabdas's corpse is floating in the water
    Bug #2057: "Quest: Larius Varro Tells A Little Story": Bounty not completely removed after finishing quest
    Bug #2059: Silenced enemies try to cast spells anyway
    Bug #2060: Editor: Special case implementation for top level window with single sub-window should be optional
    Bug #2061: Editor: SubView closing that is not directly triggered by the user isn't handled properly
    Bug #2063: Tribunal: Quest 'The Warlords' doesn't work
    Bug #2064: Sneak attack on hostiles causes bounty
    Bug #2065: Editor: Qt signal-slot error when closing a dialogue subview
    Bug #2070: Loading ESP in OpenMW works but fails in OpenCS
    Bug #2071: CTD in 0.33
    Bug #2073: Storm atronach animation stops now and then
    Bug #2075: Molag Amur Region, Map shows water on solid ground
    Bug #2080: game won't work with fair magicka regen
    Bug #2082: NPCs appear frozen or switched off after leaving and quickly reentering a cell
    Bug #2088: OpenMW is unable to play OGG files.
    Bug #2093: Darth Gares talks to you in Ilunibi even when he's not there, screwing up the Main Quests
    Bug #2095: Coordinate and rotation editing in the Reference table does not work.
    Bug #2096: Some overflow fun and bartering exploit
    Bug #2098: [D3D] Game crash on maximize
    Bug #2099: Activate, player seems not to work
    Bug #2104: Only labels are sensitive in buttons
    Bug #2107: "Slowfall" effect is too weak
    Bug #2114: OpenCS doesn't load an ESP file full of errors even though Vanilla MW Construction Set can
    Bug #2117: Crash when encountering bandits on opposite side of river from the egg mine south of Balmora
    Bug #2124: [Mod: Baldurians Transparent Glass Amor] Armor above head
    Bug #2125: Unnamed NiNodes in weapons problem in First Person
    Bug #2126: Dirty dialog script in tribunal.esm causing bug in Tribunal MQ
    Bug #2128: Crash when picking character's face
    Bug #2129: Disable the third-person zoom feature by default
    Bug #2130: Ash storm particles shown too long during transition to clear sky
    Bug #2137: Editor: exception caused by following the Creature column of a SoundGen record
    Bug #2139: Mouse movement should be ignored during intro video
    Bug #2143: Editor: Saving is broken
    Bug #2145: OpenMW - crash while exiting x64 debug build
    Bug #2152: You can attack Almalexia during her final monologue
    Bug #2154: Visual effects behave weirdly after loading/taking a screenshot
    Bug #2155: Vivec has too little magicka
    Bug #2156: Azura's spirit fades away too fast
    Bug #2158: [Mod]Julan Ashlander Companion 2.0: Negative magicka
    Bug #2161: Editor: combat/magic/stealth values of creature not displayed correctly
    Bug #2163: OpenMW can't detect death if the NPC die by the post damage effect of a magic weapon.
    Bug #2168: Westly's Master Head Pack X – Some hairs aren't rendered correctly.
    Bug #2170: Mods using conversations to update PC inconsistant
    Bug #2180: Editor: Verifier doesn't handle Windows-specific path issues when dealing with resources
    Bug #2212: Crash or unexpected behavior while closing OpenCS cell render window on OS X
    Feature #238: Add UI to run INI-importer from the launcher
    Feature #854: Editor: Add user setting to show status bar
    Feature #987: Launcher: first launch instructions for CD need to be more explicit
    Feature #1232: There is no way to set the "encoding" option using launcher UI.
    Feature #1281: Editor: Render cell markers
    Feature #1918: Editor: Functionality for Double-Clicking in Tables
    Feature #1966: Editor: User Settings dialogue grouping/labelling/tooltips
    Feature #2097: Editor: Edit position of references in 3D scene
    Feature #2121: Editor: Add edit mode button to scene toolbar
    Task #1965: Editor: Improve layout of user settings dialogue

0.33.1
------

    Bug #2108: OpenCS fails to build

0.33.0
------

    Bug #371: If console assigned to ` (probably to any symbolic key), "`" symbol will be added to console every time it closed
    Bug #1148: Some books'/scrolls' contents are displayed incorrectly
    Bug #1290: Editor: status bar is not updated when record filter is changed
    Bug #1292: Editor: Documents are not removed on closing the last view
    Bug #1301: Editor: File->Exit only checks the document it was issued from.
    Bug #1353: Bluetooth on with no speaker connected results in significantly longer initial load times
    Bug #1436: NPCs react from too far distance
    Bug #1472: PC is placed on top of following NPC when changing cell
    Bug #1487: Tall PC can get stuck in staircases
    Bug #1565: Editor: Subviews are deleted on shutdown instead when they are closed
    Bug #1623: Door marker on Ghorak Manor's balcony makes PC stuck
    Bug #1633: Loaddoor to Sadrith Mora, Telvanni Council House spawns PC in the air
    Bug #1655: Use Appropriate Application Icons on Windows
    Bug #1679: Tribunal expansion, Meryn Othralas the backstage manager in the theatre group in Mournhold in the great bazaar district is floating a good feet above the ground.
    Bug #1705: Rain is broken in third person
    Bug #1706: Thunder and lighting still occurs while the game is paused during the rain
    Bug #1708: No long jumping
    Bug #1710: Editor: ReferenceableID drag to references record filter field creates incorrect filter
    Bug #1712: Rest on Water
    Bug #1715: "Cancel" button is not always on the same side of menu
    Bug #1725: Editor: content file can be opened multiple times from the same dialogue
    Bug #1730: [MOD: Less Generic Nerevarine] Compile failure attempting to enter the Corprusarium.
    Bug #1733: Unhandled ffmpeg sample formats
    Bug #1735: Editor: "Edit Record" context menu button not opening subview for journal infos
    Bug #1750: Editor: record edits result in duplicate entries
    Bug #1789: Editor: Some characters cannot be used in addon name
    Bug #1803: Resizing the map does not keep the pre-resize center at the post-resize center
    Bug #1821: Recovering Cloudcleaver quest: attacking Sosia is considered a crime when you side with Hlormar
    Bug #1838: Editor: Preferences window appears off screen
    Bug #1839: Editor: Record filter title should be moved two pixels to the right
    Bug #1849: Subrecord error in MAO_Containers
    Bug #1854: Knocked-out actors don't fully act knocked out
    Bug #1855: "Soul trapped" sound doesn't play
    Bug #1857: Missing sound effect for enchanted items with empty charge
    Bug #1859: Missing console command: ResetActors (RA)
    Bug #1861: Vendor category "MagicItems" is unhandled
    Bug #1862: Launcher doesn't start if a file listed in launcher.cfg has correct name but wrong capitalization
    Bug #1864: Editor: Region field for cell record in dialogue subview not working
    Bug #1869: Editor: Change label "Musics" to "Music"
    Bug #1870: Goblins killed while knocked down remain in knockdown-pose
    Bug #1874: CellChanged events should not trigger when crossing exterior cell border
    Bug #1877: Spriggans killed instantly if hit while regening
    Bug #1878: Magic Menu text not un-highlighting correctly when going from spell to item as active magic
    Bug #1881: Stuck in ceiling when entering castle karstaags tower
    Bug #1884: Unlit torches still produce a burning sound
    Bug #1885: Can type text in price field in barter window
    Bug #1887: Equipped items do not emit sounds
    Bug #1889: draugr lord aesliip will attack you and remain non-hostile
    Bug #1892: Guard asks player to pay bounty of 0 gold
    Bug #1895: getdistance should only return max float if ref and target are in different worldspaces
    Bug #1896: Crash Report
    Bug #1897: Conjured Equipment cant be re-equipped if removed
    Bug #1898: Only Gidar Verothan follows you during establish the mine quest
    Bug #1900: Black screen when you open the door and breath underwater
    Bug #1904: Crash on casting recall spell
    Bug #1906: Bound item checks should use the GMSTs
    Bug #1907: Bugged door. Mournhold, The Winged Guar
    Bug #1908: Crime reported for attacking Drathas Nerus's henchmen while they attack Dilborn
    Bug #1909: Weird Quest Flow Infidelities quest
    Bug #1910: Follower fighting with gone npc
    Bug #1911: Npcs will drown themselves
    Bug #1912: World map arrow stays static when inside a building
    Bug #1920: Ulyne Henim disappears when game is loaded inside Vas
    Bug #1922: alchemy-> potion of paralyze
    Bug #1923: "levitation magic cannot be used here" shows outside of tribunal
    Bug #1927: AI prefer melee over magic.
    Bug #1929: Tamriel Rebuilt: Named cells that lie within the overlap with Morrowind.esm are not shown
    Bug #1932: BTB - Spells 14.1 magic effects don´t overwrite the Vanilla ones but are added
    Bug #1935: Stacks of items are worth more when sold individually
    Bug #1940: Launcher does not list addon files if base game file is renamed to a different case
    Bug #1946: Mod "Tel Nechim - moved" breaks savegames
    Bug #1947: Buying/Selling price doesn't properly affect the growth of mercantile skill
    Bug #1950: followers from east empire company quest will fight each other if combat happens with anything
    Bug #1958: Journal can be scrolled indefinitely with a mouse wheel
    Bug #1959: Follower not leaving party on quest end
    Bug #1960: Key bindings not always saved correctly
    Bug #1961: Spell merchants selling racial bonus spells
    Bug #1967: segmentation fault on load saves
    Bug #1968: Jump sounds are not controlled by footsteps slider, sound weird compared to footsteps
    Bug #1970: PC suffers silently when taking damage from lava
    Bug #1971: Dwarven Sceptre collision area is not removed after killing one
    Bug #1974: Dalin/Daris Norvayne follows player indefinitely
    Bug #1975: East Empire Company faction rank breaks during Raven Rock questline
    Bug #1979: 0 strength = permanently over encumbered
    Bug #1993: Shrine blessing in Maar Gan doesn't work
    Bug #2008: Enchanted items do not recharge
    Bug #2011: Editor: OpenCS script compiler doesn't handle member variable access properly
    Bug #2016: Dagoth Ur already dead in Facility Cavern
    Bug #2017: Fighters Guild Quest: The Code Book - dialogue loop when UMP is loaded.
    Bug #2019: Animation of 'Correct UV Mudcrabs' broken
    Bug #2022: Alchemy window - Removing ingredient doesn't remove the number of ingredients
    Bug #2025: Missing mouse-over text for non affordable items
    Bug #2028: [MOD: Tamriel Rebuilt] Crashing when trying to enter interior cell "Ruinous Keep, Great Hall"
    Bug #2029: Ienith Brothers Thiev's Guild quest journal entry not adding
    Feature #471: Editor: Special case implementation for top-level window with single sub-window
    Feature #472: Editor: Sub-Window re-use settings
    Feature #704: Font colors import from fallback settings
    Feature #879: Editor: Open sub-views in a new top-level window
    Feature #932: Editor: magic effect table
    Feature #937: Editor: Path Grid table
    Feature #938: Editor: Sound Gen table
    Feature #1117: Death and LevelUp music
    Feature #1226: Editor: Request UniversalId editing from table columns
    Feature #1545: Targeting console on player
    Feature #1597: Editor: Render terrain
    Feature #1695: Editor: add column for CellRef's global variable
    Feature #1696: Editor: use ESM::Cell's RefNum counter
    Feature #1697: Redden player's vision when hit
    Feature #1856: Spellcasting for non-biped creatures
    Feature #1879: Editor: Run OpenMW with the currently edited content list
    Task #1851: Move AI temporary state out of AI packages
    Task #1865: Replace char type in records

0.32.0
------

    Bug #1132: Unable to jump when facing a wall
    Bug #1341: Summoned Creatures do not immediately disappear when killed.
    Bug #1430: CharGen Revamped script does not compile
    Bug #1451: NPCs shouldn't equip weapons prior to fighting
    Bug #1461: Stopped start scripts do not restart on load
    Bug #1473: Dead NPC standing and in 2 pieces
    Bug #1482: Abilities are depleted when interrupted during casting
    Bug #1503: Behaviour of NPCs facing the player
    Bug #1506: Missing character, French edition: three-points
    Bug #1528: Inventory very slow after 2 hours
    Bug #1540: Extra arguments should be ignored for script functions
    Bug #1541: Helseth's Champion: Tribunal
    Bug #1570: Journal cannot be opened while in inventory screen
    Bug #1573: PC joins factions at random
    Bug #1576: NPCs aren't switching their weapons when out of ammo
    Bug #1579: Guards detect creatures in far distance, instead on sight
    Bug #1588: The Siege of the Skaal Village: bloodmoon
    Bug #1593: The script compiler isn't recognising some names that contain a -
    Bug #1606: Books: Question marks instead of quotation marks
    Bug #1608: Dead bodies prevent door from opening/closing.
    Bug #1609: Imperial guards in Sadrith Mora are not using their spears
    Bug #1610: The bounty number is not displayed properly with high numbers
    Bug #1620: Implement correct formula for auto-calculated NPC spells
    Bug #1630: Boats standing vertically in Vivec
    Bug #1635: Arrest dialogue is executed second time after I select "Go to jail"
    Bug #1637: Weird NPC behaviour in Vivec, Hlaalu Ancestral Vaults?
    Bug #1641: Persuasion dialog remains after loading, possibly resulting in crash
    Bug #1644: "Goodbye" and similar options on dialogues prevents escape working properly.
    Bug #1646: PC skill stats are not updated immediately when changing equipment
    Bug #1652: Non-aggressive creature
    Bug #1653: Quickloading while the container window is open crashes the game
    Bug #1654: Priority of checks in organic containers
    Bug #1656: Inventory items merge issue when repairing
    Bug #1657: Attacked state of NPCs is not saved properly
    Bug #1660: Rank dialogue condition ignored
    Bug #1668: Game starts on day 2 instead of day 1
    Bug #1669: Critical Strikes while fighting a target who is currently fighting me
    Bug #1672: OpenCS doesn't save the projects
    Bug #1673: Fatigue decreasing by only one point when running
    Bug #1675: Minimap and localmap graphic glitches
    Bug #1676: Pressing the OK button on the travel menu cancels the travel and exits the menu
    Bug #1677: Sleeping in a rented bed is considered a crime
    Bug #1685: NPCs turn towards player even if invisible/sneaking
    Bug #1686: UI bug: cursor is clicking "world/local" map button while inventory window is closed?
    Bug #1690: Double clicking on a inventory window header doesn't close it.
    Bug #1693: Spell Absorption does not absorb shrine blessings
    Bug #1694: journal displays learned topics as quests
    Bug #1700: Sideways scroll of text boxes
    Bug #1701: Player enchanting requires player hold money, always 100% sucessful.
    Bug #1704: self-made Fortify Intelligence/Drain willpower potions are broken
    Bug #1707: Pausing the game through the esc menu will silence rain, pausing it by opening the inventory will not.
    Bug #1709: Remesa Othril is hostile to Hlaalu members
    Bug #1713: Crash on load after death
    Bug #1719: Blind effect has slight border at the edge of the screen where it is ineffective.
    Bug #1722: Crash after creating enchanted item, reloading saved game
    Bug #1723: Content refs that are stacked share the same index after unstacking
    Bug #1726: Can't finish Aengoth the Jeweler's quest : Retrieve the Scrap Metal
    Bug #1727: Targets almost always resist soultrap scrolls
    Bug #1728: Casting a soultrap spell on invalid target yields no message
    Bug #1729: Chop attack doesn't work if walking diagonally
    Bug #1732: Error handling for missing script function arguments produces weird message
    Bug #1736: Alt-tabbing removes detail from overworld map.
    Bug #1737: Going through doors with (high magnitude?) leviation will put the player high up, possibly even out of bounds.
    Bug #1739: Setting a variable on an NPC from another NPC's dialogue result sets the wrong variable
    Bug #1741: The wait dialogue doesn't black the screen out properly during waiting.
    Bug #1742: ERROR: Object 'sDifficulty' not found (const)
    Bug #1744: Night sky in Skies V.IV (& possibly v3) by SWG rendered incorrectly
    Bug #1746: Bow/marksman weapon condition does not degrade with use
    Bug #1749: Constant Battle Music
    Bug #1752: Alt-Tabbing in the character menus makes the paper doll disappear temporarily
    Bug #1753: Cost of training is not added to merchant's inventory
    Bug #1755: Disposition changes do not persist if the conversation menu is closed by purchasing training.
    Bug #1756: Caught Blight after being cured of Corprus
    Bug #1758: Crash Upon Loading New Cell
    Bug #1760: Player's Magicka is not recalculated upon drained or boosted intelligence
    Bug #1761: Equiped torches lost on reload
    Bug #1762: Your spell did not get a target. Soul trap. Gorenea Andrano
    Bug #1763: Custom Spell Magicka Cost
    Bug #1765: Azuras Star breaks on recharging item
    Bug #1767: GetPCRank did not handle ignored explicit references
    Bug #1772: Dark Brotherhood Assassins never use their Carved Ebony Dart, sticking to their melee weapon.
    Bug #1774: String table overflow also occurs when loading TheGloryRoad.esm
    Bug #1776: dagoth uthol runs in slow motion
    Bug #1778: Incorrect values in spellmaking window
    Bug #1779: Icon of Master Propylon Index is not visible
    Bug #1783: Invisible NPC after looting corpse
    Bug #1787: Health Calculation
    Bug #1788: Skeletons, ghosts etc block doors when we try to open
    Bug #1791: [MOD: LGNPC Foreign Quarter] NPC in completely the wrong place.
    Bug #1792: Potions should show more effects
    Bug #1793: Encumbrance while bartering
    Bug #1794: Fortify attribute not affecting fatigue
    Bug #1795: Too much magicka
    Bug #1796: "Off by default" torch burning
    Bug #1797: Fish too slow
    Bug #1798: Rest until healed shouldn't show with full health and magicka
    Bug #1802: Mark location moved
    Bug #1804: stutter with recent builds
    Bug #1810: attack gothens dremora doesnt agro the others.
    Bug #1811: Regression: Crash Upon Loading New Cell
    Bug #1812: Mod: "QuickChar" weird button placement
    Bug #1815: Keys show value and weight, Vanilla Morrowind's keys dont.
    Bug #1817: Persuasion results do not show using unpatched MW ESM
    Bug #1818: Quest B3_ZainabBride moves to stage 47 upon loading save while Falura Llervu is following
    Bug #1823: AI response to theft incorrect - only guards react, in vanilla everyone does.
    Bug #1829: On-Target Spells Rendered Behind Water Surface Effects
    Bug #1830: Galsa Gindu's house is on fire
    Bug #1832: Fatal Error: OGRE Exception(2:InvalidParametersException)
    Bug #1836: Attacked Guards open "fine/jail/resist"-dialogue after killing you
    Bug #1840: Infinite recursion in ActionTeleport
    Bug #1843: Escorted people change into player's cell after completion of escort stage
    Bug #1845: Typing 'j' into 'Name' fields opens the journal
    Bug #1846: Text pasted into the console still appears twice (Windows)
    Bug #1847: "setfatigue 0" doesn't render NPC unconscious
    Bug #1848: I can talk to unconscious actors
    Bug #1866: Crash when player gets killed by a creature summoned by him
    Bug #1868: Memory leaking when openmw window is minimized
    Feature #47: Magic Effects
    Feature #642: Control NPC mouth movement using current Say sound
    Feature #939: Editor: Resources tables
    Feature #961: AI Combat for magic (spells, potions and enchanted items)
    Feature #1111: Collision script instructions (used e.g. by Lava)
    Feature #1120: Command creature/humanoid magic effects
    Feature #1121: Elemental shield magic effects
    Feature #1122: Light magic effect
    Feature #1139: AI: Friendly hits
    Feature #1141: AI: combat party
    Feature #1326: Editor: Add tooltips to all graphical buttons
    Feature #1489: Magic effect Get/Mod/Set functions
    Feature #1505: Difficulty slider
    Feature #1538: Targeted scripts
    Feature #1571: Allow creating custom markers on the local map
    Feature #1615: Determine local variables from compiled scripts instead of the values in the script record
    Feature #1616: Editor: Body part record verifier
    Feature #1651: Editor: Improved keyboard navigation for scene toolbar
    Feature #1666: Script blacklisting
    Feature #1711: Including the Git revision number from the command line "--version" switch.
    Feature #1721: NPC eye blinking
    Feature #1740: Scene toolbar buttons for selecting which type of elements are rendered
    Feature #1790: Mouse wheel scrolling for the journal
    Feature #1850: NiBSPArrayController
    Task #768: On windows, settings folder should be "OpenMW", not "openmw"
    Task #908: Share keyframe data
    Task #1716: Remove defunct option for building without FFmpeg

0.31.0
------

    Bug #245: Cloud direction and weather systems differ from Morrowind
    Bug #275: Local Map does not always show objects that span multiple cells
    Bug #538: Update CenterOnCell (COC) function behavior
    Bug #618: Local and World Map Textures are sometimes Black
    Bug #640: Water behaviour at night
    Bug #668: OpenMW doesn't support non-latin paths on Windows
    Bug #746: OpenMW doesn't check if the background music was already played
    Bug #747: Door is stuck if cell is left before animation finishes
    Bug #772: Disabled statics are visible on map
    Bug #829: OpenMW uses up all available vram, when playing for extended time
    Bug #869: Dead bodies don't collide with anything
    Bug #894: Various character creation issues
    Bug #897/#1369: opencs Segmentation Fault after "new" or "load"
    Bug #899: Various jumping issues
    Bug #952: Reflection effects are one frame delayed
    Bug #993: Able to interact with world during Wait/Rest dialog
    Bug #995: Dropped items can be placed inside the wall
    Bug #1008: Corpses always face up upon reentering the cell
    Bug #1035: Random colour patterns appearing in automap
    Bug #1037: Footstep volume issues
    Bug #1047: Creation of wrong links in dialogue window
    Bug #1129: Summoned creature time life duration seems infinite
    Bug #1134: Crimes can be committed against hostile NPCs
    Bug #1136: Creature run speed formula is incorrect
    Bug #1150: Weakness to Fire doesn't apply to Fire Damage in the same spell
    Bug #1155: NPCs killing each other
    Bug #1166: Bittercup script still does not work
    Bug #1178: .bsa file names are case sensitive.
    Bug #1179: Crash after trying to load game after being killed
    Bug #1180: Changing footstep sound location
    Bug #1196: Jumping not disabled when showing messageboxes
    Bug #1202: "strange" keys are not shown in binding menu, and are not saved either, but works
    Bug #1216: Broken dialog topics in russian Morrowind
    Bug #1217: Container content changes based on the current position of the mouse
    Bug #1234: Loading/saving issues with dynamic records
    Bug #1277: Text pasted into the console appears twice
    Bug #1284: Crash on New Game
    Bug #1303: It's possible to skip the chargen
    Bug #1304: Slaughterfish should not detect the player unless the player is in the water
    Bug #1311: Editor: deleting Record Filter line does not reset the filter
    Bug #1324: ERROR: ESM Error: String table overflow when loading Animated Morrowind.esp
    Bug #1328: Editor: Bogus Filter created when dragging multiple records to filter bar of non-applicable table
    Bug #1331: Walking/running sound persist after killing NPC`s that are walking/running.
    Bug #1334: Previously equipped items not shown as unequipped after attempting to sell them.
    Bug #1335: Actors ignore vertical axis when deciding to attack
    Bug #1338: Unknown toggle option for shadows
    Bug #1339: "Ashlands Region" is visible when beginning new game during "Loading Area" process
    Bug #1340: Guards prompt Player with punishment options after resisting arrest with another guard.
    Bug #1348: Regression: Bug #1098 has returned with a vengeance
    Bug #1349: [TR] TR_Data mesh tr_ex_imp_gatejamb01 cannot be activated
    Bug #1352: Disabling an ESX file does not disable dependent ESX files
    Bug #1355: CppCat Checks OpenMW
    Bug #1356: Incorrect voice type filtering for sleep interrupts
    Bug #1357: Restarting the game clears saves
    Bug #1360: Seyda Neen silk rider dialog problem
    Bug #1361: Some lights don't work
    Bug #1364: It is difficult to bind "Mouse 1" to an action in the options menu
    Bug #1370: Animation compilation mod does not work properly
    Bug #1371: SL_Pick01.nif from third party fails to load in openmw, but works in Vanilla
    Bug #1373: When stealing in front of Sellus Gravius cannot exit the dialog
    Bug #1378: Installs to /usr/local are not working
    Bug #1380: Loading a save file fail if one of the content files is disabled
    Bug #1382: "getHExact() size mismatch" crash on loading official plugin "Siege at Firemoth.esp"
    Bug #1386: Arkngthand door will not open
    Bug #1388: Segfault when modifying View Distance in Menu options
    Bug #1389: Crash when loading a save after dying
    Bug #1390: Apostrophe characters not displayed [French version]
    Bug #1391: Custom made icon background texture for magical weapons and stuff isn't scaled properly on GUI.
    Bug #1393: Coin icon during the level up dialogue are off of the background
    Bug #1394: Alt+F4 doesn't work on Win version
    Bug #1395: Changing rings switches only the last one put on
    Bug #1396: Pauldron parts aren't showing when the robe is equipped
    Bug #1402: Dialogue of some shrines have wrong button orientation
    Bug #1403: Items are floating in the air when they're dropped onto dead bodies.
    Bug #1404: Forearms are not rendered on Argonian females
    Bug #1407: Alchemy allows making potions from two of the same item
    Bug #1408: "Max sale" button gives you all the items AND all the trader's gold
    Bug #1409: Rest "Until Healed" broken for characters with stunted magicka.
    Bug #1412: Empty travel window opens while playing through start game
    Bug #1413: Save game ignores missing writing permission
    Bug #1414: The Underground 2 ESM Error
    Bug #1416: Not all splash screens in the Splash directory are used
    Bug #1417: Loading saved game does not terminate
    Bug #1419: Skyrim: Home of the Nords error
    Bug #1422: ClearInfoActor
    Bug #1423: ForceGreeting closes existing dialogue windows
    Bug #1425: Cannot load save game
    Bug #1426: Read skill books aren't stored in savegame
    Bug #1427: Useless items can be set under hotkeys
    Bug #1429: Text variables in journal
    Bug #1432: When attacking friendly NPC, the crime is reported and bounty is raised after each swing
    Bug #1435: Stealing priceless items is without punishment
    Bug #1437: Door marker at Jobasha's Rare Books is spawning PC in the air
    Bug #1440: Topic selection menu should be wider
    Bug #1441: Dropping items on the rug makes them inaccessible
    Bug #1442: When dropping and taking some looted items, bystanders consider that as a crime
    Bug #1444: Arrows and bolts are not dropped where the cursor points
    Bug #1445: Security trainers offering acrobatics instead
    Bug #1447: Character dash not displayed, French edition
    Bug #1448: When the player is killed by the guard while having a bounty on his head, the guard dialogue opens over and over instead of loading dialogue
    Bug #1454: Script error in SkipTutorial
    Bug #1456: Bad lighting when using certain Morrowind.ini generated by MGE
    Bug #1457: Heart of Lorkan comes after you when attacking it
    Bug #1458: Modified Keybindings are not remembered
    Bug #1459: Dura Gra-Bol doesn't respond to PC attack
    Bug #1462: Interior cells not loaded with Morrowind Patch active
    Bug #1469: Item tooltip should show the base value, not real value
    Bug #1477: Death count is not stored in savegame
    Bug #1478: AiActivate does not trigger activate scripts
    Bug #1481: Weapon not rendered when partially submerged in water
    Bug #1483: Enemies are attacking even while dying
    Bug #1486: ESM Error: Don't know what to do with INFO
    Bug #1490: Arrows shot at PC can end up in inventory
    Bug #1492: Monsters respawn on top of one another
    Bug #1493: Dialogue box opens with follower NPC even if NPC is dead
    Bug #1494: Paralysed cliffracers remain airbourne
    Bug #1495: Dialogue box opens with follower NPC even the game is paused
    Bug #1496: GUI messages are not cleared when loading another saved game
    Bug #1499: Underwater sound sometimes plays when transitioning from interior.
    Bug #1500: Targetted spells and water.
    Bug #1502: Console error message on info refusal
    Bug #1507: Bloodmoon MQ The Ritual of Beasts: Can't remove the arrow
    Bug #1508: Bloodmoon: Fort Frostmoth, cant talk with Carnius Magius
    Bug #1516: PositionCell doesn't move actors to current cell
    Bug #1518: ForceGreeting broken for explicit references
    Bug #1522: Crash after attempting to play non-music file
    Bug #1523: World map empty after loading interior save
    Bug #1524: Arrows in waiting/resting dialog act like minimum and maximum buttons
    Bug #1525: Werewolf: Killed NPC's don't fill werewolfs hunger for blood
    Bug #1527: Werewolf: Detect life detects wrong type of actor
    Bug #1529: OpenMW crash during "the shrine of the dead" mission (tribunal)
    Bug #1530: Selected text in the console has the same color as the background
    Bug #1539: Barilzar's Mazed Band: Tribunal
    Bug #1542: Looping taunts from NPC`s after death: Tribunal
    Bug #1543: OpenCS crash when using drag&drop in script editor
    Bug #1547: Bamz-Amschend: Centurion Archers combat problem
    Bug #1548: The Missing Hand: Tribunal
    Bug #1549: The Mad God: Tribunal, Dome of Serlyn
    Bug #1557: A bounty is calculated from actual item cost
    Bug #1562: Invisible terrain on top of Red Mountain
    Bug #1564: Cave of the hidden music: Bloodmoon
    Bug #1567: Editor: Deleting of referenceables does not work
    Bug #1568: Picking up a stack of items and holding the enter key and moving your mouse around paints a bunch of garbage on screen.
    Bug #1574: Solstheim: Drauger cant inflict damage on player
    Bug #1578: Solstheim: Bonewolf running animation not working
    Bug #1585: Particle effects on PC are stopped when paralyzed
    Bug #1589: Tribunal: Crimson Plague quest does not update when Gedna Relvel is killed
    Bug #1590: Failed to save game: compile error
    Bug #1598: Segfault when making Drain/Fortify Skill spells
    Bug #1599: Unable to switch to fullscreen
    Bug #1613: Morrowind Rebirth duplicate objects / vanilla objects not removed
    Bug #1618: Death notice fails to show up
    Bug #1628: Alt+Tab Segfault
    Feature #32: Periodic Cleanup/Refill
    Feature #41: Precipitation and weather particles
    Feature #568: Editor: Configuration setup
    Feature #649: Editor: Threaded loading
    Feature #930: Editor: Cell record saving
    Feature #934: Editor: Body part table
    Feature #935: Editor: Enchantment effect table
    Feature #1162: Dialogue merging
    Feature #1174: Saved Game: add missing creature state
    Feature #1177: Saved Game: fog of war state
    Feature #1312: Editor: Combat/Magic/Stealth values for creatures are not displayed
    Feature #1314: Make NPCs and creatures fight each other
    Feature #1315: Crime: Murder
    Feature #1321: Sneak skill enhancements
    Feature #1323: Handle restocking items
    Feature #1332: Saved Game: levelled creatures
    Feature #1347: modFactionReaction script instruction
    Feature #1362: Animated main menu support
    Feature #1433: Store walk/run toggle
    Feature #1449: Use names instead of numbers for saved game files and folders
    Feature #1453: Adding Delete button to the load menu
    Feature #1460: Enable Journal screen while in dialogue
    Feature #1480: Play Battle music when in combat
    Feature #1501: Followers unable to fast travel with you
    Feature #1520: Disposition and distance-based aggression/ShouldAttack
    Feature #1595: Editor: Object rendering in cells
    Task #940: Move license to locations where applicable
    Task #1333: Remove cmake git tag reading
    Task #1566: Editor: Object rendering refactoring

0.30.0
------

    Bug #416: Extreme shaking can occur during cell transitions while moving
    Bug #1003: Province Cyrodiil: Ogre Exception in Stirk
    Bug #1071: Crash when given a non-existent content file
    Bug #1080: OpenMW allows resting/using a bed while in combat
    Bug #1097: Wrong punishment for stealing in Census and Excise Office at the start of a new game
    Bug #1098: Unlocked evidence chests should get locked after new evidence is put into them
    Bug #1099: NPCs that you attacked still fight you after you went to jail/paid your fine
    Bug #1100: Taking items from a corpse is considered stealing
    Bug #1126: Some creatures can't get close enough to attack
    Bug #1144: Killed creatures seem to die again each time player transitions indoors/outdoors
    Bug #1181: loading a saved game does not reset the player control status
    Bug #1185: Collision issues in Addamasartus
    Bug #1187: Athyn Sarethi mission, rescuing varvur sarethi from the doesnt end the mission
    Bug #1189: Crash when entering interior cell "Gnisis, Arvs-Drelen"
    Bug #1191: Picking up papers without inventory in new game
    Bug #1195: NPCs do not equip torches in certain interiors
    Bug #1197: mouse wheel makes things scroll too fast
    Bug #1200: door blocked by monsters
    Bug #1201: item's magical charges are only refreshed when they are used
    Bug #1203: Scribs do not defend themselves
    Bug #1204: creatures life is not empty when they are dead
    Bug #1205: armor experience does not progress when hits are taken
    Bug #1206: blood particules always red. Undeads and mechanicals should have a different one.
    Bug #1209: Tarhiel never falls
    Bug #1210: journal adding script is ran again after having saved/loaded
    Bug #1224: Names of custom classes are not properly handled in save games
    Bug #1227: Editor: Fixed case handling for broken localised versions of Morrowind.esm
    Bug #1235: Indoors walk stutter
    Bug #1236: Aborting intro movie brings up the menu
    Bug #1239: NPCs get stuck when walking past each other
    Bug #1240: BTB - Settings 14.1 and Health Bar.
    Bug #1241: BTB - Character and Khajiit Prejudice
    Bug #1248: GUI Weapon icon is changed to hand-to-hand after save load
    Bug #1254: Guild ranks do not show in dialogue
    Bug #1255: When opening a container and selecting "Take All", the screen flashes blue
    Bug #1260: Level Up menu doesn't show image when using a custom class
    Bug #1265: Quit Menu Has Misaligned Buttons
    Bug #1270: Active weapon icon is not updated when weapon is repaired
    Bug #1271: NPC Stuck in hovering "Jumping" animation
    Bug #1272: Crash when attempting to load Big City esm file.
    Bug #1276: Editor: Dropping a region into the filter of a cell subview fails
    Bug #1286: Dialogue topic list clips with window frame
    Bug #1291: Saved game: store faction membership
    Bug #1293: Pluginless Khajiit Head Pack by ashiraniir makes OpenMW close.
    Bug #1294: Pasting in console adds text to end, not at cursor
    Bug #1295: Conversation loop when asking about "specific place" in Vivec
    Bug #1296: Caius doesn't leave at start of quest "Mehra Milo and the Lost Prophecies"
    Bug #1297: Saved game: map markers
    Bug #1302: ring_keley script causes vector::_M_range_check exception
    Bug #1309: Bug on "You violated the law" dialog
    Bug #1319: Creatures sometimes rendered incorrectly
    Feature #50: Ranged Combat
    Feature #58: Sneaking Skill
    Feature #73: Crime and Punishment
    Feature #135: Editor: OGRE integration
    Feature #541: Editor: Dialogue Sub-Views
    Feature #853: Editor: Rework User Settings
    Feature #944: Editor: lighting modes
    Feature #945: Editor: Camera navigation mode
    Feature #953: Trader gold
    Feature #1140: AI: summoned creatures
    Feature #1142: AI follow: Run stance
    Feature #1154: Not all NPCs get aggressive when one is attacked
    Feature #1169: Terrain threading
    Feature #1172: Loading screen and progress bars during saved/loading game
    Feature #1173: Saved Game: include weather state
    Feature #1207: Class creation form does not remember
    Feature #1220: Editor: Preview Subview
    Feature #1223: Saved Game: Local Variables
    Feature #1229: Quicksave, quickload, autosave
    Feature #1230: Deleting saves
    Feature #1233: Bribe gold is placed into NPCs inventory
    Feature #1252: Saved Game: quick key bindings
    Feature #1273: Editor: Region Map context menu
    Feature #1274: Editor: Region Map drag & drop
    Feature #1275: Editor: Scene subview drop
    Feature #1282: Non-faction member crime recognition.
    Feature #1289: NPCs return to default position
    Task #941: Remove unused cmake files

0.29.0
------

    Bug #556: Video soundtrack not played when music volume is set to zero
    Bug #829: OpenMW uses up all available vram, when playing for extended time
    Bug #848: Wrong amount of footsteps playing in 1st person
    Bug #888: Ascended Sleepers have movement issues
    Bug #892: Explicit references are allowed on all script functions
    Bug #999: Graphic Herbalism (mod): sometimes doesn't activate properly
    Bug #1009: Lake Fjalding AI related slowdown.
    Bug #1041: Music playback issues on OS X >= 10.9
    Bug #1043: No message box when advancing skill "Speechcraft" while in dialog window
    Bug #1060: Some message boxes are cut off at the bottom
    Bug #1062: Bittercup script does not work ('end' variable)
    Bug #1074: Inventory paperdoll obscures armour rating
    Bug #1077: Message after killing an essential NPC disappears too fast
    Bug #1078: "Clutterbane" shows empty charge bar
    Bug #1083: UndoWerewolf fails
    Bug #1088: Better Clothes Bloodmoon Plus 1.5 by Spirited Treasure pants are not rendered
    Bug #1090: Start scripts fail when going to a non-predefined cell
    Bug #1091: Crash: Assertion `!q.isNaN() && "Invalid orientation supplied as parameter"' failed.
    Bug #1093: Weapons of aggressive NPCs are invisible after you exit and re-enter interior
    Bug #1105: Magicka is depleted when using uncastable spells
    Bug #1106: Creatures should be able to run
    Bug #1107: TR cliffs have way too huge collision boxes in OpenMW
    Bug #1109: Cleaning True Light and Darkness with Tes3cmd makes Addamasartus , Zenarbael and Yasamsi flooded.
    Bug #1114: Bad output for desktop-file-validate on openmw.desktop (and opencs.desktop)
    Bug #1115: Memory leak when spying on Fargoth
    Bug #1137: Script execution fails (drenSlaveOwners script)
    Bug #1143: Mehra Milo quest (vivec informants) is broken
    Bug #1145: Issues with moving gold between inventory and containers
    Bug #1146: Issues with picking up stacks of gold
    Bug #1147: Dwemer Crossbows are held incorrectly
    Bug #1158: Armor rating should always stay below inventory mannequin
    Bug #1159: Quick keys can be set during character generation
    Bug #1160: Crash on equip lockpick when
    Bug #1167: Editor: Referenceables are not correctly loaded when dealing with more than one content file
    Bug #1184: Game Save: overwriting an existing save does not actually overwrites the file
    Feature #30: Loading/Saving (still missing a few parts)
    Feature #101: AI Package: Activate
    Feature #103: AI Package: Follow, FollowCell
    Feature #138: Editor: Drag & Drop
    Feature #428: Player death
    Feature #505: Editor: Record Cloning
    Feature #701: Levelled creatures
    Feature #708: Improved Local Variable handling
    Feature #709: Editor: Script verifier
    Feature #764: Missing journal backend features
    Feature #777: Creature weapons/shields
    Feature #789: Editor: Referenceable record verifier
    Feature #924: Load/Save GUI (still missing loading screen and progress bars)
    Feature #946: Knockdown
    Feature #947: Decrease fatigue when running, swimming and attacking
    Feature #956: Melee Combat: Blocking
    Feature #957: Area magic
    Feature #960: Combat/AI combat for creatures
    Feature #962: Combat-Related AI instructions
    Feature #1075: Damage/Restore skill/attribute magic effects
    Feature #1076: Soultrap magic effect
    Feature #1081: Disease contraction
    Feature #1086: Blood particles
    Feature #1092: Interrupt resting
    Feature #1101: Inventory equip scripts
    Feature #1116: Version/Build number in Launcher window
    Feature #1119: Resistance/weakness to normal weapons magic effect
    Feature #1123: Slow Fall magic effect
    Feature #1130: Auto-calculate spells
    Feature #1164: Editor: Case-insensitive sorting in tables

0.28.0
------

    Bug #399: Inventory changes are not visible immediately
    Bug #417: Apply weather instantly when teleporting
    Bug #566: Global Map position marker not updated for interior cells
    Bug #712: Looting corpse delay
    Bug #716: Problem with the "Vurt's Ascadian Isles Mod" mod
    Bug #805: Two TR meshes appear black (v0.24RC)
    Bug #841: Third-person activation distance taken from camera rather than head
    Bug #845: NPCs hold torches during the day
    Bug #855: Vvardenfell Visages Volume I some hairs don´t appear since 0,24
    Bug #856: Maormer race by Mac Kom - The heads are way up
    Bug #864: Walk locks during loading in 3rd person
    Bug #871: active weapon/magic item icon is not immediately made blank if item is removed during dialog
    Bug #882: Hircine's Ring doesn't always work
    Bug #909: [Tamriel Rebuilt] crashes in Akamora
    Bug #922: Launcher writing merged openmw.cfg files
    Bug #943: Random magnitude should be calculated per effect
    Bug #948: Negative fatigue level should be allowed
    Bug #949: Particles in world space
    Bug #950: Hard crash on x64 Linux running --new-game (on startup)
    Bug #951: setMagicka and setFatigue have no effect
    Bug #954: Problem with equipping inventory items when using a keyboard shortcut
    Bug #955: Issues with equipping torches
    Bug #966: Shield is visible when casting spell
    Bug #967: Game crashes when equipping silver candlestick
    Bug #970: Segmentation fault when starting at Bal Isra
    Bug #977: Pressing down key in console doesn't go forward in history
    Bug #979: Tooltip disappears when changing inventory
    Bug #980: Barter: item category is remembered, but not shown
    Bug #981: Mod: replacing model has wrong position/orientation
    Bug #982: Launcher: Addon unchecking is not saved
    Bug #983: Fix controllers to affect objects attached to the base node
    Bug #985: Player can talk to NPCs who are in combat
    Bug #989: OpenMW crashes when trying to include mod with capital .ESP
    Bug #991: Merchants equip items with harmful constant effect enchantments
    Bug #994: Don't cap skills/attributes when set via console
    Bug #998: Setting the max health should also set the current health
    Bug #1005: Torches are visible when casting spells and during hand to hand combat.
    Bug #1006: Many NPCs have 0 skill
    Bug #1007: Console fills up with text
    Bug #1013: Player randomly loses health or dies
    Bug #1014: Persuasion window is not centered in maximized window
    Bug #1015: Player status window scroll state resets on status change
    Bug #1016: Notification window not big enough for all skill level ups
    Bug #1020: Saved window positions are not rescaled appropriately on resolution change
    Bug #1022: Messages stuck permanently on screen when they pile up
    Bug #1023: Journals doesn't open
    Bug #1026: Game loses track of torch usage.
    Bug #1028: Crash on pickup of jug in Unexplored Shipwreck, Upper level
    Bug #1029: Quick keys menu: Select compatible replacement when tool used up
    Bug #1042: TES3 header data wrong encoding
    Bug #1045: OS X: deployed OpenCS won't launch
    Bug #1046: All damaged weaponry is worth 1 gold
    Bug #1048: Links in "locked" dialogue are still clickable
    Bug #1052: Using color codes when naming your character actually changes the name's color
    Bug #1054: Spell effects not visible in front of water
    Bug #1055: Power-Spell animation starts even though you already casted it that day
    Bug #1059: Cure disease potion removes all effects from player, even your race bonus and race ability
    Bug #1063: Crash upon checking out game start ship area in Seyda Neen
    Bug #1064: openmw binaries link to unnecessary libraries
    Bug #1065: Landing from a high place in water still causes fall damage
    Bug #1072: Drawing weapon increases torch brightness
    Bug #1073: Merchants sell stacks of gold
    Feature #43: Visuals for Magic Effects
    Feature #51: Ranged Magic
    Feature #52: Touch Range Magic
    Feature #53: Self Range Magic
    Feature #54: Spell Casting
    Feature #70: Vampirism
    Feature #100: Combat AI
    Feature #171: Implement NIF record NiFlipController
    Feature #410: Window to restore enchanted item charge
    Feature #647: Enchanted item glow
    Feature #723: Invisibility/Chameleon magic effects
    Feature #737: Resist Magicka magic effect
    Feature #758: GetLOS
    Feature #926: Editor: Info-Record tables
    Feature #958: Material controllers
    Feature #959: Terrain bump, specular, & parallax mapping
    Feature #990: Request: unlock mouse when in any menu
    Feature #1018: Do not allow view mode switching while performing an action
    Feature #1027: Vertex morph animation (NiGeomMorpherController)
    Feature #1031: Handle NiBillboardNode
    Feature #1051: Implement NIF texture slot DarkTexture
    Task #873: Unify OGRE initialisation

0.27.0
------

    Bug #597: Assertion `dialogue->mId == id' failed in esmstore.cpp
    Bug #794: incorrect display of decimal numbers
    Bug #840: First-person sneaking camera height
    Bug #887: Ambient sounds playing while paused
    Bug #902: Problems with Polish character encoding
    Bug #907: Entering third person using the mousewheel is possible even if it's impossible using the key
    Bug #910: Some CDs not working correctly with Unshield installer
    Bug #917: Quick character creation plugin does not work
    Bug #918: Fatigue does not refill
    Bug #919: The PC falls dead in Beshara - OpenMW nightly Win64 (708CDE2)
    Feature #57: Acrobatics Skill
    Feature #462: Editor: Start Dialogue
    Feature #546: Modify ESX selector to handle new content file scheme
    Feature #588: Editor: Adjust name/path of edited content files
    Feature #644: Editor: Save
    Feature #710: Editor: Configure script compiler context
    Feature #790: God Mode
    Feature #881: Editor: Allow only one instance of OpenCS
    Feature #889: Editor: Record filtering
    Feature #895: Extinguish torches
    Feature #898: Breath meter enhancements
    Feature #901: Editor: Default record filter
    Feature #913: Merge --master and --plugin switches

0.26.0
------

    Bug #274: Inconsistencies in the terrain
    Bug #557: Already-dead NPCs do not equip clothing/items.
    Bug #592: Window resizing
    Bug #612: [Tamriel Rebuilt] Missing terrain (South of Tel Oren)
    Bug #664: Heart of lorkhan acts like a dead body (container)
    Bug #767: Wonky ramp physics & water
    Bug #780: Swimming out of water
    Bug #792: Wrong ground alignment on actors when no clipping
    Bug #796: Opening and closing door sound issue
    Bug #797: No clipping hinders opening and closing of doors
    Bug #799: sliders in enchanting window
    Bug #838: Pressing key during startup procedure freezes the game
    Bug #839: Combat/magic stances during character creation
    Bug #843: [Tribunal] Dark Brotherhood assassin appears without equipment
    Bug #844: Resting "until healed" option given even with full stats
    Bug #846: Equipped torches are invisible.
    Bug #847: Incorrect formula for autocalculated NPC initial health
    Bug #850: Shealt weapon sound plays when leaving magic-ready stance
    Bug #852: Some boots do not produce footstep sounds
    Bug #860: FPS bar misalignment
    Bug #861: Unable to print screen
    Bug #863: No sneaking and jumping at the same time
    Bug #866: Empty variables in [Movies] section of Morrowind.ini gets imported into OpenMW.cfg as blank fallback option and crashes game on start.
    Bug #867: Dancing girls in "Suran, Desele's House of Earthly Delights" don't dance.
    Bug #868: Idle animations are repeated
    Bug #874: Underwater swimming close to the ground is jerky
    Bug #875: Animation problem while swimming on the surface and looking up
    Bug #876: Always a starting upper case letter in the inventory
    Bug #878: Active spell effects don't update the layout properly when ended
    Bug #891: Cell 24,-12 (Tamriel Rebuilt) crashes on load
    Bug #896: New game sound issue
    Feature #49: Melee Combat
    Feature #71: Lycanthropy
    Feature #393: Initialise MWMechanics::AiSequence from ESM::AIPackageList
    Feature #622: Multiple positions for inventory window
    Feature #627: Drowning
    Feature #786: Allow the 'Activate' key to close the countdialog window
    Feature #798: Morrowind installation via Launcher (Linux/Max OS only)
    Feature #851: First/Third person transitions with mouse wheel
    Task #689: change PhysicActor::enableCollisions
    Task #707: Reorganise Compiler

0.25.0
------

    Bug #411: Launcher crash on OS X < 10.8
    Bug #604: Terrible performance drop in the Census and Excise Office.
    Bug #676: Start Scripts fail to load
    Bug #677: OpenMW does not accept script names with -
    Bug #766: Extra space in front of topic links
    Bug #793: AIWander Isn't Being Passed The Repeat Parameter
    Bug #795: Sound playing with drawn weapon and crossing cell-border
    Bug #800: can't select weapon for enchantment
    Bug #801: Player can move while over-encumbered
    Bug #802: Dead Keys not working
    Bug #808: mouse capture
    Bug #809: ini Importer does not work without an existing cfg file
    Bug #812: Launcher will run OpenMW with no ESM or ESP selected
    Bug #813: OpenMW defaults to Morrowind.ESM with no ESM or ESP selected
    Bug #817: Dead NPCs and Creatures still have collision boxes
    Bug #820: Incorrect sorting of answers (Dialogue)
    Bug #826: mwinimport dumps core when given an unknown parameter
    Bug #833: getting stuck in door
    Bug #835: Journals/books not showing up properly.
    Feature #38: SoundGen
    Feature #105: AI Package: Wander
    Feature #230: 64-bit compatibility for OS X
    Feature #263: Hardware mouse cursors
    Feature #449: Allow mouse outside of window while paused
    Feature #736: First person animations
    Feature #750: Using mouse wheel in third person mode
    Feature #822: Autorepeat for slider buttons

0.24.0
------

    Bug #284: Book's text misalignment
    Bug #445: Camera able to get slightly below floor / terrain
    Bug #582: Seam issue in Red Mountain
    Bug #632: Journal Next Button shows white square
    Bug #653: IndexedStore ignores index
    Bug #694: Parser does not recognize float values starting with .
    Bug #699: Resource handling broken with Ogre 1.9 trunk
    Bug #718: components/esm/loadcell is using the mwworld subsystem
    Bug #729: Levelled item list tries to add nonexistent item
    Bug #730: Arrow buttons in the settings menu do not work.
    Bug #732: Erroneous behavior when binding keys
    Bug #733: Unclickable dialogue topic
    Bug #734: Book empty line problem
    Bug #738: OnDeath only works with implicit references
    Bug #740: Script compiler fails on scripts with special names
    Bug #742: Wait while no clipping
    Bug #743: Problem with changeweather console command
    Bug #744: No wait dialogue after starting a new game
    Bug #748: Player is not able to unselect objects with the console
    Bug #751: AddItem should only spawn a message box when called from dialogue
    Bug #752: The enter button has several functions in trade and looting that is not impelemted.
    Bug #753: Fargoth's Ring Quest Strange Behavior
    Bug #755: Launcher writes duplicate lines into settings.cfg
    Bug #759: Second quest in mages guild does not work
    Bug #763: Enchantment cast cost is wrong
    Bug #770: The "Take" and "Close" buttons in the scroll GUI are stretched incorrectly
    Bug #773: AIWander Isn't Being Passed The Correct idle Values
    Bug #778: The journal can be opened at the start of a new game
    Bug #779: Divayth Fyr starts as dead
    Bug #787: "Batch count" on detailed FPS counter gets cut-off
    Bug #788: chargen scroll layout does not match vanilla
    Feature #60: Atlethics Skill
    Feature #65: Security Skill
    Feature #74: Interaction with non-load-doors
    Feature #98: Render Weapon and Shield
    Feature #102: AI Package: Escort, EscortCell
    Feature #182: Advanced Journal GUI
    Feature #288: Trading enhancements
    Feature #405: Integrate "new game" into the menu
    Feature #537: Highlight dialogue topic links
    Feature #658: Rotate, RotateWorld script instructions and local rotations
    Feature #690: Animation Layering
    Feature #722: Night Eye/Blind magic effects
    Feature #735: Move, MoveWorld script instructions.
    Feature #760: Non-removable corpses

0.23.0
------

    Bug #522: Player collides with placeable items
    Bug #553: Open/Close sounds played when accessing main menu w/ Journal Open
    Bug #561: Tooltip word wrapping delay
    Bug #578: Bribing works incorrectly
    Bug #601: PositionCell fails on negative coordinates
    Bug #606: Some NPCs hairs not rendered with Better Heads addon
    Bug #609: Bad rendering of bone boots
    Bug #613: Messagebox causing assert to fail
    Bug #631: Segfault on shutdown
    Bug #634: Exception when talking to Calvus Horatius in Mournhold, royal palace courtyard
    Bug #635: Scale NPCs depending on race
    Bug #643: Dialogue Race select function is inverted
    Bug #646: Twohanded weapons don't work properly
    Bug #654: Crash when dropping objects without a collision shape
    Bug #655/656: Objects that were disabled or deleted (but not both) were added to the scene when re-entering a cell
    Bug #660: "g" in "change" cut off in Race Menu
    Bug #661: Arrille sells me the key to his upstairs room
    Bug #662: Day counter starts at 2 instead of 1
    Bug #663: Cannot select "come unprepared" topic in dialog with Dagoth Ur
    Bug #665: Pickpocket -> "Grab all" grabs all NPC inventory, even not listed in container window.
    Bug #666: Looking up/down problem
    Bug #667: Active effects border visible during loading
    Bug #669: incorrect player position at new game start
    Bug #670: race selection menu: sex, face and hair left button not totally clickable
    Bug #671: new game: player is naked
    Bug #674: buying or selling items doesn't change amount of gold
    Bug #675: fatigue is not set to its maximum when starting a new game
    Bug #678: Wrong rotation order causes RefData's rotation to be stored incorrectly
    Bug #680: different gold coins in Tel Mara
    Bug #682: Race menu ignores playable flag for some hairs and faces
    Bug #685: Script compiler does not accept ":" after a function name
    Bug #688: dispose corpse makes cross-hair to disappear
    Bug #691: Auto equipping ignores equipment conditions
    Bug #692: OpenMW doesnt load "loose file" texture packs that places resources directly in data folder
    Bug #696: Draugr incorrect head offset
    Bug #697: Sail transparency issue
    Bug #700: "On the rocks" mod does not load its UV coordinates correctly.
    Bug #702: Some race mods don't work
    Bug #711: Crash during character creation
    Bug #715: Growing Tauryon
    Bug #725: Auto calculate stats
    Bug #728: Failure to open container and talk dialogue
    Bug #731: Crash with Mush-Mere's "background" topic
    Feature #55/657: Item Repairing
    Feature #62/87: Enchanting
    Feature #99: Pathfinding
    Feature #104: AI Package: Travel
    Feature #129: Levelled items
    Feature #204: Texture animations
    Feature #239: Fallback-Settings
    Feature #535: Console object selection improvements
    Feature #629: Add levelup description in levelup layout dialog
    Feature #630: Optional format subrecord in (tes3) header
    Feature #641: Armor rating
    Feature #645: OnDeath script function
    Feature #683: Companion item UI
    Feature #698: Basic Particles
    Task #648: Split up components/esm/loadlocks
    Task #695: mwgui cleanup

0.22.0
------

    Bug #311: Potential infinite recursion in script compiler
    Bug #355: Keyboard repeat rate (in Xorg) are left disabled after game exit.
    Bug #382: Weird effect in 3rd person on water
    Bug #387: Always use detailed shape for physics raycasts
    Bug #420: Potion/ingredient effects do not stack
    Bug #429: Parts of dwemer door not picked up correctly for activation/tooltips
    Bug #434/Bug #605: Object movement between cells not properly implemented
    Bug #502: Duplicate player collision model at origin
    Bug #509: Dialogue topic list shifts inappropriately
    Bug #513: Sliding stairs
    Bug #515: Launcher does not support non-latin strings
    Bug #525: Race selection preview camera wrong position
    Bug #526: Attributes / skills should not go below zero
    Bug #529: Class and Birthsign menus options should be preselected
    Bug #530: Lock window button graphic missing
    Bug #532: Missing map menu graphics
    Bug #545: ESX selector does not list ESM files properly
    Bug #547: Global variables of type short are read incorrectly
    Bug #550: Invisible meshes collision and tooltip
    Bug #551: Performance drop when loading multiple ESM files
    Bug #552: Don't list CG in options if it is not available
    Bug #555: Character creation windows "OK" button broken
    Bug #558: Segmentation fault when Alt-tabbing with console opened
    Bug #559: Dialog window should not be available before character creation is finished
    Bug #560: Tooltip borders should be stretched
    Bug #562: Sound should not be played when an object cannot be picked up
    Bug #565: Water animation speed + timescale
    Bug #572: Better Bodies' textures don't work
    Bug #573: OpenMW doesn't load if TR_Mainland.esm is enabled (Tamriel Rebuilt mod)
    Bug #574: Moving left/right should not cancel auto-run
    Bug #575: Crash entering the Chamber of Song
    Bug #576: Missing includes
    Bug #577: Left Gloves Addon causes ESMReader exception
    Bug #579: Unable to open container "Kvama Egg Sack"
    Bug #581: Mimicking vanilla Morrowind water
    Bug #583: Gender not recognized
    Bug #586: Wrong char gen behaviour
    Bug #587: "End" script statements with spaces don't work
    Bug #589: Closing message boxes by pressing the activation key
    Bug #590: Ugly Dagoth Ur rendering
    Bug #591: Race selection issues
    Bug #593: Persuasion response should be random
    Bug #595: Footless guard
    Bug #599: Waterfalls are invisible from a certain distance
    Bug #600: Waterfalls rendered incorrectly, cut off by water
    Bug #607: New beast bodies mod crashes
    Bug #608: Crash in cell "Mournhold, Royal Palace"
    Bug #611: OpenMW doesn't find some of textures used in Tamriel Rebuilt
    Bug #613: Messagebox causing assert to fail
    Bug #615: Meshes invisible from above water
    Bug #617: Potion effects should be hidden until discovered
    Bug #619: certain moss hanging from tree has rendering bug
    Bug #621: Batching bloodmoon's trees
    Bug #623: NiMaterialProperty alpha unhandled
    Bug #628: Launcher in latest master crashes the game
    Bug #633: Crash on startup: Better Heads
    Bug #636: Incorrect Char Gen Menu Behavior
    Feature #29: Allow ESPs and multiple ESMs
    Feature #94: Finish class selection-dialogue
    Feature #149: Texture Alphas
    Feature #237: Run Morrowind-ini importer from launcher
    Feature #286: Update Active Spell Icons
    Feature #334: Swimming animation
    Feature #335: Walking animation
    Feature #360: Proper collision shapes for NPCs and creatures
    Feature #367: Lights that behave more like original morrowind implementation
    Feature #477: Special local scripting variables
    Feature #528: Message boxes should close when enter is pressed under certain conditions.
    Feature #543: Add bsa files to the settings imported by the ini importer
    Feature #594: coordinate space and utility functions
    Feature #625: Zoom in vanity mode
    Task #464: Refactor launcher ESX selector into a re-usable component
    Task #624: Unified implementation of type-variable sub-records

0.21.0
------

    Bug #253: Dialogs don't work for Russian version of Morrowind
    Bug #267: Activating creatures without dialogue can still activate the dialogue GUI
    Bug #354: True flickering lights
    Bug #386: The main menu's first entry is wrong (in french)
    Bug #479: Adding the spell "Ash Woe Blight" to the player causes strange attribute oscillations
    Bug #495: Activation Range
    Bug #497: Failed Disposition check doesn't stop a dialogue entry from being returned
    Bug #498: Failing a disposition check shouldn't eliminate topics from the the list of those available
    Bug #500: Disposition for most NPCs is 0/100
    Bug #501: Getdisposition command wrongly returns base disposition
    Bug #506: Journal UI doesn't update anymore
    Bug #507: EnableRestMenu is not a valid command - change it to EnableRest
    Bug #508: Crash in Ald Daedroth Shrine
    Bug #517: Wrong price calculation when untrading an item
    Bug #521: MWGui::InventoryWindow creates a duplicate player actor at the origin
    Bug #524: Beast races are able to wear shoes
    Bug #527: Background music fails to play
    Bug #533: The arch at Gnisis entrance is not displayed
    Bug #534: Terrain gets its correct shape only some time after the cell is loaded
    Bug #536: The same entry can be added multiple times to the journal
    Bug #539: Race selection is broken
    Bug #544: Terrain normal map corrupt when the map is rendered
    Feature #39: Video Playback
    Feature #151: ^-escape sequences in text output
    Feature #392: Add AI related script functions
    Feature #456: Determine required ini fallback values and adjust the ini importer accordingly
    Feature #460: Experimental DirArchives improvements
    Feature #540: Execute scripts of objects in containers/inventories in active cells
    Task #401: Review GMST fixing
    Task #453: Unify case smashing/folding
    Task #512: Rewrite utf8 component

0.20.0
------

    Bug #366: Changing the player's race during character creation does not change the look of the player character
    Bug #430: Teleporting and using loading doors linking within the same cell reloads the cell
    Bug #437: Stop animations when paused
    Bug #438: Time displays as "0 a.m." when it should be "12 a.m."
    Bug #439: Text in "name" field of potion/spell creation window is persistent
    Bug #440: Starting date at a new game is off by one day
    Bug #442: Console window doesn't close properly sometimes
    Bug #448: Do not break container window formatting when item names are very long
    Bug #458: Topics sometimes not automatically added to known topic list
    Bug #476: Auto-Moving allows player movement after using DisablePlayerControls
    Bug #478: After sleeping in a bed the rest dialogue window opens automtically again
    Bug #492: On creating potions the ingredients are removed twice
    Feature #63: Mercantile skill
    Feature #82: Persuasion Dialogue
    Feature #219: Missing dialogue filters/functions
    Feature #369: Add a FailedAction
    Feature #377: Select head/hair on character creation
    Feature #391: Dummy AI package classes
    Feature #435: Global Map, 2nd Layer
    Feature #450: Persuasion
    Feature #457: Add more script instructions
    Feature #474: update the global variable pcrace when the player's race is changed
    Task #158: Move dynamically generated classes from Player class to World Class
    Task #159: ESMStore rework and cleanup
    Task #163: More Component Namespace Cleanup
    Task #402: Move player data from MWWorld::Player to the player's NPC record
    Task #446: Fix no namespace in BulletShapeLoader

0.19.0
------

    Bug #374: Character shakes in 3rd person mode near the origin
    Bug #404: Gamma correct rendering
    Bug #407: Shoes of St. Rilm do not work
    Bug #408: Rugs has collision even if they are not supposed to
    Bug #412: Birthsign menu sorted incorrectly
    Bug #413: Resolutions presented multiple times in launcher
    Bug #414: launcher.cfg file stored in wrong directory
    Bug #415: Wrong esm order in openmw.cfg
    Bug #418: Sound listener position updates incorrectly
    Bug #423: wrong usage of "Version" entry in openmw.desktop
    Bug #426: Do not use hardcoded splash images
    Bug #431: Don't use markers for raycast
    Bug #432: Crash after picking up items from an NPC
    Feature #21/#95: Sleeping/resting
    Feature #61: Alchemy Skill
    Feature #68: Death
    Feature #69/#86: Spell Creation
    Feature #72/#84: Travel
    Feature #76: Global Map, 1st Layer
    Feature #120: Trainer Window
    Feature #152: Skill Increase from Skill Books
    Feature #160: Record Saving
    Task #400: Review GMST access

0.18.0
------

    Bug #310: Button of the "preferences menu" are too small
    Bug #361: Hand-to-hand skill is always 100
    Bug #365: NPC and creature animation is jerky; Characters float around when they are not supposed to
    Bug #372: playSound3D uses original coordinates instead of current coordinates.
    Bug #373: Static OGRE build faulty
    Bug #375: Alt-tab toggle view
    Bug #376: Screenshots are disable
    Bug #378: Exception when drinking self-made potions
    Bug #380: Cloth visibility problem
    Bug #384: Weird character on doors tooltip.
    Bug #398: Some objects do not collide in MW, but do so in OpenMW
    Feature #22: Implement level-up
    Feature #36: Hide Marker
    Feature #88: Hotkey Window
    Feature #91: Level-Up Dialogue
    Feature #118: Keyboard and Mouse-Button bindings
    Feature #119: Spell Buying Window
    Feature #133: Handle resources across multiple data directories
    Feature #134: Generate a suitable default-value for --data-local
    Feature #292: Object Movement/Creation Script Instructions
    Feature #340: AIPackage data structures
    Feature #356: Ingredients use
    Feature #358: Input system rewrite
    Feature #370: Target handling in actions
    Feature #379: Door markers on the local map
    Feature #389: AI framework
    Feature #395: Using keys to open doors / containers
    Feature #396: Loading screens
    Feature #397: Inventory avatar image and race selection head preview
    Task #339: Move sounds into Action

0.17.0
------

    Bug #225: Valgrind reports about 40MB of leaked memory
    Bug #241: Some physics meshes still don't match
    Bug #248: Some textures are too dark
    Bug #300: Dependency on proprietary CG toolkit
    Bug #302: Some objects don't collide although they should
    Bug #308: Freeze in Balmora, Meldor: Armorer
    Bug #313: openmw without a ~/.config/openmw folder segfault.
    Bug #317: adding non-existing spell via console locks game
    Bug #318: Wrong character normals
    Bug #341: Building with Ogre Debug libraries does not use debug version of plugins
    Bug #347: Crash when running openmw with --start="XYZ"
    Bug #353: FindMyGUI.cmake breaks path on Windows
    Bug #359: WindowManager throws exception at destruction
    Bug #364: Laggy input on OS X due to bug in Ogre's event pump implementation
    Feature #33: Allow objects to cross cell-borders
    Feature #59: Dropping Items (replaced stopgap implementation with a proper one)
    Feature #93: Main Menu
    Feature #96/329/330/331/332/333: Player Control
    Feature #180: Object rotation and scaling.
    Feature #272: Incorrect NIF material sharing
    Feature #314: Potion usage
    Feature #324: Skill Gain
    Feature #342: Drain/fortify dynamic stats/attributes magic effects
    Feature #350: Allow console only script instructions
    Feature #352: Run scripts in console on startup
    Task #107: Refactor mw*-subsystems
    Task #325: Make CreatureStats into a class
    Task #345: Use Ogre's animation system
    Task #351: Rewrite Action class to support automatic sound playing

0.16.0
------

    Bug #250: OpenMW launcher erratic behaviour
    Bug #270: Crash because of underwater effect on OS X
    Bug #277: Auto-equipping in some cells not working
    Bug #294: Container GUI ignores disabled inventory menu
    Bug #297: Stats review dialog shows all skills and attribute values as 0
    Bug #298: MechanicsManager::buildPlayer does not remove previous bonuses
    Bug #299: Crash in World::disable
    Bug #306: Non-existent ~/.config/openmw "crash" the launcher.
    Bug #307: False "Data Files" location make the launcher "crash"
    Feature #81: Spell Window
    Feature #85: Alchemy Window
    Feature #181: Support for x.y script syntax
    Feature #242: Weapon and Spell icons
    Feature #254: Ingame settings window
    Feature #293: Allow "stacking" game modes
    Feature #295: Class creation dialog tooltips
    Feature #296: Clicking on the HUD elements should show/hide the respective window
    Feature #301: Direction after using a Teleport Door
    Feature #303: Allow object selection in the console
    Feature #305: Allow the use of = as a synonym for ==
    Feature #312: Compensation for slow object access in poorly written Morrowind.esm scripts
    Task #176: Restructure enabling/disabling of MW-references
    Task #283: Integrate ogre.cfg file in settings file
    Task #290: Auto-Close MW-reference related GUI windows

0.15.0
------

    Bug #5: Physics reimplementation (fixes various issues)
    Bug #258: Resizing arrow's background is not transparent
    Bug #268: Widening the stats window in X direction causes layout problems
    Bug #269: Topic pane in dialgoue window is too small for some longer topics
    Bug #271: Dialog choices are sorted incorrectly
    Bug #281: The single quote character is not rendered on dialog windows
    Bug #285: Terrain not handled properly in cells that are not predefined
    Bug #289: Dialogue filter isn't doing case smashing/folding for item IDs
    Feature #15: Collision with Terrain
    Feature #17: Inventory-, Container- and Trade-Windows
    Feature #44: Floating Labels above Focussed Objects
    Feature #80: Tooltips
    Feature #83: Barter Dialogue
    Feature #90: Book and Scroll Windows
    Feature #156: Item Stacking in Containers
    Feature #213: Pulsating lights
    Feature #218: Feather & Burden
    Feature #256: Implement magic effect bookkeeping
    Feature #259: Add missing information to Stats window
    Feature #260: Correct case for dialogue topics
    Feature #280: GUI texture atlasing
    Feature #291: Ability to use GMST strings from GUI layout files
    Task #255: Make MWWorld::Environment into a singleton

0.14.0
------

    Bug #1: Meshes rendered with wrong orientation
    Bug #6/Task #220: Picking up small objects doesn't always work
    Bug #127: tcg doesn't work
    Bug #178: Compablity problems with Ogre 1.8.0 RC 1
    Bug #211: Wireframe mode (toggleWireframe command) should not apply to Console & other UI
    Bug #227: Terrain crashes when moving away from predefined cells
    Bug #229: On OS X Launcher cannot launch game if path to binary contains spaces
    Bug #235: TGA texture loading problem
    Bug #246: wireframe mode does not work in water
    Feature #8/#232: Water Rendering
    Feature #13: Terrain Rendering
    Feature #37: Render Path Grid
    Feature #66: Factions
    Feature #77: Local Map
    Feature #78: Compass/Mini-Map
    Feature #97: Render Clothing/Armour
    Feature #121: Window Pinning
    Feature #205: Auto equip
    Feature #217: Contiainer should track changes to its content
    Feature #221: NPC Dialogue Window Enhancements
    Feature #233: Game settings manager
    Feature #240: Spell List and selected spell (no GUI yet)
    Feature #243: Draw State
    Task #113: Morrowind.ini Importer
    Task #215: Refactor the sound code
    Task #216: Update MyGUI

0.13.0
------

    Bug #145: Fixed sound problems after cell change
    Bug #179: Pressing space in console triggers activation
    Bug #186: CMake doesn't use the debug versions of Ogre libraries on Linux
    Bug #189: ASCII 16 character added to console on it's activation on Mac OS X
    Bug #190: Case Folding fails with music files
    Bug #192: Keypresses write Text into Console no matter which gui element is active
    Bug #196: Collision shapes out of place
    Bug #202: ESMTool doesn't not work with localised ESM files anymore
    Bug #203: Torch lights only visible on short distance
    Bug #207: Ogre.log not written
    Bug #209: Sounds do not play
    Bug #210: Ogre crash at Dren plantation
    Bug #214: Unsupported file format version
    Bug #222: Launcher is writing openmw.cfg file to wrong location
    Feature #9: NPC Dialogue Window
    Feature #16/42: New sky/weather implementation
    Feature #40: Fading
    Feature #48: NPC Dialogue System
    Feature #117: Equipping Items (backend only, no GUI yet, no rendering of equipped items yet)
    Feature #161: Load REC_PGRD records
    Feature #195: Wireframe-mode
    Feature #198/199: Various sound effects
    Feature #206: Allow picking data path from launcher if non is set
    Task #108: Refactor window manager class
    Task #172: Sound Manager Cleanup
    Task #173: Create OpenEngine systems in the appropriate manager classes
    Task #184: Adjust MSVC and gcc warning levels
    Task #185: RefData rewrite
    Task #201: Workaround for transparency issues
    Task #208: silenced esm_reader.hpp warning

0.12.0
------

    Bug #154: FPS Drop
    Bug #169: Local scripts continue running if associated object is deleted
    Bug #174: OpenMW fails to start if the config directory doesn't exist
    Bug #187: Missing lighting
    Bug #188: Lights without a mesh are not rendered
    Bug #191: Taking screenshot causes crash when running installed
    Feature #28: Sort out the cell load problem
    Feature #31: Allow the player to move away from pre-defined cells
    Feature #35: Use alternate storage location for modified object position
    Feature #45: NPC animations
    Feature #46: Creature Animation
    Feature #89: Basic Journal Window
    Feature #110: Automatically pick up the path of existing MW-installations
    Feature #183: More FPS display settings
    Task #19: Refactor engine class
    Task #109/Feature #162: Automate Packaging
    Task #112: Catch exceptions thrown in input handling functions
    Task #128/#168: Cleanup Configuration File Handling
    Task #131: NPC Activation doesn't work properly
    Task #144: MWRender cleanup
    Task #155: cmake cleanup

0.11.1
------

    Bug #2: Resources loading doesn't work outside of bsa files
    Bug #3: GUI does not render non-English characters
    Bug #7: openmw.cfg location doesn't match
    Bug #124: The TCL alias for ToggleCollision is missing.
    Bug #125: Some command line options can't be used from a .cfg file
    Bug #126: Toggle-type script instructions are less verbose compared with original MW
    Bug #130: NPC-Record Loading fails for some NPCs
    Bug #167: Launcher sets invalid parameters in ogre config
    Feature #10: Journal
    Feature #12: Rendering Optimisations
    Feature #23: Change Launcher GUI to a tabbed interface
    Feature #24: Integrate the OGRE settings window into the launcher
    Feature #25: Determine openmw.cfg location (Launcher)
    Feature #26: Launcher Profiles
    Feature #79: MessageBox
    Feature #116: Tab-Completion in Console
    Feature #132: --data-local and multiple --data
    Feature #143: Non-Rendering Performance-Optimisations
    Feature #150: Accessing objects in cells via ID does only work for objects with all lower case IDs
    Feature #157: Version Handling
    Task #14: Replace tabs with 4 spaces
    Task #18: Move components from global namespace into their own namespace
    Task #123: refactor header files in components/esm

0.10.0
------

* NPC dialogue window (not functional yet)
* Collisions with objects
* Refactor the PlayerPos class
* Adjust file locations
* CMake files and test linking for Bullet
* Replace Ogre raycasting test for activation with something more precise
* Adjust player movement according to collision results
* FPS display
* Various Portability Improvements
* Mac OS X support is back!

0.9.0
-----

* Exterior cells loading, unloading and management
* Character Creation GUI
* Character creation
* Make cell names case insensitive when doing internal lookups
* Music player
* NPCs rendering

0.8.0
-----

* GUI
* Complete and working script engine
* In game console
* Sky rendering
* Sound and music
* Tons of smaller stuff

0.7.0
-----

* This release is a complete rewrite in C++.
* All D code has been culled, and all modules have been rewritten.
* The game is now back up to the level of rendering interior cells and moving around, but physics, sound, GUI, and scripting still remain to be ported from the old codebase.

0.6.0
-----

* Coded a GUI system using MyGUI
* Skinned MyGUI to look like Morrowind (work in progress)
* Integrated the Monster script engine
* Rewrote some functions into script code
* Very early MyGUI < > Monster binding
* Fixed Windows sound problems (replaced old openal32.dll)

0.5.0
-----

* Collision detection with Bullet
* Experimental walk & fall character physics
* New key bindings:
  * t toggle physics mode (walking, flying, ghost),
  * n night eye, brightens the scene
* Fixed incompatability with DMD 1.032 and newer compilers
* * (thanks to tomqyp)
* Various minor changes and updates

0.4.0
-----

* Switched from Audiere to OpenAL
* * (BIG thanks to Chris Robinson)
* Added complete Makefile (again) as a alternative build tool
* More realistic lighting (thanks again to Chris Robinson)
* Various localization fixes tested with Russian and French versions
* Temporary workaround for the Unicode issue: invalid UTF displayed as '?'
* Added ns option to disable sound, for debugging
* Various bug fixes
* Cosmetic changes to placate gdc Wall

0.3.0
-----

* Built and tested on Windows XP
* Partial support for FreeBSD (exceptions do not work)
* You no longer have to download Monster separately
* Made an alternative for building without DSSS (but DSSS still works)
* Renamed main program from 'morro' to 'openmw'
* Made the config system more robust
* Added oc switch for showing Ogre config window on startup
* Removed some config files, these are auto generated when missing.
* Separated plugins.cfg into linux and windows versions.
* Updated Makefile and sources for increased portability
* confirmed to work against OIS 1.0.0 (Ubuntu repository package)

0.2.0
-----

* Compiles with gdc
* Switched to DSSS for building D code
* Includes the program esmtool

0.1.0
-----

first release<|MERGE_RESOLUTION|>--- conflicted
+++ resolved
@@ -75,13 +75,10 @@
     Bug #4510: Division by zero in MWMechanics::CreatureStats::setAttribute
     Bug #4519: Knockdown does not discard movement in the 1st-person mode
     Bug #4539: Paper Doll is affected by GUI scaling
-<<<<<<< HEAD
+    Bug #4545: Creatures flee from werewolves
     Bug #4548: Weapon priority: use the actual chance to hit the target instead of weapon skill
     Bug #4549: Weapon priority: use the actual damage in weapon rating calculations
     Bug #4550: Weapon priority: make ranged weapon bonus more sensible
-=======
-    Bug #4545: Creatures flee from werewolves
->>>>>>> 4d280add
     Feature #2606: Editor: Implemented (optional) case sensitive global search
     Feature #3083: Play animation when NPC is casting spell via script
     Feature #3103: Provide option for disposition to get increased by successful trade
