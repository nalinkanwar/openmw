0.47.0
------

    Bug #832: OpenMW-CS: Handle deleted references
    Bug #1662: Qt4 and Windows binaries crash if there's a non-ASCII character in a file path/config path
    Bug #1901: Actors colliding behaviour is different from vanilla
    Bug #1952: Incorrect particle lighting
    Bug #2069: Fireflies in Fireflies invade Morrowind look wrong
    Bug #2311: Targeted scripts are not properly supported on non-unique RefIDs
    Bug #2473: Unable to overstock merchants
    Bug #2798: Mutable ESM records
    Bug #2976 [reopened]: Issues combining settings from the command line and both config files
    Bug #3137: Walking into a wall prevents jumping
    Bug #3372: Projectiles and magic bolts go through moving targets
    Bug #3676: NiParticleColorModifier isn't applied properly
    Bug #3714: Savegame fails to load due to conflict between SpellState and MagicEffects
    Bug #3789: Crash in visitEffectSources while in battle
    Bug #3862: Random container contents behave differently than vanilla
    Bug #3929: Leveled list merchant containers respawn on barter
    Bug #4021: Attributes and skills are not stored as floats
    Bug #4039: Multiple followers should have the same following distance
    Bug #4055: Local scripts don't inherit variables from their base record
    Bug #4083: Door animation freezes when colliding with actors
    Bug #4201: Projectile-projectile collision
    Bug #4247: Cannot walk up stairs in Ebonheart docks
    Bug #4357: OpenMW-CS: TopicInfos index sorting and rearranging isn't fully functional
    Bug #4363: Editor: Defect in Clone Function for Dialogue Info records
    Bug #4447: Actor collision capsule shape allows looking through some walls
    Bug #4465: Collision shape overlapping causes twitching
    Bug #4476: Abot Gondoliers: player hangs in air during scenic travel
    Bug #4568: Too many actors in one spot can push other actors out of bounds
    Bug #4623: Corprus implementation is incorrect
    Bug #4631: Setting MSAA level too high doesn't fall back to highest supported level
    Bug #4764: Data race in osg ParticleSystem
    Bug #4765: Data race in ChunkManager -> Array::setBinding
    Bug #4774: Guards are ignorant of an invisible player that tries to attack them
    Bug #5101: Hostile followers travel with the player
    Bug #5108: Savegame bloating due to inefficient fog textures format
    Bug #5165: Active spells should use real time intead of timestamps
    Bug #5300: NPCs don't switch from torch to shield when starting combat
    Bug #5358: ForceGreeting always resets the dialogue window completely
    Bug #5363: Enchantment autocalc not always 0/1
    Bug #5364: Script fails/stops if trying to startscript an unknown script
    Bug #5367: Selecting a spell on an enchanted item per hotkey always plays the equip sound
    Bug #5369: Spawnpoint in the Grazelands doesn't produce oversized creatures
    Bug #5370: Opening an unlocked but trapped door uses the key
    Bug #5384: openmw-cs: deleting an instance requires reload of scene window to show in editor
    Bug #5387: Move/MoveWorld don't update the object's cell properly
    Bug #5391: Races Redone 1.2 bodies don't show on the inventory
    Bug #5397: NPC greeting does not reset if you leave + reenter area
    Bug #5400: Editor: Verifier checks race of non-skin bodyparts
    Bug #5403: Enchantment effect doesn't show on an enemy during death animation
    Bug #5415: Environment maps in ebony cuirass and HiRez Armors Indoril cuirass don't work
    Bug #5416: Junk non-node records before the root node are not handled gracefully
    Bug #5422: The player loses all spells when resurrected
    Bug #5423: Guar follows actors too closely
    Bug #5424: Creatures do not headtrack player
    Bug #5425: Poison effect only appears for one frame
    Bug #5427: GetDistance unknown ID error is misleading
    Bug #5435: Enemies can't hurt the player when collision is off
    Bug #5441: Enemies can't push a player character when in critical strike stance
    Bug #5451: Magic projectiles don't disappear with the caster
    Bug #5452: Autowalk is being included in savegames
    Bug #5469: Local map is reset when re-entering certain cells
    Bug #5472: Mistify mod causes CTD in 0.46 on Mac
    Bug #5479: NPCs who should be walking around town are standing around without walking
    Bug #5484: Zero value items shouldn't be able to be bought or sold for 1 gold
    Bug #5485: Intimidate doesn't increase disposition on marginal wins
    Bug #5490: Hits to carried left slot aren't redistributed if there's no shield equipped
    Bug #5499: Faction advance is available when requirements not met
    Bug #5502: Dead zone for analogue stick movement is too small
    Bug #5507: Sound volume is not clamped on ingame settings update
    Bug #5531: Actors flee using current rotation by axis x
    Bug #5539: Window resize breaks when going from a lower resolution to full screen resolution
    Bug #5548: Certain exhausted topics can be highlighted again even though there's no new dialogue
    Bug #5557: Diagonal movement is noticeably slower with analogue stick
    Bug #5588: Randomly clicking on the journal's right-side page when it's empty shows random topics
    Bug #5603: Setting constant effect cast style doesn't correct effects view
    Bug #5604: Only one valid NIF root node is loaded from a single file
    Bug #5611: Usable items with "0 Uses" should be used only once
    Bug #5622: Can't properly interact with the console when in pause menu
    Bug #5627: Bookart not shown if it isn't followed by <BR> statement
    Bug #5633: Damage Spells in effect before god mode is enabled continue to hurt the player character and can kill them
    Bug #5639: Tooltips cover Messageboxes
    Bug #5644: Summon effects running on the player during game initialization cause crashes
    Bug #5656: Sneaking characters block hits while standing
    Bug #5661: Region sounds don't play at the right interval
    Bug #5675: OpenMW-cs. FRMR subrecords are saved with the wrong MastIdx
    Bug #5681: Player character can clip or pass through bridges instead of colliding against them
    Bug #5687: Bound items covering the same inventory slot expiring at the same time freezes the game
    Bug #5688: Water shader broken indoors with enable indoor shadows = false
    Bug #5695: ExplodeSpell for actors doesn't target the ground
    Bug #5703: OpenMW-CS menu system crashing on XFCE
    Bug #5706: AI sequences stop looping after the saved game is reloaded
    Bug #5713: OpenMW-CS: Collada models are corrupted in Qt-based scene view
    Bug #5731: Editor: skirts are invisible on characters
    Bug #5739: Saving and loading the save a second or two before hitting the ground doesn't count fall damage
    Bug #5758: Paralyzed actors behavior is inconsistent with vanilla
    Bug #5762: Movement solver is insufficiently robust
    Bug #5821: NPCs from mods getting removed if mod order was changed
    Bug #5835: OpenMW doesn't accept negative values for NPC's hello, alarm, fight, and flee
    Bug #5836: OpenMW dialogue/greeting/voice filter doesn't accept negative Ai values for NPC's hello, alarm, fight, and flee
    Bug #5838: Local map and other menus become blank in some locations while playing Wizards' Islands mod.
    Bug #5840: GetSoundPlaying "Health Damage" doesn't play when NPC hits target with shield effect ( vanilla engine behavior )
    Bug #5841: Can't Cast Zero Cost Spells When Magicka is < 0
    Feature #390: 3rd person look "over the shoulder"
    Feature #1536: Show more information about level on menu
    Feature #2386: Distant Statics in the form of Object Paging
    Feature #2404: Levelled List can not be placed into a container
    Feature #2686: Timestamps in openmw.log
    Feature #3171: OpenMW-CS: Instance drag selection
    Feature #4894: Consider actors as obstacles for pathfinding
<<<<<<< HEAD
    Feature #4899: Alpha-To-Coverage Anti-Aliasing for alpha testing
=======
    Feature #4977: Use the "default icon.tga" when an item's icon is not found
>>>>>>> 4d3df56b
    Feature #5043: Head Bobbing
    Feature #5199: Improve Scene Colors
    Feature #5297: Add a search function to the "Datafiles" tab of the OpenMW launcher
    Feature #5362: Show the soul gems' trapped soul in count dialog
    Feature #5445: Handle NiLines
    Feature #5456: Basic collada animation support
    Feature #5457: Realistic diagonal movement
    Feature #5486: Fixes trainers to choose their training skills based on their base skill points
    Feature #5519: Code Patch tab in launcher
    Feature #5524: Resume failed script execution after reload
    Feature #5525: Search fields tweaks (utf-8)
    Feature #5545: Option to allow stealing from an unconscious NPC during combat
    Feature #5563: Run physics update in background thread
    Feature #5579: MCP SetAngle enhancement
    Feature #5580: Service refusal filtering
    Feature #5610: Actors movement should be smoother
    Feature #5642: Ability to attach arrows to actor skeleton instead of bow mesh
    Feature #5649: Skyrim SE compressed BSA format support
    Feature #5672: Make stretch menu background configuration more accessible
    Feature #5692: Improve spell/magic item search to factor in magic effect names
    Feature #5730: Add graphic herbalism option to the launcher and documents
    Feature #5771: ori command should report where a mesh is loaded from and whether the x version is used.
    Feature #5813: Instanced groundcover support
    Task #5480: Drop Qt4 support
    Task #5520: Improve cell name autocompleter implementation
    Task #5844: Update 'toggle sneak' documentation

0.46.0
------

    Bug #1515: Opening console masks dialogue, inventory menu
    Bug #1933: Actors can have few stocks of the same item
    Bug #2395: Duplicated plugins in the launcher when multiple data directories provide the same plugin
    Bug #2679: Unable to map mouse wheel under control settings
    Bug #2969: Scripted items can stack
    Bug #2976: Data lines in global openmw.cfg take priority over user openmw.cfg
    Bug #2987: Editor: some chance and AI data fields can overflow
    Bug #3006: 'else if' operator breaks script compilation
    Bug #3109: SetPos/Position handles actors differently
    Bug #3282: Unintended behaviour when assigning F3 and Windows keys
    Bug #3550: Companion from mod attacks the air after combat has ended
    Bug #3609: Items from evidence chest are not considered to be stolen if player is allowed to use the chest
    Bug #3623: Display scaling breaks mouse recognition
    Bug #3725: Using script function in a non-conditional expression breaks script compilation
    Bug #3733: Normal maps are inverted on mirrored UVs
    Bug #3765: DisableTeleporting makes Mark/Recall/Intervention effects undetectable
    Bug #3778: [Mod] Improved Thrown Weapon Projectiles - weapons have wrong transformation during throw animation
    Bug #3812: Wrong multiline tooltips width when word-wrapping is enabled
    Bug #3894: Hostile spell effects not detected/present on first frame of OnPCHitMe
    Bug #3977: Non-ASCII characters in object ID's are not supported
    Bug #4009: Launcher does not show data files on the first run after installing
    Bug #4077: Enchanted items are not recharged if they are not in the player's inventory
    Bug #4141: PCSkipEquip isn't set to 1 when reading books/scrolls
    Bug #4202: Open .omwaddon files without needing toopen openmw-cs first
    Bug #4240: Ash storm origin coordinates and hand shielding animation behavior are incorrect
    Bug #4262: Rain settings are hardcoded
    Bug #4270: Closing doors while they are obstructed desyncs closing sfx
    Bug #4276: Resizing character window differs from vanilla
    Bug #4284: ForceSneak behaviour is inconsistent if the target has AiWander package
    Bug #4329: Removed birthsign abilities are restored after reloading the save
    Bug #4341: Error message about missing GDB is too vague
    Bug #4383: Bow model obscures crosshair when arrow is drawn
    Bug #4384: Resist Normal Weapons only checks ammunition for ranged weapons
    Bug #4411: Reloading a saved game while falling prevents damage in some cases
    Bug #4449: Value returned by GetWindSpeed is incorrect
    Bug #4456: AiActivate should not be cancelled after target activation
    Bug #4493: If the setup doesn't find what it is expecting, it fails silently and displays the requester again instead of letting the user know what wasn't found.
    Bug #4523: "player->ModCurrentFatigue -0.001" in global script does not cause the running player to fall
    Bug #4540: Rain delay when exiting water
    Bug #4594: Actors without AI packages don't use Hello dialogue
    Bug #4598: Script parser does not support non-ASCII characters
    Bug #4600: Crash when no sound output is available or --no-sound is used.
    Bug #4601: Filtering referenceables by gender is broken
    Bug #4639: Black screen after completing first mages guild mission + training
    Bug #4650: Focus is lost after pressing ESC in confirmation dialog inside savegame dialog
    Bug #4680: Heap corruption on faulty esp
    Bug #4701: PrisonMarker record is not hardcoded like other markers
    Bug #4703: Editor: it's possible to preview levelled list records
    Bug #4705: Editor: unable to open exterior cell views from Instances table
    Bug #4714: Crash upon game load in the repair menu while the "Your repair failed!" message is active
    Bug #4715: "Cannot get class of an empty object" exception after pressing ESC in the dialogue mode
    Bug #4720: Inventory avatar has shield with two-handed weapon during [un]equipping animation
    Bug #4723: ResetActors command works incorrectly
    Bug #4736: LandTexture records overrides do not work
    Bug #4745: Editor: Interior cell lighting field values are not displayed as colors
    Bug #4746: Non-solid player can't run or sneak
    Bug #4747: Bones are not read from X.NIF file for NPC animation
    Bug #4748: Editor: Cloned, moved, added instances re-use RefNum indices
    Bug #4750: Sneaking doesn't work in first person view if the player is in attack ready state
    Bug #4756: Animation issues with VAOs
    Bug #4757: Content selector: files can be cleared when there aren't any files to clear
    Bug #4768: Fallback numerical value recovery chokes on invalid arguments
    Bug #4775: Slowfall effect resets player jumping flag
    Bug #4778: Interiors of Illusion puzzle in Sotha Sil Expanded mod is broken
    Bug #4783: Blizzard behavior is incorrect
    Bug #4787: Sneaking makes 1st person walking/bobbing animation super-slow
    Bug #4797: Player sneaking and running stances are not accounted for when in air
    Bug #4800: Standing collisions are not updated immediately when an object is teleported without a cell change
    Bug #4802: You can rest before taking falling damage from landing from a jump
    Bug #4803: Stray special characters before begin statement break script compilation
    Bug #4804: Particle system with the "Has Sizes = false" causes an exception
    Bug #4805: NPC movement speed calculations do not take race Weight into account
    Bug #4810: Raki creature broken in OpenMW
    Bug #4813: Creatures with known file but no "Sound Gen Creature" assigned use default sounds
    Bug #4815: "Finished" journal entry with lower index doesn't close journal, SetJournalIndex closes journal
    Bug #4820: Spell absorption is broken
    Bug #4823: Jail progress bar works incorrectly
    Bug #4826: Uninitialized memory in unit test
    Bug #4827: NiUVController is handled incorrectly
    Bug #4828: Potion looping effects VFX are not shown for NPCs
    Bug #4837: CTD when a mesh with NiLODNode root node with particles is loaded
    Bug #4841: Russian localization ignores implicit keywords
    Bug #4844: Data race in savegame loading / GlobalMap render
    Bug #4847: Idle animation reset oddities
    Bug #4851: No shadows since switch to OSG
    Bug #4860: Actors outside of processing range visible for one frame after spawning
    Bug #4867: Arbitrary text after local variable declarations breaks script compilation
    Bug #4876: AI ratings handling inconsistencies
    Bug #4877: Startup script executes only on a new game start
    Bug #4879: SayDone returns 0 on the frame Say is called
    Bug #4888: Global variable stray explicit reference calls break script compilation
    Bug #4896: Title screen music doesn't loop
    Bug #4902: Using scrollbars in settings causes resolution to change
    Bug #4904: Editor: Texture painting with duplicate of a base-version texture
    Bug #4911: Editor: QOpenGLContext::swapBuffers() warning with Qt5
    Bug #4916: Specular power (shininess) material parameter is ignored when shaders are used.
    Bug #4918: Abilities don't play looping VFX when they're initially applied
    Bug #4920: Combat AI uses incorrect invisibility check
    Bug #4922: Werewolves can not attack if the transformation happens during attack
    Bug #4927: Spell effect having both a skill and an attribute assigned is a fatal error
    Bug #4932: Invalid records matching when loading save with edited plugin
    Bug #4933: Field of View not equal with Morrowind
    Bug #4938: Strings from subrecords with actually empty headers can't be empty
    Bug #4942: Hand-to-Hand attack type is chosen randomly when "always use best attack" is turned off
    Bug #4945: Poor random magic magnitude distribution
    Bug #4947: Player character doesn't use lip animation
    Bug #4948: Footstep sounds while levitating on ground level
    Bug #4952: Torches held by NPCs flicker too quickly
    Bug #4961: Flying creature combat engagement takes z-axis into account
    Bug #4963: Enchant skill progress is incorrect
    Bug #4964: Multiple effect spell projectile sounds play louder than vanilla
    Bug #4965: Global light attenuation settings setup is lacking
    Bug #4969: "Miss" sound plays for any actor
    Bug #4971: OpenMW-CS: Make rotations display as degrees instead of radians
    Bug #4972: Player is able to use quickkeys while disableplayerfighting is active
    Bug #4979: AiTravel maximum range depends on "actors processing range" setting
    Bug #4980: Drowning mechanics is applied for actors indifferently from distance to player
    Bug #4984: "Friendly hits" feature should be used only for player's followers
    Bug #4989: Object dimension-dependent VFX scaling behavior is inconsistent
    Bug #4990: Dead bodies prevent you from hitting
    Bug #4991: Jumping occasionally takes too much fatigue
    Bug #4999: Drop instruction behaves differently from vanilla
    Bug #5001: Possible data race in the Animation::setAlpha()
    Bug #5004: Werewolves shield their eyes during storm
    Bug #5012: "Take all" on owned container generates a messagebox per item
    Bug #5018: Spell tooltips don't support purely negative magnitudes
    Bug #5025: Data race in the ICO::setMaximumNumOfObjectsToCompilePerFrame()
    Bug #5028: Offered price caps are not trading-specific
    Bug #5038: Enchanting success chance calculations are blatantly wrong
    Bug #5047: # in cell names sets color
    Bug #5050: Invalid spell effects are not handled gracefully
    Bug #5055: Mark, Recall, Intervention magic effect abilities have no effect when added and removed in the same frame
    Bug #5056: Calling Cast function on player doesn't equip the spell but casts it
    Bug #5059: Modded animation with combined attack keys always does max damage and can double damage
    Bug #5060: Magic effect visuals stop when death animation begins instead of when it ends
    Bug #5063: Shape named "Tri Shadow" in creature mesh is visible if it isn't hidden
    Bug #5067: Ranged attacks on unaware opponents ("critical hits") differ from the vanilla engine
    Bug #5069: Blocking creatures' attacks doesn't degrade shields
    Bug #5073: NPCs open doors in front of them even if they don't have to
    Bug #5074: Paralyzed actors greet the player
    Bug #5075: Enchanting cast style can be changed if there's no object
    Bug #5078: DisablePlayerLooking is broken
    Bug #5081: OpenMW-CS: Apparatus type "Alembic" is erroneously named "Albemic"
    Bug #5082: Scrolling with controller in GUI mode is broken
    Bug #5087: Some valid script names can't be used as string arguments
    Bug #5089: Swimming/Underwater creatures only swim around ground level
    Bug #5092: NPCs with enchanted weapons play sound when out of charges
    Bug #5093: Hand to hand sound plays on knocked out enemies
    Bug #5097: String arguments can't be parsed as number literals in scripts
    Bug #5099: Non-swimming enemies will enter water if player is water walking
    Bug #5103: Sneaking state behavior is still inconsistent
    Bug #5104: Black Dart's enchantment doesn't trigger at low Enchant levels
    Bug #5106: Still can jump even when encumbered
    Bug #5110: ModRegion with a redundant numerical argument breaks script execution
    Bug #5112: Insufficient magicka for current spell not reflected on HUD icon
    Bug #5113: Unknown alchemy question mark not centered
    Bug #5123: Script won't run on respawn
    Bug #5124: Arrow remains attached to actor if pulling animation was cancelled
    Bug #5126: Swimming creatures without RunForward animations are motionless during combat
    Bug #5134: Doors rotation by "Lock" console command is inconsistent
    Bug #5136: LegionUniform script: can not access local variables
    Bug #5137: Textures with Clamp Mode set to Clamp instead of Wrap are too dark outside the boundaries
    Bug #5138: Actors stuck in half closed door
    Bug #5149: Failing lock pick attempts isn't always a crime
    Bug #5155: Lock/unlock behavior differs from vanilla
    Bug #5158: Objects without a name don't fallback to their ID
    Bug #5159: NiMaterialColorController can only control the diffuse color
    Bug #5161: Creature companions can't be activated when they are knocked down
    Bug #5163: UserData is not copied during node cloning
    Bug #5164: Faction owned items handling is incorrect
    Bug #5166: Scripts still should be executed after player's death
    Bug #5167: Player can select and cast spells before magic menu is enabled
    Bug #5168: Force1stPerson and Force3rdPerson commands are not really force view change
    Bug #5169: Nested levelled items/creatures have significantly higher chance not to spawn
    Bug #5175: Random script function returns an integer value
    Bug #5177: Editor: Unexplored map tiles get corrupted after a file with terrain is saved
    Bug #5182: OnPCEquip doesn't trigger on skipped beast race attempts to equip something not equippable by beasts
    Bug #5186: Equipped item enchantments don't affect creatures
    Bug #5190: On-strike enchantments can be applied to and used with non-projectile ranged weapons
    Bug #5196: Dwarven ghosts do not use idle animations
    Bug #5206: A "class does not have NPC stats" error when player's follower kills an enemy with damage spell
    Bug #5209: Spellcasting ignores race height
    Bug #5210: AiActivate allows actors to open dialogue and inventory windows
    Bug #5211: Screen fades in if the first loaded save is in interior cell
    Bug #5212: AiTravel does not work for actors outside of AI processing range
    Bug #5213: SameFaction script function is broken
    Bug #5218: Crash when disabling ToggleBorders
    Bug #5220: GetLOS crashes when actor isn't loaded
    Bug #5222: Empty cell name subrecords are not saved
    Bug #5223: Bow replacement during attack animation removes attached arrow
    Bug #5226: Reputation should be capped
    Bug #5229: Crash if mesh controller node has no data node
    Bug #5239: OpenMW-CS does not support non-ASCII characters in path names
    Bug #5241: On-self absorb spells cannot be detected
    Bug #5242: ExplodeSpell behavior differs from Cast behavior
    Bug #5246: Water ripples persist after cell change
    Bug #5249: Wandering NPCs start walking too soon after they hello
    Bug #5250: Creatures display shield ground mesh instead of shield body part
    Bug #5255: "GetTarget, player" doesn't return 1 during NPC hello
    Bug #5261: Creatures can sometimes become stuck playing idles and never wander again
    Bug #5264: "Damage Fatigue" Magic Effect Can Bring Fatigue below 0
    Bug #5269: Editor: Cell lighting in resaved cleaned content files is corrupted
    Bug #5278: Console command Show doesn't fall back to global variable after local var not found
    Bug #5308: World map copying makes save loading much slower
    Bug #5313: Node properties of identical type are not applied in the correct order
    Bug #5326: Formatting issues in the settings.cfg
    Bug #5328: Skills aren't properly reset for dead actors
    Bug #5345: Dopey Necromancy does not work due to a missing quote
    Bug #5350: An attempt to launch magic bolt causes "AL error invalid value" error
    Bug #5352: Light source items' duration is decremented while they aren't visible
    Feature #1724: Handle AvoidNode
    Feature #2159: "Graying out" exhausted dialogue topics
    Feature #2229: Improve pathfinding AI
    Feature #3025: Analogue gamepad movement controls
    Feature #3442: Default values for fallbacks from ini file
    Feature #3517: Multiple projectiles enchantment
    Feature #3610: Option to invert X axis
    Feature #3871: Editor: Terrain Selection
    Feature #3893: Implicit target for "set" function in console
    Feature #3980: In-game option to disable controller
    Feature #3999: Shift + Double Click should maximize/restore menu size
    Feature #4001: Toggle sneak controller shortcut
    Feature #4068: OpenMW-CS: Add a button to reset key bindings to defaults
    Feature #4129: Beta Comment to File
    Feature #4209: Editor: Faction rank sub-table
    Feature #4255: Handle broken RepairedOnMe script function
    Feature #4316: Implement RaiseRank/LowerRank functions properly
    Feature #4360: Improve default controller bindings
    Feature #4544: Actors movement deceleration
    Feature #4673: Weapon sheathing
    Feature #4675: Support for NiRollController
    Feature #4708: Radial fog support
    Feature #4730: Native animated containers support
    Feature #4784: Launcher: Duplicate Content Lists
    Feature #4812: Support NiSwitchNode
    Feature #4831: Item search in the player's inventory
    Feature #4836: Daytime node switch
    Feature #4840: Editor: Transient terrain change support
    Feature #4859: Make water reflections more configurable
    Feature #4882: Support for NiPalette node
    Feature #4887: Add openmw command option to set initial random seed
    Feature #4890: Make Distant Terrain configurable
    Feature #4944: Pause audio when OpenMW is minimized
    Feature #4958: Support eight blood types
    Feature #4962: Add casting animations for magic items
    Feature #4968: Scalable UI widget skins
    Feature #4994: Persistent pinnable windows hiding
    Feature #5000: Compressed BSA format support
    Feature #5005: Editor: Instance window via Scene window
    Feature #5010: Native graphics herbalism support
    Feature #5031: Make GetWeaponType function return different values for tools
    Feature #5033: Magic armor mitigation for creatures
    Feature #5034: Make enchanting window stay open after a failed attempt
    Feature #5036: Allow scripted faction leaving
    Feature #5046: Gamepad thumbstick cursor speed
    Feature #5051: Provide a separate textures for scrollbars
    Feature #5091: Human-readable light source duration
    Feature #5094: Unix like console hotkeys
    Feature #5098: Allow user controller bindings
    Feature #5114: Refresh launcher mod list
    Feature #5121: Handle NiTriStrips and NiTriStripsData
    Feature #5122: Use magic glow for enchanted arrows
    Feature #5131: Custom skeleton bones
    Feature #5132: Unique animations for different weapon types
    Feature #5146: Safe Dispose corpse
    Feature #5147: Show spell magicka cost in spell buying window
    Feature #5170: Editor: Land shape editing, land selection
    Feature #5172: Editor: Delete instances/references with keypress in scene window
    Feature #5193: Shields sheathing
    Feature #5201: Editor: Show tool outline in scene view, when using editmodes
    Feature #5219: Impelement TestCells console command
    Feature #5224: Handle NiKeyframeController for NiTriShape
    Feature #5274: Editor: Keyboard shortcut to drop objects to ground/obstacle in scene view
    Feature #5304: Morrowind-style bump-mapping
    Feature #5311: Support for gyroscopic input (e.g. Android)
    Feature #5314: Ingredient filter in the alchemy window
    Task #4686: Upgrade media decoder to a more current FFmpeg API
    Task #4695: Optimize Distant Terrain memory consumption
    Task #4789: Optimize cell transitions
    Task #4721: Add NMake support to the Windows prebuild script

0.45.0
------

    Bug #1875: Actors in inactive cells don't heal from resting
    Bug #1990: Sunrise/sunset not set correct
    Bug #2131: Lustidrike's spell misses the player every time
    Bug #2222: Fatigue's effect on selling price is backwards
    Bug #2256: Landing sound not playing when jumping immediately after landing
    Bug #2274: Thin platform clips through player character instead of lifting
    Bug #2326: After a bound item expires the last equipped item of that type is not automatically re-equipped
    Bug #2446: Restore Attribute/Skill should allow restoring drained attributes
    Bug #2455: Creatures attacks degrade armor
    Bug #2562: Forcing AI to activate a teleport door sometimes causes a crash
    Bug #2626: Resurrecting the player does not resume the game
    Bug #2772: Non-existing class or faction freezes the game
    Bug #2835: Player able to slowly move when overencumbered
    Bug #2852: No murder bounty when a player follower commits murder
    Bug #2862: [macOS] Can't quit launcher using Command-Q or OpenMW->Quit
    Bug #2872: Tab completion in console doesn't work with explicit reference
    Bug #2971: Compiler did not reject lines with naked expressions beginning with x.y
    Bug #3049: Drain and Fortify effects are not properly applied on health, magicka and fatigue
    Bug #3059: Unable to hit with marksman weapons when too close to an enemy
    Bug #3072: Fatal error on AddItem <item> that has a script containing Equip <item>
    Bug #3219: NPC and creature initial position tracing down limit is too small
    Bug #3249: Fixed revert function not updating views properly
    Bug #3288: TrueType fonts are handled incorrectly
    Bug #3374: Touch spells not hitting kwama foragers
    Bug #3486: [Mod] NPC Commands does not work
    Bug #3533: GetSpellEffects should detect effects with zero duration
    Bug #3591: Angled hit distance too low
    Bug #3629: DB assassin attack never triggers creature spawning
    Bug #3681: OpenMW-CS: Clicking Scripts in Preferences spawns many color pickers
    Bug #3762: AddSoulGem and RemoveSpell redundant count arguments break script execution
    Bug #3788: GetPCInJail and GetPCTraveling do not work as in vanilla
    Bug #3836: Script fails to compile when command argument contains "\n"
    Bug #3876: Landscape texture painting is misaligned
    Bug #3890: Magic light source attenuation is inaccurate
    Bug #3897: Have Goodbye give all choices the effects of Goodbye
    Bug #3911: [macOS] Typing in the "Content List name" dialog box produces double characters
    Bug #3920: RemoveSpellEffects doesn't remove constant effects
    Bug #3948: AiCombat moving target aiming uses incorrect speed for magic projectiles
    Bug #3950: FLATTEN_STATIC_TRANSFORMS optimization breaks animated collision shapes
    Bug #3993: Terrain texture blending map is not upscaled
    Bug #3997: Almalexia doesn't pace
    Bug #4036: Weird behaviour of AI packages if package target has non-unique ID
    Bug #4047: OpenMW not reporting its version number in MacOS; OpenMW-CS not doing it fully
    Bug #4110: Fixed undo / redo menu text losing the assigned shortcuts
    Bug #4125: OpenMW logo cropped on bugtracker
    Bug #4215: OpenMW shows book text after last EOL tag
    Bug #4217: Fixme implementation differs from Morrowind's
    Bug #4221: Characters get stuck in V-shaped terrain
    Bug #4230: AiTravel package issues break some Tribunal quests
    Bug #4231: Infected rats from the "Crimson Plague" quest rendered unconscious by change in Drain Fatigue functionality
    Bug #4251: Stationary NPCs do not return to their position after combat
    Bug #4260: Keyboard navigation makes persuasion exploitable
    Bug #4271: Scamp flickers when attacking
    Bug #4274: Pre-0.43 death animations are not forward-compatible with 0.43+
    Bug #4286: Scripted animations can be interrupted
    Bug #4291: Non-persistent actors that started the game as dead do not play death animations
    Bug #4292: CenterOnCell implementation differs from vanilla
    Bug #4293: Faction members are not aware of faction ownerships in barter
    Bug #4304: "Follow" not working as a second AI package
    Bug #4307: World cleanup should remove dead bodies only if death animation is finished
    Bug #4311: OpenMW does not handle RootCollisionNode correctly
    Bug #4327: Missing animations during spell/weapon stance switching
    Bug #4333: Keyboard navigation in containers is not intuitive
    Bug #4358: Running animation is interrupted when magic mode is toggled
    Bug #4368: Settings window ok button doesn't have key focus by default
    Bug #4378: On-self absorb spells restore stats
    Bug #4393: NPCs walk back to where they were after using ResetActors
    Bug #4416: Non-music files crash the game when they are tried to be played
    Bug #4419: MRK NiStringExtraData is handled incorrectly
    Bug #4426: RotateWorld behavior is incorrect
    Bug #4429: [Windows] Error on build INSTALL.vcxproj project (debug) with cmake 3.7.2
    Bug #4431: "Lock 0" console command is a no-op
    Bug #4432: Guards behaviour is incorrect if they do not have AI packages
    Bug #4433: Guard behaviour is incorrect with Alarm = 0
    Bug #4451: Script fails to compile when using "Begin, [ScriptName]" syntax
    Bug #4452: Default terrain texture bleeds through texture transitions
    Bug #4453: Quick keys behaviour is invalid for equipment
    Bug #4454: AI opens doors too slow
    Bug #4457: Item without CanCarry flag prevents shield autoequipping in dark areas
    Bug #4458: AiWander console command handles idle chances incorrectly
    Bug #4459: NotCell dialogue condition doesn't support partial matches
    Bug #4460: Script function "Equip" doesn't bypass beast restrictions
    Bug #4461: "Open" spell from non-player caster isn't a crime
    Bug #4463: %g format doesn't return more digits
    Bug #4464: OpenMW keeps AiState cached storages even after we cancel AI packages
    Bug #4467: Content selector: cyrillic characters are decoded incorrectly in plugin descriptions
    Bug #4469: Abot Silt Striders – Model turn 90 degrees on horizontal
    Bug #4470: Non-bipedal creatures with Weapon & Shield flag have inconsistent behaviour
    Bug #4474: No fallback when getVampireHead fails
    Bug #4475: Scripted animations should not cause movement
    Bug #4479: "Game" category on Advanced page is getting too long
    Bug #4480: Segfault in QuickKeysMenu when item no longer in inventory
    Bug #4489: Goodbye doesn't block dialogue hyperlinks
    Bug #4490: PositionCell on player gives "Error: tried to add local script twice"
    Bug #4494: Training cap based off Base Skill instead of Modified Skill
    Bug #4495: Crossbow animations blending is buggy
    Bug #4496: SpellTurnLeft and SpellTurnRight animation groups are unused
    Bug #4497: File names starting with x or X are not classified as animation
    Bug #4503: Cast and ExplodeSpell commands increase alteration skill
    Bug #4510: Division by zero in MWMechanics::CreatureStats::setAttribute
    Bug #4519: Knockdown does not discard movement in the 1st-person mode
    Bug #4527: Sun renders on water shader in some situations where it shouldn't
    Bug #4531: Movement does not reset idle animations
    Bug #4532: Underwater sfx isn't tied to 3rd person camera
    Bug #4539: Paper Doll is affected by GUI scaling
    Bug #4543: Picking cursed items through inventory (menumode) makes it disappear
    Bug #4545: Creatures flee from werewolves
    Bug #4551: Replace 0 sound range with default range separately
    Bug #4553: Forcegreeting on non-actor opens a dialogue window which cannot be closed
    Bug #4557: Topics with reserved names are handled differently from vanilla
    Bug #4558: Mesh optimizer: check for reserved node name is case-sensitive
    Bug #4560: OpenMW does not update pinned windows properly
    Bug #4563: Fast travel price logic checks destination cell instead of service actor cell
    Bug #4565: Underwater view distance should be limited
    Bug #4573: Player uses headtracking in the 1st-person mode
    Bug #4574: Player turning animations are twitchy
    Bug #4575: Weird result of attack animation blending with movement animations
    Bug #4576: Reset of idle animations when attack can not be started
    Bug #4591: Attack strength should be 0 if player did not hold the attack button
    Bug #4593: Editor: Instance dragging is broken
    Bug #4597: <> operator causes a compile error
    Bug #4604: Picking up gold from the ground only makes 1 grabbed
    Bug #4607: Scaling for animated collision shapes is applied twice
    Bug #4608: Falling damage is applied twice
    Bug #4611: Instant magic effects have 0 duration in custom spell cost calculations unlike vanilla
    Bug #4614: Crash due to division by zero when FlipController has no textures
    Bug #4615: Flicker effects for light sources are handled incorrectly
    Bug #4617: First person sneaking offset is not applied while the character is in air
    Bug #4618: Sneaking is possible while the character is flying
    Bug #4622: Recharging enchanted items with Soul Gems does not award experience if it fails
    Bug #4628: NPC record reputation, disposition and faction rank should have unsigned char type
    Bug #4633: Sneaking stance affects speed even if the actor is not able to crouch
    Bug #4641: GetPCJumping is handled incorrectly
    Bug #4644: %Name should be available for all actors, not just for NPCs
    Bug #4646: Weapon force-equipment messes up ongoing attack animations
    Bug #4648: Hud thinks that throwing weapons have condition
    Bug #4649: Levelup fully restores health
    Bug #4653: Length of non-ASCII strings is handled incorrectly in ESM reader
    Bug #4654: Editor: UpdateVisitor does not initialize skeletons for animated objects
    Bug #4656: Combat AI: back up behaviour is incorrect
    Bug #4668: Editor: Light source color is displayed as an integer
    Bug #4669: ToggleCollision should trace the player down after collision being enabled
    Bug #4671: knownEffect functions should use modified Alchemy skill
    Bug #4672: Pitch factor is handled incorrectly for crossbow animations
    Bug #4674: Journal can be opened when settings window is open
    Bug #4677: Crash in ESM reader when NPC record has DNAM record without DODT one
    Bug #4678: Crash in ESP parser when SCVR has no variable names
    Bug #4684: Spell Absorption is additive
    Bug #4685: Missing sound causes an exception inside Say command
    Bug #4689: Default creature soundgen entries are not used
    Bug #4691: Loading bar for cell should be moved up when text is still active at bottom of screen
    Feature #912: Editor: Add missing icons to UniversalId tables
    Feature #1221: Editor: Creature/NPC rendering
    Feature #1617: Editor: Enchantment effect record verifier
    Feature #1645: Casting effects from objects
    Feature #2606: Editor: Implemented (optional) case sensitive global search
    Feature #2787: Use the autogenerated collision box, if the creature mesh has no predefined one
    Feature #2845: Editor: add record view and preview default keybindings
    Feature #2847: Content selector: allow to copy the path to a file by using the context menu
    Feature #3083: Play animation when NPC is casting spell via script
    Feature #3103: Provide option for disposition to get increased by successful trade
    Feature #3276: Editor: Search - Show number of (remaining) search results and indicate a search without any results
    Feature #3641: Editor: Limit FPS in 3d preview window
    Feature #3703: Ranged sneak attack criticals
    Feature #4012: Editor: Write a log file if OpenCS crashes
    Feature #4222: 360° screenshots
    Feature #4256: Implement ToggleBorders (TB) console command
    Feature #4285: Support soundgen calls for activators
    Feature #4324: Add CFBundleIdentifier in Info.plist to allow for macOS function key shortcuts
    Feature #4345: Add equivalents for the command line commands to Launcher
    Feature #4404: Editor: All EnumDelegate fields should have their items sorted alphabetically
    Feature #4444: Per-group KF-animation files support
    Feature #4466: Editor: Add option to ignore "Base" records when running verifier
    Feature #4488: Make water shader rougher during rain
    Feature #4509: Show count of enchanted items in stack in the spells list
    Feature #4512: Editor: Use markers for lights and creatures levelled lists
    Feature #4548: Weapon priority: use the actual chance to hit the target instead of weapon skill
    Feature #4549: Weapon priority: use the actual damage in weapon rating calculations
    Feature #4550: Weapon priority: make ranged weapon bonus more sensible
    Feature #4579: Add option for applying Strength into hand to hand damage
    Feature #4581: Use proper logging system
    Feature #4624: Spell priority: don't cast hit chance-affecting spells if the enemy is not in respective stance at the moment
    Feature #4625: Weapon priority: use weighted mean for melee damage rating
    Feature #4626: Weapon priority: account for weapon speed
    Feature #4632: AI priority: utilize vanilla AI GMSTs for priority rating
    Feature #4636: Use sTo GMST in spellmaking menu
    Feature #4642: Batching potion creation
    Feature #4647: Cull actors outside of AI processing range
    Feature #4682: Use the collision box from basic creature mesh if the X one have no collisions
    Feature #4697: Use the real thrown weapon damage in tooltips and AI
    Task #2490: Don't open command prompt window on Release-mode builds automatically
    Task #4545: Enable is_pod string test
    Task #4605: Optimize skinning
    Task #4606: Support Rapture3D's OpenAL driver
    Task #4613: Incomplete type errors when compiling with g++ on OSX 10.9
    Task #4621: Optimize combat AI
    Task #4643: Revise editor record verifying functionality
    Task #4645: Use constants instead of widely used magic numbers
    Task #4652: Move call to enemiesNearby() from InputManager::rest() to World::canRest()

0.44.0
------

    Bug #1428: Daedra summoning scripts aren't executed when the item is taken through the inventory
    Bug #1987: Some glyphs are not supported
    Bug #2254: Magic related visual effects are not rendered when loading a saved game
    Bug #2485: Journal alphabetical index doesn't match "Morrowind content language" setting
    Bug #2703: OnPCHitMe is not handled correctly
    Bug #2829: Incorrect order for content list consisting of a game file and an esp without dependencies
    Bug #2841: "Total eclipse" happens if weather settings are not defined.
    Bug #2897: Editor: Rename "Original creature" field
    Bug #3278: Editor: Unchecking "Auto Calc" flag changes certain values
    Bug #3343: Editor: ID sorting is case-sensitive in certain tables
    Bug #3557: Resource priority confusion when using the local data path as installation root
    Bug #3587: Pathgrid and Flying Creatures wrong behaviour – abotWhereAreAllBirdsGoing
    Bug #3603: SetPos should not skip weather transitions
    Bug #3618: Myar Aranath total conversion can't be started due to capital-case extension of the master file
    Bug #3638: Fast forwarding can move NPC inside objects
    Bug #3664: Combat music does not start in dialogue
    Bug #3696: Newlines are accompanied by empty rectangle glyph in dialogs
    Bug #3708: Controllers broken on macOS
    Bug #3726: Items with suppressed activation can be picked up via the inventory menu
    Bug #3783: [Mod] Abot's Silt Striders 1.16 - silt strider "falls" to ground and glides on floor during travel
    Bug #3863: Can be forced to not resist arrest if you cast Calm Humanoid on aggroed death warrant guards
    Bug #3884: Incorrect enemy behavior when exhausted
    Bug #3926: Installation Wizard places Morrowind.esm after Tribunal/Bloodmoon if it has a later file creation date
    Bug #4061: Scripts error on special token included in name
    Bug #4111: Crash when mouse over soulgem with a now-missing soul
    Bug #4122: Swim animation should not be interrupted during underwater attack
    Bug #4134: Battle music behaves different than vanilla
    Bug #4135: Reflecting an absorb spell different from vanilla
    Bug #4136: Enchanted weapons without "ignore normal weapons" flag don't bypass creature "ignore normal weapons" effect
    Bug #4143: Antialiasing produces graphical artifacts when used with shader lighting
    Bug #4159: NPCs' base skeleton files should not be optimized
    Bug #4177: Jumping/landing animation interference/flickering
    Bug #4179: NPCs do not face target
    Bug #4180: Weapon switch sound playing even though no weapon is switched
    Bug #4184: Guards can initiate dialogue even though you are far above them
    Bug #4190: Enchanted clothes changes visibility with Chameleon on equip/unequip
    Bug #4191: "screenshot saved" message also appears in the screenshot image
    Bug #4192: Archers in OpenMW have shorter attack range than archers in Morrowind
    Bug #4210: Some dialogue topics are not highlighted on first encounter
    Bug #4211: FPS drops after minimizing the game during rainy weather
    Bug #4216: Thrown weapon projectile doesn't rotate
    Bug #4223: Displayed spell casting chance must be 0 if player doesn't have enough magicka to cast it
    Bug #4225: Double "Activate" key presses with Mouse and Gamepad.
    Bug #4226: The current player's class should be default value in the class select menu
    Bug #4229: Tribunal/Bloodmoon summoned creatures fight other summons
    Bug #4233: W and A keys override S and D Keys
    Bug #4235: Wireframe mode affects local map
    Bug #4239: Quick load from container screen causes crash
    Bug #4242: Crime greetings display in Journal
    Bug #4245: Merchant NPCs sell ingredients growing on potted plants they own
    Bug #4246: Take armor condition into account when calcuting armor rating
    Bug #4250: Jumping is not as fluid as it was pre-0.43.0
    Bug #4252: "Error in frame: FFmpeg exception: Failed to allocate input stream" message spam if OpenMW encounter non-music file in the Music folder
    Bug #4261: Magic effects from eaten ingredients always have 1 sec duration
    Bug #4263: Arrow position is incorrect in 3rd person view during attack for beast races
    Bug #4264: Player in god mode can be affected by some negative spell effects
    Bug #4269: Crash when hovering the faction section and the 'sAnd' GMST is missing (as in MW 1.0)
    Bug #4272: Root note transformations are discarded again
    Bug #4279: Sometimes cells are not marked as explored on the map
    Bug #4298: Problem with MessageBox and chargen menu interaction order
    Bug #4301: Optimizer breaks LOD nodes
    Bug #4308: PlaceAtMe doesn't inherit scale of calling object
    Bug #4309: Only harmful effects with resistance effect set are resistable
    Bug #4313: Non-humanoid creatures are capable of opening doors
    Bug #4314: Rainy weather slows down the game when changing from indoors/outdoors
    Bug #4319: Collisions for certain meshes are incorrectly ignored
    Bug #4320: Using mouse 1 to move forward causes selection dialogues to jump selections forward.
    Bug #4322: NPC disposition: negative faction reaction modifier doesn't take PC rank into account
    Bug #4328: Ownership by dead actors is not cleared from picked items
    Bug #4334: Torch and shield usage inconsistent with original game
    Bug #4336: Wizard: Incorrect Morrowind assets path autodetection
    Bug #4343: Error message for coc and starting cell shouldn't imply that it only works for interior cells
    Bug #4346: Count formatting does not work well with very high numbers
    Bug #4351: Using AddSoulgem fills all soul gems of the specified type
    Bug #4391: No visual indication is provided when an unavailable spell fails to be chosen via a quick key
    Bug #4392: Inventory filter breaks after loading a game
    Bug #4405: No default terrain in empty cells when distant terrain is enabled
    Bug #4410: [Mod] Arktwend: OpenMW does not use default marker definitions
    Bug #4412: openmw-iniimporter ignores data paths from config
    Bug #4413: Moving with 0 strength uses all of your fatigue
    Bug #4420: Camera flickering when I open up and close menus while sneaking
    Bug #4424: [macOS] Cursor is either empty or garbage when compiled against macOS 10.13 SDK
    Bug #4435: Item health is considered a signed integer
    Bug #4441: Adding items to currently disabled weapon-wielding creatures crashes the game
    Feature #1786: Round up encumbrance value in the encumbrance bar
    Feature #2694: Editor: rename "model" column to make its purpose clear
    Feature #3870: Editor: Terrain Texture Brush Button
    Feature #3872: Editor: Edit functions in terrain texture editing mode
    Feature #4054: Launcher: Create menu for settings.cfg options
    Feature #4064: Option for fast travel services to charge for the first companion
    Feature #4142: Implement fWereWolfHealth GMST
    Feature #4174: Multiple quicksaves
    Feature #4407: Support NiLookAtController
    Feature #4423: Rebalance soul gem values
    Task #4015: Use AppVeyor build artifact features to make continuous builds available
    Editor: New (and more complete) icon set

0.43.0
------

    Bug #815: Different settings cause inconsistent underwater visibility
    Bug #1452: autosave is not executed when waiting
    Bug #1555: Closing containers with spacebar doesn't work after touching an item
    Bug #1692: Can't close container when item is "held"
    Bug #2405: Maximum distance for guards attacking hostile creatures is incorrect
    Bug #2445: Spellcasting can be interrupted
    Bug #2489: Keeping map open not persisted between saves
    Bug #2594: 1st person view uses wrong body texture with Better bodies
    Bug #2628: enablestatreviewmenu command doen't read race, class and sign values from current game
    Bug #2639: Attacking flag isn't reset upon reloading
    Bug #2698: Snow and rain VFX move with the player
    Bug #2704: Some creature swim animations not being used
    Bug #2789: Potential risk of misunderstanding using the colored "owned" crosshair feature
    Bug #3045: Settings containing '#' cannot be loaded
    Bug #3097: Drop() doesn't work when an item is held (with the mouse)
    Bug #3110: GetDetected doesn't work without a reference
    Bug #3126: Framerate nosedives when adjusting dialogue window size
    Bug #3243: Ampersand in configuration files isn't escaped automatically
    Bug #3365: Wrong water reflection along banks
    Bug #3441: Golden saint always dispelling soul trap / spell priority issue
    Bug #3528: Disposing of corpses breaks quests
    Bug #3531: No FPS limit when playing bink videos even though "framerate limit" is set in settings.cfg
    Bug #3647: Multi-effect spells play audio louder than in Vanilla
    Bug #3656: NPCs forget where their place in the world is
    Bug #3665: Music transitions are too abrupt
    Bug #3679: Spell cast effect should disappear after using rest command
    Bug #3684: Merchants do not restock empty soul gems if they acquire filled ones.
    Bug #3694: Wrong magicka bonus applied on character creation
    Bug #3706: Guards don't try to arrest the player if attacked
    Bug #3709: Editor: Camera is not positioned correctly on mode switches related to orbital mode
    Bug #3720: Death counter not cleaned of non-existing IDs when loading a game
    Bug #3744: "Greater/lesser or equal" operators are not parsed when their signs are swapped
    Bug #3749: Yagrum Bagarn moves to different position on encountering
    Bug #3766: DisableLevitation does not remove visuals of preexisting effect
    Bug #3787: Script commands in result box for voiced dialogue are ignored
    Bug #3793: OpenMW tries to animate animated references even when they are disabled
    Bug #3794: Default sound buffer size is too small for mods
    Bug #3796: Mod 'Undress for me' doesn't work: NPCs re-equip everything
    Bug #3798: tgm command behaviour differs from vanilla
    Bug #3804: [Mod] Animated Morrowind: some animations do not loop correctly
    Bug #3805: Slight enchant miscalculation
    Bug #3826: Rendering problems with an image in a letter
    Bug #3833: [Mod] Windows Glow: windows textures are much darker than in original game
    Bug #3835: Bodyparts with multiple NiTriShapes are not handled correctly
    Bug #3839: InventoryStore::purgeEffect() removes only first effect with argument ID
    Bug #3843: Wrong jumping fatigue loss calculations
    Bug #3850: Boethiah's voice is distorted underwater
    Bug #3851: NPCs and player say things while underwater
    Bug #3864: Crash when exiting to Khartag point from Ilunibi
    Bug #3878: Swapping soul gems while enchanting allows constant effect enchantments using any soul gem
    Bug #3879: Dialogue option: Go to jail, persists beyond quickload
    Bug #3891: Journal displays empty entries
    Bug #3892: Empty space before dialogue entry display
    Bug #3898: (mod) PositionCell in dialogue results closes dialogue window
    Bug #3906: "Could not find Data Files location" dialog can appear multiple times
    Bug #3908: [Wizard] User gets stuck if they cancel out of installing from a CD
    Bug #3909: Morrowind Content Language dropdown is the only element on the right half of the Settings window
    Bug #3910: Launcher window can be resized so that it cuts off the scroll
    Bug #3915: NC text key on nifs doesn't work
    Bug #3919: Closing inventory while cursor hovers over spell (or other magic menu item) produces left click sound
    Bug #3922: Combat AI should avoid enemy hits when casts Self-ranged spells
    Bug #3934: [macOS] Copy/Paste from system clipboard uses Control key instead of Command key
    Bug #3935: Incorrect attack strength for AI actors
    Bug #3937: Combat AI: enchanted weapons have too high rating
    Bug #3942: UI sounds are distorted underwater
    Bug #3943: CPU/GPU usage should stop when the game is minimised
    Bug #3944: Attempting to sell stolen items back to their owner does not remove them from your inventory
    Bug #3955: Player's avatar rendering issues
    Bug #3956: EditEffectDialog: Cancel button does not update a Range button and an Area slider properly
    Bug #3957: Weird bodypart rendering if a node has reserved name
    Bug #3960: Clothes with high cost (> 32768) are not handled properly
    Bug #3963: When on edge of being burdened the condition doesn't lower as you run.
    Bug #3971: Editor: Incorrect colour field in cell table
    Bug #3974: Journal page turning doesn't produce sounds
    Bug #3978: Instant opening and closing happens when using a Controller with Menus/Containers
    Bug #3981: Lagging when spells are cast, especially noticeable on new landmasses such as Tamriel Rebuilt
    Bug #3982: Down sounds instead of Up ones are played when trading
    Bug #3987: NPCs attack after some taunting with no "Goodbye"
    Bug #3991: Journal can still be opened at main menu
    Bug #3995: Dispel cancels every temporary magic effect
    Bug #4002: Build broken on OpenBSD with clang
    Bug #4003: Reduce Render Area of Inventory Doll to Fit Within Border
    Bug #4004: Manis Virmaulese attacks without saying anything
    Bug #4010: AiWander: "return to the spawn position" feature does not work properly
    Bug #4016: Closing menus with spacebar will still send certain assigned actions through afterwards
    Bug #4017: GetPCRunning and GetPCSneaking should check that the PC is actually moving
    Bug #4024: Poor music track distribution
    Bug #4025: Custom spell with copy-pasted name always sorts to top of spell list
    Bug #4027: Editor: OpenMW-CS misreports its own name as "OpenCS", under Mac OS
    Bug #4033: Archers don't attack if the arrows have run out and there is no other weapon
    Bug #4037: Editor: New greetings do not work in-game.
    Bug #4049: Reloading a saved game while falling prevents damage
    Bug #4056: Draw animation should not be played when player equips a new weapon
    Bug #4074: Editor: Merging of LAND/LTEX records
    Bug #4076: Disposition bar is not updated when "goodbye" selected in dialogue
    Bug #4079: Alchemy skill increases do not take effect until next batch
    Bug #4093: GetResistFire, getResistFrost and getResistShock doesn't work as in vanilla
    Bug #4094: Level-up messages for levels past 20 are hardcoded not to be used
    Bug #4095: Error in framelistener when take all items from a dead corpse
    Bug #4096: Messagebox with the "%0.f" format should use 0 digit precision
    Bug #4104: Cycling through weapons does not skip broken ones
    Bug #4105: birthsign generation menu does not show full details
    Bug #4107: Editor: Left pane in Preferences window is too narrow
    Bug #4112: Inventory sort order is inconsistent
    Bug #4113: 'Resolution not supported in fullscreen' message is inconvenient
    Bug #4131: Pickpocketing behaviour is different from vanilla
    Bug #4155: NPCs don't equip a second ring in some cases
    Bug #4156: Snow doesn't create water ripples
    Bug #4165: NPCs autoequip new clothing with the same price
    Feature #452: Rain-induced water ripples
    Feature #824: Fading for doors and teleport commands
    Feature #933: Editor: LTEX record table
    Feature #936: Editor: LAND record table
    Feature #1374: AI: Resurface to breathe
    Feature #2320: ess-Importer: convert projectiles
    Feature #2509: Editor: highlighting occurrences of a word in a script
    Feature #2748: Editor: Should use one resource manager per document
    Feature #2834: Have openMW's UI remember what menu items were 'pinned' across boots.
    Feature #2923: Option to show the damage of the arrows through tooltip.
    Feature #3099: Disabling inventory while dragging an item forces you to drop it
    Feature #3274: Editor: Script Editor - Shortcuts and context menu options for commenting code out and uncommenting code respectively
    Feature #3275: Editor: User Settings- Add an option to reset settings to their default status (per category / all)
    Feature #3400: Add keyboard shortcuts for menus
    Feature #3492: Show success rate while enchanting
    Feature #3530: Editor: Reload data files
    Feature #3682: Editor: Default key binding reset
    Feature #3921: Combat AI: aggro priorities
    Feature #3941: Allow starting at an unnamed exterior cell with --start
    Feature #3952: Add Visual Studio 2017 support
    Feature #3953: Combat AI: use "WhenUsed" enchantments
    Feature #4082: Leave the stack of ingredients or potions grabbed after using an ingredient/potion
    Task #2258: Windows installer: launch OpenMW tickbox
    Task #4152: The Windows CI script is moving files around that CMake should be dealing with

0.42.0
------

    Bug #1956: Duplicate objects after loading the game, when a mod was edited
    Bug #2100: Falling leaves in Vurt's Leafy West Gash II not rendered correctly
    Bug #2116: Cant fit through some doorways pressed against staircases
    Bug #2289: Some modal dialogs are not centered on the screen when the window resizes
    Bug #2409: Softlock when pressing weapon/magic switch keys during chargen, afterwards switches weapons even though a text field is selected
    Bug #2483: Previous/Next Weapon hotkeys triggered while typing the name of game save
    Bug #2629: centeroncell, coc causes death / fall damage time to time when teleporting from high
    Bug #2645: Cycling weapons is possible while console/pause menu is open
    Bug #2678: Combat with water creatures do not end upon exiting water
    Bug #2759: Light Problems in Therana's Chamber in Tel Branora
    Bug #2771: unhandled sdl event of type 0x302
    Bug #2777: (constant/on cast) disintegrate armor/weapon on self is seemingly not working
    Bug #2838: Editor: '.' in a record name should be allowed
    Bug #2909: NPCs appear floating when standing on a slope
    Bug #3093: Controller movement cannot be used while mouse is moving
    Bug #3134: Crash possible when using console with open container
    Bug #3254: AI enemies hit between them.
    Bug #3344: Editor: Verification results sorting by Type is not alphabetical.
    Bug #3345: Editor: Cloned and added pathgrids are lost after reopen of saved omwgame file
    Bug #3355: [MGSO] Physics maxing out in south cornerclub Balmora
    Bug #3484: Editor: camera position is not set when changing cell via drag&drop
    Bug #3508: Slowfall kills Jump momentum
    Bug #3580: Crash: Error ElementBufferObject::remove BufferData<0> out of range
    Bug #3581: NPCs wander too much
    Bug #3601: Menu Titles not centered vertically
    Bug #3607: [Mac OS] Beginning of NPC speech cut off (same issue as closed bug #3453)
    Bug #3613: Can not map "next weapon" or "next spell" to controller
    Bug #3617: Enchanted arrows don't explode when hitting the ground
    Bug #3645: Unable to use steps in Vivec, Palace of Vivec
    Bug #3650: Tamriel Rebuilt 16.09.1 – Hist Cuirass GND nif is rendered inside a Pink Box
    Bug #3652: Item icon shadows get stuck in the alchemy GUI
    Bug #3653: Incorrect swish sounds
    Bug #3666: NPC collision should not be disabled until death animation has finished
    Bug #3669: Editor: Text field was missing from book object editing dialogue
    Bug #3670: Unhandled SDL event of type 0x304
    Bug #3671: Incorrect local variable value after picking up bittercup
    Bug #3686: Travelling followers doesn't increase travel fee
    Bug #3689: Problematic greetings from Antares Big Mod that override the appropriate ones.
    Bug #3690: Certain summoned creatures do not engage in combat with underwater creatures
    Bug #3691: Enemies do not initiate combat with player followers on sight
    Bug #3695: [Regression] Dispel does not always dispel spell effects in 0.41
    Bug #3699: Crash on MWWorld::ProjectileManager::moveMagicBolts
    Bug #3700: Climbing on rocks and mountains
    Bug #3704: Creatures don't auto-equip their shields on creation
    Bug #3705: AI combat engagement logic differs from vanilla
    Bug #3707: Animation playing does some very odd things if pc comes in contact with the animated mesh
    Bug #3712: [Mod] Freeze upon entering Adanumuran with mod Adanumuran Reclaimed
    Bug #3713: [Regression] Cancelling dialogue or using travel with creatures throws a (possibly game-breaking) exception
    Bug #3719: Dropped identification papers can't be picked up again
    Bug #3722: Command spell doesn't bring enemies out of combat
    Bug #3727: Using "Activate" mid-script-execution invalidates interpreter context
    Bug #3746: Editor: Book records show attribute IDs instead of skill IDs for teached skills entry.
    Bug #3755: Followers stop following after loading from savegame
    Bug #3772: ModStat lowers attribute to 100 if it was greater
    Bug #3781: Guns in Clean Hunter Rifles mod use crossbow sounds
    Bug #3797: NPC and creature names don't show up in combat when RMB windows are displayed
    Bug #3800: Wrong tooltip maximum width
    Bug #3801: Drowning widget is bugged
    Bug #3802: BarterOffer shouldn't limit pcMercantile
    Bug #3813: Some fatal error
    Bug #3816: Expression parser thinks the -> token is unexpected when a given explicit refID clashes with a journal ID
    Bug #3822: Custom added creatures are not animated
    Feature #451: Water sounds
    Feature #2691: Light particles sometimes not shown in inventory character preview
    Feature #3523: Light source on magic projectiles
    Feature #3644: Nif NiSphericalCollider Unknown Record Type
    Feature #3675: ess-Importer: convert mark location
    Feature #3693: ess-Importer: convert last known exterior cell
    Feature #3748: Editor: Replace "Scroll" check box in Book records with "Book Type" combo box.
    Feature #3751: Editor: Replace "Xyz Blood" check boxes in NPC and Creature records with "Blood Type" combo box
    Feature #3752: Editor: Replace emitter check boxes in Light records with "Emitter Type" combo box
    Feature #3756: Editor: Replace "Female" check box in NPC records with "Gender" combo box
    Feature #3757: Editor: Replace "Female" check box in BodyPart records with "Gender" combo box
    Task #3092: const version of ContainerStoreIterator
    Task #3795: /deps folder not in .gitignore

0.41.0
------

    Bug #1138: Casting water walking doesn't move the player out of the water
    Bug #1931: Rocks from blocked passage in Bamz-Amschend, Radacs Forge can reset and cant be removed again.
    Bug #2048: Almvisi and Divine Intervention display wrong spell effect
    Bug #2054: Show effect-indicator for "instant effect" spells and potions
    Bug #2150: Clockwork City door animation problem
    Bug #2288: Playback of weapon idle animation not correct
    Bug #2410: Stat-review window doesn't display starting spells, powers, or abilities
    Bug #2493: Repairing occasionally very slow
    Bug #2716: [OSG] Water surface is too transparent from some angles
    Bug #2859: [MAC OS X] Cannot exit fullscreen once enabled
    Bug #3091: Editor: will not save addon if global variable value type is null
    Bug #3277: Editor: Non-functional nested tables in subviews need to be hidden instead of being disabled
    Bug #3348: Disabled map markers show on minimap
    Bug #3350: Extending selection to instances with same object results in duplicates.
    Bug #3353: [Mod] Romance version 3.7 script failed
    Bug #3376: [Mod] Vampire Embrace script fails to execute
    Bug #3385: Banners don't animate in stormy weather as they do in the original game
    Bug #3393: Akulakhan re-enabled after main quest
    Bug #3427: Editor: OpenMW-CS instances won´t get deleted
    Bug #3451: Feril Salmyn corpse isn't where it is supposed to be
    Bug #3497: Zero-weight armor is displayed as "heavy" in inventory tooltip
    Bug #3499: Idle animations don't always loop
    Bug #3500: Spark showers at Sotha Sil do not appear until you look at the ceiling
    Bug #3515: Editor: Moved objects in interior cells are teleported to exterior cells.
    Bug #3520: Editor: OpenMW-CS cannot find project file when launching the game
    Bug #3521: Armed NPCs don't use correct melee attacks
    Bug #3535: Changing cell immediately after dying causes character to freeze.
    Bug #3542: Unable to rest if unalerted slaughterfish are in the cell with you
    Bug #3549: Blood effects occur even when a hit is resisted
    Bug #3551: NPC Todwendy in german version can't interact
    Bug #3552: Opening the journal when fonts are missing results in a crash
    Bug #3555: SetInvisible command should not apply graphic effect
    Bug #3561: Editor: changes from omwaddon are not loaded in [New Addon] mode
    Bug #3562: Non-hostile NPCs can be disarmed by stealing their weapons via sneaking
    Bug #3564: Editor: openmw-cs verification results
    Bug #3568: Items that should be invisible are shown in the inventory
    Bug #3574: Alchemy: Alembics and retorts are used in reverse
    Bug #3575: Diaglog choices don't work in mw 0.40
    Bug #3576: Minor differences in AI reaction to hostile spell effects
    Bug #3577: not local nolore dialog test
    Bug #3578: Animation Replacer hangs after one cicle/step
    Bug #3579: Bound Armor skillups and sounds
    Bug #3583: Targetted GetCurrentAiPackage returns 0
    Bug #3584: Persuasion bug
    Bug #3590: Vendor, Ilen Faveran, auto equips items from stock
    Bug #3594: Weather doesn't seem to update correctly in Mournhold
    Bug #3598: Saving doesn't save status of objects
    Bug #3600: Screen goes black when trying to travel to Sadrith Mora
    Bug #3608: Water ripples aren't created when walking on water
    Bug #3626: Argonian NPCs swim like khajiits
    Bug #3627: Cannot delete "Blessed touch" spell from spellbook
    Bug #3634: An enchanted throwing weapon consumes charges from the stack in your inventory. (0.40.0)
    Bug #3635: Levelled items in merchants are "re-rolled" (not bug 2952, see inside)
    Feature #1118: AI combat: flee
    Feature #1596: Editor: Render water
    Feature #2042: Adding a non-portable Light to the inventory should cause the player to glow
    Feature #3166: Editor: Instance editing mode - rotate sub mode
    Feature #3167: Editor: Instance editing mode - scale sub mode
    Feature #3420: ess-Importer: player control flags
    Feature #3489: You shouldn't be be able to re-cast a bound equipment spell
    Feature #3496: Zero-weight boots should play light boot footsteps
    Feature #3516: Water Walking should give a "can't cast" message and fail when you are too deep
    Feature #3519: Play audio and visual effects for all effects in a spell
    Feature #3527: Double spell explosion scaling
    Feature #3534: Play particle textures for spell effects
    Feature #3539: Make NPCs use opponent's weapon range to decide whether to dodge
    Feature #3540: Allow dodging for creatures with "biped" flag
    Feature #3545: Drop shadow for items in menu
    Feature #3558: Implement same spell range for "on touch" spells as original engine
    Feature #3560: Allow using telekinesis with touch spells on objects
    Task #3585: Some objects added by Morrowind Rebirth do not display properly their texture

0.40.0
------

    Bug #1320: AiWander - Creatures in cells without pathgrids do not wander
    Bug #1873: Death events are triggered at the beginning of the death animation
    Bug #1996: Resting interrupts magic effects
    Bug #2399: Vampires can rest in broad daylight and survive the experience
    Bug #2604: Incorrect magicka recalculation
    Bug #2721: Telekinesis extends interaction range where it shouldn't
    Bug #2981: When waiting, NPCs can go where they wouldn't go normally.
    Bug #3045: Esp files containing the letter '#' in the file name cannot be loaded on startup
    Bug #3071: Slowfall does not stop momentum when jumping
    Bug #3085: Plugins can not replace parent cell references with a cell reference of different type
    Bug #3145: Bug with AI Cliff Racer. He will not attack you, unless you put in front of him.
    Bug #3149: Editor: Weather tables were missing from regions
    Bug #3201: Netch shoots over your head
    Bug #3269: If you deselect a mod and try to load a save made inside a cell added by it, you end bellow the terrain in the grid 0/0
    Bug #3286: Editor: Script editor tab width
    Bug #3329: Teleportation spells cause crash to desktop after build update from 0.37 to 0.38.0
    Bug #3331: Editor: Start Scripts table: Adding a script doesn't refresh the list of Start Scripts and allows to add a single script multiple times
    Bug #3332: Editor: Scene view: Tool tips only occur when holding the left mouse button
    Bug #3340: ESS-Importer does not separate item stacks
    Bug #3342: Editor: Creation of pathgrids did not check if the pathgrid already existed
    Bug #3346: "Talked to PC" is always 0 for "Hello" dialogue
    Bug #3349: AITravel doesn't repeat
    Bug #3370: NPCs wandering to invalid locations after training
    Bug #3378: "StopCombat" command does not function in vanilla quest
    Bug #3384: Battle at Nchurdamz - Larienna Macrina does not stop combat after killing Hrelvesuu
    Bug #3388: Monster Respawn tied to Quicksave
    Bug #3390: Strange visual effect in Dagoth Ur's chamber
    Bug #3391: Inappropriate Blight weather behavior at end of main quest
    Bug #3394: Replaced dialogue inherits some of its old data
    Bug #3397: Actors that start the game dead always have the same death pose
    Bug #3401: Sirollus Saccus sells not glass arrows
    Bug #3402: Editor: Weapon data not being properly set
    Bug #3405: Mulvisic Othril will not use her chitin throwing stars
    Bug #3407: Tanisie Verethi will immediately detect the player
    Bug #3408: Improper behavior of ashmire particles
    Bug #3412: Ai Wander start time resets when saving/loading the game
    Bug #3416: 1st person and 3rd person camera isn't converted from .ess correctly
    Bug #3421: Idling long enough while paralyzed sometimes causes character to get stuck
    Bug #3423: Sleep interruption inside dungeons too agressive
    Bug #3424: Pickpocketing sometimes won't work
    Bug #3432: AiFollow / AiEscort durations handled incorrectly
    Bug #3434: Dead NPC's and Creatures still contribute to sneak skill increases
    Bug #3437: Weather-conditioned dialogue should not play in interiors
    Bug #3439: Effects cast by summon stick around after their death
    Bug #3440: Parallax maps looks weird
    Bug #3443: Class graphic for custom class should be Acrobat
    Bug #3446: OpenMW segfaults when using Atrayonis's "Anthology Solstheim: Tomb of the Snow Prince" mod
    Bug #3448: After dispelled, invisibility icon is still displayed
    Bug #3453: First couple of seconds of NPC speech is muted
    Bug #3455: Portable house mods lock player and npc movement up exiting house.
    Bug #3456: Equipping an item will undo dispel of constant effect invisibility
    Bug #3458: Constant effect restore health doesn't work during Wait
    Bug #3466: It is possible to stack multiple scroll effects of the same type
    Bug #3471: When two mods delete the same references, many references are not disabled by the engine.
    Bug #3473: 3rd person camera can be glitched
    Feature #1424: NPC "Face" function
    Feature #2974: Editor: Multiple Deletion of Subrecords
    Feature #3044: Editor: Render path grid v2
    Feature #3362: Editor: Configurable key bindings
    Feature #3375: Make sun / moon reflections weather dependent
    Feature #3386: Editor: Edit pathgrid

0.39.0
------

    Bug #1384: Dark Brotherhood Assassin (and other scripted NPCs?) spawns beneath/inside solid objects
    Bug #1544: "Drop" drops equipped item in a separate stack
    Bug #1587: Collision detection glitches
    Bug #1629: Container UI locks up in Vivec at Jeanne's
    Bug #1771: Dark Brotherhood Assassin oddity in Eight Plates
    Bug #1827: Unhandled NiTextureEffect in ex_dwrv_ruin30.nif
    Bug #2089: When saving while swimming in water in an interior cell, you will be spawned under water on loading
    Bug #2295: Internal texture not showing, nipixeldata
    Bug #2363: Corpses don't disappear
    Bug #2369: Respawns should be timed individually
    Bug #2393: Сharacter is stuck in the tree
    Bug #2444: [Mod] NPCs from Animated Morrowind appears not using proper animations
    Bug #2467: Creatures do not respawn
    Bug #2515: Ghosts in Ibar-Dad spawn stuck in walls
    Bug #2610: FixMe script still needs to be implemented
    Bug #2689: Riekling raider pig constantly screams while running
    Bug #2719: Vivec don't put their hands on the knees with this replacer (Psymoniser Vivec God Replacement NPC Edition v1.0
    Bug #2737: Camera shaking when side stepping around object
    Bug #2760: AI Combat Priority Problem - Use of restoration spell instead of attacking
    Bug #2806: Stack overflow in LocalScripts::getNext
    Bug #2807: Collision detection allows player to become stuck inside objects
    Bug #2814: Stairs to Marandus have improper collision
    Bug #2925: Ranes Ienith will not appear, breaking the Morag Tong and Thieves Guid questlines
    Bug #3024: Editor: Creator bar in startscript subview does not accept script ID drops
    Bug #3046: Sleep creature: Velk is spawned half-underground in the Thirr River Valley
    Bug #3080: Calling aifollow without operant in local script every frame causes mechanics to overheat + log
    Bug #3101: Regression: White guar does not move
    Bug #3108: Game Freeze after Killing Diseased Rat in Foreign Quarter Tomb
    Bug #3124: Bloodmoon Quest - Rite of the Wolf Giver (BM_WolfGiver) – Innocent victim won't turn werewolf
    Bug #3125: Improper dialogue window behavior when talking to creatures
    Bug #3130: Some wandering NPCs disappearing, cannot finish quests
    Bug #3132: Editor: GMST ID named sMake Enchantment is instead named sMake when making new game from scratch
    Bug #3133: OpenMW and the OpenCS are writting warnings about scripts that use the function GetDisabled.
    Bug #3135: Journal entry for The Pigrim's Path missing name
    Bug #3136: Dropped bow is displaced
    Bug #3140: Editor: OpenMW-CS fails to open newly converted and saved omwaddon file.
    Bug #3142: Duplicate Resist Magic message
    Bug #3143: Azura missing her head
    Bug #3146: Potion effect showing when ingredient effects are not known
    Bug #3155: When executing chop attack with a spear, hands turn partly invisible
    Bug #3161: Fast travel from Silt Strider or Boat Ride will break save files made afterwards
    Bug #3163: Editor: Objects dropped to scene do not always save
    Bug #3173: Game Crashes After Casting Recall Spell
    Bug #3174: Constant effect enchantments play spell animation on dead bodies
    Bug #3175: Spell effects do not wear down when caster dies
    Bug #3176: NPCs appearing randomly far away from towns
    Bug #3177: Submerged corpse floats ontop of water when it shouldn't (Widow Vabdas' Deed quest)
    Bug #3184: Bacola Closcius in Balmora, South Wall Cornerclub spams magic effects if attacked
    Bug #3207: Editor: New objects do not render
    Bug #3212: Arrow of Ranged Silence
    Bug #3213: Looking at Floor After Magical Transport
    Bug #3220: The number of remaining ingredients in the alchemy window doesn't go down when failing to brew a potion
    Bug #3222: Falling through the water in Vivec
    Bug #3223: Crash at the beginning with MOD (The Symphony)
    Bug #3228: Purple screen when leveling up.
    Bug #3233: Infinite disposition via MWDialogue::Filter::testDisposition() glitch
    Bug #3234: Armor mesh stuck on body in inventory menu
    Bug #3235: Unlike vanilla, OpenMW don't allow statics and activators cast effects on the player.
    Bug #3238: Not loading cells when using Poorly Placed Object Fix.esm
    Bug #3248: Editor: Using the "Next Script" and "Previous Script" buttons changes the record status to "Modified"
    Bug #3258: Woman biped skeleton
    Bug #3259: No alternating punches
    Bug #3262: Crash in class selection menu
    Bug #3279: Load menu: Deleting a savegame makes scroll bar jump to the top
    Bug #3326: Starting a new game, getting to class selection, then starting another new game temporarily assigns Acrobat class
    Bug #3327: Stuck in table after loading when character was sneaking when quicksave
    Feature #652: Editor: GMST verifier
    Feature #929: Editor: Info record verifier
    Feature #1279: Editor: Render cell border markers
    Feature #2482: Background cell loading and caching of loaded cells
    Feature #2484: Editor: point lighting
    Feature #2801: Support NIF bump map textures in osg
    Feature #2926: Editor: Optional line wrap in script editor wrap lines
    Feature #3000: Editor: Reimplement 3D scene camera system
    Feature #3035: Editor: Make scenes a drop target for referenceables
    Feature #3043: Editor: Render cell markers v2
    Feature #3164: Editor: Instance Selection Menu
    Feature #3165: Editor: Instance editing mode - move sub mode
    Feature #3244: Allow changing water Level of Interiors behaving like exteriors
    Feature #3250: Editor: Use "Enter" key instead of clicking "Create" button to confirm ID input in Creator Bar
    Support #3179: Fatal error on startup

0.38.0
------

    Bug #1699: Guard will continuously run into mudcrab
    Bug #1934: Saw in Dome of Kasia doesnt harm the player
    Bug #1962: Rat floats when killed near the door
    Bug #1963: Kwama eggsacks pulse too fast
    Bug #2198: NPC voice sound source should be placed at their head
    Bug #2210: OpenMW installation wizard crashes...
    Bug #2211: Editor: handle DELE subrecord at the end of a record
    Bug #2413: ESM error Unknown subrecord in Grandmaster of Hlaalu
    Bug #2537: Bloodmoon quest Ristaag: Sattir not consistently dying, plot fails to advance; same with Grerid
    Bug #2697: "The Swimmer" moves away after leading you to underwater cave
    Bug #2724: Loading previous save duplicates containers and harvestables
    Bug #2769: Inventory doll - Cursor not respecting order of clothes
    Bug #2865: Scripts silently fail when moving NPCs between cells.
    Bug #2873: Starting a new game leads to CTD / Fatal Error
    Bug #2918: Editor: it's not possible to create an omwaddon containing a dot in the file name
    Bug #2933: Dialog box can't disable a npc if it is in another cell. (Rescue Madura Seran).
    Bug #2942: atronach sign behavior (spell absorption) changes when trying to receive a blessing at "shrine of tribunal"
    Bug #2952: Enchantment Merchant Items reshuffled EVERY time 'barter' is clicked
    Bug #2961: ESM Error: Unknown subrecord if Deus Ex Machina mod is loaded
    Bug #2972: Resurrecting the player via console does not work when health was 0
    Bug #2986: Projectile weapons work underwater
    Bug #2988: "Expected subrecord" bugs showing up.
    Bug #2991: Can't use keywords in strings for MessageBox
    Bug #2993: Tribunal:The Shrine of the Dead – Urvel Dulni can't stop to follow the player.
    Bug #3008: NIFFile Error while loading meshes with a NiLODNode
    Bug #3010: Engine: items should sink to the ground when dropped under water
    Bug #3011: NIFFile Error while loading meshes with a NiPointLight
    Bug #3016: Engine: something wrong with scripting - crash / fatal error
    Bug #3020: Editor: verify does not check if given "item ID" (as content) for a "container" exists
    Bug #3026: [MOD: Julan Ashlander Companion] Dialogue not triggering correctly
    Bug #3028: Tooltips for Health, Magicka and Fatigue show in Options menu even when bars aren't visible
    Bug #3034: Item count check dialogue option doesn't work (Guards accept gold even if you don't have enough)
    Bug #3036: Owned tooltip color affects spell tooltips incorrrectly
    Bug #3037: Fatal error loading old ES_Landscape.esp in Store<ESM::LandTexture>::search
    Bug #3038: Player sounds come from underneath
    Bug #3040: Execution of script failed: There is a message box already
    Bug #3047: [MOD: Julan Ashlander Companion] Scripts KS_Bedscript or KS_JulanNight not working as intended
    Bug #3048: Fatal Error
    Bug #3051: High field of view results in first person rendering glitches
    Bug #3053: Crash on new game at character class selection
    Bug #3058: Physiched sleeves aren't rendered correctly.
    Bug #3060: NPCs use wrong landing sound
    Bug #3062: Mod support regression: Andromeda's fast travel.
    Bug #3063: Missing Journal Textures without Tribunal and Bloodmoon installed
    Bug #3077: repeated aifollow causes the distance to stack
    Bug #3078: Creature Dialogues not showing when certain Function/Conditions are required.
    Bug #3082: Crash when entering Holamayan Monastery with mesh replacer installed
    Bug #3086: Party at Boro's House – Creature with Class don't talk under OpenMW
    Bug #3089: Dreamers spawn too soon
    Bug #3100: Certain controls erroneously work as a werewolf
    Bug #3102: Multiple unique soultrap spell sources clone souls.
    Bug #3105: Summoned creatures and objects disappear at midnight
    Bug #3112: gamecontrollerdb file creation with wrong extension
    Bug #3116: Dialogue Function "Same Race" is avoided
    Bug #3117: Dialogue Bug: Choice conditions are tested when not in a choice
    Bug #3118: Body Parts are not rendered when used in a pose.
    Bug #3122: NPC direction is reversed during sneak awareness check
    Feature #776: Sound effects from one direction don't necessarily affect both speakers in stereo
    Feature #858: Different fov settings for hands and the game world
    Feature #1176: Handle movement of objects between cells
    Feature #2507: Editor: choosing colors for syntax highlighting
    Feature #2867: Editor: hide script error list when there are no errors
    Feature #2885: Accept a file format other than nif
    Feature #2982: player->SetDelete 1 results in: PC can't move, menu can be opened
    Feature #2996: Editor: make it possible to preset the height of the script check area in a script view
    Feature #3014: Editor: Tooltips in 3D scene
    Feature #3064: Werewolf field of view
    Feature #3074: Quicksave indicator
    Task #287: const version of Ptr
    Task #2542: Editor: redo user settings system

0.37.0
------

    Bug #385: Light emitting objects have a too short distance of activation
    Bug #455: Animation doesn't resize creature's bounding box
    Bug #602: Only collision model is updated when modifying objects trough console
    Bug #639: Sky horizon at nighttime
    Bug #672: incorrect trajectory of the moons
    Bug #814: incorrect NPC width
    Bug #827: Inaccurate raycasting for dead actors
    Bug #996: Can see underwater clearly when at right height/angle
    Bug #1317: Erene Llenim in Seyda Neen does not walk around
    Bug #1330: Cliff racers fail to hit the player
    Bug #1366: Combat AI can't aim down (in order to hit small creatures)
    Bug #1511: View distance while under water is much too short
    Bug #1563: Terrain positioned incorrectly and appears to vibrate in far-out cells
    Bug #1612: First person models clip through walls
    Bug #1647: Crash switching from full screen to windows mode - D3D9
    Bug #1650: No textures with directx on windows
    Bug #1730: Scripts names starting with digit(s) fail to compile
    Bug #1738: Socucius Ergalla's greetings are doubled during the tutorial
    Bug #1784: First person weapons always in the same position
    Bug #1813: Underwater flora lighting up entire area.
    Bug #1871: Handle controller extrapolation flags
    Bug #1921: Footstep frequency and velocity do not immediately update when speed attribute changes
    Bug #2001: OpenMW crashes on start with OpenGL 1.4 drivers
    Bug #2014: Antialiasing setting does nothing on Linux
    Bug #2037: Some enemies attack the air when spotting the player
    Bug #2052: NIF rotation matrices including scales are not supported
    Bug #2062: Crank in Old Mournhold: Forgotten Sewer turns about the wrong axis
    Bug #2111: Raindrops in front of fire look wrong
    Bug #2140: [OpenGL] Water effects, flames and parts of creatures solid black when observed through brazier flame
    Bug #2147: Trueflame and Hopesfire flame effects not properly aligned with blade
    Bug #2148: Verminous fabricants have little coloured box beneath their feet
    Bug #2149: Sparks in Clockwork City should bounce off the floor
    Bug #2151: Clockwork City dicer trap doesn't activate when you're too close
    Bug #2186: Mini map contains scrambled pixels that cause the mini map to flicker
    Bug #2187: NIF file with more than 255 NiBillboardNodes does not load
    Bug #2191: Editor: Crash when trying to view cell in render view in OpenCS
    Bug #2270: Objects flicker transparently
    Bug #2280: Latest 32bit windows build of openmw runns out of vram
    Bug #2281: NPCs don't scream when they die
    Bug #2286: Jumping animation restarts when equipping mid-air
    Bug #2287: Weapon idle animation stops when turning
    Bug #2355: Light spell doesn't work in 1st person view
    Bug #2362: Lantern glas opaque to flame effect from certain viewing angles
    Bug #2364: Light spells are not as bright as in Morrowind
    Bug #2383: Remove the alpha testing override list
    Bug #2436: Crash on entering cell "Tower of Tel Fyr, Hall of Fyr"
    Bug #2457: Player followers should not report crimes
    Bug #2458: crash in some fighting situations
    Bug #2464: Hiding an emitter node should make that emitter stop firing particles
    Bug #2466: Can't load a save created with OpenMW-0.35.0-win64
    Bug #2468: music from title screen continues after loading savegame
    Bug #2494: Map not consistent between saves
    Bug #2504: Dialog scroll should always start at the top
    Bug #2506: Editor: Undo/Redo shortcuts do not work in script editor
    Bug #2513: Mannequins in mods appear as dead bodies
    Bug #2524: Editor: TopicInfo "custom" condition section is missing
    Bug #2540: Editor: search and verification result table can not be sorted by clicking on the column names
    Bug #2543: Editor: there is a problem with spell effects
    Bug #2544: Editor fails to save NPC information correctly.
    Bug #2545: Editor: delete record in Objects (referenceables) table messes up data
    Bug #2546: Editor: race base attributes and skill boni are not displayed, thus not editable
    Bug #2547: Editor: some NPC data is not displayed, thus not editable
    Bug #2551: Editor: missing data in cell definition
    Bug #2553: Editor: value filter does not work for float values
    Bug #2555: Editor: undo leaves the record status as Modified
    Bug #2559: Make Detect Enchantment marks appear on top of the player arrow
    Bug #2563: position consoling npc doesn't work without cell reload
    Bug #2564: Editor: Closing a subview from code does not clean up properly and will lead to crash on opening the next subview
    Bug #2568: Editor: Setting default window size is ignored
    Bug #2569: Editor: saving from an esp to omwaddon file results in data loss for TopicInfo
    Bug #2575: Editor: Deleted record (with Added (ModifiedOnly) status) remains in the Dialog SubView
    Bug #2576: Editor: Editor doesn't scroll to a newly opened subview, when ScrollBar Only mode is active
    Bug #2578: Editor: changing Level or Reputation of an NPC crashes the editor
    Bug #2579: Editor: filters not updated when adding or cloning records
    Bug #2580: Editor: omwaddon makes OpenMW crash
    Bug #2581: Editor: focus problems in edit subviews single- and multiline input fields
    Bug #2582: Editor: object verifier should check for non-existing scripts being referenced
    Bug #2583: Editor: applying filter to TopicInfo on mods that have added dialouge makes the Editor crash
    Bug #2586: Editor: some dialogue only editable items do not refresh after undo
    Bug #2588: Editor: Cancel button exits program
    Bug #2589: Editor: Regions table - mapcolor does not change correctly
    Bug #2591: Placeatme - spurious 5th parameter raises error
    Bug #2593: COC command prints multiple times when GUI is hidden
    Bug #2598: Editor: scene view of instances has to be zoomed out to displaying something - center camera instance please
    Bug #2607: water behind an invisible NPC becomes invisible as well
    Bug #2611: Editor: Sort problem in Objects table when few nested rows are added
    Bug #2621: crash when a creature has no model
    Bug #2624: Editor: missing columns in tables
    Bug #2627: Character sheet doesn't properly update when backing out of CharGen
    Bug #2642: Editor: endif without if - is not reported as error when "verify" was executed
    Bug #2644: Editor: rebuild the list of available content files when opening the open/new dialogues
    Bug #2656: OpenMW & OpenMW-CS: setting "Flies" flag for ghosts has no effect
    Bug #2659: OpenMW & OpenMW-CS: savegame load fail due to script attached to NPCs
    Bug #2668: Editor: reputation value in the input field is not stored
    Bug #2696: Horkers use land idle animations under water
    Bug #2705: Editor: Sort by Record Type (Objects table) is incorrect
    Bug #2711: Map notes on an exterior cell that shows up with a map marker on the world map do not show up in the tooltip for that cell's marker on the world map
    Bug #2714: Editor: Can't reorder rows with the same topic in different letter case
    Bug #2720: Head tracking for creatures not implemented
    Bug #2722: Alchemy should only include effects shared by at least 2 ingredients
    Bug #2723: "ori" console command is not working
    Bug #2726: Ashlanders in front of Ghostgate start wandering around
    Bug #2727: ESM writer does not handle encoding when saving the TES3 header
    Bug #2728: Editor: Incorrect position of an added row in Info tables
    Bug #2731: Editor: Deleting a record triggers a Qt warning
    Bug #2733: Editor: Undo doesn't restore the Modified status of a record when a nested data is changed
    Bug #2734: Editor: The Search doesn't work
    Bug #2738: Additive moon blending
    Bug #2746: NIF node names should be case insensitive
    Bug #2752: Fog depth/density not handled correctly
    Bug #2753: Editor: line edit in dialogue subview tables shows after a single click
    Bug #2755: Combat AI changes target too frequently
    Bug #2761: Can't attack during block animations
    Bug #2764: Player doesn't raise arm in 3rd person for weathertype 9
    Bug #2768: Current screen resolution not selected in options when starting OpenMW
    Bug #2773: Editor: Deleted scripts are editable
    Bug #2776: ordinators still think I'm wearing their helm even though Khajiit and argonians can't
    Bug #2779: Slider bars continue to move if you don't release mouse button
    Bug #2781: sleep interruption is a little off (is this an added feature?)
    Bug #2782: erroneously able to ready weapon/magic (+sheathe weapon/magic) while paralyzed
    Bug #2785: Editor: Incorrect GMSTs for newly created omwgame files
    Bug #2786: Kwama Queen head is inverted under OpenMW
    Bug #2788: additem and removeitem incorrect gold behavior
    Bug #2790: --start doesn't trace down
    Bug #2791: Editor: Listed attributes and skill should not be based on number of NPC objects.
    Bug #2792: glitched merchantile/infinite free items
    Bug #2794: Need to ignore quotes in names of script function
    Bug #2797: Editor: Crash when removing the first row in a nested table
    Bug #2800: Show an error message when S3TC support is missing
    Bug #2811: Targetted Open spell effect persists.
    Bug #2819: Editor: bodypart's race filter not displayed correctly
    Bug #2820: Editor: table sorting is inverted
    Bug #2821: Editor: undo/redo command labels are incorrect
    Bug #2826: locking beds that have been locked via magic psuedo-freezes the game
    Bug #2830: Script compiler does not accept IDs as instruction/functions arguments if the ID is also a keyword
    Bug #2832: Cell names are not localized on the world map
    Bug #2833: [cosmetic] Players swimming at water's surface are slightly too low.
    Bug #2840: Save/load menu is not entirely localized
    Bug #2853: [exploit/bug] disintegrate weapon incorrectly applying to lockpicks, probes. creates unbreakable lockpicks
    Bug #2855: Mouse wheel in journal is not disabled by "Options" panel.
    Bug #2856: Heart of Lorkhan doesn't visually respond to attacks
    Bug #2863: Inventory highlights wrong category after load
    Bug #2864: Illuminated Order 1.0c Bug – The teleport amulet is not placed in the PC inventory.
    Bug #2866: Editor: use checkbox instead of combobox for boolean values
    Bug #2875: special cases of fSleepRandMod not behaving properly.
    Bug #2878: Editor: Verify reports "creature has non-positive level" but there is no level setting
    Bug #2879: Editor: entered value of field "Buys *" is not saved for a creature
    Bug #2880: OpenMW & OpenMW-CS: having a scale value of 0.000 makes the game laggy
    Bug #2882: Freeze when entering cell "Guild of Fighters (Ald'ruhn)" after dropping some items inside
    Bug #2883: game not playable if mod providing a spell is removed but the list of known spells still contains it
    Bug #2884: NPC chats about wrong player race
    Bug #2886: Adding custom races breaks existing numbering of PcRace
    Bug #2888: Editor: value entered in "AI Wander Idle" is not kept
    Bug #2889: Editor: creatures made with the CS (not cloned) are always dead
    Bug #2890: Editor: can't make NPC say a specific "Hello" voice-dialouge
    Bug #2893: Editor: making a creature use textual dialogue doesn't work.
    Bug #2901: Editor: gold for trading can not be set for creatures
    Bug #2907: looking from uderwater part of the PC that is below the surface looks like it would be above the water
    Bug #2914: Magicka not recalculated on character generation
    Bug #2915: When paralyzed, you can still enter and exit sneak
    Bug #2917: chameleon does not work for creatures
    Bug #2927: Editor: in the automatic script checker local variable caches are not invalidated/updated on modifications of other scripts
    Bug #2930: Editor: AIWander Idle can not be set for a creature
    Bug #2932: Editor: you can add rows to "Creature Attack" but you can not enter values
    Bug #2938: Editor: Can't add a start script.
    Bug #2944: Spell chance for power to show as 0 on hud when used
    Bug #2953: Editor: rightclick in an empty place in the menu bar shows an unnamed checkbox
    Bug #2956: Editor: freezes while editing Filter
    Bug #2959: space character in field enchantment (of an amulet) prevents rendering of surroundings
    Bug #2962: OpenMW: Assertion `it != invStore.end()' failed
    Bug #2964: Recursive script execution can corrupt script runtime data
    Bug #2973: Editor: placing a chest in the game world and activating it heavily blurrs the character portrait
    Bug #2978: Editor: Cannot edit alchemy ingredient properties
    Bug #2980: Editor: Attribute and Skill can be selected for spells that do not require these parameters, leading to non-functional spells
    Bug #2990: Compiling a script with warning mode 2 and enabled error downgrading leads to infinite recursion
    Bug #2992: [Mod: Great House Dagoth] Killing Dagoth Gares freezes the game
    Bug #3007: PlaceItem takes radians instead of degrees + angle reliability
    Feature #706: Editor: Script Editor enhancements
    Feature #872: Editor: Colour values in tables
    Feature #880: Editor: ID auto-complete
    Feature #928: Editor: Partial sorting in info tables
    Feature #942: Editor: Dialogue for editing/viewing content file meta information
    Feature #1057: NiStencilProperty
    Feature #1278: Editor: Mouse picking in worldspace widget
    Feature #1280: Editor: Cell border arrows
    Feature #1401: Editor: Cloning enhancements
    Feature #1463: Editor: Fine grained configuration of extended revert/delete commands
    Feature #1591: Editor: Make fields in creation bar drop targets where applicable
    Feature #1998: Editor: Magic effect record verifier
    Feature #1999: Editor Sound Gen record verifier
    Feature #2000: Editor: Pathgrid record verifier
    Feature #2528: Game Time Tracker
    Feature #2534: Editor: global search does not auomatically focus the search input field
    Feature #2535: OpenMW: allow comments in openmw.cfg
    Feature #2541: Editor: provide a go to the very bottom button for TopicInfo and JournalInfo
    Feature #2549: Editor: add a horizontal slider to scroll between opened tables
    Feature #2558: Editor: provide a shortcut for closing the subview that has the focus
    Feature #2565: Editor: add context menu for dialogue sub view fields with an item matching "Edit 'x'" from the table subview context menu
    Feature #2585: Editor: Ignore mouse wheel input for numeric values unless the respective widget has the focus
    Feature #2620: Editor: make the verify-view refreshable
    Feature #2622: Editor: Make double click behaviour in result tables configurable (see ID tables)
    Feature #2717: Editor: Add severity column to report tables
    Feature #2729: Editor: Various dialogue button bar improvements
    Feature #2739: Profiling overlay
    Feature #2740: Resource manager optimizations
    Feature #2741: Make NIF files into proper resources
    Feature #2742: Use the skinning data in NIF files as-is
    Feature #2743: Small feature culling
    Feature #2744: Configurable near clip distance
    Feature #2745: GUI scaling option
    Feature #2747: Support anonymous textures
    Feature #2749: Loading screen optimizations
    Feature #2751: Character preview optimization
    Feature #2804: Editor: Merge Tool
    Feature #2818: Editor: allow copying a record ID to the clipboard
    Feature #2946: Editor: add script line number in results of search
    Feature #2963: Editor: Mouse button bindings in 3D scene
    Feature #2983: Sun Glare fader
    Feature #2999: Scaling of journal and books
    Task #2665: Support building with Qt5
    Task #2725: Editor: Remove Display_YesNo
    Task #2730: Replace hardcoded column numbers in SimpleDialogueSubView/DialogueSubView
    Task #2750: Bullet shape instancing optimization
    Task #2793: Replace grid size setting with half grid size setting
    Task #3003: Support FFMPEG 2.9 (Debian request)

0.36.1
------

    Bug #2590: Start scripts not added correctly

0.36.0
------

    Bug #923: Editor: Operations-Multithreading is broken
    Bug #1317: Erene Llenim in Seyda Neen does not walk around
    Bug #1405: Water rendering glitch near Seyda Neen lighthouse
    Bug #1621: "Error Detecting Morrowind Installation" in the default directory
    Bug #2216: Creating a clone of the player stops you moving.
    Bug #2387: Casting bound weapon spell doesn't switch to "ready weapon" mode
    Bug #2407: Default to (0, 0) when "unknown cell" is encountered.
    Bug #2411: enchanted item charges don't update/refresh if spell list window is pinned open
    Bug #2428: Editor: cloning / creating new container class results in invalid omwaddon file - openmw-0.35
    Bug #2429: Editor - cloning omits some values or sets different values than the original has
    Bug #2430: NPC with negative fatigue don't fall (LGNPC Vivec, Foreign Quarter v2.21)
    Bug #2432: Error on startup with Uvirith's Legacy enabled
    Bug #2435: Editor: changed entries in the objects window are not shown as such
    Bug #2437: Editor: changing an entry of a container/NPC/clothing/ingredient/globals will not be saved in the omwaddon file
    Bug #2447: Editor doesn't save terrain information
    Bug #2451: Editor not listing files with accented characters
    Bug #2453: Chargen: sex, race and hair sliders not initialized properly
    Bug #2459: Minor terrain clipping through statics due to difference in triangle alignment
    Bug #2461: Invisible sound mark has collision in Sandus Ancestral Tomb
    Bug #2465: tainted gold stack
    Bug #2475: cumulative stacks of 100 point fortify skill speechcraft boosts do not apply correctly
    Bug #2498: Editor: crash when issuing undo command after the table subview is closed
    Bug #2500: Editor: object table - can't undo delete record
    Bug #2518: OpenMW detect spell returns false positives
    Bug #2521: NPCs don't react to stealing when inventory menu is open.
    Bug #2525: Can't click on red dialogue choice [rise of house telvanni][60fffec]
    Bug #2530: GetSpellEffects not working as in vanilla
    Bug #2557: Crash on first launch after choosing "Run installation wizard"
    Feature #139: Editor: Global Search & Replace
    Feature #1219: Editor: Add dialogue mode only columns
    Feature #2024: Hotkey for hand to hand (i.e. unequip any weapon)
    Feature #2119: "Always Sneak" key bind
    Feature #2262: Editor: Handle moved instances
    Feature #2425: Editor: Add start script table
    Feature #2426: Editor: start script record verifier
    Feature #2480: Launcher: Multiselect entries in the Data Files list
    Feature #2505: Editor: optionally show a line number column in the script editor
    Feature #2512: Editor: Offer use of monospace fonts in the script editor as an option
    Feature #2514: Editor: focus on ID input field on clone/add
    Feature #2519: it is not possible to change icons that appear on the map after casting the Detect <animal | enchantment | key> spells
    Task #2460: OS X: Use Application Support directory as user data path
    Task #2516: Editor: Change References / Referenceables terminology

0.35.1
------

    Bug #781: incorrect trajectory of the sun
    Bug #1079: Wrong starting position in "Character Stuff Wonderland"
    Bug #1443: Repetitive taking of a stolen object is repetitively considered as a crime
    Bug #1533: Divine Intervention goes to the wrong place.
    Bug #1714: No visual indicator for time passed during training
    Bug #1916: Telekinesis does not allow safe opening of traps
    Bug #2227: Editor: addon file name inconsistency
    Bug #2271: Player can melee enemies from water with impunity
    Bug #2275: Objects with bigger scale move further using Move script
    Bug #2285: Aryon's Dominator enchantment does not work properly
    Bug #2290: No punishment for stealing gold from owned containers
    Bug #2328: Launcher does not respond to Ctrl+C
    Bug #2334: Drag-and-drop on a content file in the launcher creates duplicate items
    Bug #2338: Arrows reclaimed from corpses do not stack sometimes
    Bug #2344: Launcher - Settings importer running correctly?
    Bug #2346: Launcher - Importing plugins into content list screws up the load order
    Bug #2348: Mod: H.E.L.L.U.V.A. Handy Holdables does not appear in the content list
    Bug #2353: Detect Animal detects dead creatures
    Bug #2354: Cmake does not respect LIB_SUFFIX
    Bug #2356: Active magic set inactive when switching magic items
    Bug #2361: ERROR: ESM Error: Previous record contains unread bytes
    Bug #2382: Switching spells with "next spell" or "previous spell" while holding shift promps delete spell dialog
    Bug #2388: Regression: Can't toggle map on/off
    Bug #2392: MOD Shrines - Restore Health and Cancel Options adds 100 health points
    Bug #2394: List of Data Files tab in openmw-laucher needs to show all content files.
    Bug #2402: Editor: skills saved incorrectly
    Bug #2408: Equipping a constant effect Restore Health/Magicka/Fatigue item will permanently boost the stat it's restoring
    Bug #2415: It is now possible to fall off the prison ship into the water when starting a new game
    Bug #2419: MOD MCA crash to desktop
    Bug #2420: Game crashes when character enters a certain area
    Bug #2421: infinite loop when using cycle weapon without having a weapon
    Feature #2221: Cannot dress dead NPCs
    Feature #2349: Check CMake sets correct MSVC compiler settings for release build.
    Feature #2397: Set default values for global mandatory records.
    Feature #2412: Basic joystick support

0.35.0
------

    Bug #244: Clipping/static in relation to the ghostgate/fence sound.
    Bug #531: Missing transparent menu items
    Bug #811: Content Lists in openmw.cfg are overwritten
    Bug #925: OpenCS doesn't launch because it thinks its already started
    Bug #969: Water shader strange behaviour on AMD card
    Bug #1049: Partially highlighted word in dialogue may cause incorrect line break
    Bug #1069: omwlauncher.exe crashes due to file lock
    Bug #1192: It is possible to jump on top of hostile creatures in combat
    Bug #1342: Loud ambient sounds
    Bug #1431: Creatures can climb the player
    Bug #1605: Guard in CharGen doesn't turn around to face you when reaching stairs
    Bug #1624: Moon edges don't transition properly
    Bug #1634: Items dropped by PC have collision
    Bug #1637: Weird NPC behaviour in Vivec, Hlaalu Ancestral Vaults?
    Bug #1638: Cannot climb staircases
    Bug #1648: Enchanted equipment badly handled at game reload
    Bug #1663: Crash when casting spell at enemy near you
    Bug #1683: Scale doesn't apply to animated collision nodes
    Bug #1702: Active enchanted item forgotten
    Bug #1730: Scripts names starting with digit(s) fail to compile
    Bug #1743: Moons are transparent
    Bug #1745: Shadows crash: Assertion `mEffects.empty()' failed.
    Bug #1785: Can't equip two-handed weapon and shield
    Bug #1809: Player falls too easily
    Bug #1825: Sword of Perithia can´t run in OpenMW
    Bug #1899: The launcher resets any alterations you´ve made in the mod list order,
    Bug #1964: Idle voices/dialogs not triggered correctly
    Bug #1980: Please, change default click behavior in OpenMW Launchers Data Files list
    Bug #1984: Vampire corpses standing up when looting the first item
    Bug #1985: Calm spell does nothing
    Bug #1986: Spell name lights up on mouseover but spell cost does not
    Bug #1989: Tooltip still shown when menu toggled off
    Bug #2010: Raindrops Displayed While Underwater
    Bug #2023: Walking into plants causes massive framedrop
    Bug #2031: [MOD: Shrines - Restore Health and Cancel Options]: Restore health option doesn't work
    Bug #2039: Lake Fjalding pillar of fire not rendered
    Bug #2040: AI_follow should stop further from the target
    Bug #2076: Slaughterfish AI
    Bug #2077: Direction of long jump can be changed much more than it is possible in vanilla
    Bug #2078: error during rendering: Object '' not found (const)
    Bug #2105: Lockpicking causes screen sync glitch
    Bug #2113: [MOD: Julan Ashlander Companion] Julan does not act correctly within the Ghostfence.
    Bug #2123: Window glow mod: Collision issues
    Bug #2133: Missing collision for bridges in Balmora when using Morrowind Rebirth 2.81
    Bug #2135: Casting a summon spell while the summon is active does not reset the summon.
    Bug #2144: Changing equipment will unequip drawn arrows/bolts
    Bug #2169: Yellow on faces when using opengl renderer and mods from overhaul on windows
    Bug #2175: Pathgrid mods do not overwrite the existing pathgrid
    Bug #2176: Morrowind -Russian localization end add-on ChaosHeart. Error in framelistener;object ;frenzying toush; not found <const>
    Bug #2181: Mod Morrowind crafting merchants die.
    Bug #2182: mods changing skill progression double the bonus for class specialization
    Bug #2183: Editor: Skills "use value" only allows integer between 0 and 99
    Bug #2184: Animated Morrowind Expanded produces an error on Open MW Launch
    Bug #2185: Conditional Operator formats
    Bug #2193: Quest: Gateway Ghost
    Bug #2194: Cannot summon multiples of the same creature
    Bug #2195: Pathgrid in the (0,0) exterior cell not loaded
    Bug #2200: Outdoor NPCs can stray away and keep walking into a wall
    Bug #2201: Creatures do not receive fall damage
    Bug #2202: The enchantment the item can hold is calculated incorrectly
    Bug #2203: Having the mod Living Cities of Vvardenfall running causes the game world to fail to load after leaving the prison ship
    Bug #2204: Abot's Water Life - Book rendered incorrectly
    Bug #2205: sound_waterfall script no longer compiles
    Bug #2206: Dialogue script fails to compile (extra .)
    Bug #2207: Script using – instead of - character does not compile
    Bug #2208: Failing dialogue scripts in french Morrowind.esm
    Bug #2214: LGNPC Vivec Redoran 1.62 and The King Rat (Size and inventory Issues)
    Bug #2215: Beast races can use enchanted boots
    Bug #2218: Incorrect names body parts in 3D models for open helmet with skinning
    Bug #2219: Orcs in Ghorak Manor in Caldera don't attack if you pick their pockets.
    Bug #2220: Chargen race preview head incorrect orientation
    Bug #2223: Reseting rock falling animation
    Bug #2224: Fortify Attribute effects do not stack when Spellmaking.
    Bug #2226: OpenCS pseudo-crash
    Bug #2230: segfaulting when entering Ald'ruhn with a specific mod: "fermeture la nuit" (closed by night)
    Bug #2233: Area effect spells on touch do not have the area effect
    Bug #2234: Dwarven Crossbow clips through the ground when dropped
    Bug #2235: class SettingsBase<> reverses the order of entries with multiple keys.
    Bug #2236: Weird two handed longsword + torch interaction
    Bug #2237: Shooting arrows while sneaking do not agro
    Bug #2238: Bipedal creatures not using weapons are not handled properly
    Bug #2245: Incorrect topic highlighting in HT_SpyBaladas quest
    Bug #2252: Tab completion incomplete for places using COC from the console.
    Bug #2255: Camera reverts to first person on load
    Bug #2259: enhancement: the save/load progress bar is not very progressive
    Bug #2263: TogglePOV can not be bound to Alt key
    Bug #2267: dialogue disabling via mod
    Bug #2268: Highlighting Files with load order problems in Data Files tab of Launcher
    Bug #2276: [Mod]ShotN issues with Karthwasten
    Bug #2283: Count argument for PlaceAt functions not working
    Bug #2284: Local map notes should be visible on door marker leading to the cell with the note
    Bug #2293: There is a graphical glitch at the end of the spell's animation in 3rd Person (looking over the shoulder) view
    Bug #2294: When using Skyrim UI Overhaul, the tops of pinnable menus are invisible
    Bug #2302: Random leveled items repeat way too often in a single dungeon
    Bug #2306: Enchanted arrows should not be retrievable from corpses
    Bug #2308: No sound effect when drawing the next throwing knife
    Bug #2309: Guards chase see the player character even if they're invisible
    Bug #2319: Inverted controls and other issues after becoming a vampire
    Bug #2324: Spells cast when crossing cell border are imprinted on the local map
    Bug #2330: Actors with Drain Health effect retain health after dying
    Bug #2331: tgm (god mode) won't allow the player to cast spells if the player doesn't have enough mana
    Bug #2332: Error in framelistener: Need a skeleton to attach the arrow to
    Feature #114: ess-Importer
    Feature #504: Editor: Delete selected rows from result windows
    Feature #1024: Addition of remaining equipping hotkeys
    Feature #1067: Handle NIF interpolation type 4 (XYZ_ROTATION_KEY)
    Feature #1125: AI fast-forward
    Feature #1228: Drowning while knocked out
    Feature #1325: Editor: Opening window and User Settings window cleanup
    Feature #1537: Ability to change the grid size from 3x3 to 5x5 (or more with good pc)
    Feature #1546: Leveled list script functions
    Feature #1659: Test dialogue scripts in --script-all
    Feature #1720: NPC lookAt controller
    Feature #2178: Load initial particle system state from NIF files
    Feature #2197: Editor: When clicking on a script error in the report window set cursor in script editor to the respective line/column
    Feature #2261: Warn when loading save games with mod mismatch
    Feature #2313: ess-Importer: convert global map exploration overlay
    Feature #2318: Add commandline option to load a save game
    Task #810: Rename "profile" to "content list"
    Task #2196: Label local/global openmw.cfg files via comments

0.34.0
------

    Bug #904: omwlauncher doesn't allow installing Tribunal and Bloodmoon if only MW is installed
    Bug #986: Launcher: renaming profile names is broken
    Bug #1061: "Browse to CD..." launcher crash
    Bug #1135: Launcher crashes if user does not have write permission
    Bug #1231: Current installer in launcher does not correctly import russian Morrowind.ini settings from setup.inx
    Bug #1288: Fix the Alignment of the Resolution Combobox
    Bug #1343: BIK videos occasionally out of sync with audio
    Bug #1684: Morrowind Grass Mod graphical glitches
    Bug #1734: NPC in fight with invisible/sneaking player
    Bug #1982: Long class names are cut off in the UI
    Bug #2012: Editor: OpenCS script compiler sometimes fails to find IDs
    Bug #2015: Running while levitating does not affect speed but still drains fatigue
    Bug #2018: OpenMW don´t reset modified cells to vanilla when a plugin is deselected and don´t apply changes to cells already visited.
    Bug #2045: ToggleMenus command should close dialogue windows
    Bug #2046: Crash: light_de_streetlight_01_223
    Bug #2047: Buglamp tooltip minor correction
    Bug #2050: Roobrush floating texture bits
    Bug #2053: Slaves react negatively to PC picking up slave's bracers
    Bug #2055: Dremora corpses use the wrong model
    Bug #2056: Mansilamat Vabdas's corpse is floating in the water
    Bug #2057: "Quest: Larius Varro Tells A Little Story": Bounty not completely removed after finishing quest
    Bug #2059: Silenced enemies try to cast spells anyway
    Bug #2060: Editor: Special case implementation for top level window with single sub-window should be optional
    Bug #2061: Editor: SubView closing that is not directly triggered by the user isn't handled properly
    Bug #2063: Tribunal: Quest 'The Warlords' doesn't work
    Bug #2064: Sneak attack on hostiles causes bounty
    Bug #2065: Editor: Qt signal-slot error when closing a dialogue subview
    Bug #2070: Loading ESP in OpenMW works but fails in OpenCS
    Bug #2071: CTD in 0.33
    Bug #2073: Storm atronach animation stops now and then
    Bug #2075: Molag Amur Region, Map shows water on solid ground
    Bug #2080: game won't work with fair magicka regen
    Bug #2082: NPCs appear frozen or switched off after leaving and quickly reentering a cell
    Bug #2088: OpenMW is unable to play OGG files.
    Bug #2093: Darth Gares talks to you in Ilunibi even when he's not there, screwing up the Main Quests
    Bug #2095: Coordinate and rotation editing in the Reference table does not work.
    Bug #2096: Some overflow fun and bartering exploit
    Bug #2098: [D3D] Game crash on maximize
    Bug #2099: Activate, player seems not to work
    Bug #2104: Only labels are sensitive in buttons
    Bug #2107: "Slowfall" effect is too weak
    Bug #2114: OpenCS doesn't load an ESP file full of errors even though Vanilla MW Construction Set can
    Bug #2117: Crash when encountering bandits on opposite side of river from the egg mine south of Balmora
    Bug #2124: [Mod: Baldurians Transparent Glass Amor] Armor above head
    Bug #2125: Unnamed NiNodes in weapons problem in First Person
    Bug #2126: Dirty dialog script in tribunal.esm causing bug in Tribunal MQ
    Bug #2128: Crash when picking character's face
    Bug #2129: Disable the third-person zoom feature by default
    Bug #2130: Ash storm particles shown too long during transition to clear sky
    Bug #2137: Editor: exception caused by following the Creature column of a SoundGen record
    Bug #2139: Mouse movement should be ignored during intro video
    Bug #2143: Editor: Saving is broken
    Bug #2145: OpenMW - crash while exiting x64 debug build
    Bug #2152: You can attack Almalexia during her final monologue
    Bug #2154: Visual effects behave weirdly after loading/taking a screenshot
    Bug #2155: Vivec has too little magicka
    Bug #2156: Azura's spirit fades away too fast
    Bug #2158: [Mod]Julan Ashlander Companion 2.0: Negative magicka
    Bug #2161: Editor: combat/magic/stealth values of creature not displayed correctly
    Bug #2163: OpenMW can't detect death if the NPC die by the post damage effect of a magic weapon.
    Bug #2168: Westly's Master Head Pack X – Some hairs aren't rendered correctly.
    Bug #2170: Mods using conversations to update PC inconsistant
    Bug #2180: Editor: Verifier doesn't handle Windows-specific path issues when dealing with resources
    Bug #2212: Crash or unexpected behavior while closing OpenCS cell render window on OS X
    Feature #238: Add UI to run INI-importer from the launcher
    Feature #854: Editor: Add user setting to show status bar
    Feature #987: Launcher: first launch instructions for CD need to be more explicit
    Feature #1232: There is no way to set the "encoding" option using launcher UI.
    Feature #1281: Editor: Render cell markers
    Feature #1918: Editor: Functionality for Double-Clicking in Tables
    Feature #1966: Editor: User Settings dialogue grouping/labelling/tooltips
    Feature #2097: Editor: Edit position of references in 3D scene
    Feature #2121: Editor: Add edit mode button to scene toolbar
    Task #1965: Editor: Improve layout of user settings dialogue

0.33.1
------

    Bug #2108: OpenCS fails to build

0.33.0
------

    Bug #371: If console assigned to ` (probably to any symbolic key), "`" symbol will be added to console every time it closed
    Bug #1148: Some books'/scrolls' contents are displayed incorrectly
    Bug #1290: Editor: status bar is not updated when record filter is changed
    Bug #1292: Editor: Documents are not removed on closing the last view
    Bug #1301: Editor: File->Exit only checks the document it was issued from.
    Bug #1353: Bluetooth on with no speaker connected results in significantly longer initial load times
    Bug #1436: NPCs react from too far distance
    Bug #1472: PC is placed on top of following NPC when changing cell
    Bug #1487: Tall PC can get stuck in staircases
    Bug #1565: Editor: Subviews are deleted on shutdown instead when they are closed
    Bug #1623: Door marker on Ghorak Manor's balcony makes PC stuck
    Bug #1633: Loaddoor to Sadrith Mora, Telvanni Council House spawns PC in the air
    Bug #1655: Use Appropriate Application Icons on Windows
    Bug #1679: Tribunal expansion, Meryn Othralas the backstage manager in the theatre group in Mournhold in the great bazaar district is floating a good feet above the ground.
    Bug #1705: Rain is broken in third person
    Bug #1706: Thunder and lighting still occurs while the game is paused during the rain
    Bug #1708: No long jumping
    Bug #1710: Editor: ReferenceableID drag to references record filter field creates incorrect filter
    Bug #1712: Rest on Water
    Bug #1715: "Cancel" button is not always on the same side of menu
    Bug #1725: Editor: content file can be opened multiple times from the same dialogue
    Bug #1730: [MOD: Less Generic Nerevarine] Compile failure attempting to enter the Corprusarium.
    Bug #1733: Unhandled ffmpeg sample formats
    Bug #1735: Editor: "Edit Record" context menu button not opening subview for journal infos
    Bug #1750: Editor: record edits result in duplicate entries
    Bug #1789: Editor: Some characters cannot be used in addon name
    Bug #1803: Resizing the map does not keep the pre-resize center at the post-resize center
    Bug #1821: Recovering Cloudcleaver quest: attacking Sosia is considered a crime when you side with Hlormar
    Bug #1838: Editor: Preferences window appears off screen
    Bug #1839: Editor: Record filter title should be moved two pixels to the right
    Bug #1849: Subrecord error in MAO_Containers
    Bug #1854: Knocked-out actors don't fully act knocked out
    Bug #1855: "Soul trapped" sound doesn't play
    Bug #1857: Missing sound effect for enchanted items with empty charge
    Bug #1859: Missing console command: ResetActors (RA)
    Bug #1861: Vendor category "MagicItems" is unhandled
    Bug #1862: Launcher doesn't start if a file listed in launcher.cfg has correct name but wrong capitalization
    Bug #1864: Editor: Region field for cell record in dialogue subview not working
    Bug #1869: Editor: Change label "Musics" to "Music"
    Bug #1870: Goblins killed while knocked down remain in knockdown-pose
    Bug #1874: CellChanged events should not trigger when crossing exterior cell border
    Bug #1877: Spriggans killed instantly if hit while regening
    Bug #1878: Magic Menu text not un-highlighting correctly when going from spell to item as active magic
    Bug #1881: Stuck in ceiling when entering castle karstaags tower
    Bug #1884: Unlit torches still produce a burning sound
    Bug #1885: Can type text in price field in barter window
    Bug #1887: Equipped items do not emit sounds
    Bug #1889: draugr lord aesliip will attack you and remain non-hostile
    Bug #1892: Guard asks player to pay bounty of 0 gold
    Bug #1895: getdistance should only return max float if ref and target are in different worldspaces
    Bug #1896: Crash Report
    Bug #1897: Conjured Equipment cant be re-equipped if removed
    Bug #1898: Only Gidar Verothan follows you during establish the mine quest
    Bug #1900: Black screen when you open the door and breath underwater
    Bug #1904: Crash on casting recall spell
    Bug #1906: Bound item checks should use the GMSTs
    Bug #1907: Bugged door. Mournhold, The Winged Guar
    Bug #1908: Crime reported for attacking Drathas Nerus's henchmen while they attack Dilborn
    Bug #1909: Weird Quest Flow Infidelities quest
    Bug #1910: Follower fighting with gone npc
    Bug #1911: Npcs will drown themselves
    Bug #1912: World map arrow stays static when inside a building
    Bug #1920: Ulyne Henim disappears when game is loaded inside Vas
    Bug #1922: alchemy-> potion of paralyze
    Bug #1923: "levitation magic cannot be used here" shows outside of tribunal
    Bug #1927: AI prefer melee over magic.
    Bug #1929: Tamriel Rebuilt: Named cells that lie within the overlap with Morrowind.esm are not shown
    Bug #1932: BTB - Spells 14.1 magic effects don´t overwrite the Vanilla ones but are added
    Bug #1935: Stacks of items are worth more when sold individually
    Bug #1940: Launcher does not list addon files if base game file is renamed to a different case
    Bug #1946: Mod "Tel Nechim - moved" breaks savegames
    Bug #1947: Buying/Selling price doesn't properly affect the growth of mercantile skill
    Bug #1950: followers from east empire company quest will fight each other if combat happens with anything
    Bug #1958: Journal can be scrolled indefinitely with a mouse wheel
    Bug #1959: Follower not leaving party on quest end
    Bug #1960: Key bindings not always saved correctly
    Bug #1961: Spell merchants selling racial bonus spells
    Bug #1967: segmentation fault on load saves
    Bug #1968: Jump sounds are not controlled by footsteps slider, sound weird compared to footsteps
    Bug #1970: PC suffers silently when taking damage from lava
    Bug #1971: Dwarven Sceptre collision area is not removed after killing one
    Bug #1974: Dalin/Daris Norvayne follows player indefinitely
    Bug #1975: East Empire Company faction rank breaks during Raven Rock questline
    Bug #1979: 0 strength = permanently over encumbered
    Bug #1993: Shrine blessing in Maar Gan doesn't work
    Bug #2008: Enchanted items do not recharge
    Bug #2011: Editor: OpenCS script compiler doesn't handle member variable access properly
    Bug #2016: Dagoth Ur already dead in Facility Cavern
    Bug #2017: Fighters Guild Quest: The Code Book - dialogue loop when UMP is loaded.
    Bug #2019: Animation of 'Correct UV Mudcrabs' broken
    Bug #2022: Alchemy window - Removing ingredient doesn't remove the number of ingredients
    Bug #2025: Missing mouse-over text for non affordable items
    Bug #2028: [MOD: Tamriel Rebuilt] Crashing when trying to enter interior cell "Ruinous Keep, Great Hall"
    Bug #2029: Ienith Brothers Thiev's Guild quest journal entry not adding
    Feature #471: Editor: Special case implementation for top-level window with single sub-window
    Feature #472: Editor: Sub-Window re-use settings
    Feature #704: Font colors import from fallback settings
    Feature #879: Editor: Open sub-views in a new top-level window
    Feature #932: Editor: magic effect table
    Feature #937: Editor: Path Grid table
    Feature #938: Editor: Sound Gen table
    Feature #1117: Death and LevelUp music
    Feature #1226: Editor: Request UniversalId editing from table columns
    Feature #1545: Targeting console on player
    Feature #1597: Editor: Render terrain
    Feature #1695: Editor: add column for CellRef's global variable
    Feature #1696: Editor: use ESM::Cell's RefNum counter
    Feature #1697: Redden player's vision when hit
    Feature #1856: Spellcasting for non-biped creatures
    Feature #1879: Editor: Run OpenMW with the currently edited content list
    Task #1851: Move AI temporary state out of AI packages
    Task #1865: Replace char type in records

0.32.0
------

    Bug #1132: Unable to jump when facing a wall
    Bug #1341: Summoned Creatures do not immediately disappear when killed.
    Bug #1430: CharGen Revamped script does not compile
    Bug #1451: NPCs shouldn't equip weapons prior to fighting
    Bug #1461: Stopped start scripts do not restart on load
    Bug #1473: Dead NPC standing and in 2 pieces
    Bug #1482: Abilities are depleted when interrupted during casting
    Bug #1503: Behaviour of NPCs facing the player
    Bug #1506: Missing character, French edition: three-points
    Bug #1528: Inventory very slow after 2 hours
    Bug #1540: Extra arguments should be ignored for script functions
    Bug #1541: Helseth's Champion: Tribunal
    Bug #1570: Journal cannot be opened while in inventory screen
    Bug #1573: PC joins factions at random
    Bug #1576: NPCs aren't switching their weapons when out of ammo
    Bug #1579: Guards detect creatures in far distance, instead on sight
    Bug #1588: The Siege of the Skaal Village: bloodmoon
    Bug #1593: The script compiler isn't recognising some names that contain a -
    Bug #1606: Books: Question marks instead of quotation marks
    Bug #1608: Dead bodies prevent door from opening/closing.
    Bug #1609: Imperial guards in Sadrith Mora are not using their spears
    Bug #1610: The bounty number is not displayed properly with high numbers
    Bug #1620: Implement correct formula for auto-calculated NPC spells
    Bug #1630: Boats standing vertically in Vivec
    Bug #1635: Arrest dialogue is executed second time after I select "Go to jail"
    Bug #1637: Weird NPC behaviour in Vivec, Hlaalu Ancestral Vaults?
    Bug #1641: Persuasion dialog remains after loading, possibly resulting in crash
    Bug #1644: "Goodbye" and similar options on dialogues prevents escape working properly.
    Bug #1646: PC skill stats are not updated immediately when changing equipment
    Bug #1652: Non-aggressive creature
    Bug #1653: Quickloading while the container window is open crashes the game
    Bug #1654: Priority of checks in organic containers
    Bug #1656: Inventory items merge issue when repairing
    Bug #1657: Attacked state of NPCs is not saved properly
    Bug #1660: Rank dialogue condition ignored
    Bug #1668: Game starts on day 2 instead of day 1
    Bug #1669: Critical Strikes while fighting a target who is currently fighting me
    Bug #1672: OpenCS doesn't save the projects
    Bug #1673: Fatigue decreasing by only one point when running
    Bug #1675: Minimap and localmap graphic glitches
    Bug #1676: Pressing the OK button on the travel menu cancels the travel and exits the menu
    Bug #1677: Sleeping in a rented bed is considered a crime
    Bug #1685: NPCs turn towards player even if invisible/sneaking
    Bug #1686: UI bug: cursor is clicking "world/local" map button while inventory window is closed?
    Bug #1690: Double clicking on a inventory window header doesn't close it.
    Bug #1693: Spell Absorption does not absorb shrine blessings
    Bug #1694: journal displays learned topics as quests
    Bug #1700: Sideways scroll of text boxes
    Bug #1701: Player enchanting requires player hold money, always 100% sucessful.
    Bug #1704: self-made Fortify Intelligence/Drain willpower potions are broken
    Bug #1707: Pausing the game through the esc menu will silence rain, pausing it by opening the inventory will not.
    Bug #1709: Remesa Othril is hostile to Hlaalu members
    Bug #1713: Crash on load after death
    Bug #1719: Blind effect has slight border at the edge of the screen where it is ineffective.
    Bug #1722: Crash after creating enchanted item, reloading saved game
    Bug #1723: Content refs that are stacked share the same index after unstacking
    Bug #1726: Can't finish Aengoth the Jeweler's quest : Retrieve the Scrap Metal
    Bug #1727: Targets almost always resist soultrap scrolls
    Bug #1728: Casting a soultrap spell on invalid target yields no message
    Bug #1729: Chop attack doesn't work if walking diagonally
    Bug #1732: Error handling for missing script function arguments produces weird message
    Bug #1736: Alt-tabbing removes detail from overworld map.
    Bug #1737: Going through doors with (high magnitude?) leviation will put the player high up, possibly even out of bounds.
    Bug #1739: Setting a variable on an NPC from another NPC's dialogue result sets the wrong variable
    Bug #1741: The wait dialogue doesn't black the screen out properly during waiting.
    Bug #1742: ERROR: Object 'sDifficulty' not found (const)
    Bug #1744: Night sky in Skies V.IV (& possibly v3) by SWG rendered incorrectly
    Bug #1746: Bow/marksman weapon condition does not degrade with use
    Bug #1749: Constant Battle Music
    Bug #1752: Alt-Tabbing in the character menus makes the paper doll disappear temporarily
    Bug #1753: Cost of training is not added to merchant's inventory
    Bug #1755: Disposition changes do not persist if the conversation menu is closed by purchasing training.
    Bug #1756: Caught Blight after being cured of Corprus
    Bug #1758: Crash Upon Loading New Cell
    Bug #1760: Player's Magicka is not recalculated upon drained or boosted intelligence
    Bug #1761: Equiped torches lost on reload
    Bug #1762: Your spell did not get a target. Soul trap. Gorenea Andrano
    Bug #1763: Custom Spell Magicka Cost
    Bug #1765: Azuras Star breaks on recharging item
    Bug #1767: GetPCRank did not handle ignored explicit references
    Bug #1772: Dark Brotherhood Assassins never use their Carved Ebony Dart, sticking to their melee weapon.
    Bug #1774: String table overflow also occurs when loading TheGloryRoad.esm
    Bug #1776: dagoth uthol runs in slow motion
    Bug #1778: Incorrect values in spellmaking window
    Bug #1779: Icon of Master Propylon Index is not visible
    Bug #1783: Invisible NPC after looting corpse
    Bug #1787: Health Calculation
    Bug #1788: Skeletons, ghosts etc block doors when we try to open
    Bug #1791: [MOD: LGNPC Foreign Quarter] NPC in completely the wrong place.
    Bug #1792: Potions should show more effects
    Bug #1793: Encumbrance while bartering
    Bug #1794: Fortify attribute not affecting fatigue
    Bug #1795: Too much magicka
    Bug #1796: "Off by default" torch burning
    Bug #1797: Fish too slow
    Bug #1798: Rest until healed shouldn't show with full health and magicka
    Bug #1802: Mark location moved
    Bug #1804: stutter with recent builds
    Bug #1810: attack gothens dremora doesnt agro the others.
    Bug #1811: Regression: Crash Upon Loading New Cell
    Bug #1812: Mod: "QuickChar" weird button placement
    Bug #1815: Keys show value and weight, Vanilla Morrowind's keys dont.
    Bug #1817: Persuasion results do not show using unpatched MW ESM
    Bug #1818: Quest B3_ZainabBride moves to stage 47 upon loading save while Falura Llervu is following
    Bug #1823: AI response to theft incorrect - only guards react, in vanilla everyone does.
    Bug #1829: On-Target Spells Rendered Behind Water Surface Effects
    Bug #1830: Galsa Gindu's house is on fire
    Bug #1832: Fatal Error: OGRE Exception(2:InvalidParametersException)
    Bug #1836: Attacked Guards open "fine/jail/resist"-dialogue after killing you
    Bug #1840: Infinite recursion in ActionTeleport
    Bug #1843: Escorted people change into player's cell after completion of escort stage
    Bug #1845: Typing 'j' into 'Name' fields opens the journal
    Bug #1846: Text pasted into the console still appears twice (Windows)
    Bug #1847: "setfatigue 0" doesn't render NPC unconscious
    Bug #1848: I can talk to unconscious actors
    Bug #1866: Crash when player gets killed by a creature summoned by him
    Bug #1868: Memory leaking when openmw window is minimized
    Feature #47: Magic Effects
    Feature #642: Control NPC mouth movement using current Say sound
    Feature #939: Editor: Resources tables
    Feature #961: AI Combat for magic (spells, potions and enchanted items)
    Feature #1111: Collision script instructions (used e.g. by Lava)
    Feature #1120: Command creature/humanoid magic effects
    Feature #1121: Elemental shield magic effects
    Feature #1122: Light magic effect
    Feature #1139: AI: Friendly hits
    Feature #1141: AI: combat party
    Feature #1326: Editor: Add tooltips to all graphical buttons
    Feature #1489: Magic effect Get/Mod/Set functions
    Feature #1505: Difficulty slider
    Feature #1538: Targeted scripts
    Feature #1571: Allow creating custom markers on the local map
    Feature #1615: Determine local variables from compiled scripts instead of the values in the script record
    Feature #1616: Editor: Body part record verifier
    Feature #1651: Editor: Improved keyboard navigation for scene toolbar
    Feature #1666: Script blacklisting
    Feature #1711: Including the Git revision number from the command line "--version" switch.
    Feature #1721: NPC eye blinking
    Feature #1740: Scene toolbar buttons for selecting which type of elements are rendered
    Feature #1790: Mouse wheel scrolling for the journal
    Feature #1850: NiBSPArrayController
    Task #768: On windows, settings folder should be "OpenMW", not "openmw"
    Task #908: Share keyframe data
    Task #1716: Remove defunct option for building without FFmpeg

0.31.0
------

    Bug #245: Cloud direction and weather systems differ from Morrowind
    Bug #275: Local Map does not always show objects that span multiple cells
    Bug #538: Update CenterOnCell (COC) function behavior
    Bug #618: Local and World Map Textures are sometimes Black
    Bug #640: Water behaviour at night
    Bug #668: OpenMW doesn't support non-latin paths on Windows
    Bug #746: OpenMW doesn't check if the background music was already played
    Bug #747: Door is stuck if cell is left before animation finishes
    Bug #772: Disabled statics are visible on map
    Bug #829: OpenMW uses up all available vram, when playing for extended time
    Bug #869: Dead bodies don't collide with anything
    Bug #894: Various character creation issues
    Bug #897/#1369: opencs Segmentation Fault after "new" or "load"
    Bug #899: Various jumping issues
    Bug #952: Reflection effects are one frame delayed
    Bug #993: Able to interact with world during Wait/Rest dialog
    Bug #995: Dropped items can be placed inside the wall
    Bug #1008: Corpses always face up upon reentering the cell
    Bug #1035: Random colour patterns appearing in automap
    Bug #1037: Footstep volume issues
    Bug #1047: Creation of wrong links in dialogue window
    Bug #1129: Summoned creature time life duration seems infinite
    Bug #1134: Crimes can be committed against hostile NPCs
    Bug #1136: Creature run speed formula is incorrect
    Bug #1150: Weakness to Fire doesn't apply to Fire Damage in the same spell
    Bug #1155: NPCs killing each other
    Bug #1166: Bittercup script still does not work
    Bug #1178: .bsa file names are case sensitive.
    Bug #1179: Crash after trying to load game after being killed
    Bug #1180: Changing footstep sound location
    Bug #1196: Jumping not disabled when showing messageboxes
    Bug #1202: "strange" keys are not shown in binding menu, and are not saved either, but works
    Bug #1216: Broken dialog topics in russian Morrowind
    Bug #1217: Container content changes based on the current position of the mouse
    Bug #1234: Loading/saving issues with dynamic records
    Bug #1277: Text pasted into the console appears twice
    Bug #1284: Crash on New Game
    Bug #1303: It's possible to skip the chargen
    Bug #1304: Slaughterfish should not detect the player unless the player is in the water
    Bug #1311: Editor: deleting Record Filter line does not reset the filter
    Bug #1324: ERROR: ESM Error: String table overflow when loading Animated Morrowind.esp
    Bug #1328: Editor: Bogus Filter created when dragging multiple records to filter bar of non-applicable table
    Bug #1331: Walking/running sound persist after killing NPC`s that are walking/running.
    Bug #1334: Previously equipped items not shown as unequipped after attempting to sell them.
    Bug #1335: Actors ignore vertical axis when deciding to attack
    Bug #1338: Unknown toggle option for shadows
    Bug #1339: "Ashlands Region" is visible when beginning new game during "Loading Area" process
    Bug #1340: Guards prompt Player with punishment options after resisting arrest with another guard.
    Bug #1348: Regression: Bug #1098 has returned with a vengeance
    Bug #1349: [TR] TR_Data mesh tr_ex_imp_gatejamb01 cannot be activated
    Bug #1352: Disabling an ESX file does not disable dependent ESX files
    Bug #1355: CppCat Checks OpenMW
    Bug #1356: Incorrect voice type filtering for sleep interrupts
    Bug #1357: Restarting the game clears saves
    Bug #1360: Seyda Neen silk rider dialog problem
    Bug #1361: Some lights don't work
    Bug #1364: It is difficult to bind "Mouse 1" to an action in the options menu
    Bug #1370: Animation compilation mod does not work properly
    Bug #1371: SL_Pick01.nif from third party fails to load in openmw, but works in Vanilla
    Bug #1373: When stealing in front of Sellus Gravius cannot exit the dialog
    Bug #1378: Installs to /usr/local are not working
    Bug #1380: Loading a save file fail if one of the content files is disabled
    Bug #1382: "getHExact() size mismatch" crash on loading official plugin "Siege at Firemoth.esp"
    Bug #1386: Arkngthand door will not open
    Bug #1388: Segfault when modifying View Distance in Menu options
    Bug #1389: Crash when loading a save after dying
    Bug #1390: Apostrophe characters not displayed [French version]
    Bug #1391: Custom made icon background texture for magical weapons and stuff isn't scaled properly on GUI.
    Bug #1393: Coin icon during the level up dialogue are off of the background
    Bug #1394: Alt+F4 doesn't work on Win version
    Bug #1395: Changing rings switches only the last one put on
    Bug #1396: Pauldron parts aren't showing when the robe is equipped
    Bug #1402: Dialogue of some shrines have wrong button orientation
    Bug #1403: Items are floating in the air when they're dropped onto dead bodies.
    Bug #1404: Forearms are not rendered on Argonian females
    Bug #1407: Alchemy allows making potions from two of the same item
    Bug #1408: "Max sale" button gives you all the items AND all the trader's gold
    Bug #1409: Rest "Until Healed" broken for characters with stunted magicka.
    Bug #1412: Empty travel window opens while playing through start game
    Bug #1413: Save game ignores missing writing permission
    Bug #1414: The Underground 2 ESM Error
    Bug #1416: Not all splash screens in the Splash directory are used
    Bug #1417: Loading saved game does not terminate
    Bug #1419: Skyrim: Home of the Nords error
    Bug #1422: ClearInfoActor
    Bug #1423: ForceGreeting closes existing dialogue windows
    Bug #1425: Cannot load save game
    Bug #1426: Read skill books aren't stored in savegame
    Bug #1427: Useless items can be set under hotkeys
    Bug #1429: Text variables in journal
    Bug #1432: When attacking friendly NPC, the crime is reported and bounty is raised after each swing
    Bug #1435: Stealing priceless items is without punishment
    Bug #1437: Door marker at Jobasha's Rare Books is spawning PC in the air
    Bug #1440: Topic selection menu should be wider
    Bug #1441: Dropping items on the rug makes them inaccessible
    Bug #1442: When dropping and taking some looted items, bystanders consider that as a crime
    Bug #1444: Arrows and bolts are not dropped where the cursor points
    Bug #1445: Security trainers offering acrobatics instead
    Bug #1447: Character dash not displayed, French edition
    Bug #1448: When the player is killed by the guard while having a bounty on his head, the guard dialogue opens over and over instead of loading dialogue
    Bug #1454: Script error in SkipTutorial
    Bug #1456: Bad lighting when using certain Morrowind.ini generated by MGE
    Bug #1457: Heart of Lorkan comes after you when attacking it
    Bug #1458: Modified Keybindings are not remembered
    Bug #1459: Dura Gra-Bol doesn't respond to PC attack
    Bug #1462: Interior cells not loaded with Morrowind Patch active
    Bug #1469: Item tooltip should show the base value, not real value
    Bug #1477: Death count is not stored in savegame
    Bug #1478: AiActivate does not trigger activate scripts
    Bug #1481: Weapon not rendered when partially submerged in water
    Bug #1483: Enemies are attacking even while dying
    Bug #1486: ESM Error: Don't know what to do with INFO
    Bug #1490: Arrows shot at PC can end up in inventory
    Bug #1492: Monsters respawn on top of one another
    Bug #1493: Dialogue box opens with follower NPC even if NPC is dead
    Bug #1494: Paralysed cliffracers remain airbourne
    Bug #1495: Dialogue box opens with follower NPC even the game is paused
    Bug #1496: GUI messages are not cleared when loading another saved game
    Bug #1499: Underwater sound sometimes plays when transitioning from interior.
    Bug #1500: Targetted spells and water.
    Bug #1502: Console error message on info refusal
    Bug #1507: Bloodmoon MQ The Ritual of Beasts: Can't remove the arrow
    Bug #1508: Bloodmoon: Fort Frostmoth, cant talk with Carnius Magius
    Bug #1516: PositionCell doesn't move actors to current cell
    Bug #1518: ForceGreeting broken for explicit references
    Bug #1522: Crash after attempting to play non-music file
    Bug #1523: World map empty after loading interior save
    Bug #1524: Arrows in waiting/resting dialog act like minimum and maximum buttons
    Bug #1525: Werewolf: Killed NPC's don't fill werewolfs hunger for blood
    Bug #1527: Werewolf: Detect life detects wrong type of actor
    Bug #1529: OpenMW crash during "the shrine of the dead" mission (tribunal)
    Bug #1530: Selected text in the console has the same color as the background
    Bug #1539: Barilzar's Mazed Band: Tribunal
    Bug #1542: Looping taunts from NPC`s after death: Tribunal
    Bug #1543: OpenCS crash when using drag&drop in script editor
    Bug #1547: Bamz-Amschend: Centurion Archers combat problem
    Bug #1548: The Missing Hand: Tribunal
    Bug #1549: The Mad God: Tribunal, Dome of Serlyn
    Bug #1557: A bounty is calculated from actual item cost
    Bug #1562: Invisible terrain on top of Red Mountain
    Bug #1564: Cave of the hidden music: Bloodmoon
    Bug #1567: Editor: Deleting of referenceables does not work
    Bug #1568: Picking up a stack of items and holding the enter key and moving your mouse around paints a bunch of garbage on screen.
    Bug #1574: Solstheim: Drauger cant inflict damage on player
    Bug #1578: Solstheim: Bonewolf running animation not working
    Bug #1585: Particle effects on PC are stopped when paralyzed
    Bug #1589: Tribunal: Crimson Plague quest does not update when Gedna Relvel is killed
    Bug #1590: Failed to save game: compile error
    Bug #1598: Segfault when making Drain/Fortify Skill spells
    Bug #1599: Unable to switch to fullscreen
    Bug #1613: Morrowind Rebirth duplicate objects / vanilla objects not removed
    Bug #1618: Death notice fails to show up
    Bug #1628: Alt+Tab Segfault
    Feature #32: Periodic Cleanup/Refill
    Feature #41: Precipitation and weather particles
    Feature #568: Editor: Configuration setup
    Feature #649: Editor: Threaded loading
    Feature #930: Editor: Cell record saving
    Feature #934: Editor: Body part table
    Feature #935: Editor: Enchantment effect table
    Feature #1162: Dialogue merging
    Feature #1174: Saved Game: add missing creature state
    Feature #1177: Saved Game: fog of war state
    Feature #1312: Editor: Combat/Magic/Stealth values for creatures are not displayed
    Feature #1314: Make NPCs and creatures fight each other
    Feature #1315: Crime: Murder
    Feature #1321: Sneak skill enhancements
    Feature #1323: Handle restocking items
    Feature #1332: Saved Game: levelled creatures
    Feature #1347: modFactionReaction script instruction
    Feature #1362: Animated main menu support
    Feature #1433: Store walk/run toggle
    Feature #1449: Use names instead of numbers for saved game files and folders
    Feature #1453: Adding Delete button to the load menu
    Feature #1460: Enable Journal screen while in dialogue
    Feature #1480: Play Battle music when in combat
    Feature #1501: Followers unable to fast travel with you
    Feature #1520: Disposition and distance-based aggression/ShouldAttack
    Feature #1595: Editor: Object rendering in cells
    Task #940: Move license to locations where applicable
    Task #1333: Remove cmake git tag reading
    Task #1566: Editor: Object rendering refactoring

0.30.0
------

    Bug #416: Extreme shaking can occur during cell transitions while moving
    Bug #1003: Province Cyrodiil: Ogre Exception in Stirk
    Bug #1071: Crash when given a non-existent content file
    Bug #1080: OpenMW allows resting/using a bed while in combat
    Bug #1097: Wrong punishment for stealing in Census and Excise Office at the start of a new game
    Bug #1098: Unlocked evidence chests should get locked after new evidence is put into them
    Bug #1099: NPCs that you attacked still fight you after you went to jail/paid your fine
    Bug #1100: Taking items from a corpse is considered stealing
    Bug #1126: Some creatures can't get close enough to attack
    Bug #1144: Killed creatures seem to die again each time player transitions indoors/outdoors
    Bug #1181: loading a saved game does not reset the player control status
    Bug #1185: Collision issues in Addamasartus
    Bug #1187: Athyn Sarethi mission, rescuing varvur sarethi from the doesnt end the mission
    Bug #1189: Crash when entering interior cell "Gnisis, Arvs-Drelen"
    Bug #1191: Picking up papers without inventory in new game
    Bug #1195: NPCs do not equip torches in certain interiors
    Bug #1197: mouse wheel makes things scroll too fast
    Bug #1200: door blocked by monsters
    Bug #1201: item's magical charges are only refreshed when they are used
    Bug #1203: Scribs do not defend themselves
    Bug #1204: creatures life is not empty when they are dead
    Bug #1205: armor experience does not progress when hits are taken
    Bug #1206: blood particules always red. Undeads and mechanicals should have a different one.
    Bug #1209: Tarhiel never falls
    Bug #1210: journal adding script is ran again after having saved/loaded
    Bug #1224: Names of custom classes are not properly handled in save games
    Bug #1227: Editor: Fixed case handling for broken localised versions of Morrowind.esm
    Bug #1235: Indoors walk stutter
    Bug #1236: Aborting intro movie brings up the menu
    Bug #1239: NPCs get stuck when walking past each other
    Bug #1240: BTB - Settings 14.1 and Health Bar.
    Bug #1241: BTB - Character and Khajiit Prejudice
    Bug #1248: GUI Weapon icon is changed to hand-to-hand after save load
    Bug #1254: Guild ranks do not show in dialogue
    Bug #1255: When opening a container and selecting "Take All", the screen flashes blue
    Bug #1260: Level Up menu doesn't show image when using a custom class
    Bug #1265: Quit Menu Has Misaligned Buttons
    Bug #1270: Active weapon icon is not updated when weapon is repaired
    Bug #1271: NPC Stuck in hovering "Jumping" animation
    Bug #1272: Crash when attempting to load Big City esm file.
    Bug #1276: Editor: Dropping a region into the filter of a cell subview fails
    Bug #1286: Dialogue topic list clips with window frame
    Bug #1291: Saved game: store faction membership
    Bug #1293: Pluginless Khajiit Head Pack by ashiraniir makes OpenMW close.
    Bug #1294: Pasting in console adds text to end, not at cursor
    Bug #1295: Conversation loop when asking about "specific place" in Vivec
    Bug #1296: Caius doesn't leave at start of quest "Mehra Milo and the Lost Prophecies"
    Bug #1297: Saved game: map markers
    Bug #1302: ring_keley script causes vector::_M_range_check exception
    Bug #1309: Bug on "You violated the law" dialog
    Bug #1319: Creatures sometimes rendered incorrectly
    Feature #50: Ranged Combat
    Feature #58: Sneaking Skill
    Feature #73: Crime and Punishment
    Feature #135: Editor: OGRE integration
    Feature #541: Editor: Dialogue Sub-Views
    Feature #853: Editor: Rework User Settings
    Feature #944: Editor: lighting modes
    Feature #945: Editor: Camera navigation mode
    Feature #953: Trader gold
    Feature #1140: AI: summoned creatures
    Feature #1142: AI follow: Run stance
    Feature #1154: Not all NPCs get aggressive when one is attacked
    Feature #1169: Terrain threading
    Feature #1172: Loading screen and progress bars during saved/loading game
    Feature #1173: Saved Game: include weather state
    Feature #1207: Class creation form does not remember
    Feature #1220: Editor: Preview Subview
    Feature #1223: Saved Game: Local Variables
    Feature #1229: Quicksave, quickload, autosave
    Feature #1230: Deleting saves
    Feature #1233: Bribe gold is placed into NPCs inventory
    Feature #1252: Saved Game: quick key bindings
    Feature #1273: Editor: Region Map context menu
    Feature #1274: Editor: Region Map drag & drop
    Feature #1275: Editor: Scene subview drop
    Feature #1282: Non-faction member crime recognition.
    Feature #1289: NPCs return to default position
    Task #941: Remove unused cmake files

0.29.0
------

    Bug #556: Video soundtrack not played when music volume is set to zero
    Bug #829: OpenMW uses up all available vram, when playing for extended time
    Bug #848: Wrong amount of footsteps playing in 1st person
    Bug #888: Ascended Sleepers have movement issues
    Bug #892: Explicit references are allowed on all script functions
    Bug #999: Graphic Herbalism (mod): sometimes doesn't activate properly
    Bug #1009: Lake Fjalding AI related slowdown.
    Bug #1041: Music playback issues on OS X >= 10.9
    Bug #1043: No message box when advancing skill "Speechcraft" while in dialog window
    Bug #1060: Some message boxes are cut off at the bottom
    Bug #1062: Bittercup script does not work ('end' variable)
    Bug #1074: Inventory paperdoll obscures armour rating
    Bug #1077: Message after killing an essential NPC disappears too fast
    Bug #1078: "Clutterbane" shows empty charge bar
    Bug #1083: UndoWerewolf fails
    Bug #1088: Better Clothes Bloodmoon Plus 1.5 by Spirited Treasure pants are not rendered
    Bug #1090: Start scripts fail when going to a non-predefined cell
    Bug #1091: Crash: Assertion `!q.isNaN() && "Invalid orientation supplied as parameter"' failed.
    Bug #1093: Weapons of aggressive NPCs are invisible after you exit and re-enter interior
    Bug #1105: Magicka is depleted when using uncastable spells
    Bug #1106: Creatures should be able to run
    Bug #1107: TR cliffs have way too huge collision boxes in OpenMW
    Bug #1109: Cleaning True Light and Darkness with Tes3cmd makes Addamasartus , Zenarbael and Yasamsi flooded.
    Bug #1114: Bad output for desktop-file-validate on openmw.desktop (and opencs.desktop)
    Bug #1115: Memory leak when spying on Fargoth
    Bug #1137: Script execution fails (drenSlaveOwners script)
    Bug #1143: Mehra Milo quest (vivec informants) is broken
    Bug #1145: Issues with moving gold between inventory and containers
    Bug #1146: Issues with picking up stacks of gold
    Bug #1147: Dwemer Crossbows are held incorrectly
    Bug #1158: Armor rating should always stay below inventory mannequin
    Bug #1159: Quick keys can be set during character generation
    Bug #1160: Crash on equip lockpick when
    Bug #1167: Editor: Referenceables are not correctly loaded when dealing with more than one content file
    Bug #1184: Game Save: overwriting an existing save does not actually overwrites the file
    Feature #30: Loading/Saving (still missing a few parts)
    Feature #101: AI Package: Activate
    Feature #103: AI Package: Follow, FollowCell
    Feature #138: Editor: Drag & Drop
    Feature #428: Player death
    Feature #505: Editor: Record Cloning
    Feature #701: Levelled creatures
    Feature #708: Improved Local Variable handling
    Feature #709: Editor: Script verifier
    Feature #764: Missing journal backend features
    Feature #777: Creature weapons/shields
    Feature #789: Editor: Referenceable record verifier
    Feature #924: Load/Save GUI (still missing loading screen and progress bars)
    Feature #946: Knockdown
    Feature #947: Decrease fatigue when running, swimming and attacking
    Feature #956: Melee Combat: Blocking
    Feature #957: Area magic
    Feature #960: Combat/AI combat for creatures
    Feature #962: Combat-Related AI instructions
    Feature #1075: Damage/Restore skill/attribute magic effects
    Feature #1076: Soultrap magic effect
    Feature #1081: Disease contraction
    Feature #1086: Blood particles
    Feature #1092: Interrupt resting
    Feature #1101: Inventory equip scripts
    Feature #1116: Version/Build number in Launcher window
    Feature #1119: Resistance/weakness to normal weapons magic effect
    Feature #1123: Slow Fall magic effect
    Feature #1130: Auto-calculate spells
    Feature #1164: Editor: Case-insensitive sorting in tables

0.28.0
------

    Bug #399: Inventory changes are not visible immediately
    Bug #417: Apply weather instantly when teleporting
    Bug #566: Global Map position marker not updated for interior cells
    Bug #712: Looting corpse delay
    Bug #716: Problem with the "Vurt's Ascadian Isles Mod" mod
    Bug #805: Two TR meshes appear black (v0.24RC)
    Bug #841: Third-person activation distance taken from camera rather than head
    Bug #845: NPCs hold torches during the day
    Bug #855: Vvardenfell Visages Volume I some hairs don´t appear since 0,24
    Bug #856: Maormer race by Mac Kom - The heads are way up
    Bug #864: Walk locks during loading in 3rd person
    Bug #871: active weapon/magic item icon is not immediately made blank if item is removed during dialog
    Bug #882: Hircine's Ring doesn't always work
    Bug #909: [Tamriel Rebuilt] crashes in Akamora
    Bug #922: Launcher writing merged openmw.cfg files
    Bug #943: Random magnitude should be calculated per effect
    Bug #948: Negative fatigue level should be allowed
    Bug #949: Particles in world space
    Bug #950: Hard crash on x64 Linux running --new-game (on startup)
    Bug #951: setMagicka and setFatigue have no effect
    Bug #954: Problem with equipping inventory items when using a keyboard shortcut
    Bug #955: Issues with equipping torches
    Bug #966: Shield is visible when casting spell
    Bug #967: Game crashes when equipping silver candlestick
    Bug #970: Segmentation fault when starting at Bal Isra
    Bug #977: Pressing down key in console doesn't go forward in history
    Bug #979: Tooltip disappears when changing inventory
    Bug #980: Barter: item category is remembered, but not shown
    Bug #981: Mod: replacing model has wrong position/orientation
    Bug #982: Launcher: Addon unchecking is not saved
    Bug #983: Fix controllers to affect objects attached to the base node
    Bug #985: Player can talk to NPCs who are in combat
    Bug #989: OpenMW crashes when trying to include mod with capital .ESP
    Bug #991: Merchants equip items with harmful constant effect enchantments
    Bug #994: Don't cap skills/attributes when set via console
    Bug #998: Setting the max health should also set the current health
    Bug #1005: Torches are visible when casting spells and during hand to hand combat.
    Bug #1006: Many NPCs have 0 skill
    Bug #1007: Console fills up with text
    Bug #1013: Player randomly loses health or dies
    Bug #1014: Persuasion window is not centered in maximized window
    Bug #1015: Player status window scroll state resets on status change
    Bug #1016: Notification window not big enough for all skill level ups
    Bug #1020: Saved window positions are not rescaled appropriately on resolution change
    Bug #1022: Messages stuck permanently on screen when they pile up
    Bug #1023: Journals doesn't open
    Bug #1026: Game loses track of torch usage.
    Bug #1028: Crash on pickup of jug in Unexplored Shipwreck, Upper level
    Bug #1029: Quick keys menu: Select compatible replacement when tool used up
    Bug #1042: TES3 header data wrong encoding
    Bug #1045: OS X: deployed OpenCS won't launch
    Bug #1046: All damaged weaponry is worth 1 gold
    Bug #1048: Links in "locked" dialogue are still clickable
    Bug #1052: Using color codes when naming your character actually changes the name's color
    Bug #1054: Spell effects not visible in front of water
    Bug #1055: Power-Spell animation starts even though you already casted it that day
    Bug #1059: Cure disease potion removes all effects from player, even your race bonus and race ability
    Bug #1063: Crash upon checking out game start ship area in Seyda Neen
    Bug #1064: openmw binaries link to unnecessary libraries
    Bug #1065: Landing from a high place in water still causes fall damage
    Bug #1072: Drawing weapon increases torch brightness
    Bug #1073: Merchants sell stacks of gold
    Feature #43: Visuals for Magic Effects
    Feature #51: Ranged Magic
    Feature #52: Touch Range Magic
    Feature #53: Self Range Magic
    Feature #54: Spell Casting
    Feature #70: Vampirism
    Feature #100: Combat AI
    Feature #171: Implement NIF record NiFlipController
    Feature #410: Window to restore enchanted item charge
    Feature #647: Enchanted item glow
    Feature #723: Invisibility/Chameleon magic effects
    Feature #737: Resist Magicka magic effect
    Feature #758: GetLOS
    Feature #926: Editor: Info-Record tables
    Feature #958: Material controllers
    Feature #959: Terrain bump, specular, & parallax mapping
    Feature #990: Request: unlock mouse when in any menu
    Feature #1018: Do not allow view mode switching while performing an action
    Feature #1027: Vertex morph animation (NiGeomMorpherController)
    Feature #1031: Handle NiBillboardNode
    Feature #1051: Implement NIF texture slot DarkTexture
    Task #873: Unify OGRE initialisation

0.27.0
------

    Bug #597: Assertion `dialogue->mId == id' failed in esmstore.cpp
    Bug #794: incorrect display of decimal numbers
    Bug #840: First-person sneaking camera height
    Bug #887: Ambient sounds playing while paused
    Bug #902: Problems with Polish character encoding
    Bug #907: Entering third person using the mousewheel is possible even if it's impossible using the key
    Bug #910: Some CDs not working correctly with Unshield installer
    Bug #917: Quick character creation plugin does not work
    Bug #918: Fatigue does not refill
    Bug #919: The PC falls dead in Beshara - OpenMW nightly Win64 (708CDE2)
    Feature #57: Acrobatics Skill
    Feature #462: Editor: Start Dialogue
    Feature #546: Modify ESX selector to handle new content file scheme
    Feature #588: Editor: Adjust name/path of edited content files
    Feature #644: Editor: Save
    Feature #710: Editor: Configure script compiler context
    Feature #790: God Mode
    Feature #881: Editor: Allow only one instance of OpenCS
    Feature #889: Editor: Record filtering
    Feature #895: Extinguish torches
    Feature #898: Breath meter enhancements
    Feature #901: Editor: Default record filter
    Feature #913: Merge --master and --plugin switches

0.26.0
------

    Bug #274: Inconsistencies in the terrain
    Bug #557: Already-dead NPCs do not equip clothing/items.
    Bug #592: Window resizing
    Bug #612: [Tamriel Rebuilt] Missing terrain (South of Tel Oren)
    Bug #664: Heart of lorkhan acts like a dead body (container)
    Bug #767: Wonky ramp physics & water
    Bug #780: Swimming out of water
    Bug #792: Wrong ground alignment on actors when no clipping
    Bug #796: Opening and closing door sound issue
    Bug #797: No clipping hinders opening and closing of doors
    Bug #799: sliders in enchanting window
    Bug #838: Pressing key during startup procedure freezes the game
    Bug #839: Combat/magic stances during character creation
    Bug #843: [Tribunal] Dark Brotherhood assassin appears without equipment
    Bug #844: Resting "until healed" option given even with full stats
    Bug #846: Equipped torches are invisible.
    Bug #847: Incorrect formula for autocalculated NPC initial health
    Bug #850: Shealt weapon sound plays when leaving magic-ready stance
    Bug #852: Some boots do not produce footstep sounds
    Bug #860: FPS bar misalignment
    Bug #861: Unable to print screen
    Bug #863: No sneaking and jumping at the same time
    Bug #866: Empty variables in [Movies] section of Morrowind.ini gets imported into OpenMW.cfg as blank fallback option and crashes game on start.
    Bug #867: Dancing girls in "Suran, Desele's House of Earthly Delights" don't dance.
    Bug #868: Idle animations are repeated
    Bug #874: Underwater swimming close to the ground is jerky
    Bug #875: Animation problem while swimming on the surface and looking up
    Bug #876: Always a starting upper case letter in the inventory
    Bug #878: Active spell effects don't update the layout properly when ended
    Bug #891: Cell 24,-12 (Tamriel Rebuilt) crashes on load
    Bug #896: New game sound issue
    Feature #49: Melee Combat
    Feature #71: Lycanthropy
    Feature #393: Initialise MWMechanics::AiSequence from ESM::AIPackageList
    Feature #622: Multiple positions for inventory window
    Feature #627: Drowning
    Feature #786: Allow the 'Activate' key to close the countdialog window
    Feature #798: Morrowind installation via Launcher (Linux/Max OS only)
    Feature #851: First/Third person transitions with mouse wheel
    Task #689: change PhysicActor::enableCollisions
    Task #707: Reorganise Compiler

0.25.0
------

    Bug #411: Launcher crash on OS X < 10.8
    Bug #604: Terrible performance drop in the Census and Excise Office.
    Bug #676: Start Scripts fail to load
    Bug #677: OpenMW does not accept script names with -
    Bug #766: Extra space in front of topic links
    Bug #793: AIWander Isn't Being Passed The Repeat Parameter
    Bug #795: Sound playing with drawn weapon and crossing cell-border
    Bug #800: can't select weapon for enchantment
    Bug #801: Player can move while over-encumbered
    Bug #802: Dead Keys not working
    Bug #808: mouse capture
    Bug #809: ini Importer does not work without an existing cfg file
    Bug #812: Launcher will run OpenMW with no ESM or ESP selected
    Bug #813: OpenMW defaults to Morrowind.ESM with no ESM or ESP selected
    Bug #817: Dead NPCs and Creatures still have collision boxes
    Bug #820: Incorrect sorting of answers (Dialogue)
    Bug #826: mwinimport dumps core when given an unknown parameter
    Bug #833: getting stuck in door
    Bug #835: Journals/books not showing up properly.
    Feature #38: SoundGen
    Feature #105: AI Package: Wander
    Feature #230: 64-bit compatibility for OS X
    Feature #263: Hardware mouse cursors
    Feature #449: Allow mouse outside of window while paused
    Feature #736: First person animations
    Feature #750: Using mouse wheel in third person mode
    Feature #822: Autorepeat for slider buttons

0.24.0
------

    Bug #284: Book's text misalignment
    Bug #445: Camera able to get slightly below floor / terrain
    Bug #582: Seam issue in Red Mountain
    Bug #632: Journal Next Button shows white square
    Bug #653: IndexedStore ignores index
    Bug #694: Parser does not recognize float values starting with .
    Bug #699: Resource handling broken with Ogre 1.9 trunk
    Bug #718: components/esm/loadcell is using the mwworld subsystem
    Bug #729: Levelled item list tries to add nonexistent item
    Bug #730: Arrow buttons in the settings menu do not work.
    Bug #732: Erroneous behavior when binding keys
    Bug #733: Unclickable dialogue topic
    Bug #734: Book empty line problem
    Bug #738: OnDeath only works with implicit references
    Bug #740: Script compiler fails on scripts with special names
    Bug #742: Wait while no clipping
    Bug #743: Problem with changeweather console command
    Bug #744: No wait dialogue after starting a new game
    Bug #748: Player is not able to unselect objects with the console
    Bug #751: AddItem should only spawn a message box when called from dialogue
    Bug #752: The enter button has several functions in trade and looting that is not impelemted.
    Bug #753: Fargoth's Ring Quest Strange Behavior
    Bug #755: Launcher writes duplicate lines into settings.cfg
    Bug #759: Second quest in mages guild does not work
    Bug #763: Enchantment cast cost is wrong
    Bug #770: The "Take" and "Close" buttons in the scroll GUI are stretched incorrectly
    Bug #773: AIWander Isn't Being Passed The Correct idle Values
    Bug #778: The journal can be opened at the start of a new game
    Bug #779: Divayth Fyr starts as dead
    Bug #787: "Batch count" on detailed FPS counter gets cut-off
    Bug #788: chargen scroll layout does not match vanilla
    Feature #60: Atlethics Skill
    Feature #65: Security Skill
    Feature #74: Interaction with non-load-doors
    Feature #98: Render Weapon and Shield
    Feature #102: AI Package: Escort, EscortCell
    Feature #182: Advanced Journal GUI
    Feature #288: Trading enhancements
    Feature #405: Integrate "new game" into the menu
    Feature #537: Highlight dialogue topic links
    Feature #658: Rotate, RotateWorld script instructions and local rotations
    Feature #690: Animation Layering
    Feature #722: Night Eye/Blind magic effects
    Feature #735: Move, MoveWorld script instructions.
    Feature #760: Non-removable corpses

0.23.0
------

    Bug #522: Player collides with placeable items
    Bug #553: Open/Close sounds played when accessing main menu w/ Journal Open
    Bug #561: Tooltip word wrapping delay
    Bug #578: Bribing works incorrectly
    Bug #601: PositionCell fails on negative coordinates
    Bug #606: Some NPCs hairs not rendered with Better Heads addon
    Bug #609: Bad rendering of bone boots
    Bug #613: Messagebox causing assert to fail
    Bug #631: Segfault on shutdown
    Bug #634: Exception when talking to Calvus Horatius in Mournhold, royal palace courtyard
    Bug #635: Scale NPCs depending on race
    Bug #643: Dialogue Race select function is inverted
    Bug #646: Twohanded weapons don't work properly
    Bug #654: Crash when dropping objects without a collision shape
    Bug #655/656: Objects that were disabled or deleted (but not both) were added to the scene when re-entering a cell
    Bug #660: "g" in "change" cut off in Race Menu
    Bug #661: Arrille sells me the key to his upstairs room
    Bug #662: Day counter starts at 2 instead of 1
    Bug #663: Cannot select "come unprepared" topic in dialog with Dagoth Ur
    Bug #665: Pickpocket -> "Grab all" grabs all NPC inventory, even not listed in container window.
    Bug #666: Looking up/down problem
    Bug #667: Active effects border visible during loading
    Bug #669: incorrect player position at new game start
    Bug #670: race selection menu: sex, face and hair left button not totally clickable
    Bug #671: new game: player is naked
    Bug #674: buying or selling items doesn't change amount of gold
    Bug #675: fatigue is not set to its maximum when starting a new game
    Bug #678: Wrong rotation order causes RefData's rotation to be stored incorrectly
    Bug #680: different gold coins in Tel Mara
    Bug #682: Race menu ignores playable flag for some hairs and faces
    Bug #685: Script compiler does not accept ":" after a function name
    Bug #688: dispose corpse makes cross-hair to disappear
    Bug #691: Auto equipping ignores equipment conditions
    Bug #692: OpenMW doesnt load "loose file" texture packs that places resources directly in data folder
    Bug #696: Draugr incorrect head offset
    Bug #697: Sail transparency issue
    Bug #700: "On the rocks" mod does not load its UV coordinates correctly.
    Bug #702: Some race mods don't work
    Bug #711: Crash during character creation
    Bug #715: Growing Tauryon
    Bug #725: Auto calculate stats
    Bug #728: Failure to open container and talk dialogue
    Bug #731: Crash with Mush-Mere's "background" topic
    Feature #55/657: Item Repairing
    Feature #62/87: Enchanting
    Feature #99: Pathfinding
    Feature #104: AI Package: Travel
    Feature #129: Levelled items
    Feature #204: Texture animations
    Feature #239: Fallback-Settings
    Feature #535: Console object selection improvements
    Feature #629: Add levelup description in levelup layout dialog
    Feature #630: Optional format subrecord in (tes3) header
    Feature #641: Armor rating
    Feature #645: OnDeath script function
    Feature #683: Companion item UI
    Feature #698: Basic Particles
    Task #648: Split up components/esm/loadlocks
    Task #695: mwgui cleanup

0.22.0
------

    Bug #311: Potential infinite recursion in script compiler
    Bug #355: Keyboard repeat rate (in Xorg) are left disabled after game exit.
    Bug #382: Weird effect in 3rd person on water
    Bug #387: Always use detailed shape for physics raycasts
    Bug #420: Potion/ingredient effects do not stack
    Bug #429: Parts of dwemer door not picked up correctly for activation/tooltips
    Bug #434/Bug #605: Object movement between cells not properly implemented
    Bug #502: Duplicate player collision model at origin
    Bug #509: Dialogue topic list shifts inappropriately
    Bug #513: Sliding stairs
    Bug #515: Launcher does not support non-latin strings
    Bug #525: Race selection preview camera wrong position
    Bug #526: Attributes / skills should not go below zero
    Bug #529: Class and Birthsign menus options should be preselected
    Bug #530: Lock window button graphic missing
    Bug #532: Missing map menu graphics
    Bug #545: ESX selector does not list ESM files properly
    Bug #547: Global variables of type short are read incorrectly
    Bug #550: Invisible meshes collision and tooltip
    Bug #551: Performance drop when loading multiple ESM files
    Bug #552: Don't list CG in options if it is not available
    Bug #555: Character creation windows "OK" button broken
    Bug #558: Segmentation fault when Alt-tabbing with console opened
    Bug #559: Dialog window should not be available before character creation is finished
    Bug #560: Tooltip borders should be stretched
    Bug #562: Sound should not be played when an object cannot be picked up
    Bug #565: Water animation speed + timescale
    Bug #572: Better Bodies' textures don't work
    Bug #573: OpenMW doesn't load if TR_Mainland.esm is enabled (Tamriel Rebuilt mod)
    Bug #574: Moving left/right should not cancel auto-run
    Bug #575: Crash entering the Chamber of Song
    Bug #576: Missing includes
    Bug #577: Left Gloves Addon causes ESMReader exception
    Bug #579: Unable to open container "Kvama Egg Sack"
    Bug #581: Mimicking vanilla Morrowind water
    Bug #583: Gender not recognized
    Bug #586: Wrong char gen behaviour
    Bug #587: "End" script statements with spaces don't work
    Bug #589: Closing message boxes by pressing the activation key
    Bug #590: Ugly Dagoth Ur rendering
    Bug #591: Race selection issues
    Bug #593: Persuasion response should be random
    Bug #595: Footless guard
    Bug #599: Waterfalls are invisible from a certain distance
    Bug #600: Waterfalls rendered incorrectly, cut off by water
    Bug #607: New beast bodies mod crashes
    Bug #608: Crash in cell "Mournhold, Royal Palace"
    Bug #611: OpenMW doesn't find some of textures used in Tamriel Rebuilt
    Bug #613: Messagebox causing assert to fail
    Bug #615: Meshes invisible from above water
    Bug #617: Potion effects should be hidden until discovered
    Bug #619: certain moss hanging from tree has rendering bug
    Bug #621: Batching bloodmoon's trees
    Bug #623: NiMaterialProperty alpha unhandled
    Bug #628: Launcher in latest master crashes the game
    Bug #633: Crash on startup: Better Heads
    Bug #636: Incorrect Char Gen Menu Behavior
    Feature #29: Allow ESPs and multiple ESMs
    Feature #94: Finish class selection-dialogue
    Feature #149: Texture Alphas
    Feature #237: Run Morrowind-ini importer from launcher
    Feature #286: Update Active Spell Icons
    Feature #334: Swimming animation
    Feature #335: Walking animation
    Feature #360: Proper collision shapes for NPCs and creatures
    Feature #367: Lights that behave more like original morrowind implementation
    Feature #477: Special local scripting variables
    Feature #528: Message boxes should close when enter is pressed under certain conditions.
    Feature #543: Add bsa files to the settings imported by the ini importer
    Feature #594: coordinate space and utility functions
    Feature #625: Zoom in vanity mode
    Task #464: Refactor launcher ESX selector into a re-usable component
    Task #624: Unified implementation of type-variable sub-records

0.21.0
------

    Bug #253: Dialogs don't work for Russian version of Morrowind
    Bug #267: Activating creatures without dialogue can still activate the dialogue GUI
    Bug #354: True flickering lights
    Bug #386: The main menu's first entry is wrong (in french)
    Bug #479: Adding the spell "Ash Woe Blight" to the player causes strange attribute oscillations
    Bug #495: Activation Range
    Bug #497: Failed Disposition check doesn't stop a dialogue entry from being returned
    Bug #498: Failing a disposition check shouldn't eliminate topics from the the list of those available
    Bug #500: Disposition for most NPCs is 0/100
    Bug #501: Getdisposition command wrongly returns base disposition
    Bug #506: Journal UI doesn't update anymore
    Bug #507: EnableRestMenu is not a valid command - change it to EnableRest
    Bug #508: Crash in Ald Daedroth Shrine
    Bug #517: Wrong price calculation when untrading an item
    Bug #521: MWGui::InventoryWindow creates a duplicate player actor at the origin
    Bug #524: Beast races are able to wear shoes
    Bug #527: Background music fails to play
    Bug #533: The arch at Gnisis entrance is not displayed
    Bug #534: Terrain gets its correct shape only some time after the cell is loaded
    Bug #536: The same entry can be added multiple times to the journal
    Bug #539: Race selection is broken
    Bug #544: Terrain normal map corrupt when the map is rendered
    Feature #39: Video Playback
    Feature #151: ^-escape sequences in text output
    Feature #392: Add AI related script functions
    Feature #456: Determine required ini fallback values and adjust the ini importer accordingly
    Feature #460: Experimental DirArchives improvements
    Feature #540: Execute scripts of objects in containers/inventories in active cells
    Task #401: Review GMST fixing
    Task #453: Unify case smashing/folding
    Task #512: Rewrite utf8 component

0.20.0
------

    Bug #366: Changing the player's race during character creation does not change the look of the player character
    Bug #430: Teleporting and using loading doors linking within the same cell reloads the cell
    Bug #437: Stop animations when paused
    Bug #438: Time displays as "0 a.m." when it should be "12 a.m."
    Bug #439: Text in "name" field of potion/spell creation window is persistent
    Bug #440: Starting date at a new game is off by one day
    Bug #442: Console window doesn't close properly sometimes
    Bug #448: Do not break container window formatting when item names are very long
    Bug #458: Topics sometimes not automatically added to known topic list
    Bug #476: Auto-Moving allows player movement after using DisablePlayerControls
    Bug #478: After sleeping in a bed the rest dialogue window opens automtically again
    Bug #492: On creating potions the ingredients are removed twice
    Feature #63: Mercantile skill
    Feature #82: Persuasion Dialogue
    Feature #219: Missing dialogue filters/functions
    Feature #369: Add a FailedAction
    Feature #377: Select head/hair on character creation
    Feature #391: Dummy AI package classes
    Feature #435: Global Map, 2nd Layer
    Feature #450: Persuasion
    Feature #457: Add more script instructions
    Feature #474: update the global variable pcrace when the player's race is changed
    Task #158: Move dynamically generated classes from Player class to World Class
    Task #159: ESMStore rework and cleanup
    Task #163: More Component Namespace Cleanup
    Task #402: Move player data from MWWorld::Player to the player's NPC record
    Task #446: Fix no namespace in BulletShapeLoader

0.19.0
------

    Bug #374: Character shakes in 3rd person mode near the origin
    Bug #404: Gamma correct rendering
    Bug #407: Shoes of St. Rilm do not work
    Bug #408: Rugs has collision even if they are not supposed to
    Bug #412: Birthsign menu sorted incorrectly
    Bug #413: Resolutions presented multiple times in launcher
    Bug #414: launcher.cfg file stored in wrong directory
    Bug #415: Wrong esm order in openmw.cfg
    Bug #418: Sound listener position updates incorrectly
    Bug #423: wrong usage of "Version" entry in openmw.desktop
    Bug #426: Do not use hardcoded splash images
    Bug #431: Don't use markers for raycast
    Bug #432: Crash after picking up items from an NPC
    Feature #21/#95: Sleeping/resting
    Feature #61: Alchemy Skill
    Feature #68: Death
    Feature #69/#86: Spell Creation
    Feature #72/#84: Travel
    Feature #76: Global Map, 1st Layer
    Feature #120: Trainer Window
    Feature #152: Skill Increase from Skill Books
    Feature #160: Record Saving
    Task #400: Review GMST access

0.18.0
------

    Bug #310: Button of the "preferences menu" are too small
    Bug #361: Hand-to-hand skill is always 100
    Bug #365: NPC and creature animation is jerky; Characters float around when they are not supposed to
    Bug #372: playSound3D uses original coordinates instead of current coordinates.
    Bug #373: Static OGRE build faulty
    Bug #375: Alt-tab toggle view
    Bug #376: Screenshots are disable
    Bug #378: Exception when drinking self-made potions
    Bug #380: Cloth visibility problem
    Bug #384: Weird character on doors tooltip.
    Bug #398: Some objects do not collide in MW, but do so in OpenMW
    Feature #22: Implement level-up
    Feature #36: Hide Marker
    Feature #88: Hotkey Window
    Feature #91: Level-Up Dialogue
    Feature #118: Keyboard and Mouse-Button bindings
    Feature #119: Spell Buying Window
    Feature #133: Handle resources across multiple data directories
    Feature #134: Generate a suitable default-value for --data-local
    Feature #292: Object Movement/Creation Script Instructions
    Feature #340: AIPackage data structures
    Feature #356: Ingredients use
    Feature #358: Input system rewrite
    Feature #370: Target handling in actions
    Feature #379: Door markers on the local map
    Feature #389: AI framework
    Feature #395: Using keys to open doors / containers
    Feature #396: Loading screens
    Feature #397: Inventory avatar image and race selection head preview
    Task #339: Move sounds into Action

0.17.0
------

    Bug #225: Valgrind reports about 40MB of leaked memory
    Bug #241: Some physics meshes still don't match
    Bug #248: Some textures are too dark
    Bug #300: Dependency on proprietary CG toolkit
    Bug #302: Some objects don't collide although they should
    Bug #308: Freeze in Balmora, Meldor: Armorer
    Bug #313: openmw without a ~/.config/openmw folder segfault.
    Bug #317: adding non-existing spell via console locks game
    Bug #318: Wrong character normals
    Bug #341: Building with Ogre Debug libraries does not use debug version of plugins
    Bug #347: Crash when running openmw with --start="XYZ"
    Bug #353: FindMyGUI.cmake breaks path on Windows
    Bug #359: WindowManager throws exception at destruction
    Bug #364: Laggy input on OS X due to bug in Ogre's event pump implementation
    Feature #33: Allow objects to cross cell-borders
    Feature #59: Dropping Items (replaced stopgap implementation with a proper one)
    Feature #93: Main Menu
    Feature #96/329/330/331/332/333: Player Control
    Feature #180: Object rotation and scaling.
    Feature #272: Incorrect NIF material sharing
    Feature #314: Potion usage
    Feature #324: Skill Gain
    Feature #342: Drain/fortify dynamic stats/attributes magic effects
    Feature #350: Allow console only script instructions
    Feature #352: Run scripts in console on startup
    Task #107: Refactor mw*-subsystems
    Task #325: Make CreatureStats into a class
    Task #345: Use Ogre's animation system
    Task #351: Rewrite Action class to support automatic sound playing

0.16.0
------

    Bug #250: OpenMW launcher erratic behaviour
    Bug #270: Crash because of underwater effect on OS X
    Bug #277: Auto-equipping in some cells not working
    Bug #294: Container GUI ignores disabled inventory menu
    Bug #297: Stats review dialog shows all skills and attribute values as 0
    Bug #298: MechanicsManager::buildPlayer does not remove previous bonuses
    Bug #299: Crash in World::disable
    Bug #306: Non-existent ~/.config/openmw "crash" the launcher.
    Bug #307: False "Data Files" location make the launcher "crash"
    Feature #81: Spell Window
    Feature #85: Alchemy Window
    Feature #181: Support for x.y script syntax
    Feature #242: Weapon and Spell icons
    Feature #254: Ingame settings window
    Feature #293: Allow "stacking" game modes
    Feature #295: Class creation dialog tooltips
    Feature #296: Clicking on the HUD elements should show/hide the respective window
    Feature #301: Direction after using a Teleport Door
    Feature #303: Allow object selection in the console
    Feature #305: Allow the use of = as a synonym for ==
    Feature #312: Compensation for slow object access in poorly written Morrowind.esm scripts
    Task #176: Restructure enabling/disabling of MW-references
    Task #283: Integrate ogre.cfg file in settings file
    Task #290: Auto-Close MW-reference related GUI windows

0.15.0
------

    Bug #5: Physics reimplementation (fixes various issues)
    Bug #258: Resizing arrow's background is not transparent
    Bug #268: Widening the stats window in X direction causes layout problems
    Bug #269: Topic pane in dialgoue window is too small for some longer topics
    Bug #271: Dialog choices are sorted incorrectly
    Bug #281: The single quote character is not rendered on dialog windows
    Bug #285: Terrain not handled properly in cells that are not predefined
    Bug #289: Dialogue filter isn't doing case smashing/folding for item IDs
    Feature #15: Collision with Terrain
    Feature #17: Inventory-, Container- and Trade-Windows
    Feature #44: Floating Labels above Focussed Objects
    Feature #80: Tooltips
    Feature #83: Barter Dialogue
    Feature #90: Book and Scroll Windows
    Feature #156: Item Stacking in Containers
    Feature #213: Pulsating lights
    Feature #218: Feather & Burden
    Feature #256: Implement magic effect bookkeeping
    Feature #259: Add missing information to Stats window
    Feature #260: Correct case for dialogue topics
    Feature #280: GUI texture atlasing
    Feature #291: Ability to use GMST strings from GUI layout files
    Task #255: Make MWWorld::Environment into a singleton

0.14.0
------

    Bug #1: Meshes rendered with wrong orientation
    Bug #6/Task #220: Picking up small objects doesn't always work
    Bug #127: tcg doesn't work
    Bug #178: Compablity problems with Ogre 1.8.0 RC 1
    Bug #211: Wireframe mode (toggleWireframe command) should not apply to Console & other UI
    Bug #227: Terrain crashes when moving away from predefined cells
    Bug #229: On OS X Launcher cannot launch game if path to binary contains spaces
    Bug #235: TGA texture loading problem
    Bug #246: wireframe mode does not work in water
    Feature #8/#232: Water Rendering
    Feature #13: Terrain Rendering
    Feature #37: Render Path Grid
    Feature #66: Factions
    Feature #77: Local Map
    Feature #78: Compass/Mini-Map
    Feature #97: Render Clothing/Armour
    Feature #121: Window Pinning
    Feature #205: Auto equip
    Feature #217: Contiainer should track changes to its content
    Feature #221: NPC Dialogue Window Enhancements
    Feature #233: Game settings manager
    Feature #240: Spell List and selected spell (no GUI yet)
    Feature #243: Draw State
    Task #113: Morrowind.ini Importer
    Task #215: Refactor the sound code
    Task #216: Update MyGUI

0.13.0
------

    Bug #145: Fixed sound problems after cell change
    Bug #179: Pressing space in console triggers activation
    Bug #186: CMake doesn't use the debug versions of Ogre libraries on Linux
    Bug #189: ASCII 16 character added to console on it's activation on Mac OS X
    Bug #190: Case Folding fails with music files
    Bug #192: Keypresses write Text into Console no matter which gui element is active
    Bug #196: Collision shapes out of place
    Bug #202: ESMTool doesn't not work with localised ESM files anymore
    Bug #203: Torch lights only visible on short distance
    Bug #207: Ogre.log not written
    Bug #209: Sounds do not play
    Bug #210: Ogre crash at Dren plantation
    Bug #214: Unsupported file format version
    Bug #222: Launcher is writing openmw.cfg file to wrong location
    Feature #9: NPC Dialogue Window
    Feature #16/42: New sky/weather implementation
    Feature #40: Fading
    Feature #48: NPC Dialogue System
    Feature #117: Equipping Items (backend only, no GUI yet, no rendering of equipped items yet)
    Feature #161: Load REC_PGRD records
    Feature #195: Wireframe-mode
    Feature #198/199: Various sound effects
    Feature #206: Allow picking data path from launcher if non is set
    Task #108: Refactor window manager class
    Task #172: Sound Manager Cleanup
    Task #173: Create OpenEngine systems in the appropriate manager classes
    Task #184: Adjust MSVC and gcc warning levels
    Task #185: RefData rewrite
    Task #201: Workaround for transparency issues
    Task #208: silenced esm_reader.hpp warning

0.12.0
------

    Bug #154: FPS Drop
    Bug #169: Local scripts continue running if associated object is deleted
    Bug #174: OpenMW fails to start if the config directory doesn't exist
    Bug #187: Missing lighting
    Bug #188: Lights without a mesh are not rendered
    Bug #191: Taking screenshot causes crash when running installed
    Feature #28: Sort out the cell load problem
    Feature #31: Allow the player to move away from pre-defined cells
    Feature #35: Use alternate storage location for modified object position
    Feature #45: NPC animations
    Feature #46: Creature Animation
    Feature #89: Basic Journal Window
    Feature #110: Automatically pick up the path of existing MW-installations
    Feature #183: More FPS display settings
    Task #19: Refactor engine class
    Task #109/Feature #162: Automate Packaging
    Task #112: Catch exceptions thrown in input handling functions
    Task #128/#168: Cleanup Configuration File Handling
    Task #131: NPC Activation doesn't work properly
    Task #144: MWRender cleanup
    Task #155: cmake cleanup

0.11.1
------

    Bug #2: Resources loading doesn't work outside of bsa files
    Bug #3: GUI does not render non-English characters
    Bug #7: openmw.cfg location doesn't match
    Bug #124: The TCL alias for ToggleCollision is missing.
    Bug #125: Some command line options can't be used from a .cfg file
    Bug #126: Toggle-type script instructions are less verbose compared with original MW
    Bug #130: NPC-Record Loading fails for some NPCs
    Bug #167: Launcher sets invalid parameters in ogre config
    Feature #10: Journal
    Feature #12: Rendering Optimisations
    Feature #23: Change Launcher GUI to a tabbed interface
    Feature #24: Integrate the OGRE settings window into the launcher
    Feature #25: Determine openmw.cfg location (Launcher)
    Feature #26: Launcher Profiles
    Feature #79: MessageBox
    Feature #116: Tab-Completion in Console
    Feature #132: --data-local and multiple --data
    Feature #143: Non-Rendering Performance-Optimisations
    Feature #150: Accessing objects in cells via ID does only work for objects with all lower case IDs
    Feature #157: Version Handling
    Task #14: Replace tabs with 4 spaces
    Task #18: Move components from global namespace into their own namespace
    Task #123: refactor header files in components/esm

0.10.0
------

* NPC dialogue window (not functional yet)
* Collisions with objects
* Refactor the PlayerPos class
* Adjust file locations
* CMake files and test linking for Bullet
* Replace Ogre raycasting test for activation with something more precise
* Adjust player movement according to collision results
* FPS display
* Various Portability Improvements
* Mac OS X support is back!

0.9.0
-----

* Exterior cells loading, unloading and management
* Character Creation GUI
* Character creation
* Make cell names case insensitive when doing internal lookups
* Music player
* NPCs rendering

0.8.0
-----

* GUI
* Complete and working script engine
* In game console
* Sky rendering
* Sound and music
* Tons of smaller stuff

0.7.0
-----

* This release is a complete rewrite in C++.
* All D code has been culled, and all modules have been rewritten.
* The game is now back up to the level of rendering interior cells and moving around, but physics, sound, GUI, and scripting still remain to be ported from the old codebase.

0.6.0
-----

* Coded a GUI system using MyGUI
* Skinned MyGUI to look like Morrowind (work in progress)
* Integrated the Monster script engine
* Rewrote some functions into script code
* Very early MyGUI < > Monster binding
* Fixed Windows sound problems (replaced old openal32.dll)

0.5.0
-----

* Collision detection with Bullet
* Experimental walk & fall character physics
* New key bindings:
  * t toggle physics mode (walking, flying, ghost),
  * n night eye, brightens the scene
* Fixed incompatability with DMD 1.032 and newer compilers
* * (thanks to tomqyp)
* Various minor changes and updates

0.4.0
-----

* Switched from Audiere to OpenAL
* * (BIG thanks to Chris Robinson)
* Added complete Makefile (again) as a alternative build tool
* More realistic lighting (thanks again to Chris Robinson)
* Various localization fixes tested with Russian and French versions
* Temporary workaround for the Unicode issue: invalid UTF displayed as '?'
* Added ns option to disable sound, for debugging
* Various bug fixes
* Cosmetic changes to placate gdc Wall

0.3.0
-----

* Built and tested on Windows XP
* Partial support for FreeBSD (exceptions do not work)
* You no longer have to download Monster separately
* Made an alternative for building without DSSS (but DSSS still works)
* Renamed main program from 'morro' to 'openmw'
* Made the config system more robust
* Added oc switch for showing Ogre config window on startup
* Removed some config files, these are auto generated when missing.
* Separated plugins.cfg into linux and windows versions.
* Updated Makefile and sources for increased portability
* confirmed to work against OIS 1.0.0 (Ubuntu repository package)

0.2.0
-----

* Compiles with gdc
* Switched to DSSS for building D code
* Includes the program esmtool

0.1.0
-----

first release<|MERGE_RESOLUTION|>--- conflicted
+++ resolved
@@ -110,11 +110,8 @@
     Feature #2686: Timestamps in openmw.log
     Feature #3171: OpenMW-CS: Instance drag selection
     Feature #4894: Consider actors as obstacles for pathfinding
-<<<<<<< HEAD
     Feature #4899: Alpha-To-Coverage Anti-Aliasing for alpha testing
-=======
     Feature #4977: Use the "default icon.tga" when an item's icon is not found
->>>>>>> 4d3df56b
     Feature #5043: Head Bobbing
     Feature #5199: Improve Scene Colors
     Feature #5297: Add a search function to the "Datafiles" tab of the OpenMW launcher
