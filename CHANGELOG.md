0.48.0
------

    Bug #3737: Scripts from The Underground 2 .esp do not play (all patched versions)
    Bug #3846: Strings starting with "-" fail to compile if not enclosed in quotes
    Bug #5379: Wandering NPCs falling through cantons
    Bug #5453: Magic effect VFX are offset for creatures
    Bug #5483: AutoCalc flag is not used to calculate spells cost
    Bug #6037: Morrowind Content Language Cannot be Set to English in OpenMW Launcher
    Bug #6066: addtopic "return" does not work from within script. No errors thrown
    Bug #6067: esp loader fails in for certain subrecord orders
    Bug #6101: Disarming trapped unlocked owned objects isn't considered a crime
<<<<<<< HEAD
    Task #6017: Separate persistent and temporary cell references when saving
=======
    Bug #6107: Fatigue is incorrectly recalculated when fortify effect is applied or removed
    Bug #6115: Showmap overzealous matching
    Bug #6129: Player avatar not displayed correctly for large window sizes when GUI scaling active
    Bug #6131: Item selection in the avatar window not working correctly for large window sizes
    Bug #6133: Cannot reliably sneak or steal in the sight of the NPCs siding with player
>>>>>>> 7cc4e5af

0.47.0
------

    Bug #1662: Qt4 and Windows binaries crash if there's a non-ASCII character in a file path/config path
    Bug #1901: Actors colliding behaviour is different from vanilla
    Bug #1952: Incorrect particle lighting
    Bug #2069: Fireflies in Fireflies invade Morrowind look wrong
    Bug #2311: Targeted scripts are not properly supported on non-unique RefIDs
    Bug #2473: Unable to overstock merchants
    Bug #2976: [reopened]: Issues combining settings from the command line and both config files
    Bug #3137: Walking into a wall prevents jumping
    Bug #3372: Projectiles and magic bolts go through moving targets
    Bug #3676: NiParticleColorModifier isn't applied properly
    Bug #3714: Savegame fails to load due to conflict between SpellState and MagicEffects
    Bug #3789: Crash in visitEffectSources while in battle
    Bug #3862: Random container contents behave differently than vanilla
    Bug #3929: Leveled list merchant containers respawn on barter
    Bug #4021: Attributes and skills are not stored as floats
    Bug #4039: Multiple followers should have the same following distance
    Bug #4055: Local scripts don't inherit variables from their base record
    Bug #4083: Door animation freezes when colliding with actors
    Bug #4247: Cannot walk up stairs in Ebonheart docks
    Bug #4357: OpenMW-CS: TopicInfos index sorting and rearranging isn't fully functional
    Bug #4363: OpenMW-CS: Defect in Clone Function for Dialogue Info records
    Bug #4447: Actor collision capsule shape allows looking through some walls
    Bug #4465: Collision shape overlapping causes twitching
    Bug #4476: Abot Gondoliers: player hangs in air during scenic travel
    Bug #4568: Too many actors in one spot can push other actors out of bounds
    Bug #4623: Corprus implementation is incorrect
    Bug #4631: Setting MSAA level too high doesn't fall back to highest supported level
    Bug #4764: Data race in osg ParticleSystem
    Bug #4765: Data race in ChunkManager -> Array::setBinding
    Bug #4774: Guards are ignorant of an invisible player that tries to attack them
    Bug #5026: Data races with rain intensity uniform set by sky and used by water
    Bug #5101: Hostile followers travel with the player
    Bug #5108: Savegame bloating due to inefficient fog textures format
    Bug #5165: Active spells should use real time intead of timestamps
    Bug #5300: NPCs don't switch from torch to shield when starting combat
    Bug #5358: ForceGreeting always resets the dialogue window completely
    Bug #5363: Enchantment autocalc not always 0/1
    Bug #5364: Script fails/stops if trying to startscript an unknown script
    Bug #5367: Selecting a spell on an enchanted item per hotkey always plays the equip sound
    Bug #5369: Spawnpoint in the Grazelands doesn't produce oversized creatures
    Bug #5370: Opening an unlocked but trapped door uses the key
    Bug #5384: OpenMW-CS: Deleting an instance requires reload of scene window to show in editor
    Bug #5387: Move/MoveWorld don't update the object's cell properly
    Bug #5391: Races Redone 1.2 bodies don't show on the inventory
    Bug #5397: NPC greeting does not reset if you leave + reenter area
    Bug #5400: OpenMW-CS: Verifier checks race of non-skin bodyparts
    Bug #5403: Enchantment effect doesn't show on an enemy during death animation
    Bug #5415: Environment maps in ebony cuirass and HiRez Armors Indoril cuirass don't work
    Bug #5416: Junk non-node records before the root node are not handled gracefully
    Bug #5422: The player loses all spells when resurrected
    Bug #5423: Guar follows actors too closely
    Bug #5424: Creatures do not headtrack player
    Bug #5425: Poison effect only appears for one frame
    Bug #5427: GetDistance unknown ID error is misleading
    Bug #5431: Physics performance degradation after a specific number of actors on a scene
    Bug #5435: Enemies can't hurt the player when collision is off
    Bug #5441: Enemies can't push a player character when in critical strike stance
    Bug #5451: Magic projectiles don't disappear with the caster
    Bug #5452: Autowalk is being included in savegames
    Bug #5469: Local map is reset when re-entering certain cells
    Bug #5472: Mistify mod causes CTD in 0.46 on Mac
    Bug #5473: OpenMW-CS: Cell border lines don't update properly on terrain change
    Bug #5479: NPCs who should be walking around town are standing around without walking
    Bug #5484: Zero value items shouldn't be able to be bought or sold for 1 gold
    Bug #5485: Intimidate doesn't increase disposition on marginal wins
    Bug #5490: Hits to carried left slot aren't redistributed if there's no shield equipped
    Bug #5499: Faction advance is available when requirements not met
    Bug #5502: Dead zone for analogue stick movement is too small
    Bug #5507: Sound volume is not clamped on ingame settings update
    Bug #5525: Case-insensitive search in the inventory window does not work with non-ASCII characters
    Bug #5531: Actors flee using current rotation by axis x
    Bug #5539: Window resize breaks when going from a lower resolution to full screen resolution
    Bug #5548: Certain exhausted topics can be highlighted again even though there's no new dialogue
    Bug #5557: Diagonal movement is noticeably slower with analogue stick
    Bug #5588: Randomly clicking on the journal's right-side page when it's empty shows random topics
    Bug #5603: Setting constant effect cast style doesn't correct effects view
    Bug #5604: Only one valid NIF root node is loaded from a single file
    Bug #5611: Usable items with "0 Uses" should be used only once
    Bug #5619: Input events are queued during save loading
    Bug #5622: Can't properly interact with the console when in pause menu
    Bug #5627: Bookart not shown if it isn't followed by <BR> statement
    Bug #5633: Damage Spells in effect before god mode is enabled continue to hurt the player character and can kill them
    Bug #5639: Tooltips cover Messageboxes
    Bug #5644: Summon effects running on the player during game initialization cause crashes
    Bug #5656: Sneaking characters block hits while standing
    Bug #5661: Region sounds don't play at the right interval
    Bug #5675: OpenMW-CS: FRMR subrecords are saved with the wrong MastIdx
    Bug #5680: Bull Netches incorrectly aim over the player character's head and always miss
    Bug #5681: Player character can clip or pass through bridges instead of colliding against them
    Bug #5687: Bound items covering the same inventory slot expiring at the same time freezes the game
    Bug #5688: Water shader broken indoors with enable indoor shadows = false
    Bug #5695: ExplodeSpell for actors doesn't target the ground
    Bug #5703: OpenMW-CS menu system crashing on XFCE
    Bug #5706: AI sequences stop looping after the saved game is reloaded
    Bug #5713: OpenMW-CS: Collada models are corrupted in Qt-based scene view
    Bug #5731: OpenMW-CS: skirts are invisible on characters
    Bug #5739: Saving and loading the save a second or two before hitting the ground doesn't count fall damage
    Bug #5758: Paralyzed actors behavior is inconsistent with vanilla
    Bug #5762: Movement solver is insufficiently robust
    Bug #5800: Equipping a CE enchanted ring deselects an already equipped and selected enchanted ring from the spell menu
    Bug #5807: Video decoding crash on ARM
    Bug #5821: NPCs from mods getting removed if mod order was changed
    Bug #5835: OpenMW doesn't accept negative values for NPC's hello, alarm, fight, and flee
    Bug #5836: OpenMW dialogue/greeting/voice filter doesn't accept negative Ai values for NPC's hello, alarm, fight, and flee
    Bug #5838: Local map and other menus become blank in some locations while playing Wizards' Islands mod.
    Bug #5840: GetSoundPlaying "Health Damage" doesn't play when NPC hits target with shield effect ( vanilla engine behavior )
    Bug #5841: Can't Cast Zero Cost Spells When Magicka is < 0
    Bug #5869: Guards can initiate arrest dialogue behind locked doors
    Bug #5871: The console appears if you type the Russian letter "Ё" in the name of the enchantment
    Bug #5877: Effects appearing with empty icon
    Bug #5899: Visible modal windows and dropdowns crashing game on exit
    Bug #5902: NiZBufferProperty is unable to disable the depth test
    Bug #5906: Sunglare doesn't work with Mesa drivers and AMD GPUs
    Bug #5912: ImprovedBound mod doesn't work
    Bug #5914: BM: The Swimmer can't reach destination
    Bug #5923: Clicking on empty spaces between journal entries might show random topics
    Bug #5934: AddItem command doesn't accept negative values
    Bug #5975: NIF controllers from sheath meshes are used
    Bug #5991: Activate should always be allowed for inventory items
    Bug #5995: NiUVController doesn't calculate the UV offset properly
    Bug #6007: Crash when ending cutscene is playing
    Bug #6016: Greeting interrupts Fargoth's sneak-walk
    Bug #6022: OpenMW-CS: Terrain selection is not updated when undoing/redoing terrain changes
    Bug #6023: OpenMW-CS: Clicking on a reference in "Terrain land editing" mode discards corresponding select/edit action
    Bug #6028: Particle system controller values are incorrectly used
    Bug #6035: OpenMW-CS: Circle brush in "Terrain land editing" mode sometimes includes vertices outside its radius
    Bug #6036: OpenMW-CS: Terrain selection at the border of cells omits certain corner vertices
    Bug #6043: Actor can have torch missing when torch animation is played
    Bug #6047: Mouse bindings can be triggered during save loading
    Bug #6136: Game freezes when NPCs try to open doors that are about to be closed
    Feature #390: 3rd person look "over the shoulder"
    Feature #832: OpenMW-CS: Handle deleted references
    Feature #1536: Show more information about level on menu
    Feature #2159: "Graying out" exhausted dialogue topics
    Feature #2386: Distant Statics in the form of Object Paging
    Feature #2404: Levelled List can not be placed into a container
    Feature #2686: Timestamps in openmw.log
    Feature #2798: Mutable ESM records
    Feature #3171: OpenMW-CS: Instance drag selection
    Feature #3983: Wizard: Add link to buy Morrowind
    Feature #4201: Projectile-projectile collision
    Feature #4486: Handle crashes on Windows
    Feature #4894: Consider actors as obstacles for pathfinding
    Feature #4899: Alpha-To-Coverage Anti-Aliasing for alpha testing
    Feature #4917: Do not trigger NavMesh update when RecastMesh update should not change NavMesh
    Feature #4977: Use the "default icon.tga" when an item's icon is not found
    Feature #5043: Head Bobbing
    Feature #5199: OpenMW-CS: Improve scene view colors
    Feature #5297: Add a search function to the "Datafiles" tab of the OpenMW launcher
    Feature #5362: Show the soul gems' trapped soul in count dialog
    Feature #5445: Handle NiLines
    Feature #5456: Basic collada animation support
    Feature #5457: Realistic diagonal movement
    Feature #5486: Fixes trainers to choose their training skills based on their base skill points
    Feature #5500: Prepare enough navmesh tiles before scene loading ends
    Feature #5511: Add in game option to toggle HRTF support in OpenMW
    Feature #5519: Code Patch tab in launcher
    Feature #5524: Resume failed script execution after reload
    Feature #5545: Option to allow stealing from an unconscious NPC during combat
    Feature #5563: Run physics update in background thread
    Feature #5579: MCP SetAngle enhancement
    Feature #5580: Service refusal filtering
    Feature #5610: Actors movement should be smoother
    Feature #5642: Ability to attach arrows to actor skeleton instead of bow mesh
    Feature #5649: Skyrim SE compressed BSA format support
    Feature #5672: Make stretch menu background configuration more accessible
    Feature #5692: Improve spell/magic item search to factor in magic effect names
    Feature #5730: Add graphic herbalism option to the launcher and documents
    Feature #5771: ori command should report where a mesh is loaded from and whether the x version is used.
    Feature #5813: Instanced groundcover support
    Feature #5814: Bsatool should be able to create BSA archives, not only to extract it
    Feature #5828: Support more than 8 lights
    Feature #5910: Fall back to delta time when physics can't keep up
    Feature #6024: OpenMW-CS: Selecting terrain in "Terrain land editing" should support "Add to selection" and "Remove from selection" modes
    Feature #6033: Include pathgrid to navigation mesh
    Feature #6034: Find path based on area cost depending on NPC stats
    Task #5480: Drop Qt4 support
    Task #5520: Improve cell name autocompleter implementation

0.46.0
------

    Bug #1515: Opening console masks dialogue, inventory menu
    Bug #1933: Actors can have few stocks of the same item
    Bug #2395: Duplicated plugins in the launcher when multiple data directories provide the same plugin
    Bug #2679: Unable to map mouse wheel under control settings
    Bug #2969: Scripted items can stack
    Bug #2976: [reopened in 0.47] Data lines in global openmw.cfg take priority over user openmw.cfg
    Bug #2987: Editor: some chance and AI data fields can overflow
    Bug #3006: 'else if' operator breaks script compilation
    Bug #3109: SetPos/Position handles actors differently
    Bug #3282: Unintended behaviour when assigning F3 and Windows keys
    Bug #3550: Companion from mod attacks the air after combat has ended
    Bug #3609: Items from evidence chest are not considered to be stolen if player is allowed to use the chest
    Bug #3623: Display scaling breaks mouse recognition
    Bug #3725: Using script function in a non-conditional expression breaks script compilation
    Bug #3733: Normal maps are inverted on mirrored UVs
    Bug #3765: DisableTeleporting makes Mark/Recall/Intervention effects undetectable
    Bug #3778: [Mod] Improved Thrown Weapon Projectiles - weapons have wrong transformation during throw animation
    Bug #3812: Wrong multiline tooltips width when word-wrapping is enabled
    Bug #3894: Hostile spell effects not detected/present on first frame of OnPCHitMe
    Bug #3977: Non-ASCII characters in object ID's are not supported
    Bug #4009: Launcher does not show data files on the first run after installing
    Bug #4077: Enchanted items are not recharged if they are not in the player's inventory
    Bug #4141: PCSkipEquip isn't set to 1 when reading books/scrolls
    Bug #4240: Ash storm origin coordinates and hand shielding animation behavior are incorrect
    Bug #4262: Rain settings are hardcoded
    Bug #4270: Closing doors while they are obstructed desyncs closing sfx
    Bug #4276: Resizing character window differs from vanilla
    Bug #4284: ForceSneak behaviour is inconsistent if the target has AiWander package
    Bug #4329: Removed birthsign abilities are restored after reloading the save
    Bug #4341: Error message about missing GDB is too vague
    Bug #4383: Bow model obscures crosshair when arrow is drawn
    Bug #4384: Resist Normal Weapons only checks ammunition for ranged weapons
    Bug #4411: Reloading a saved game while falling prevents damage in some cases
    Bug #4449: Value returned by GetWindSpeed is incorrect
    Bug #4456: AiActivate should not be cancelled after target activation
    Bug #4493: If the setup doesn't find what it is expecting, it fails silently and displays the requester again instead of letting the user know what wasn't found.
    Bug #4523: "player->ModCurrentFatigue -0.001" in global script does not cause the running player to fall
    Bug #4540: Rain delay when exiting water
    Bug #4594: Actors without AI packages don't use Hello dialogue
    Bug #4598: Script parser does not support non-ASCII characters
    Bug #4600: Crash when no sound output is available or --no-sound is used.
    Bug #4601: Filtering referenceables by gender is broken
    Bug #4639: Black screen after completing first mages guild mission + training
    Bug #4650: Focus is lost after pressing ESC in confirmation dialog inside savegame dialog
    Bug #4680: Heap corruption on faulty esp
    Bug #4701: PrisonMarker record is not hardcoded like other markers
    Bug #4703: Editor: it's possible to preview levelled list records
    Bug #4705: Editor: unable to open exterior cell views from Instances table
    Bug #4714: Crash upon game load in the repair menu while the "Your repair failed!" message is active
    Bug #4715: "Cannot get class of an empty object" exception after pressing ESC in the dialogue mode
    Bug #4720: Inventory avatar has shield with two-handed weapon during [un]equipping animation
    Bug #4723: ResetActors command works incorrectly
    Bug #4736: LandTexture records overrides do not work
    Bug #4745: Editor: Interior cell lighting field values are not displayed as colors
    Bug #4746: Non-solid player can't run or sneak
    Bug #4747: Bones are not read from X.NIF file for NPC animation
    Bug #4748: Editor: Cloned, moved, added instances re-use RefNum indices
    Bug #4750: Sneaking doesn't work in first person view if the player is in attack ready state
    Bug #4756: Animation issues with VAOs
    Bug #4757: Content selector: files can be cleared when there aren't any files to clear
    Bug #4768: Fallback numerical value recovery chokes on invalid arguments
    Bug #4775: Slowfall effect resets player jumping flag
    Bug #4778: Interiors of Illusion puzzle in Sotha Sil Expanded mod is broken
    Bug #4783: Blizzard behavior is incorrect
    Bug #4787: Sneaking makes 1st person walking/bobbing animation super-slow
    Bug #4797: Player sneaking and running stances are not accounted for when in air
    Bug #4800: Standing collisions are not updated immediately when an object is teleported without a cell change
    Bug #4802: You can rest before taking falling damage from landing from a jump
    Bug #4803: Stray special characters before begin statement break script compilation
    Bug #4804: Particle system with the "Has Sizes = false" causes an exception
    Bug #4805: NPC movement speed calculations do not take race Weight into account
    Bug #4810: Raki creature broken in OpenMW
    Bug #4813: Creatures with known file but no "Sound Gen Creature" assigned use default sounds
    Bug #4815: "Finished" journal entry with lower index doesn't close journal, SetJournalIndex closes journal
    Bug #4820: Spell absorption is broken
    Bug #4823: Jail progress bar works incorrectly
    Bug #4826: Uninitialized memory in unit test
    Bug #4827: NiUVController is handled incorrectly
    Bug #4828: Potion looping effects VFX are not shown for NPCs
    Bug #4837: CTD when a mesh with NiLODNode root node with particles is loaded
    Bug #4841: Russian localization ignores implicit keywords
    Bug #4844: Data race in savegame loading / GlobalMap render
    Bug #4847: Idle animation reset oddities
    Bug #4851: No shadows since switch to OSG
    Bug #4860: Actors outside of processing range visible for one frame after spawning
    Bug #4867: Arbitrary text after local variable declarations breaks script compilation
    Bug #4876: AI ratings handling inconsistencies
    Bug #4877: Startup script executes only on a new game start
    Bug #4879: SayDone returns 0 on the frame Say is called
    Bug #4888: Global variable stray explicit reference calls break script compilation
    Bug #4896: Title screen music doesn't loop
    Bug #4902: Using scrollbars in settings causes resolution to change
    Bug #4904: Editor: Texture painting with duplicate of a base-version texture
    Bug #4911: Editor: QOpenGLContext::swapBuffers() warning with Qt5
    Bug #4916: Specular power (shininess) material parameter is ignored when shaders are used.
    Bug #4918: Abilities don't play looping VFX when they're initially applied
    Bug #4920: Combat AI uses incorrect invisibility check
    Bug #4922: Werewolves can not attack if the transformation happens during attack
    Bug #4927: Spell effect having both a skill and an attribute assigned is a fatal error
    Bug #4932: Invalid records matching when loading save with edited plugin
    Bug #4933: Field of View not equal with Morrowind
    Bug #4938: Strings from subrecords with actually empty headers can't be empty
    Bug #4942: Hand-to-Hand attack type is chosen randomly when "always use best attack" is turned off
    Bug #4945: Poor random magic magnitude distribution
    Bug #4947: Player character doesn't use lip animation
    Bug #4948: Footstep sounds while levitating on ground level
    Bug #4952: Torches held by NPCs flicker too quickly
    Bug #4961: Flying creature combat engagement takes z-axis into account
    Bug #4963: Enchant skill progress is incorrect
    Bug #4964: Multiple effect spell projectile sounds play louder than vanilla
    Bug #4965: Global light attenuation settings setup is lacking
    Bug #4969: "Miss" sound plays for any actor
    Bug #4972: Player is able to use quickkeys while disableplayerfighting is active
    Bug #4979: AiTravel maximum range depends on "actors processing range" setting
    Bug #4980: Drowning mechanics is applied for actors indifferently from distance to player
    Bug #4984: "Friendly hits" feature should be used only for player's followers
    Bug #4989: Object dimension-dependent VFX scaling behavior is inconsistent
    Bug #4990: Dead bodies prevent you from hitting
    Bug #4991: Jumping occasionally takes too much fatigue
    Bug #4999: Drop instruction behaves differently from vanilla
    Bug #5001: Possible data race in the Animation::setAlpha()
    Bug #5004: Werewolves shield their eyes during storm
    Bug #5012: "Take all" on owned container generates a messagebox per item
    Bug #5018: Spell tooltips don't support purely negative magnitudes
    Bug #5025: Data race in the ICO::setMaximumNumOfObjectsToCompilePerFrame()
    Bug #5028: Offered price caps are not trading-specific
    Bug #5038: Enchanting success chance calculations are blatantly wrong
    Bug #5047: # in cell names sets color
    Bug #5050: Invalid spell effects are not handled gracefully
    Bug #5055: Mark, Recall, Intervention magic effect abilities have no effect when added and removed in the same frame
    Bug #5056: Calling Cast function on player doesn't equip the spell but casts it
    Bug #5059: Modded animation with combined attack keys always does max damage and can double damage
    Bug #5060: Magic effect visuals stop when death animation begins instead of when it ends
    Bug #5063: Shape named "Tri Shadow" in creature mesh is visible if it isn't hidden
    Bug #5067: Ranged attacks on unaware opponents ("critical hits") differ from the vanilla engine
    Bug #5069: Blocking creatures' attacks doesn't degrade shields
    Bug #5073: NPCs open doors in front of them even if they don't have to
    Bug #5074: Paralyzed actors greet the player
    Bug #5075: Enchanting cast style can be changed if there's no object
    Bug #5078: DisablePlayerLooking is broken
    Bug #5081: OpenMW-CS: Apparatus type "Alembic" is erroneously named "Albemic"
    Bug #5082: Scrolling with controller in GUI mode is broken
    Bug #5087: Some valid script names can't be used as string arguments
    Bug #5089: Swimming/Underwater creatures only swim around ground level
    Bug #5092: NPCs with enchanted weapons play sound when out of charges
    Bug #5093: Hand to hand sound plays on knocked out enemies
    Bug #5097: String arguments can't be parsed as number literals in scripts
    Bug #5099: Non-swimming enemies will enter water if player is water walking
    Bug #5103: Sneaking state behavior is still inconsistent
    Bug #5104: Black Dart's enchantment doesn't trigger at low Enchant levels
    Bug #5106: Still can jump even when encumbered
    Bug #5110: ModRegion with a redundant numerical argument breaks script execution
    Bug #5112: Insufficient magicka for current spell not reflected on HUD icon
    Bug #5113: Unknown alchemy question mark not centered
    Bug #5123: Script won't run on respawn
    Bug #5124: Arrow remains attached to actor if pulling animation was cancelled
    Bug #5126: Swimming creatures without RunForward animations are motionless during combat
    Bug #5134: Doors rotation by "Lock" console command is inconsistent
    Bug #5136: LegionUniform script: can not access local variables
    Bug #5137: Textures with Clamp Mode set to Clamp instead of Wrap are too dark outside the boundaries
    Bug #5138: Actors stuck in half closed door
    Bug #5149: Failing lock pick attempts isn't always a crime
    Bug #5155: Lock/unlock behavior differs from vanilla
    Bug #5158: Objects without a name don't fallback to their ID
    Bug #5159: NiMaterialColorController can only control the diffuse color
    Bug #5161: Creature companions can't be activated when they are knocked down
    Bug #5163: UserData is not copied during node cloning
    Bug #5164: Faction owned items handling is incorrect
    Bug #5166: Scripts still should be executed after player's death
    Bug #5167: Player can select and cast spells before magic menu is enabled
    Bug #5168: Force1stPerson and Force3rdPerson commands are not really force view change
    Bug #5169: Nested levelled items/creatures have significantly higher chance not to spawn
    Bug #5175: Random script function returns an integer value
    Bug #5177: Editor: Unexplored map tiles get corrupted after a file with terrain is saved
    Bug #5182: OnPCEquip doesn't trigger on skipped beast race attempts to equip something not equippable by beasts
    Bug #5186: Equipped item enchantments don't affect creatures
    Bug #5190: On-strike enchantments can be applied to and used with non-projectile ranged weapons
    Bug #5196: Dwarven ghosts do not use idle animations
    Bug #5206: A "class does not have NPC stats" error when player's follower kills an enemy with damage spell
    Bug #5209: Spellcasting ignores race height
    Bug #5210: AiActivate allows actors to open dialogue and inventory windows
    Bug #5211: Screen fades in if the first loaded save is in interior cell
    Bug #5212: AiTravel does not work for actors outside of AI processing range
    Bug #5213: SameFaction script function is broken
    Bug #5218: Crash when disabling ToggleBorders
    Bug #5220: GetLOS crashes when actor isn't loaded
    Bug #5222: Empty cell name subrecords are not saved
    Bug #5223: Bow replacement during attack animation removes attached arrow
    Bug #5226: Reputation should be capped
    Bug #5229: Crash if mesh controller node has no data node
    Bug #5239: OpenMW-CS does not support non-ASCII characters in path names
    Bug #5241: On-self absorb spells cannot be detected
    Bug #5242: ExplodeSpell behavior differs from Cast behavior
    Bug #5246: Water ripples persist after cell change
    Bug #5249: Wandering NPCs start walking too soon after they hello
    Bug #5250: Creatures display shield ground mesh instead of shield body part
    Bug #5255: "GetTarget, player" doesn't return 1 during NPC hello
    Bug #5261: Creatures can sometimes become stuck playing idles and never wander again
    Bug #5264: "Damage Fatigue" Magic Effect Can Bring Fatigue below 0
    Bug #5269: Editor: Cell lighting in resaved cleaned content files is corrupted
    Bug #5278: Console command Show doesn't fall back to global variable after local var not found
    Bug #5308: World map copying makes save loading much slower
    Bug #5313: Node properties of identical type are not applied in the correct order
    Bug #5326: Formatting issues in the settings.cfg
    Bug #5328: Skills aren't properly reset for dead actors
    Bug #5345: Dopey Necromancy does not work due to a missing quote
    Bug #5350: An attempt to launch magic bolt causes "AL error invalid value" error
    Bug #5352: Light source items' duration is decremented while they aren't visible
    Feature #1724: Handle AvoidNode
    Feature #2229: Improve pathfinding AI
    Feature #3025: Analogue gamepad movement controls
    Feature #3442: Default values for fallbacks from ini file
    Feature #3517: Multiple projectiles enchantment
    Feature #3610: Option to invert X axis
    Feature #3871: Editor: Terrain Selection
    Feature #3893: Implicit target for "set" function in console
    Feature #3980: In-game option to disable controller
    Feature #3999: Shift + Double Click should maximize/restore menu size
    Feature #4001: Toggle sneak controller shortcut
    Feature #4068: OpenMW-CS: Add a button to reset key bindings to defaults
    Feature #4129: Beta Comment to File
    Feature #4202: Open .omwaddon files without needing to open openmw-cs first
    Feature #4209: Editor: Faction rank sub-table
    Feature #4255: Handle broken RepairedOnMe script function
    Feature #4316: Implement RaiseRank/LowerRank functions properly
    Feature #4360: Improve default controller bindings
    Feature #4544: Actors movement deceleration
    Feature #4673: Weapon sheathing
    Feature #4675: Support for NiRollController
    Feature #4708: Radial fog support
    Feature #4730: Native animated containers support
    Feature #4784: Launcher: Duplicate Content Lists
    Feature #4812: Support NiSwitchNode
    Feature #4831: Item search in the player's inventory
    Feature #4836: Daytime node switch
    Feature #4840: Editor: Transient terrain change support
    Feature #4859: Make water reflections more configurable
    Feature #4882: Support for NiPalette node
    Feature #4887: Add openmw command option to set initial random seed
    Feature #4890: Make Distant Terrain configurable
    Feature #4944: Pause audio when OpenMW is minimized
    Feature #4958: Support eight blood types
    Feature #4962: Add casting animations for magic items
    Feature #4968: Scalable UI widget skins
    Feature #4971: OpenMW-CS: Make rotations display as degrees instead of radians
    Feature #4994: Persistent pinnable windows hiding
    Feature #5000: Compressed BSA format support
    Feature #5005: Editor: Instance window via Scene window
    Feature #5010: Native graphics herbalism support
    Feature #5031: Make GetWeaponType function return different values for tools
    Feature #5033: Magic armor mitigation for creatures
    Feature #5034: Make enchanting window stay open after a failed attempt
    Feature #5036: Allow scripted faction leaving
    Feature #5046: Gamepad thumbstick cursor speed
    Feature #5051: Provide a separate textures for scrollbars
    Feature #5091: Human-readable light source duration
    Feature #5094: Unix like console hotkeys
    Feature #5098: Allow user controller bindings
    Feature #5114: Refresh launcher mod list
    Feature #5121: Handle NiTriStrips and NiTriStripsData
    Feature #5122: Use magic glow for enchanted arrows
    Feature #5131: Custom skeleton bones
    Feature #5132: Unique animations for different weapon types
    Feature #5146: Safe Dispose corpse
    Feature #5147: Show spell magicka cost in spell buying window
    Feature #5170: Editor: Land shape editing, land selection
    Feature #5172: Editor: Delete instances/references with keypress in scene window
    Feature #5193: Shields sheathing
    Feature #5201: Editor: Show tool outline in scene view, when using editmodes
    Feature #5219: Impelement TestCells console command
    Feature #5224: Handle NiKeyframeController for NiTriShape
    Feature #5274: Editor: Keyboard shortcut to drop objects to ground/obstacle in scene view
    Feature #5304: Morrowind-style bump-mapping
    Feature #5311: Support for gyroscopic input (e.g. Android)
    Feature #5314: Ingredient filter in the alchemy window
    Task #4686: Upgrade media decoder to a more current FFmpeg API
    Task #4695: Optimize Distant Terrain memory consumption
    Task #4789: Optimize cell transitions
    Task #4721: Add NMake support to the Windows prebuild script

0.45.0
------

    Bug #1875: Actors in inactive cells don't heal from resting
    Bug #1990: Sunrise/sunset not set correct
    Bug #2131: Lustidrike's spell misses the player every time
    Bug #2222: Fatigue's effect on selling price is backwards
    Bug #2256: Landing sound not playing when jumping immediately after landing
    Bug #2274: Thin platform clips through player character instead of lifting
    Bug #2326: After a bound item expires the last equipped item of that type is not automatically re-equipped
    Bug #2446: Restore Attribute/Skill should allow restoring drained attributes
    Bug #2455: Creatures attacks degrade armor
    Bug #2562: Forcing AI to activate a teleport door sometimes causes a crash
    Bug #2626: Resurrecting the player does not resume the game
    Bug #2772: Non-existing class or faction freezes the game
    Bug #2835: Player able to slowly move when overencumbered
    Bug #2852: No murder bounty when a player follower commits murder
    Bug #2862: [macOS] Can't quit launcher using Command-Q or OpenMW->Quit
    Bug #2872: Tab completion in console doesn't work with explicit reference
    Bug #2971: Compiler did not reject lines with naked expressions beginning with x.y
    Bug #3049: Drain and Fortify effects are not properly applied on health, magicka and fatigue
    Bug #3059: Unable to hit with marksman weapons when too close to an enemy
    Bug #3072: Fatal error on AddItem <item> that has a script containing Equip <item>
    Bug #3219: NPC and creature initial position tracing down limit is too small
    Bug #3249: Fixed revert function not updating views properly
    Bug #3288: TrueType fonts are handled incorrectly
    Bug #3374: Touch spells not hitting kwama foragers
    Bug #3486: [Mod] NPC Commands does not work
    Bug #3533: GetSpellEffects should detect effects with zero duration
    Bug #3591: Angled hit distance too low
    Bug #3629: DB assassin attack never triggers creature spawning
    Bug #3681: OpenMW-CS: Clicking Scripts in Preferences spawns many color pickers
    Bug #3762: AddSoulGem and RemoveSpell redundant count arguments break script execution
    Bug #3788: GetPCInJail and GetPCTraveling do not work as in vanilla
    Bug #3836: Script fails to compile when command argument contains "\n"
    Bug #3876: Landscape texture painting is misaligned
    Bug #3890: Magic light source attenuation is inaccurate
    Bug #3897: Have Goodbye give all choices the effects of Goodbye
    Bug #3911: [macOS] Typing in the "Content List name" dialog box produces double characters
    Bug #3920: RemoveSpellEffects doesn't remove constant effects
    Bug #3948: AiCombat moving target aiming uses incorrect speed for magic projectiles
    Bug #3950: FLATTEN_STATIC_TRANSFORMS optimization breaks animated collision shapes
    Bug #3993: Terrain texture blending map is not upscaled
    Bug #3997: Almalexia doesn't pace
    Bug #4036: Weird behaviour of AI packages if package target has non-unique ID
    Bug #4047: OpenMW not reporting its version number in MacOS; OpenMW-CS not doing it fully
    Bug #4110: Fixed undo / redo menu text losing the assigned shortcuts
    Bug #4125: OpenMW logo cropped on bugtracker
    Bug #4215: OpenMW shows book text after last EOL tag
    Bug #4217: Fixme implementation differs from Morrowind's
    Bug #4221: Characters get stuck in V-shaped terrain
    Bug #4230: AiTravel package issues break some Tribunal quests
    Bug #4231: Infected rats from the "Crimson Plague" quest rendered unconscious by change in Drain Fatigue functionality
    Bug #4251: Stationary NPCs do not return to their position after combat
    Bug #4260: Keyboard navigation makes persuasion exploitable
    Bug #4271: Scamp flickers when attacking
    Bug #4274: Pre-0.43 death animations are not forward-compatible with 0.43+
    Bug #4286: Scripted animations can be interrupted
    Bug #4291: Non-persistent actors that started the game as dead do not play death animations
    Bug #4292: CenterOnCell implementation differs from vanilla
    Bug #4293: Faction members are not aware of faction ownerships in barter
    Bug #4304: "Follow" not working as a second AI package
    Bug #4307: World cleanup should remove dead bodies only if death animation is finished
    Bug #4311: OpenMW does not handle RootCollisionNode correctly
    Bug #4327: Missing animations during spell/weapon stance switching
    Bug #4333: Keyboard navigation in containers is not intuitive
    Bug #4358: Running animation is interrupted when magic mode is toggled
    Bug #4368: Settings window ok button doesn't have key focus by default
    Bug #4378: On-self absorb spells restore stats
    Bug #4393: NPCs walk back to where they were after using ResetActors
    Bug #4416: Non-music files crash the game when they are tried to be played
    Bug #4419: MRK NiStringExtraData is handled incorrectly
    Bug #4426: RotateWorld behavior is incorrect
    Bug #4429: [Windows] Error on build INSTALL.vcxproj project (debug) with cmake 3.7.2
    Bug #4431: "Lock 0" console command is a no-op
    Bug #4432: Guards behaviour is incorrect if they do not have AI packages
    Bug #4433: Guard behaviour is incorrect with Alarm = 0
    Bug #4451: Script fails to compile when using "Begin, [ScriptName]" syntax
    Bug #4452: Default terrain texture bleeds through texture transitions
    Bug #4453: Quick keys behaviour is invalid for equipment
    Bug #4454: AI opens doors too slow
    Bug #4457: Item without CanCarry flag prevents shield autoequipping in dark areas
    Bug #4458: AiWander console command handles idle chances incorrectly
    Bug #4459: NotCell dialogue condition doesn't support partial matches
    Bug #4460: Script function "Equip" doesn't bypass beast restrictions
    Bug #4461: "Open" spell from non-player caster isn't a crime
    Bug #4463: %g format doesn't return more digits
    Bug #4464: OpenMW keeps AiState cached storages even after we cancel AI packages
    Bug #4467: Content selector: cyrillic characters are decoded incorrectly in plugin descriptions
    Bug #4469: Abot Silt Striders – Model turn 90 degrees on horizontal
    Bug #4470: Non-bipedal creatures with Weapon & Shield flag have inconsistent behaviour
    Bug #4474: No fallback when getVampireHead fails
    Bug #4475: Scripted animations should not cause movement
    Bug #4479: "Game" category on Advanced page is getting too long
    Bug #4480: Segfault in QuickKeysMenu when item no longer in inventory
    Bug #4489: Goodbye doesn't block dialogue hyperlinks
    Bug #4490: PositionCell on player gives "Error: tried to add local script twice"
    Bug #4494: Training cap based off Base Skill instead of Modified Skill
    Bug #4495: Crossbow animations blending is buggy
    Bug #4496: SpellTurnLeft and SpellTurnRight animation groups are unused
    Bug #4497: File names starting with x or X are not classified as animation
    Bug #4503: Cast and ExplodeSpell commands increase alteration skill
    Bug #4510: Division by zero in MWMechanics::CreatureStats::setAttribute
    Bug #4519: Knockdown does not discard movement in the 1st-person mode
    Bug #4527: Sun renders on water shader in some situations where it shouldn't
    Bug #4531: Movement does not reset idle animations
    Bug #4532: Underwater sfx isn't tied to 3rd person camera
    Bug #4539: Paper Doll is affected by GUI scaling
    Bug #4543: Picking cursed items through inventory (menumode) makes it disappear
    Bug #4545: Creatures flee from werewolves
    Bug #4551: Replace 0 sound range with default range separately
    Bug #4553: Forcegreeting on non-actor opens a dialogue window which cannot be closed
    Bug #4557: Topics with reserved names are handled differently from vanilla
    Bug #4558: Mesh optimizer: check for reserved node name is case-sensitive
    Bug #4560: OpenMW does not update pinned windows properly
    Bug #4563: Fast travel price logic checks destination cell instead of service actor cell
    Bug #4565: Underwater view distance should be limited
    Bug #4573: Player uses headtracking in the 1st-person mode
    Bug #4574: Player turning animations are twitchy
    Bug #4575: Weird result of attack animation blending with movement animations
    Bug #4576: Reset of idle animations when attack can not be started
    Bug #4591: Attack strength should be 0 if player did not hold the attack button
    Bug #4593: Editor: Instance dragging is broken
    Bug #4597: <> operator causes a compile error
    Bug #4604: Picking up gold from the ground only makes 1 grabbed
    Bug #4607: Scaling for animated collision shapes is applied twice
    Bug #4608: Falling damage is applied twice
    Bug #4611: Instant magic effects have 0 duration in custom spell cost calculations unlike vanilla
    Bug #4614: Crash due to division by zero when FlipController has no textures
    Bug #4615: Flicker effects for light sources are handled incorrectly
    Bug #4617: First person sneaking offset is not applied while the character is in air
    Bug #4618: Sneaking is possible while the character is flying
    Bug #4622: Recharging enchanted items with Soul Gems does not award experience if it fails
    Bug #4628: NPC record reputation, disposition and faction rank should have unsigned char type
    Bug #4633: Sneaking stance affects speed even if the actor is not able to crouch
    Bug #4641: GetPCJumping is handled incorrectly
    Bug #4644: %Name should be available for all actors, not just for NPCs
    Bug #4646: Weapon force-equipment messes up ongoing attack animations
    Bug #4648: Hud thinks that throwing weapons have condition
    Bug #4649: Levelup fully restores health
    Bug #4653: Length of non-ASCII strings is handled incorrectly in ESM reader
    Bug #4654: Editor: UpdateVisitor does not initialize skeletons for animated objects
    Bug #4656: Combat AI: back up behaviour is incorrect
    Bug #4668: Editor: Light source color is displayed as an integer
    Bug #4669: ToggleCollision should trace the player down after collision being enabled
    Bug #4671: knownEffect functions should use modified Alchemy skill
    Bug #4672: Pitch factor is handled incorrectly for crossbow animations
    Bug #4674: Journal can be opened when settings window is open
    Bug #4677: Crash in ESM reader when NPC record has DNAM record without DODT one
    Bug #4678: Crash in ESP parser when SCVR has no variable names
    Bug #4684: Spell Absorption is additive
    Bug #4685: Missing sound causes an exception inside Say command
    Bug #4689: Default creature soundgen entries are not used
    Bug #4691: Loading bar for cell should be moved up when text is still active at bottom of screen
    Feature #912: Editor: Add missing icons to UniversalId tables
    Feature #1221: Editor: Creature/NPC rendering
    Feature #1617: Editor: Enchantment effect record verifier
    Feature #1645: Casting effects from objects
    Feature #2606: Editor: Implemented (optional) case sensitive global search
    Feature #2787: Use the autogenerated collision box, if the creature mesh has no predefined one
    Feature #2845: Editor: add record view and preview default keybindings
    Feature #2847: Content selector: allow to copy the path to a file by using the context menu
    Feature #3083: Play animation when NPC is casting spell via script
    Feature #3103: Provide option for disposition to get increased by successful trade
    Feature #3276: Editor: Search - Show number of (remaining) search results and indicate a search without any results
    Feature #3641: Editor: Limit FPS in 3d preview window
    Feature #3703: Ranged sneak attack criticals
    Feature #4012: Editor: Write a log file if OpenCS crashes
    Feature #4222: 360° screenshots
    Feature #4256: Implement ToggleBorders (TB) console command
    Feature #4285: Support soundgen calls for activators
    Feature #4324: Add CFBundleIdentifier in Info.plist to allow for macOS function key shortcuts
    Feature #4345: Add equivalents for the command line commands to Launcher
    Feature #4404: Editor: All EnumDelegate fields should have their items sorted alphabetically
    Feature #4444: Per-group KF-animation files support
    Feature #4466: Editor: Add option to ignore "Base" records when running verifier
    Feature #4488: Make water shader rougher during rain
    Feature #4509: Show count of enchanted items in stack in the spells list
    Feature #4512: Editor: Use markers for lights and creatures levelled lists
    Feature #4548: Weapon priority: use the actual chance to hit the target instead of weapon skill
    Feature #4549: Weapon priority: use the actual damage in weapon rating calculations
    Feature #4550: Weapon priority: make ranged weapon bonus more sensible
    Feature #4579: Add option for applying Strength into hand to hand damage
    Feature #4581: Use proper logging system
    Feature #4624: Spell priority: don't cast hit chance-affecting spells if the enemy is not in respective stance at the moment
    Feature #4625: Weapon priority: use weighted mean for melee damage rating
    Feature #4626: Weapon priority: account for weapon speed
    Feature #4632: AI priority: utilize vanilla AI GMSTs for priority rating
    Feature #4636: Use sTo GMST in spellmaking menu
    Feature #4642: Batching potion creation
    Feature #4647: Cull actors outside of AI processing range
    Feature #4682: Use the collision box from basic creature mesh if the X one have no collisions
    Feature #4697: Use the real thrown weapon damage in tooltips and AI
    Task #2490: Don't open command prompt window on Release-mode builds automatically
    Task #4545: Enable is_pod string test
    Task #4605: Optimize skinning
    Task #4606: Support Rapture3D's OpenAL driver
    Task #4613: Incomplete type errors when compiling with g++ on OSX 10.9
    Task #4621: Optimize combat AI
    Task #4643: Revise editor record verifying functionality
    Task #4645: Use constants instead of widely used magic numbers
    Task #4652: Move call to enemiesNearby() from InputManager::rest() to World::canRest()

0.44.0
------

    Bug #1428: Daedra summoning scripts aren't executed when the item is taken through the inventory
    Bug #1987: Some glyphs are not supported
    Bug #2254: Magic related visual effects are not rendered when loading a saved game
    Bug #2485: Journal alphabetical index doesn't match "Morrowind content language" setting
    Bug #2703: OnPCHitMe is not handled correctly
    Bug #2829: Incorrect order for content list consisting of a game file and an esp without dependencies
    Bug #2841: "Total eclipse" happens if weather settings are not defined.
    Bug #2897: Editor: Rename "Original creature" field
    Bug #3278: Editor: Unchecking "Auto Calc" flag changes certain values
    Bug #3343: Editor: ID sorting is case-sensitive in certain tables
    Bug #3557: Resource priority confusion when using the local data path as installation root
    Bug #3587: Pathgrid and Flying Creatures wrong behaviour – abotWhereAreAllBirdsGoing
    Bug #3603: SetPos should not skip weather transitions
    Bug #3618: Myar Aranath total conversion can't be started due to capital-case extension of the master file
    Bug #3638: Fast forwarding can move NPC inside objects
    Bug #3664: Combat music does not start in dialogue
    Bug #3696: Newlines are accompanied by empty rectangle glyph in dialogs
    Bug #3708: Controllers broken on macOS
    Bug #3726: Items with suppressed activation can be picked up via the inventory menu
    Bug #3783: [Mod] Abot's Silt Striders 1.16 - silt strider "falls" to ground and glides on floor during travel
    Bug #3863: Can be forced to not resist arrest if you cast Calm Humanoid on aggroed death warrant guards
    Bug #3884: Incorrect enemy behavior when exhausted
    Bug #3926: Installation Wizard places Morrowind.esm after Tribunal/Bloodmoon if it has a later file creation date
    Bug #4061: Scripts error on special token included in name
    Bug #4111: Crash when mouse over soulgem with a now-missing soul
    Bug #4122: Swim animation should not be interrupted during underwater attack
    Bug #4134: Battle music behaves different than vanilla
    Bug #4135: Reflecting an absorb spell different from vanilla
    Bug #4136: Enchanted weapons without "ignore normal weapons" flag don't bypass creature "ignore normal weapons" effect
    Bug #4143: Antialiasing produces graphical artifacts when used with shader lighting
    Bug #4159: NPCs' base skeleton files should not be optimized
    Bug #4177: Jumping/landing animation interference/flickering
    Bug #4179: NPCs do not face target
    Bug #4180: Weapon switch sound playing even though no weapon is switched
    Bug #4184: Guards can initiate dialogue even though you are far above them
    Bug #4190: Enchanted clothes changes visibility with Chameleon on equip/unequip
    Bug #4191: "screenshot saved" message also appears in the screenshot image
    Bug #4192: Archers in OpenMW have shorter attack range than archers in Morrowind
    Bug #4210: Some dialogue topics are not highlighted on first encounter
    Bug #4211: FPS drops after minimizing the game during rainy weather
    Bug #4216: Thrown weapon projectile doesn't rotate
    Bug #4223: Displayed spell casting chance must be 0 if player doesn't have enough magicka to cast it
    Bug #4225: Double "Activate" key presses with Mouse and Gamepad.
    Bug #4226: The current player's class should be default value in the class select menu
    Bug #4229: Tribunal/Bloodmoon summoned creatures fight other summons
    Bug #4233: W and A keys override S and D Keys
    Bug #4235: Wireframe mode affects local map
    Bug #4239: Quick load from container screen causes crash
    Bug #4242: Crime greetings display in Journal
    Bug #4245: Merchant NPCs sell ingredients growing on potted plants they own
    Bug #4246: Take armor condition into account when calcuting armor rating
    Bug #4250: Jumping is not as fluid as it was pre-0.43.0
    Bug #4252: "Error in frame: FFmpeg exception: Failed to allocate input stream" message spam if OpenMW encounter non-music file in the Music folder
    Bug #4261: Magic effects from eaten ingredients always have 1 sec duration
    Bug #4263: Arrow position is incorrect in 3rd person view during attack for beast races
    Bug #4264: Player in god mode can be affected by some negative spell effects
    Bug #4269: Crash when hovering the faction section and the 'sAnd' GMST is missing (as in MW 1.0)
    Bug #4272: Root note transformations are discarded again
    Bug #4279: Sometimes cells are not marked as explored on the map
    Bug #4298: Problem with MessageBox and chargen menu interaction order
    Bug #4301: Optimizer breaks LOD nodes
    Bug #4308: PlaceAtMe doesn't inherit scale of calling object
    Bug #4309: Only harmful effects with resistance effect set are resistable
    Bug #4313: Non-humanoid creatures are capable of opening doors
    Bug #4314: Rainy weather slows down the game when changing from indoors/outdoors
    Bug #4319: Collisions for certain meshes are incorrectly ignored
    Bug #4320: Using mouse 1 to move forward causes selection dialogues to jump selections forward.
    Bug #4322: NPC disposition: negative faction reaction modifier doesn't take PC rank into account
    Bug #4328: Ownership by dead actors is not cleared from picked items
    Bug #4334: Torch and shield usage inconsistent with original game
    Bug #4336: Wizard: Incorrect Morrowind assets path autodetection
    Bug #4343: Error message for coc and starting cell shouldn't imply that it only works for interior cells
    Bug #4346: Count formatting does not work well with very high numbers
    Bug #4351: Using AddSoulgem fills all soul gems of the specified type
    Bug #4391: No visual indication is provided when an unavailable spell fails to be chosen via a quick key
    Bug #4392: Inventory filter breaks after loading a game
    Bug #4405: No default terrain in empty cells when distant terrain is enabled
    Bug #4410: [Mod] Arktwend: OpenMW does not use default marker definitions
    Bug #4412: openmw-iniimporter ignores data paths from config
    Bug #4413: Moving with 0 strength uses all of your fatigue
    Bug #4420: Camera flickering when I open up and close menus while sneaking
    Bug #4424: [macOS] Cursor is either empty or garbage when compiled against macOS 10.13 SDK
    Bug #4435: Item health is considered a signed integer
    Bug #4441: Adding items to currently disabled weapon-wielding creatures crashes the game
    Feature #1786: Round up encumbrance value in the encumbrance bar
    Feature #2694: Editor: rename "model" column to make its purpose clear
    Feature #3870: Editor: Terrain Texture Brush Button
    Feature #3872: Editor: Edit functions in terrain texture editing mode
    Feature #4054: Launcher: Create menu for settings.cfg options
    Feature #4064: Option for fast travel services to charge for the first companion
    Feature #4142: Implement fWereWolfHealth GMST
    Feature #4174: Multiple quicksaves
    Feature #4407: Support NiLookAtController
    Feature #4423: Rebalance soul gem values
    Task #4015: Use AppVeyor build artifact features to make continuous builds available
    Editor: New (and more complete) icon set

0.43.0
------

    Bug #815: Different settings cause inconsistent underwater visibility
    Bug #1452: autosave is not executed when waiting
    Bug #1555: Closing containers with spacebar doesn't work after touching an item
    Bug #1692: Can't close container when item is "held"
    Bug #2405: Maximum distance for guards attacking hostile creatures is incorrect
    Bug #2445: Spellcasting can be interrupted
    Bug #2489: Keeping map open not persisted between saves
    Bug #2594: 1st person view uses wrong body texture with Better bodies
    Bug #2628: enablestatreviewmenu command doen't read race, class and sign values from current game
    Bug #2639: Attacking flag isn't reset upon reloading
    Bug #2698: Snow and rain VFX move with the player
    Bug #2704: Some creature swim animations not being used
    Bug #2789: Potential risk of misunderstanding using the colored "owned" crosshair feature
    Bug #3045: Settings containing '#' cannot be loaded
    Bug #3097: Drop() doesn't work when an item is held (with the mouse)
    Bug #3110: GetDetected doesn't work without a reference
    Bug #3126: Framerate nosedives when adjusting dialogue window size
    Bug #3243: Ampersand in configuration files isn't escaped automatically
    Bug #3365: Wrong water reflection along banks
    Bug #3441: Golden saint always dispelling soul trap / spell priority issue
    Bug #3528: Disposing of corpses breaks quests
    Bug #3531: No FPS limit when playing bink videos even though "framerate limit" is set in settings.cfg
    Bug #3647: Multi-effect spells play audio louder than in Vanilla
    Bug #3656: NPCs forget where their place in the world is
    Bug #3665: Music transitions are too abrupt
    Bug #3679: Spell cast effect should disappear after using rest command
    Bug #3684: Merchants do not restock empty soul gems if they acquire filled ones.
    Bug #3694: Wrong magicka bonus applied on character creation
    Bug #3706: Guards don't try to arrest the player if attacked
    Bug #3709: Editor: Camera is not positioned correctly on mode switches related to orbital mode
    Bug #3720: Death counter not cleaned of non-existing IDs when loading a game
    Bug #3744: "Greater/lesser or equal" operators are not parsed when their signs are swapped
    Bug #3749: Yagrum Bagarn moves to different position on encountering
    Bug #3766: DisableLevitation does not remove visuals of preexisting effect
    Bug #3787: Script commands in result box for voiced dialogue are ignored
    Bug #3793: OpenMW tries to animate animated references even when they are disabled
    Bug #3794: Default sound buffer size is too small for mods
    Bug #3796: Mod 'Undress for me' doesn't work: NPCs re-equip everything
    Bug #3798: tgm command behaviour differs from vanilla
    Bug #3804: [Mod] Animated Morrowind: some animations do not loop correctly
    Bug #3805: Slight enchant miscalculation
    Bug #3826: Rendering problems with an image in a letter
    Bug #3833: [Mod] Windows Glow: windows textures are much darker than in original game
    Bug #3835: Bodyparts with multiple NiTriShapes are not handled correctly
    Bug #3839: InventoryStore::purgeEffect() removes only first effect with argument ID
    Bug #3843: Wrong jumping fatigue loss calculations
    Bug #3850: Boethiah's voice is distorted underwater
    Bug #3851: NPCs and player say things while underwater
    Bug #3864: Crash when exiting to Khartag point from Ilunibi
    Bug #3878: Swapping soul gems while enchanting allows constant effect enchantments using any soul gem
    Bug #3879: Dialogue option: Go to jail, persists beyond quickload
    Bug #3891: Journal displays empty entries
    Bug #3892: Empty space before dialogue entry display
    Bug #3898: (mod) PositionCell in dialogue results closes dialogue window
    Bug #3906: "Could not find Data Files location" dialog can appear multiple times
    Bug #3908: [Wizard] User gets stuck if they cancel out of installing from a CD
    Bug #3909: Morrowind Content Language dropdown is the only element on the right half of the Settings window
    Bug #3910: Launcher window can be resized so that it cuts off the scroll
    Bug #3915: NC text key on nifs doesn't work
    Bug #3919: Closing inventory while cursor hovers over spell (or other magic menu item) produces left click sound
    Bug #3922: Combat AI should avoid enemy hits when casts Self-ranged spells
    Bug #3934: [macOS] Copy/Paste from system clipboard uses Control key instead of Command key
    Bug #3935: Incorrect attack strength for AI actors
    Bug #3937: Combat AI: enchanted weapons have too high rating
    Bug #3942: UI sounds are distorted underwater
    Bug #3943: CPU/GPU usage should stop when the game is minimised
    Bug #3944: Attempting to sell stolen items back to their owner does not remove them from your inventory
    Bug #3955: Player's avatar rendering issues
    Bug #3956: EditEffectDialog: Cancel button does not update a Range button and an Area slider properly
    Bug #3957: Weird bodypart rendering if a node has reserved name
    Bug #3960: Clothes with high cost (> 32768) are not handled properly
    Bug #3963: When on edge of being burdened the condition doesn't lower as you run.
    Bug #3971: Editor: Incorrect colour field in cell table
    Bug #3974: Journal page turning doesn't produce sounds
    Bug #3978: Instant opening and closing happens when using a Controller with Menus/Containers
    Bug #3981: Lagging when spells are cast, especially noticeable on new landmasses such as Tamriel Rebuilt
    Bug #3982: Down sounds instead of Up ones are played when trading
    Bug #3987: NPCs attack after some taunting with no "Goodbye"
    Bug #3991: Journal can still be opened at main menu
    Bug #3995: Dispel cancels every temporary magic effect
    Bug #4002: Build broken on OpenBSD with clang
    Bug #4003: Reduce Render Area of Inventory Doll to Fit Within Border
    Bug #4004: Manis Virmaulese attacks without saying anything
    Bug #4010: AiWander: "return to the spawn position" feature does not work properly
    Bug #4016: Closing menus with spacebar will still send certain assigned actions through afterwards
    Bug #4017: GetPCRunning and GetPCSneaking should check that the PC is actually moving
    Bug #4024: Poor music track distribution
    Bug #4025: Custom spell with copy-pasted name always sorts to top of spell list
    Bug #4027: Editor: OpenMW-CS misreports its own name as "OpenCS", under Mac OS
    Bug #4033: Archers don't attack if the arrows have run out and there is no other weapon
    Bug #4037: Editor: New greetings do not work in-game.
    Bug #4049: Reloading a saved game while falling prevents damage
    Bug #4056: Draw animation should not be played when player equips a new weapon
    Bug #4074: Editor: Merging of LAND/LTEX records
    Bug #4076: Disposition bar is not updated when "goodbye" selected in dialogue
    Bug #4079: Alchemy skill increases do not take effect until next batch
    Bug #4093: GetResistFire, getResistFrost and getResistShock doesn't work as in vanilla
    Bug #4094: Level-up messages for levels past 20 are hardcoded not to be used
    Bug #4095: Error in framelistener when take all items from a dead corpse
    Bug #4096: Messagebox with the "%0.f" format should use 0 digit precision
    Bug #4104: Cycling through weapons does not skip broken ones
    Bug #4105: birthsign generation menu does not show full details
    Bug #4107: Editor: Left pane in Preferences window is too narrow
    Bug #4112: Inventory sort order is inconsistent
    Bug #4113: 'Resolution not supported in fullscreen' message is inconvenient
    Bug #4131: Pickpocketing behaviour is different from vanilla
    Bug #4155: NPCs don't equip a second ring in some cases
    Bug #4156: Snow doesn't create water ripples
    Bug #4165: NPCs autoequip new clothing with the same price
    Feature #452: Rain-induced water ripples
    Feature #824: Fading for doors and teleport commands
    Feature #933: Editor: LTEX record table
    Feature #936: Editor: LAND record table
    Feature #1374: AI: Resurface to breathe
    Feature #2320: ess-Importer: convert projectiles
    Feature #2509: Editor: highlighting occurrences of a word in a script
    Feature #2748: Editor: Should use one resource manager per document
    Feature #2834: Have openMW's UI remember what menu items were 'pinned' across boots.
    Feature #2923: Option to show the damage of the arrows through tooltip.
    Feature #3099: Disabling inventory while dragging an item forces you to drop it
    Feature #3274: Editor: Script Editor - Shortcuts and context menu options for commenting code out and uncommenting code respectively
    Feature #3275: Editor: User Settings- Add an option to reset settings to their default status (per category / all)
    Feature #3400: Add keyboard shortcuts for menus
    Feature #3492: Show success rate while enchanting
    Feature #3530: Editor: Reload data files
    Feature #3682: Editor: Default key binding reset
    Feature #3921: Combat AI: aggro priorities
    Feature #3941: Allow starting at an unnamed exterior cell with --start
    Feature #3952: Add Visual Studio 2017 support
    Feature #3953: Combat AI: use "WhenUsed" enchantments
    Feature #4082: Leave the stack of ingredients or potions grabbed after using an ingredient/potion
    Task #2258: Windows installer: launch OpenMW tickbox
    Task #4152: The Windows CI script is moving files around that CMake should be dealing with

0.42.0
------

    Bug #1956: Duplicate objects after loading the game, when a mod was edited
    Bug #2100: Falling leaves in Vurt's Leafy West Gash II not rendered correctly
    Bug #2116: Cant fit through some doorways pressed against staircases
    Bug #2289: Some modal dialogs are not centered on the screen when the window resizes
    Bug #2409: Softlock when pressing weapon/magic switch keys during chargen, afterwards switches weapons even though a text field is selected
    Bug #2483: Previous/Next Weapon hotkeys triggered while typing the name of game save
    Bug #2629: centeroncell, coc causes death / fall damage time to time when teleporting from high
    Bug #2645: Cycling weapons is possible while console/pause menu is open
    Bug #2678: Combat with water creatures do not end upon exiting water
    Bug #2759: Light Problems in Therana's Chamber in Tel Branora
    Bug #2771: unhandled sdl event of type 0x302
    Bug #2777: (constant/on cast) disintegrate armor/weapon on self is seemingly not working
    Bug #2838: Editor: '.' in a record name should be allowed
    Bug #2909: NPCs appear floating when standing on a slope
    Bug #3093: Controller movement cannot be used while mouse is moving
    Bug #3134: Crash possible when using console with open container
    Bug #3254: AI enemies hit between them.
    Bug #3344: Editor: Verification results sorting by Type is not alphabetical.
    Bug #3345: Editor: Cloned and added pathgrids are lost after reopen of saved omwgame file
    Bug #3355: [MGSO] Physics maxing out in south cornerclub Balmora
    Bug #3484: Editor: camera position is not set when changing cell via drag&drop
    Bug #3508: Slowfall kills Jump momentum
    Bug #3580: Crash: Error ElementBufferObject::remove BufferData<0> out of range
    Bug #3581: NPCs wander too much
    Bug #3601: Menu Titles not centered vertically
    Bug #3607: [Mac OS] Beginning of NPC speech cut off (same issue as closed bug #3453)
    Bug #3613: Can not map "next weapon" or "next spell" to controller
    Bug #3617: Enchanted arrows don't explode when hitting the ground
    Bug #3645: Unable to use steps in Vivec, Palace of Vivec
    Bug #3650: Tamriel Rebuilt 16.09.1 – Hist Cuirass GND nif is rendered inside a Pink Box
    Bug #3652: Item icon shadows get stuck in the alchemy GUI
    Bug #3653: Incorrect swish sounds
    Bug #3666: NPC collision should not be disabled until death animation has finished
    Bug #3669: Editor: Text field was missing from book object editing dialogue
    Bug #3670: Unhandled SDL event of type 0x304
    Bug #3671: Incorrect local variable value after picking up bittercup
    Bug #3686: Travelling followers doesn't increase travel fee
    Bug #3689: Problematic greetings from Antares Big Mod that override the appropriate ones.
    Bug #3690: Certain summoned creatures do not engage in combat with underwater creatures
    Bug #3691: Enemies do not initiate combat with player followers on sight
    Bug #3695: [Regression] Dispel does not always dispel spell effects in 0.41
    Bug #3699: Crash on MWWorld::ProjectileManager::moveMagicBolts
    Bug #3700: Climbing on rocks and mountains
    Bug #3704: Creatures don't auto-equip their shields on creation
    Bug #3705: AI combat engagement logic differs from vanilla
    Bug #3707: Animation playing does some very odd things if pc comes in contact with the animated mesh
    Bug #3712: [Mod] Freeze upon entering Adanumuran with mod Adanumuran Reclaimed
    Bug #3713: [Regression] Cancelling dialogue or using travel with creatures throws a (possibly game-breaking) exception
    Bug #3719: Dropped identification papers can't be picked up again
    Bug #3722: Command spell doesn't bring enemies out of combat
    Bug #3727: Using "Activate" mid-script-execution invalidates interpreter context
    Bug #3746: Editor: Book records show attribute IDs instead of skill IDs for teached skills entry.
    Bug #3755: Followers stop following after loading from savegame
    Bug #3772: ModStat lowers attribute to 100 if it was greater
    Bug #3781: Guns in Clean Hunter Rifles mod use crossbow sounds
    Bug #3797: NPC and creature names don't show up in combat when RMB windows are displayed
    Bug #3800: Wrong tooltip maximum width
    Bug #3801: Drowning widget is bugged
    Bug #3802: BarterOffer shouldn't limit pcMercantile
    Bug #3813: Some fatal error
    Bug #3816: Expression parser thinks the -> token is unexpected when a given explicit refID clashes with a journal ID
    Bug #3822: Custom added creatures are not animated
    Feature #451: Water sounds
    Feature #2691: Light particles sometimes not shown in inventory character preview
    Feature #3523: Light source on magic projectiles
    Feature #3644: Nif NiSphericalCollider Unknown Record Type
    Feature #3675: ess-Importer: convert mark location
    Feature #3693: ess-Importer: convert last known exterior cell
    Feature #3748: Editor: Replace "Scroll" check box in Book records with "Book Type" combo box.
    Feature #3751: Editor: Replace "Xyz Blood" check boxes in NPC and Creature records with "Blood Type" combo box
    Feature #3752: Editor: Replace emitter check boxes in Light records with "Emitter Type" combo box
    Feature #3756: Editor: Replace "Female" check box in NPC records with "Gender" combo box
    Feature #3757: Editor: Replace "Female" check box in BodyPart records with "Gender" combo box
    Task #3092: const version of ContainerStoreIterator
    Task #3795: /deps folder not in .gitignore

0.41.0
------

    Bug #1138: Casting water walking doesn't move the player out of the water
    Bug #1931: Rocks from blocked passage in Bamz-Amschend, Radacs Forge can reset and cant be removed again.
    Bug #2048: Almvisi and Divine Intervention display wrong spell effect
    Bug #2054: Show effect-indicator for "instant effect" spells and potions
    Bug #2150: Clockwork City door animation problem
    Bug #2288: Playback of weapon idle animation not correct
    Bug #2410: Stat-review window doesn't display starting spells, powers, or abilities
    Bug #2493: Repairing occasionally very slow
    Bug #2716: [OSG] Water surface is too transparent from some angles
    Bug #2859: [MAC OS X] Cannot exit fullscreen once enabled
    Bug #3091: Editor: will not save addon if global variable value type is null
    Bug #3277: Editor: Non-functional nested tables in subviews need to be hidden instead of being disabled
    Bug #3348: Disabled map markers show on minimap
    Bug #3350: Extending selection to instances with same object results in duplicates.
    Bug #3353: [Mod] Romance version 3.7 script failed
    Bug #3376: [Mod] Vampire Embrace script fails to execute
    Bug #3385: Banners don't animate in stormy weather as they do in the original game
    Bug #3393: Akulakhan re-enabled after main quest
    Bug #3427: Editor: OpenMW-CS instances won´t get deleted
    Bug #3451: Feril Salmyn corpse isn't where it is supposed to be
    Bug #3497: Zero-weight armor is displayed as "heavy" in inventory tooltip
    Bug #3499: Idle animations don't always loop
    Bug #3500: Spark showers at Sotha Sil do not appear until you look at the ceiling
    Bug #3515: Editor: Moved objects in interior cells are teleported to exterior cells.
    Bug #3520: Editor: OpenMW-CS cannot find project file when launching the game
    Bug #3521: Armed NPCs don't use correct melee attacks
    Bug #3535: Changing cell immediately after dying causes character to freeze.
    Bug #3542: Unable to rest if unalerted slaughterfish are in the cell with you
    Bug #3549: Blood effects occur even when a hit is resisted
    Bug #3551: NPC Todwendy in german version can't interact
    Bug #3552: Opening the journal when fonts are missing results in a crash
    Bug #3555: SetInvisible command should not apply graphic effect
    Bug #3561: Editor: changes from omwaddon are not loaded in [New Addon] mode
    Bug #3562: Non-hostile NPCs can be disarmed by stealing their weapons via sneaking
    Bug #3564: Editor: openmw-cs verification results
    Bug #3568: Items that should be invisible are shown in the inventory
    Bug #3574: Alchemy: Alembics and retorts are used in reverse
    Bug #3575: Diaglog choices don't work in mw 0.40
    Bug #3576: Minor differences in AI reaction to hostile spell effects
    Bug #3577: not local nolore dialog test
    Bug #3578: Animation Replacer hangs after one cicle/step
    Bug #3579: Bound Armor skillups and sounds
    Bug #3583: Targetted GetCurrentAiPackage returns 0
    Bug #3584: Persuasion bug
    Bug #3590: Vendor, Ilen Faveran, auto equips items from stock
    Bug #3594: Weather doesn't seem to update correctly in Mournhold
    Bug #3598: Saving doesn't save status of objects
    Bug #3600: Screen goes black when trying to travel to Sadrith Mora
    Bug #3608: Water ripples aren't created when walking on water
    Bug #3626: Argonian NPCs swim like khajiits
    Bug #3627: Cannot delete "Blessed touch" spell from spellbook
    Bug #3634: An enchanted throwing weapon consumes charges from the stack in your inventory. (0.40.0)
    Bug #3635: Levelled items in merchants are "re-rolled" (not bug 2952, see inside)
    Feature #1118: AI combat: flee
    Feature #1596: Editor: Render water
    Feature #2042: Adding a non-portable Light to the inventory should cause the player to glow
    Feature #3166: Editor: Instance editing mode - rotate sub mode
    Feature #3167: Editor: Instance editing mode - scale sub mode
    Feature #3420: ess-Importer: player control flags
    Feature #3489: You shouldn't be be able to re-cast a bound equipment spell
    Feature #3496: Zero-weight boots should play light boot footsteps
    Feature #3516: Water Walking should give a "can't cast" message and fail when you are too deep
    Feature #3519: Play audio and visual effects for all effects in a spell
    Feature #3527: Double spell explosion scaling
    Feature #3534: Play particle textures for spell effects
    Feature #3539: Make NPCs use opponent's weapon range to decide whether to dodge
    Feature #3540: Allow dodging for creatures with "biped" flag
    Feature #3545: Drop shadow for items in menu
    Feature #3558: Implement same spell range for "on touch" spells as original engine
    Feature #3560: Allow using telekinesis with touch spells on objects
    Task #3585: Some objects added by Morrowind Rebirth do not display properly their texture

0.40.0
------

    Bug #1320: AiWander - Creatures in cells without pathgrids do not wander
    Bug #1873: Death events are triggered at the beginning of the death animation
    Bug #1996: Resting interrupts magic effects
    Bug #2399: Vampires can rest in broad daylight and survive the experience
    Bug #2604: Incorrect magicka recalculation
    Bug #2721: Telekinesis extends interaction range where it shouldn't
    Bug #2981: When waiting, NPCs can go where they wouldn't go normally.
    Bug #3045: Esp files containing the letter '#' in the file name cannot be loaded on startup
    Bug #3071: Slowfall does not stop momentum when jumping
    Bug #3085: Plugins can not replace parent cell references with a cell reference of different type
    Bug #3145: Bug with AI Cliff Racer. He will not attack you, unless you put in front of him.
    Bug #3149: Editor: Weather tables were missing from regions
    Bug #3201: Netch shoots over your head
    Bug #3269: If you deselect a mod and try to load a save made inside a cell added by it, you end bellow the terrain in the grid 0/0
    Bug #3286: Editor: Script editor tab width
    Bug #3329: Teleportation spells cause crash to desktop after build update from 0.37 to 0.38.0
    Bug #3331: Editor: Start Scripts table: Adding a script doesn't refresh the list of Start Scripts and allows to add a single script multiple times
    Bug #3332: Editor: Scene view: Tool tips only occur when holding the left mouse button
    Bug #3340: ESS-Importer does not separate item stacks
    Bug #3342: Editor: Creation of pathgrids did not check if the pathgrid already existed
    Bug #3346: "Talked to PC" is always 0 for "Hello" dialogue
    Bug #3349: AITravel doesn't repeat
    Bug #3370: NPCs wandering to invalid locations after training
    Bug #3378: "StopCombat" command does not function in vanilla quest
    Bug #3384: Battle at Nchurdamz - Larienna Macrina does not stop combat after killing Hrelvesuu
    Bug #3388: Monster Respawn tied to Quicksave
    Bug #3390: Strange visual effect in Dagoth Ur's chamber
    Bug #3391: Inappropriate Blight weather behavior at end of main quest
    Bug #3394: Replaced dialogue inherits some of its old data
    Bug #3397: Actors that start the game dead always have the same death pose
    Bug #3401: Sirollus Saccus sells not glass arrows
    Bug #3402: Editor: Weapon data not being properly set
    Bug #3405: Mulvisic Othril will not use her chitin throwing stars
    Bug #3407: Tanisie Verethi will immediately detect the player
    Bug #3408: Improper behavior of ashmire particles
    Bug #3412: Ai Wander start time resets when saving/loading the game
    Bug #3416: 1st person and 3rd person camera isn't converted from .ess correctly
    Bug #3421: Idling long enough while paralyzed sometimes causes character to get stuck
    Bug #3423: Sleep interruption inside dungeons too agressive
    Bug #3424: Pickpocketing sometimes won't work
    Bug #3432: AiFollow / AiEscort durations handled incorrectly
    Bug #3434: Dead NPC's and Creatures still contribute to sneak skill increases
    Bug #3437: Weather-conditioned dialogue should not play in interiors
    Bug #3439: Effects cast by summon stick around after their death
    Bug #3440: Parallax maps looks weird
    Bug #3443: Class graphic for custom class should be Acrobat
    Bug #3446: OpenMW segfaults when using Atrayonis's "Anthology Solstheim: Tomb of the Snow Prince" mod
    Bug #3448: After dispelled, invisibility icon is still displayed
    Bug #3453: First couple of seconds of NPC speech is muted
    Bug #3455: Portable house mods lock player and npc movement up exiting house.
    Bug #3456: Equipping an item will undo dispel of constant effect invisibility
    Bug #3458: Constant effect restore health doesn't work during Wait
    Bug #3466: It is possible to stack multiple scroll effects of the same type
    Bug #3471: When two mods delete the same references, many references are not disabled by the engine.
    Bug #3473: 3rd person camera can be glitched
    Feature #1424: NPC "Face" function
    Feature #2974: Editor: Multiple Deletion of Subrecords
    Feature #3044: Editor: Render path grid v2
    Feature #3362: Editor: Configurable key bindings
    Feature #3375: Make sun / moon reflections weather dependent
    Feature #3386: Editor: Edit pathgrid

0.39.0
------

    Bug #1384: Dark Brotherhood Assassin (and other scripted NPCs?) spawns beneath/inside solid objects
    Bug #1544: "Drop" drops equipped item in a separate stack
    Bug #1587: Collision detection glitches
    Bug #1629: Container UI locks up in Vivec at Jeanne's
    Bug #1771: Dark Brotherhood Assassin oddity in Eight Plates
    Bug #1827: Unhandled NiTextureEffect in ex_dwrv_ruin30.nif
    Bug #2089: When saving while swimming in water in an interior cell, you will be spawned under water on loading
    Bug #2295: Internal texture not showing, nipixeldata
    Bug #2363: Corpses don't disappear
    Bug #2369: Respawns should be timed individually
    Bug #2393: Сharacter is stuck in the tree
    Bug #2444: [Mod] NPCs from Animated Morrowind appears not using proper animations
    Bug #2467: Creatures do not respawn
    Bug #2515: Ghosts in Ibar-Dad spawn stuck in walls
    Bug #2610: FixMe script still needs to be implemented
    Bug #2689: Riekling raider pig constantly screams while running
    Bug #2719: Vivec don't put their hands on the knees with this replacer (Psymoniser Vivec God Replacement NPC Edition v1.0
    Bug #2737: Camera shaking when side stepping around object
    Bug #2760: AI Combat Priority Problem - Use of restoration spell instead of attacking
    Bug #2806: Stack overflow in LocalScripts::getNext
    Bug #2807: Collision detection allows player to become stuck inside objects
    Bug #2814: Stairs to Marandus have improper collision
    Bug #2925: Ranes Ienith will not appear, breaking the Morag Tong and Thieves Guid questlines
    Bug #3024: Editor: Creator bar in startscript subview does not accept script ID drops
    Bug #3046: Sleep creature: Velk is spawned half-underground in the Thirr River Valley
    Bug #3080: Calling aifollow without operant in local script every frame causes mechanics to overheat + log
    Bug #3101: Regression: White guar does not move
    Bug #3108: Game Freeze after Killing Diseased Rat in Foreign Quarter Tomb
    Bug #3124: Bloodmoon Quest - Rite of the Wolf Giver (BM_WolfGiver) – Innocent victim won't turn werewolf
    Bug #3125: Improper dialogue window behavior when talking to creatures
    Bug #3130: Some wandering NPCs disappearing, cannot finish quests
    Bug #3132: Editor: GMST ID named sMake Enchantment is instead named sMake when making new game from scratch
    Bug #3133: OpenMW and the OpenCS are writting warnings about scripts that use the function GetDisabled.
    Bug #3135: Journal entry for The Pigrim's Path missing name
    Bug #3136: Dropped bow is displaced
    Bug #3140: Editor: OpenMW-CS fails to open newly converted and saved omwaddon file.
    Bug #3142: Duplicate Resist Magic message
    Bug #3143: Azura missing her head
    Bug #3146: Potion effect showing when ingredient effects are not known
    Bug #3155: When executing chop attack with a spear, hands turn partly invisible
    Bug #3161: Fast travel from Silt Strider or Boat Ride will break save files made afterwards
    Bug #3163: Editor: Objects dropped to scene do not always save
    Bug #3173: Game Crashes After Casting Recall Spell
    Bug #3174: Constant effect enchantments play spell animation on dead bodies
    Bug #3175: Spell effects do not wear down when caster dies
    Bug #3176: NPCs appearing randomly far away from towns
    Bug #3177: Submerged corpse floats ontop of water when it shouldn't (Widow Vabdas' Deed quest)
    Bug #3184: Bacola Closcius in Balmora, South Wall Cornerclub spams magic effects if attacked
    Bug #3207: Editor: New objects do not render
    Bug #3212: Arrow of Ranged Silence
    Bug #3213: Looking at Floor After Magical Transport
    Bug #3220: The number of remaining ingredients in the alchemy window doesn't go down when failing to brew a potion
    Bug #3222: Falling through the water in Vivec
    Bug #3223: Crash at the beginning with MOD (The Symphony)
    Bug #3228: Purple screen when leveling up.
    Bug #3233: Infinite disposition via MWDialogue::Filter::testDisposition() glitch
    Bug #3234: Armor mesh stuck on body in inventory menu
    Bug #3235: Unlike vanilla, OpenMW don't allow statics and activators cast effects on the player.
    Bug #3238: Not loading cells when using Poorly Placed Object Fix.esm
    Bug #3248: Editor: Using the "Next Script" and "Previous Script" buttons changes the record status to "Modified"
    Bug #3258: Woman biped skeleton
    Bug #3259: No alternating punches
    Bug #3262: Crash in class selection menu
    Bug #3279: Load menu: Deleting a savegame makes scroll bar jump to the top
    Bug #3326: Starting a new game, getting to class selection, then starting another new game temporarily assigns Acrobat class
    Bug #3327: Stuck in table after loading when character was sneaking when quicksave
    Feature #652: Editor: GMST verifier
    Feature #929: Editor: Info record verifier
    Feature #1279: Editor: Render cell border markers
    Feature #2482: Background cell loading and caching of loaded cells
    Feature #2484: Editor: point lighting
    Feature #2801: Support NIF bump map textures in osg
    Feature #2926: Editor: Optional line wrap in script editor wrap lines
    Feature #3000: Editor: Reimplement 3D scene camera system
    Feature #3035: Editor: Make scenes a drop target for referenceables
    Feature #3043: Editor: Render cell markers v2
    Feature #3164: Editor: Instance Selection Menu
    Feature #3165: Editor: Instance editing mode - move sub mode
    Feature #3244: Allow changing water Level of Interiors behaving like exteriors
    Feature #3250: Editor: Use "Enter" key instead of clicking "Create" button to confirm ID input in Creator Bar
    Support #3179: Fatal error on startup

0.38.0
------

    Bug #1699: Guard will continuously run into mudcrab
    Bug #1934: Saw in Dome of Kasia doesnt harm the player
    Bug #1962: Rat floats when killed near the door
    Bug #1963: Kwama eggsacks pulse too fast
    Bug #2198: NPC voice sound source should be placed at their head
    Bug #2210: OpenMW installation wizard crashes...
    Bug #2211: Editor: handle DELE subrecord at the end of a record
    Bug #2413: ESM error Unknown subrecord in Grandmaster of Hlaalu
    Bug #2537: Bloodmoon quest Ristaag: Sattir not consistently dying, plot fails to advance; same with Grerid
    Bug #2697: "The Swimmer" moves away after leading you to underwater cave
    Bug #2724: Loading previous save duplicates containers and harvestables
    Bug #2769: Inventory doll - Cursor not respecting order of clothes
    Bug #2865: Scripts silently fail when moving NPCs between cells.
    Bug #2873: Starting a new game leads to CTD / Fatal Error
    Bug #2918: Editor: it's not possible to create an omwaddon containing a dot in the file name
    Bug #2933: Dialog box can't disable a npc if it is in another cell. (Rescue Madura Seran).
    Bug #2942: atronach sign behavior (spell absorption) changes when trying to receive a blessing at "shrine of tribunal"
    Bug #2952: Enchantment Merchant Items reshuffled EVERY time 'barter' is clicked
    Bug #2961: ESM Error: Unknown subrecord if Deus Ex Machina mod is loaded
    Bug #2972: Resurrecting the player via console does not work when health was 0
    Bug #2986: Projectile weapons work underwater
    Bug #2988: "Expected subrecord" bugs showing up.
    Bug #2991: Can't use keywords in strings for MessageBox
    Bug #2993: Tribunal:The Shrine of the Dead – Urvel Dulni can't stop to follow the player.
    Bug #3008: NIFFile Error while loading meshes with a NiLODNode
    Bug #3010: Engine: items should sink to the ground when dropped under water
    Bug #3011: NIFFile Error while loading meshes with a NiPointLight
    Bug #3016: Engine: something wrong with scripting - crash / fatal error
    Bug #3020: Editor: verify does not check if given "item ID" (as content) for a "container" exists
    Bug #3026: [MOD: Julan Ashlander Companion] Dialogue not triggering correctly
    Bug #3028: Tooltips for Health, Magicka and Fatigue show in Options menu even when bars aren't visible
    Bug #3034: Item count check dialogue option doesn't work (Guards accept gold even if you don't have enough)
    Bug #3036: Owned tooltip color affects spell tooltips incorrrectly
    Bug #3037: Fatal error loading old ES_Landscape.esp in Store<ESM::LandTexture>::search
    Bug #3038: Player sounds come from underneath
    Bug #3040: Execution of script failed: There is a message box already
    Bug #3047: [MOD: Julan Ashlander Companion] Scripts KS_Bedscript or KS_JulanNight not working as intended
    Bug #3048: Fatal Error
    Bug #3051: High field of view results in first person rendering glitches
    Bug #3053: Crash on new game at character class selection
    Bug #3058: Physiched sleeves aren't rendered correctly.
    Bug #3060: NPCs use wrong landing sound
    Bug #3062: Mod support regression: Andromeda's fast travel.
    Bug #3063: Missing Journal Textures without Tribunal and Bloodmoon installed
    Bug #3077: repeated aifollow causes the distance to stack
    Bug #3078: Creature Dialogues not showing when certain Function/Conditions are required.
    Bug #3082: Crash when entering Holamayan Monastery with mesh replacer installed
    Bug #3086: Party at Boro's House – Creature with Class don't talk under OpenMW
    Bug #3089: Dreamers spawn too soon
    Bug #3100: Certain controls erroneously work as a werewolf
    Bug #3102: Multiple unique soultrap spell sources clone souls.
    Bug #3105: Summoned creatures and objects disappear at midnight
    Bug #3112: gamecontrollerdb file creation with wrong extension
    Bug #3116: Dialogue Function "Same Race" is avoided
    Bug #3117: Dialogue Bug: Choice conditions are tested when not in a choice
    Bug #3118: Body Parts are not rendered when used in a pose.
    Bug #3122: NPC direction is reversed during sneak awareness check
    Feature #776: Sound effects from one direction don't necessarily affect both speakers in stereo
    Feature #858: Different fov settings for hands and the game world
    Feature #1176: Handle movement of objects between cells
    Feature #2507: Editor: choosing colors for syntax highlighting
    Feature #2867: Editor: hide script error list when there are no errors
    Feature #2885: Accept a file format other than nif
    Feature #2982: player->SetDelete 1 results in: PC can't move, menu can be opened
    Feature #2996: Editor: make it possible to preset the height of the script check area in a script view
    Feature #3014: Editor: Tooltips in 3D scene
    Feature #3064: Werewolf field of view
    Feature #3074: Quicksave indicator
    Task #287: const version of Ptr
    Task #2542: Editor: redo user settings system

0.37.0
------

    Bug #385: Light emitting objects have a too short distance of activation
    Bug #455: Animation doesn't resize creature's bounding box
    Bug #602: Only collision model is updated when modifying objects trough console
    Bug #639: Sky horizon at nighttime
    Bug #672: incorrect trajectory of the moons
    Bug #814: incorrect NPC width
    Bug #827: Inaccurate raycasting for dead actors
    Bug #996: Can see underwater clearly when at right height/angle
    Bug #1317: Erene Llenim in Seyda Neen does not walk around
    Bug #1330: Cliff racers fail to hit the player
    Bug #1366: Combat AI can't aim down (in order to hit small creatures)
    Bug #1511: View distance while under water is much too short
    Bug #1563: Terrain positioned incorrectly and appears to vibrate in far-out cells
    Bug #1612: First person models clip through walls
    Bug #1647: Crash switching from full screen to windows mode - D3D9
    Bug #1650: No textures with directx on windows
    Bug #1730: Scripts names starting with digit(s) fail to compile
    Bug #1738: Socucius Ergalla's greetings are doubled during the tutorial
    Bug #1784: First person weapons always in the same position
    Bug #1813: Underwater flora lighting up entire area.
    Bug #1871: Handle controller extrapolation flags
    Bug #1921: Footstep frequency and velocity do not immediately update when speed attribute changes
    Bug #2001: OpenMW crashes on start with OpenGL 1.4 drivers
    Bug #2014: Antialiasing setting does nothing on Linux
    Bug #2037: Some enemies attack the air when spotting the player
    Bug #2052: NIF rotation matrices including scales are not supported
    Bug #2062: Crank in Old Mournhold: Forgotten Sewer turns about the wrong axis
    Bug #2111: Raindrops in front of fire look wrong
    Bug #2140: [OpenGL] Water effects, flames and parts of creatures solid black when observed through brazier flame
    Bug #2147: Trueflame and Hopesfire flame effects not properly aligned with blade
    Bug #2148: Verminous fabricants have little coloured box beneath their feet
    Bug #2149: Sparks in Clockwork City should bounce off the floor
    Bug #2151: Clockwork City dicer trap doesn't activate when you're too close
    Bug #2186: Mini map contains scrambled pixels that cause the mini map to flicker
    Bug #2187: NIF file with more than 255 NiBillboardNodes does not load
    Bug #2191: Editor: Crash when trying to view cell in render view in OpenCS
    Bug #2270: Objects flicker transparently
    Bug #2280: Latest 32bit windows build of openmw runns out of vram
    Bug #2281: NPCs don't scream when they die
    Bug #2286: Jumping animation restarts when equipping mid-air
    Bug #2287: Weapon idle animation stops when turning
    Bug #2355: Light spell doesn't work in 1st person view
    Bug #2362: Lantern glas opaque to flame effect from certain viewing angles
    Bug #2364: Light spells are not as bright as in Morrowind
    Bug #2383: Remove the alpha testing override list
    Bug #2436: Crash on entering cell "Tower of Tel Fyr, Hall of Fyr"
    Bug #2457: Player followers should not report crimes
    Bug #2458: crash in some fighting situations
    Bug #2464: Hiding an emitter node should make that emitter stop firing particles
    Bug #2466: Can't load a save created with OpenMW-0.35.0-win64
    Bug #2468: music from title screen continues after loading savegame
    Bug #2494: Map not consistent between saves
    Bug #2504: Dialog scroll should always start at the top
    Bug #2506: Editor: Undo/Redo shortcuts do not work in script editor
    Bug #2513: Mannequins in mods appear as dead bodies
    Bug #2524: Editor: TopicInfo "custom" condition section is missing
    Bug #2540: Editor: search and verification result table can not be sorted by clicking on the column names
    Bug #2543: Editor: there is a problem with spell effects
    Bug #2544: Editor fails to save NPC information correctly.
    Bug #2545: Editor: delete record in Objects (referenceables) table messes up data
    Bug #2546: Editor: race base attributes and skill boni are not displayed, thus not editable
    Bug #2547: Editor: some NPC data is not displayed, thus not editable
    Bug #2551: Editor: missing data in cell definition
    Bug #2553: Editor: value filter does not work for float values
    Bug #2555: Editor: undo leaves the record status as Modified
    Bug #2559: Make Detect Enchantment marks appear on top of the player arrow
    Bug #2563: position consoling npc doesn't work without cell reload
    Bug #2564: Editor: Closing a subview from code does not clean up properly and will lead to crash on opening the next subview
    Bug #2568: Editor: Setting default window size is ignored
    Bug #2569: Editor: saving from an esp to omwaddon file results in data loss for TopicInfo
    Bug #2575: Editor: Deleted record (with Added (ModifiedOnly) status) remains in the Dialog SubView
    Bug #2576: Editor: Editor doesn't scroll to a newly opened subview, when ScrollBar Only mode is active
    Bug #2578: Editor: changing Level or Reputation of an NPC crashes the editor
    Bug #2579: Editor: filters not updated when adding or cloning records
    Bug #2580: Editor: omwaddon makes OpenMW crash
    Bug #2581: Editor: focus problems in edit subviews single- and multiline input fields
    Bug #2582: Editor: object verifier should check for non-existing scripts being referenced
    Bug #2583: Editor: applying filter to TopicInfo on mods that have added dialouge makes the Editor crash
    Bug #2586: Editor: some dialogue only editable items do not refresh after undo
    Bug #2588: Editor: Cancel button exits program
    Bug #2589: Editor: Regions table - mapcolor does not change correctly
    Bug #2591: Placeatme - spurious 5th parameter raises error
    Bug #2593: COC command prints multiple times when GUI is hidden
    Bug #2598: Editor: scene view of instances has to be zoomed out to displaying something - center camera instance please
    Bug #2607: water behind an invisible NPC becomes invisible as well
    Bug #2611: Editor: Sort problem in Objects table when few nested rows are added
    Bug #2621: crash when a creature has no model
    Bug #2624: Editor: missing columns in tables
    Bug #2627: Character sheet doesn't properly update when backing out of CharGen
    Bug #2642: Editor: endif without if - is not reported as error when "verify" was executed
    Bug #2644: Editor: rebuild the list of available content files when opening the open/new dialogues
    Bug #2656: OpenMW & OpenMW-CS: setting "Flies" flag for ghosts has no effect
    Bug #2659: OpenMW & OpenMW-CS: savegame load fail due to script attached to NPCs
    Bug #2668: Editor: reputation value in the input field is not stored
    Bug #2696: Horkers use land idle animations under water
    Bug #2705: Editor: Sort by Record Type (Objects table) is incorrect
    Bug #2711: Map notes on an exterior cell that shows up with a map marker on the world map do not show up in the tooltip for that cell's marker on the world map
    Bug #2714: Editor: Can't reorder rows with the same topic in different letter case
    Bug #2720: Head tracking for creatures not implemented
    Bug #2722: Alchemy should only include effects shared by at least 2 ingredients
    Bug #2723: "ori" console command is not working
    Bug #2726: Ashlanders in front of Ghostgate start wandering around
    Bug #2727: ESM writer does not handle encoding when saving the TES3 header
    Bug #2728: Editor: Incorrect position of an added row in Info tables
    Bug #2731: Editor: Deleting a record triggers a Qt warning
    Bug #2733: Editor: Undo doesn't restore the Modified status of a record when a nested data is changed
    Bug #2734: Editor: The Search doesn't work
    Bug #2738: Additive moon blending
    Bug #2746: NIF node names should be case insensitive
    Bug #2752: Fog depth/density not handled correctly
    Bug #2753: Editor: line edit in dialogue subview tables shows after a single click
    Bug #2755: Combat AI changes target too frequently
    Bug #2761: Can't attack during block animations
    Bug #2764: Player doesn't raise arm in 3rd person for weathertype 9
    Bug #2768: Current screen resolution not selected in options when starting OpenMW
    Bug #2773: Editor: Deleted scripts are editable
    Bug #2776: ordinators still think I'm wearing their helm even though Khajiit and argonians can't
    Bug #2779: Slider bars continue to move if you don't release mouse button
    Bug #2781: sleep interruption is a little off (is this an added feature?)
    Bug #2782: erroneously able to ready weapon/magic (+sheathe weapon/magic) while paralyzed
    Bug #2785: Editor: Incorrect GMSTs for newly created omwgame files
    Bug #2786: Kwama Queen head is inverted under OpenMW
    Bug #2788: additem and removeitem incorrect gold behavior
    Bug #2790: --start doesn't trace down
    Bug #2791: Editor: Listed attributes and skill should not be based on number of NPC objects.
    Bug #2792: glitched merchantile/infinite free items
    Bug #2794: Need to ignore quotes in names of script function
    Bug #2797: Editor: Crash when removing the first row in a nested table
    Bug #2800: Show an error message when S3TC support is missing
    Bug #2811: Targetted Open spell effect persists.
    Bug #2819: Editor: bodypart's race filter not displayed correctly
    Bug #2820: Editor: table sorting is inverted
    Bug #2821: Editor: undo/redo command labels are incorrect
    Bug #2826: locking beds that have been locked via magic psuedo-freezes the game
    Bug #2830: Script compiler does not accept IDs as instruction/functions arguments if the ID is also a keyword
    Bug #2832: Cell names are not localized on the world map
    Bug #2833: [cosmetic] Players swimming at water's surface are slightly too low.
    Bug #2840: Save/load menu is not entirely localized
    Bug #2853: [exploit/bug] disintegrate weapon incorrectly applying to lockpicks, probes. creates unbreakable lockpicks
    Bug #2855: Mouse wheel in journal is not disabled by "Options" panel.
    Bug #2856: Heart of Lorkhan doesn't visually respond to attacks
    Bug #2863: Inventory highlights wrong category after load
    Bug #2864: Illuminated Order 1.0c Bug – The teleport amulet is not placed in the PC inventory.
    Bug #2866: Editor: use checkbox instead of combobox for boolean values
    Bug #2875: special cases of fSleepRandMod not behaving properly.
    Bug #2878: Editor: Verify reports "creature has non-positive level" but there is no level setting
    Bug #2879: Editor: entered value of field "Buys *" is not saved for a creature
    Bug #2880: OpenMW & OpenMW-CS: having a scale value of 0.000 makes the game laggy
    Bug #2882: Freeze when entering cell "Guild of Fighters (Ald'ruhn)" after dropping some items inside
    Bug #2883: game not playable if mod providing a spell is removed but the list of known spells still contains it
    Bug #2884: NPC chats about wrong player race
    Bug #2886: Adding custom races breaks existing numbering of PcRace
    Bug #2888: Editor: value entered in "AI Wander Idle" is not kept
    Bug #2889: Editor: creatures made with the CS (not cloned) are always dead
    Bug #2890: Editor: can't make NPC say a specific "Hello" voice-dialouge
    Bug #2893: Editor: making a creature use textual dialogue doesn't work.
    Bug #2901: Editor: gold for trading can not be set for creatures
    Bug #2907: looking from uderwater part of the PC that is below the surface looks like it would be above the water
    Bug #2914: Magicka not recalculated on character generation
    Bug #2915: When paralyzed, you can still enter and exit sneak
    Bug #2917: chameleon does not work for creatures
    Bug #2927: Editor: in the automatic script checker local variable caches are not invalidated/updated on modifications of other scripts
    Bug #2930: Editor: AIWander Idle can not be set for a creature
    Bug #2932: Editor: you can add rows to "Creature Attack" but you can not enter values
    Bug #2938: Editor: Can't add a start script.
    Bug #2944: Spell chance for power to show as 0 on hud when used
    Bug #2953: Editor: rightclick in an empty place in the menu bar shows an unnamed checkbox
    Bug #2956: Editor: freezes while editing Filter
    Bug #2959: space character in field enchantment (of an amulet) prevents rendering of surroundings
    Bug #2962: OpenMW: Assertion `it != invStore.end()' failed
    Bug #2964: Recursive script execution can corrupt script runtime data
    Bug #2973: Editor: placing a chest in the game world and activating it heavily blurrs the character portrait
    Bug #2978: Editor: Cannot edit alchemy ingredient properties
    Bug #2980: Editor: Attribute and Skill can be selected for spells that do not require these parameters, leading to non-functional spells
    Bug #2990: Compiling a script with warning mode 2 and enabled error downgrading leads to infinite recursion
    Bug #2992: [Mod: Great House Dagoth] Killing Dagoth Gares freezes the game
    Bug #3007: PlaceItem takes radians instead of degrees + angle reliability
    Feature #706: Editor: Script Editor enhancements
    Feature #872: Editor: Colour values in tables
    Feature #880: Editor: ID auto-complete
    Feature #928: Editor: Partial sorting in info tables
    Feature #942: Editor: Dialogue for editing/viewing content file meta information
    Feature #1057: NiStencilProperty
    Feature #1278: Editor: Mouse picking in worldspace widget
    Feature #1280: Editor: Cell border arrows
    Feature #1401: Editor: Cloning enhancements
    Feature #1463: Editor: Fine grained configuration of extended revert/delete commands
    Feature #1591: Editor: Make fields in creation bar drop targets where applicable
    Feature #1998: Editor: Magic effect record verifier
    Feature #1999: Editor Sound Gen record verifier
    Feature #2000: Editor: Pathgrid record verifier
    Feature #2528: Game Time Tracker
    Feature #2534: Editor: global search does not auomatically focus the search input field
    Feature #2535: OpenMW: allow comments in openmw.cfg
    Feature #2541: Editor: provide a go to the very bottom button for TopicInfo and JournalInfo
    Feature #2549: Editor: add a horizontal slider to scroll between opened tables
    Feature #2558: Editor: provide a shortcut for closing the subview that has the focus
    Feature #2565: Editor: add context menu for dialogue sub view fields with an item matching "Edit 'x'" from the table subview context menu
    Feature #2585: Editor: Ignore mouse wheel input for numeric values unless the respective widget has the focus
    Feature #2620: Editor: make the verify-view refreshable
    Feature #2622: Editor: Make double click behaviour in result tables configurable (see ID tables)
    Feature #2717: Editor: Add severity column to report tables
    Feature #2729: Editor: Various dialogue button bar improvements
    Feature #2739: Profiling overlay
    Feature #2740: Resource manager optimizations
    Feature #2741: Make NIF files into proper resources
    Feature #2742: Use the skinning data in NIF files as-is
    Feature #2743: Small feature culling
    Feature #2744: Configurable near clip distance
    Feature #2745: GUI scaling option
    Feature #2747: Support anonymous textures
    Feature #2749: Loading screen optimizations
    Feature #2751: Character preview optimization
    Feature #2804: Editor: Merge Tool
    Feature #2818: Editor: allow copying a record ID to the clipboard
    Feature #2946: Editor: add script line number in results of search
    Feature #2963: Editor: Mouse button bindings in 3D scene
    Feature #2983: Sun Glare fader
    Feature #2999: Scaling of journal and books
    Task #2665: Support building with Qt5
    Task #2725: Editor: Remove Display_YesNo
    Task #2730: Replace hardcoded column numbers in SimpleDialogueSubView/DialogueSubView
    Task #2750: Bullet shape instancing optimization
    Task #2793: Replace grid size setting with half grid size setting
    Task #3003: Support FFMPEG 2.9 (Debian request)

0.36.1
------

    Bug #2590: Start scripts not added correctly

0.36.0
------

    Bug #923: Editor: Operations-Multithreading is broken
    Bug #1317: Erene Llenim in Seyda Neen does not walk around
    Bug #1405: Water rendering glitch near Seyda Neen lighthouse
    Bug #1621: "Error Detecting Morrowind Installation" in the default directory
    Bug #2216: Creating a clone of the player stops you moving.
    Bug #2387: Casting bound weapon spell doesn't switch to "ready weapon" mode
    Bug #2407: Default to (0, 0) when "unknown cell" is encountered.
    Bug #2411: enchanted item charges don't update/refresh if spell list window is pinned open
    Bug #2428: Editor: cloning / creating new container class results in invalid omwaddon file - openmw-0.35
    Bug #2429: Editor - cloning omits some values or sets different values than the original has
    Bug #2430: NPC with negative fatigue don't fall (LGNPC Vivec, Foreign Quarter v2.21)
    Bug #2432: Error on startup with Uvirith's Legacy enabled
    Bug #2435: Editor: changed entries in the objects window are not shown as such
    Bug #2437: Editor: changing an entry of a container/NPC/clothing/ingredient/globals will not be saved in the omwaddon file
    Bug #2447: Editor doesn't save terrain information
    Bug #2451: Editor not listing files with accented characters
    Bug #2453: Chargen: sex, race and hair sliders not initialized properly
    Bug #2459: Minor terrain clipping through statics due to difference in triangle alignment
    Bug #2461: Invisible sound mark has collision in Sandus Ancestral Tomb
    Bug #2465: tainted gold stack
    Bug #2475: cumulative stacks of 100 point fortify skill speechcraft boosts do not apply correctly
    Bug #2498: Editor: crash when issuing undo command after the table subview is closed
    Bug #2500: Editor: object table - can't undo delete record
    Bug #2518: OpenMW detect spell returns false positives
    Bug #2521: NPCs don't react to stealing when inventory menu is open.
    Bug #2525: Can't click on red dialogue choice [rise of house telvanni][60fffec]
    Bug #2530: GetSpellEffects not working as in vanilla
    Bug #2557: Crash on first launch after choosing "Run installation wizard"
    Feature #139: Editor: Global Search & Replace
    Feature #1219: Editor: Add dialogue mode only columns
    Feature #2024: Hotkey for hand to hand (i.e. unequip any weapon)
    Feature #2119: "Always Sneak" key bind
    Feature #2262: Editor: Handle moved instances
    Feature #2425: Editor: Add start script table
    Feature #2426: Editor: start script record verifier
    Feature #2480: Launcher: Multiselect entries in the Data Files list
    Feature #2505: Editor: optionally show a line number column in the script editor
    Feature #2512: Editor: Offer use of monospace fonts in the script editor as an option
    Feature #2514: Editor: focus on ID input field on clone/add
    Feature #2519: it is not possible to change icons that appear on the map after casting the Detect <animal | enchantment | key> spells
    Task #2460: OS X: Use Application Support directory as user data path
    Task #2516: Editor: Change References / Referenceables terminology

0.35.1
------

    Bug #781: incorrect trajectory of the sun
    Bug #1079: Wrong starting position in "Character Stuff Wonderland"
    Bug #1443: Repetitive taking of a stolen object is repetitively considered as a crime
    Bug #1533: Divine Intervention goes to the wrong place.
    Bug #1714: No visual indicator for time passed during training
    Bug #1916: Telekinesis does not allow safe opening of traps
    Bug #2227: Editor: addon file name inconsistency
    Bug #2271: Player can melee enemies from water with impunity
    Bug #2275: Objects with bigger scale move further using Move script
    Bug #2285: Aryon's Dominator enchantment does not work properly
    Bug #2290: No punishment for stealing gold from owned containers
    Bug #2328: Launcher does not respond to Ctrl+C
    Bug #2334: Drag-and-drop on a content file in the launcher creates duplicate items
    Bug #2338: Arrows reclaimed from corpses do not stack sometimes
    Bug #2344: Launcher - Settings importer running correctly?
    Bug #2346: Launcher - Importing plugins into content list screws up the load order
    Bug #2348: Mod: H.E.L.L.U.V.A. Handy Holdables does not appear in the content list
    Bug #2353: Detect Animal detects dead creatures
    Bug #2354: Cmake does not respect LIB_SUFFIX
    Bug #2356: Active magic set inactive when switching magic items
    Bug #2361: ERROR: ESM Error: Previous record contains unread bytes
    Bug #2382: Switching spells with "next spell" or "previous spell" while holding shift promps delete spell dialog
    Bug #2388: Regression: Can't toggle map on/off
    Bug #2392: MOD Shrines - Restore Health and Cancel Options adds 100 health points
    Bug #2394: List of Data Files tab in openmw-laucher needs to show all content files.
    Bug #2402: Editor: skills saved incorrectly
    Bug #2408: Equipping a constant effect Restore Health/Magicka/Fatigue item will permanently boost the stat it's restoring
    Bug #2415: It is now possible to fall off the prison ship into the water when starting a new game
    Bug #2419: MOD MCA crash to desktop
    Bug #2420: Game crashes when character enters a certain area
    Bug #2421: infinite loop when using cycle weapon without having a weapon
    Feature #2221: Cannot dress dead NPCs
    Feature #2349: Check CMake sets correct MSVC compiler settings for release build.
    Feature #2397: Set default values for global mandatory records.
    Feature #2412: Basic joystick support

0.35.0
------

    Bug #244: Clipping/static in relation to the ghostgate/fence sound.
    Bug #531: Missing transparent menu items
    Bug #811: Content Lists in openmw.cfg are overwritten
    Bug #925: OpenCS doesn't launch because it thinks its already started
    Bug #969: Water shader strange behaviour on AMD card
    Bug #1049: Partially highlighted word in dialogue may cause incorrect line break
    Bug #1069: omwlauncher.exe crashes due to file lock
    Bug #1192: It is possible to jump on top of hostile creatures in combat
    Bug #1342: Loud ambient sounds
    Bug #1431: Creatures can climb the player
    Bug #1605: Guard in CharGen doesn't turn around to face you when reaching stairs
    Bug #1624: Moon edges don't transition properly
    Bug #1634: Items dropped by PC have collision
    Bug #1637: Weird NPC behaviour in Vivec, Hlaalu Ancestral Vaults?
    Bug #1638: Cannot climb staircases
    Bug #1648: Enchanted equipment badly handled at game reload
    Bug #1663: Crash when casting spell at enemy near you
    Bug #1683: Scale doesn't apply to animated collision nodes
    Bug #1702: Active enchanted item forgotten
    Bug #1730: Scripts names starting with digit(s) fail to compile
    Bug #1743: Moons are transparent
    Bug #1745: Shadows crash: Assertion `mEffects.empty()' failed.
    Bug #1785: Can't equip two-handed weapon and shield
    Bug #1809: Player falls too easily
    Bug #1825: Sword of Perithia can´t run in OpenMW
    Bug #1899: The launcher resets any alterations you´ve made in the mod list order,
    Bug #1964: Idle voices/dialogs not triggered correctly
    Bug #1980: Please, change default click behavior in OpenMW Launchers Data Files list
    Bug #1984: Vampire corpses standing up when looting the first item
    Bug #1985: Calm spell does nothing
    Bug #1986: Spell name lights up on mouseover but spell cost does not
    Bug #1989: Tooltip still shown when menu toggled off
    Bug #2010: Raindrops Displayed While Underwater
    Bug #2023: Walking into plants causes massive framedrop
    Bug #2031: [MOD: Shrines - Restore Health and Cancel Options]: Restore health option doesn't work
    Bug #2039: Lake Fjalding pillar of fire not rendered
    Bug #2040: AI_follow should stop further from the target
    Bug #2076: Slaughterfish AI
    Bug #2077: Direction of long jump can be changed much more than it is possible in vanilla
    Bug #2078: error during rendering: Object '' not found (const)
    Bug #2105: Lockpicking causes screen sync glitch
    Bug #2113: [MOD: Julan Ashlander Companion] Julan does not act correctly within the Ghostfence.
    Bug #2123: Window glow mod: Collision issues
    Bug #2133: Missing collision for bridges in Balmora when using Morrowind Rebirth 2.81
    Bug #2135: Casting a summon spell while the summon is active does not reset the summon.
    Bug #2144: Changing equipment will unequip drawn arrows/bolts
    Bug #2169: Yellow on faces when using opengl renderer and mods from overhaul on windows
    Bug #2175: Pathgrid mods do not overwrite the existing pathgrid
    Bug #2176: Morrowind -Russian localization end add-on ChaosHeart. Error in framelistener;object ;frenzying toush; not found <const>
    Bug #2181: Mod Morrowind crafting merchants die.
    Bug #2182: mods changing skill progression double the bonus for class specialization
    Bug #2183: Editor: Skills "use value" only allows integer between 0 and 99
    Bug #2184: Animated Morrowind Expanded produces an error on Open MW Launch
    Bug #2185: Conditional Operator formats
    Bug #2193: Quest: Gateway Ghost
    Bug #2194: Cannot summon multiples of the same creature
    Bug #2195: Pathgrid in the (0,0) exterior cell not loaded
    Bug #2200: Outdoor NPCs can stray away and keep walking into a wall
    Bug #2201: Creatures do not receive fall damage
    Bug #2202: The enchantment the item can hold is calculated incorrectly
    Bug #2203: Having the mod Living Cities of Vvardenfall running causes the game world to fail to load after leaving the prison ship
    Bug #2204: Abot's Water Life - Book rendered incorrectly
    Bug #2205: sound_waterfall script no longer compiles
    Bug #2206: Dialogue script fails to compile (extra .)
    Bug #2207: Script using – instead of - character does not compile
    Bug #2208: Failing dialogue scripts in french Morrowind.esm
    Bug #2214: LGNPC Vivec Redoran 1.62 and The King Rat (Size and inventory Issues)
    Bug #2215: Beast races can use enchanted boots
    Bug #2218: Incorrect names body parts in 3D models for open helmet with skinning
    Bug #2219: Orcs in Ghorak Manor in Caldera don't attack if you pick their pockets.
    Bug #2220: Chargen race preview head incorrect orientation
    Bug #2223: Reseting rock falling animation
    Bug #2224: Fortify Attribute effects do not stack when Spellmaking.
    Bug #2226: OpenCS pseudo-crash
    Bug #2230: segfaulting when entering Ald'ruhn with a specific mod: "fermeture la nuit" (closed by night)
    Bug #2233: Area effect spells on touch do not have the area effect
    Bug #2234: Dwarven Crossbow clips through the ground when dropped
    Bug #2235: class SettingsBase<> reverses the order of entries with multiple keys.
    Bug #2236: Weird two handed longsword + torch interaction
    Bug #2237: Shooting arrows while sneaking do not agro
    Bug #2238: Bipedal creatures not using weapons are not handled properly
    Bug #2245: Incorrect topic highlighting in HT_SpyBaladas quest
    Bug #2252: Tab completion incomplete for places using COC from the console.
    Bug #2255: Camera reverts to first person on load
    Bug #2259: enhancement: the save/load progress bar is not very progressive
    Bug #2263: TogglePOV can not be bound to Alt key
    Bug #2267: dialogue disabling via mod
    Bug #2268: Highlighting Files with load order problems in Data Files tab of Launcher
    Bug #2276: [Mod]ShotN issues with Karthwasten
    Bug #2283: Count argument for PlaceAt functions not working
    Bug #2284: Local map notes should be visible on door marker leading to the cell with the note
    Bug #2293: There is a graphical glitch at the end of the spell's animation in 3rd Person (looking over the shoulder) view
    Bug #2294: When using Skyrim UI Overhaul, the tops of pinnable menus are invisible
    Bug #2302: Random leveled items repeat way too often in a single dungeon
    Bug #2306: Enchanted arrows should not be retrievable from corpses
    Bug #2308: No sound effect when drawing the next throwing knife
    Bug #2309: Guards chase see the player character even if they're invisible
    Bug #2319: Inverted controls and other issues after becoming a vampire
    Bug #2324: Spells cast when crossing cell border are imprinted on the local map
    Bug #2330: Actors with Drain Health effect retain health after dying
    Bug #2331: tgm (god mode) won't allow the player to cast spells if the player doesn't have enough mana
    Bug #2332: Error in framelistener: Need a skeleton to attach the arrow to
    Feature #114: ess-Importer
    Feature #504: Editor: Delete selected rows from result windows
    Feature #1024: Addition of remaining equipping hotkeys
    Feature #1067: Handle NIF interpolation type 4 (XYZ_ROTATION_KEY)
    Feature #1125: AI fast-forward
    Feature #1228: Drowning while knocked out
    Feature #1325: Editor: Opening window and User Settings window cleanup
    Feature #1537: Ability to change the grid size from 3x3 to 5x5 (or more with good pc)
    Feature #1546: Leveled list script functions
    Feature #1659: Test dialogue scripts in --script-all
    Feature #1720: NPC lookAt controller
    Feature #2178: Load initial particle system state from NIF files
    Feature #2197: Editor: When clicking on a script error in the report window set cursor in script editor to the respective line/column
    Feature #2261: Warn when loading save games with mod mismatch
    Feature #2313: ess-Importer: convert global map exploration overlay
    Feature #2318: Add commandline option to load a save game
    Task #810: Rename "profile" to "content list"
    Task #2196: Label local/global openmw.cfg files via comments

0.34.0
------

    Bug #904: omwlauncher doesn't allow installing Tribunal and Bloodmoon if only MW is installed
    Bug #986: Launcher: renaming profile names is broken
    Bug #1061: "Browse to CD..." launcher crash
    Bug #1135: Launcher crashes if user does not have write permission
    Bug #1231: Current installer in launcher does not correctly import russian Morrowind.ini settings from setup.inx
    Bug #1288: Fix the Alignment of the Resolution Combobox
    Bug #1343: BIK videos occasionally out of sync with audio
    Bug #1684: Morrowind Grass Mod graphical glitches
    Bug #1734: NPC in fight with invisible/sneaking player
    Bug #1982: Long class names are cut off in the UI
    Bug #2012: Editor: OpenCS script compiler sometimes fails to find IDs
    Bug #2015: Running while levitating does not affect speed but still drains fatigue
    Bug #2018: OpenMW don´t reset modified cells to vanilla when a plugin is deselected and don´t apply changes to cells already visited.
    Bug #2045: ToggleMenus command should close dialogue windows
    Bug #2046: Crash: light_de_streetlight_01_223
    Bug #2047: Buglamp tooltip minor correction
    Bug #2050: Roobrush floating texture bits
    Bug #2053: Slaves react negatively to PC picking up slave's bracers
    Bug #2055: Dremora corpses use the wrong model
    Bug #2056: Mansilamat Vabdas's corpse is floating in the water
    Bug #2057: "Quest: Larius Varro Tells A Little Story": Bounty not completely removed after finishing quest
    Bug #2059: Silenced enemies try to cast spells anyway
    Bug #2060: Editor: Special case implementation for top level window with single sub-window should be optional
    Bug #2061: Editor: SubView closing that is not directly triggered by the user isn't handled properly
    Bug #2063: Tribunal: Quest 'The Warlords' doesn't work
    Bug #2064: Sneak attack on hostiles causes bounty
    Bug #2065: Editor: Qt signal-slot error when closing a dialogue subview
    Bug #2070: Loading ESP in OpenMW works but fails in OpenCS
    Bug #2071: CTD in 0.33
    Bug #2073: Storm atronach animation stops now and then
    Bug #2075: Molag Amur Region, Map shows water on solid ground
    Bug #2080: game won't work with fair magicka regen
    Bug #2082: NPCs appear frozen or switched off after leaving and quickly reentering a cell
    Bug #2088: OpenMW is unable to play OGG files.
    Bug #2093: Darth Gares talks to you in Ilunibi even when he's not there, screwing up the Main Quests
    Bug #2095: Coordinate and rotation editing in the Reference table does not work.
    Bug #2096: Some overflow fun and bartering exploit
    Bug #2098: [D3D] Game crash on maximize
    Bug #2099: Activate, player seems not to work
    Bug #2104: Only labels are sensitive in buttons
    Bug #2107: "Slowfall" effect is too weak
    Bug #2114: OpenCS doesn't load an ESP file full of errors even though Vanilla MW Construction Set can
    Bug #2117: Crash when encountering bandits on opposite side of river from the egg mine south of Balmora
    Bug #2124: [Mod: Baldurians Transparent Glass Amor] Armor above head
    Bug #2125: Unnamed NiNodes in weapons problem in First Person
    Bug #2126: Dirty dialog script in tribunal.esm causing bug in Tribunal MQ
    Bug #2128: Crash when picking character's face
    Bug #2129: Disable the third-person zoom feature by default
    Bug #2130: Ash storm particles shown too long during transition to clear sky
    Bug #2137: Editor: exception caused by following the Creature column of a SoundGen record
    Bug #2139: Mouse movement should be ignored during intro video
    Bug #2143: Editor: Saving is broken
    Bug #2145: OpenMW - crash while exiting x64 debug build
    Bug #2152: You can attack Almalexia during her final monologue
    Bug #2154: Visual effects behave weirdly after loading/taking a screenshot
    Bug #2155: Vivec has too little magicka
    Bug #2156: Azura's spirit fades away too fast
    Bug #2158: [Mod]Julan Ashlander Companion 2.0: Negative magicka
    Bug #2161: Editor: combat/magic/stealth values of creature not displayed correctly
    Bug #2163: OpenMW can't detect death if the NPC die by the post damage effect of a magic weapon.
    Bug #2168: Westly's Master Head Pack X – Some hairs aren't rendered correctly.
    Bug #2170: Mods using conversations to update PC inconsistant
    Bug #2180: Editor: Verifier doesn't handle Windows-specific path issues when dealing with resources
    Bug #2212: Crash or unexpected behavior while closing OpenCS cell render window on OS X
    Feature #238: Add UI to run INI-importer from the launcher
    Feature #854: Editor: Add user setting to show status bar
    Feature #987: Launcher: first launch instructions for CD need to be more explicit
    Feature #1232: There is no way to set the "encoding" option using launcher UI.
    Feature #1281: Editor: Render cell markers
    Feature #1918: Editor: Functionality for Double-Clicking in Tables
    Feature #1966: Editor: User Settings dialogue grouping/labelling/tooltips
    Feature #2097: Editor: Edit position of references in 3D scene
    Feature #2121: Editor: Add edit mode button to scene toolbar
    Task #1965: Editor: Improve layout of user settings dialogue

0.33.1
------

    Bug #2108: OpenCS fails to build

0.33.0
------

    Bug #371: If console assigned to ` (probably to any symbolic key), "`" symbol will be added to console every time it closed
    Bug #1148: Some books'/scrolls' contents are displayed incorrectly
    Bug #1290: Editor: status bar is not updated when record filter is changed
    Bug #1292: Editor: Documents are not removed on closing the last view
    Bug #1301: Editor: File->Exit only checks the document it was issued from.
    Bug #1353: Bluetooth on with no speaker connected results in significantly longer initial load times
    Bug #1436: NPCs react from too far distance
    Bug #1472: PC is placed on top of following NPC when changing cell
    Bug #1487: Tall PC can get stuck in staircases
    Bug #1565: Editor: Subviews are deleted on shutdown instead when they are closed
    Bug #1623: Door marker on Ghorak Manor's balcony makes PC stuck
    Bug #1633: Loaddoor to Sadrith Mora, Telvanni Council House spawns PC in the air
    Bug #1655: Use Appropriate Application Icons on Windows
    Bug #1679: Tribunal expansion, Meryn Othralas the backstage manager in the theatre group in Mournhold in the great bazaar district is floating a good feet above the ground.
    Bug #1705: Rain is broken in third person
    Bug #1706: Thunder and lighting still occurs while the game is paused during the rain
    Bug #1708: No long jumping
    Bug #1710: Editor: ReferenceableID drag to references record filter field creates incorrect filter
    Bug #1712: Rest on Water
    Bug #1715: "Cancel" button is not always on the same side of menu
    Bug #1725: Editor: content file can be opened multiple times from the same dialogue
    Bug #1730: [MOD: Less Generic Nerevarine] Compile failure attempting to enter the Corprusarium.
    Bug #1733: Unhandled ffmpeg sample formats
    Bug #1735: Editor: "Edit Record" context menu button not opening subview for journal infos
    Bug #1750: Editor: record edits result in duplicate entries
    Bug #1789: Editor: Some characters cannot be used in addon name
    Bug #1803: Resizing the map does not keep the pre-resize center at the post-resize center
    Bug #1821: Recovering Cloudcleaver quest: attacking Sosia is considered a crime when you side with Hlormar
    Bug #1838: Editor: Preferences window appears off screen
    Bug #1839: Editor: Record filter title should be moved two pixels to the right
    Bug #1849: Subrecord error in MAO_Containers
    Bug #1854: Knocked-out actors don't fully act knocked out
    Bug #1855: "Soul trapped" sound doesn't play
    Bug #1857: Missing sound effect for enchanted items with empty charge
    Bug #1859: Missing console command: ResetActors (RA)
    Bug #1861: Vendor category "MagicItems" is unhandled
    Bug #1862: Launcher doesn't start if a file listed in launcher.cfg has correct name but wrong capitalization
    Bug #1864: Editor: Region field for cell record in dialogue subview not working
    Bug #1869: Editor: Change label "Musics" to "Music"
    Bug #1870: Goblins killed while knocked down remain in knockdown-pose
    Bug #1874: CellChanged events should not trigger when crossing exterior cell border
    Bug #1877: Spriggans killed instantly if hit while regening
    Bug #1878: Magic Menu text not un-highlighting correctly when going from spell to item as active magic
    Bug #1881: Stuck in ceiling when entering castle karstaags tower
    Bug #1884: Unlit torches still produce a burning sound
    Bug #1885: Can type text in price field in barter window
    Bug #1887: Equipped items do not emit sounds
    Bug #1889: draugr lord aesliip will attack you and remain non-hostile
    Bug #1892: Guard asks player to pay bounty of 0 gold
    Bug #1895: getdistance should only return max float if ref and target are in different worldspaces
    Bug #1896: Crash Report
    Bug #1897: Conjured Equipment cant be re-equipped if removed
    Bug #1898: Only Gidar Verothan follows you during establish the mine quest
    Bug #1900: Black screen when you open the door and breath underwater
    Bug #1904: Crash on casting recall spell
    Bug #1906: Bound item checks should use the GMSTs
    Bug #1907: Bugged door. Mournhold, The Winged Guar
    Bug #1908: Crime reported for attacking Drathas Nerus's henchmen while they attack Dilborn
    Bug #1909: Weird Quest Flow Infidelities quest
    Bug #1910: Follower fighting with gone npc
    Bug #1911: Npcs will drown themselves
    Bug #1912: World map arrow stays static when inside a building
    Bug #1920: Ulyne Henim disappears when game is loaded inside Vas
    Bug #1922: alchemy-> potion of paralyze
    Bug #1923: "levitation magic cannot be used here" shows outside of tribunal
    Bug #1927: AI prefer melee over magic.
    Bug #1929: Tamriel Rebuilt: Named cells that lie within the overlap with Morrowind.esm are not shown
    Bug #1932: BTB - Spells 14.1 magic effects don´t overwrite the Vanilla ones but are added
    Bug #1935: Stacks of items are worth more when sold individually
    Bug #1940: Launcher does not list addon files if base game file is renamed to a different case
    Bug #1946: Mod "Tel Nechim - moved" breaks savegames
    Bug #1947: Buying/Selling price doesn't properly affect the growth of mercantile skill
    Bug #1950: followers from east empire company quest will fight each other if combat happens with anything
    Bug #1958: Journal can be scrolled indefinitely with a mouse wheel
    Bug #1959: Follower not leaving party on quest end
    Bug #1960: Key bindings not always saved correctly
    Bug #1961: Spell merchants selling racial bonus spells
    Bug #1967: segmentation fault on load saves
    Bug #1968: Jump sounds are not controlled by footsteps slider, sound weird compared to footsteps
    Bug #1970: PC suffers silently when taking damage from lava
    Bug #1971: Dwarven Sceptre collision area is not removed after killing one
    Bug #1974: Dalin/Daris Norvayne follows player indefinitely
    Bug #1975: East Empire Company faction rank breaks during Raven Rock questline
    Bug #1979: 0 strength = permanently over encumbered
    Bug #1993: Shrine blessing in Maar Gan doesn't work
    Bug #2008: Enchanted items do not recharge
    Bug #2011: Editor: OpenCS script compiler doesn't handle member variable access properly
    Bug #2016: Dagoth Ur already dead in Facility Cavern
    Bug #2017: Fighters Guild Quest: The Code Book - dialogue loop when UMP is loaded.
    Bug #2019: Animation of 'Correct UV Mudcrabs' broken
    Bug #2022: Alchemy window - Removing ingredient doesn't remove the number of ingredients
    Bug #2025: Missing mouse-over text for non affordable items
    Bug #2028: [MOD: Tamriel Rebuilt] Crashing when trying to enter interior cell "Ruinous Keep, Great Hall"
    Bug #2029: Ienith Brothers Thiev's Guild quest journal entry not adding
    Feature #471: Editor: Special case implementation for top-level window with single sub-window
    Feature #472: Editor: Sub-Window re-use settings
    Feature #704: Font colors import from fallback settings
    Feature #879: Editor: Open sub-views in a new top-level window
    Feature #932: Editor: magic effect table
    Feature #937: Editor: Path Grid table
    Feature #938: Editor: Sound Gen table
    Feature #1117: Death and LevelUp music
    Feature #1226: Editor: Request UniversalId editing from table columns
    Feature #1545: Targeting console on player
    Feature #1597: Editor: Render terrain
    Feature #1695: Editor: add column for CellRef's global variable
    Feature #1696: Editor: use ESM::Cell's RefNum counter
    Feature #1697: Redden player's vision when hit
    Feature #1856: Spellcasting for non-biped creatures
    Feature #1879: Editor: Run OpenMW with the currently edited content list
    Task #1851: Move AI temporary state out of AI packages
    Task #1865: Replace char type in records

0.32.0
------

    Bug #1132: Unable to jump when facing a wall
    Bug #1341: Summoned Creatures do not immediately disappear when killed.
    Bug #1430: CharGen Revamped script does not compile
    Bug #1451: NPCs shouldn't equip weapons prior to fighting
    Bug #1461: Stopped start scripts do not restart on load
    Bug #1473: Dead NPC standing and in 2 pieces
    Bug #1482: Abilities are depleted when interrupted during casting
    Bug #1503: Behaviour of NPCs facing the player
    Bug #1506: Missing character, French edition: three-points
    Bug #1528: Inventory very slow after 2 hours
    Bug #1540: Extra arguments should be ignored for script functions
    Bug #1541: Helseth's Champion: Tribunal
    Bug #1570: Journal cannot be opened while in inventory screen
    Bug #1573: PC joins factions at random
    Bug #1576: NPCs aren't switching their weapons when out of ammo
    Bug #1579: Guards detect creatures in far distance, instead on sight
    Bug #1588: The Siege of the Skaal Village: bloodmoon
    Bug #1593: The script compiler isn't recognising some names that contain a -
    Bug #1606: Books: Question marks instead of quotation marks
    Bug #1608: Dead bodies prevent door from opening/closing.
    Bug #1609: Imperial guards in Sadrith Mora are not using their spears
    Bug #1610: The bounty number is not displayed properly with high numbers
    Bug #1620: Implement correct formula for auto-calculated NPC spells
    Bug #1630: Boats standing vertically in Vivec
    Bug #1635: Arrest dialogue is executed second time after I select "Go to jail"
    Bug #1637: Weird NPC behaviour in Vivec, Hlaalu Ancestral Vaults?
    Bug #1641: Persuasion dialog remains after loading, possibly resulting in crash
    Bug #1644: "Goodbye" and similar options on dialogues prevents escape working properly.
    Bug #1646: PC skill stats are not updated immediately when changing equipment
    Bug #1652: Non-aggressive creature
    Bug #1653: Quickloading while the container window is open crashes the game
    Bug #1654: Priority of checks in organic containers
    Bug #1656: Inventory items merge issue when repairing
    Bug #1657: Attacked state of NPCs is not saved properly
    Bug #1660: Rank dialogue condition ignored
    Bug #1668: Game starts on day 2 instead of day 1
    Bug #1669: Critical Strikes while fighting a target who is currently fighting me
    Bug #1672: OpenCS doesn't save the projects
    Bug #1673: Fatigue decreasing by only one point when running
    Bug #1675: Minimap and localmap graphic glitches
    Bug #1676: Pressing the OK button on the travel menu cancels the travel and exits the menu
    Bug #1677: Sleeping in a rented bed is considered a crime
    Bug #1685: NPCs turn towards player even if invisible/sneaking
    Bug #1686: UI bug: cursor is clicking "world/local" map button while inventory window is closed?
    Bug #1690: Double clicking on a inventory window header doesn't close it.
    Bug #1693: Spell Absorption does not absorb shrine blessings
    Bug #1694: journal displays learned topics as quests
    Bug #1700: Sideways scroll of text boxes
    Bug #1701: Player enchanting requires player hold money, always 100% sucessful.
    Bug #1704: self-made Fortify Intelligence/Drain willpower potions are broken
    Bug #1707: Pausing the game through the esc menu will silence rain, pausing it by opening the inventory will not.
    Bug #1709: Remesa Othril is hostile to Hlaalu members
    Bug #1713: Crash on load after death
    Bug #1719: Blind effect has slight border at the edge of the screen where it is ineffective.
    Bug #1722: Crash after creating enchanted item, reloading saved game
    Bug #1723: Content refs that are stacked share the same index after unstacking
    Bug #1726: Can't finish Aengoth the Jeweler's quest : Retrieve the Scrap Metal
    Bug #1727: Targets almost always resist soultrap scrolls
    Bug #1728: Casting a soultrap spell on invalid target yields no message
    Bug #1729: Chop attack doesn't work if walking diagonally
    Bug #1732: Error handling for missing script function arguments produces weird message
    Bug #1736: Alt-tabbing removes detail from overworld map.
    Bug #1737: Going through doors with (high magnitude?) leviation will put the player high up, possibly even out of bounds.
    Bug #1739: Setting a variable on an NPC from another NPC's dialogue result sets the wrong variable
    Bug #1741: The wait dialogue doesn't black the screen out properly during waiting.
    Bug #1742: ERROR: Object 'sDifficulty' not found (const)
    Bug #1744: Night sky in Skies V.IV (& possibly v3) by SWG rendered incorrectly
    Bug #1746: Bow/marksman weapon condition does not degrade with use
    Bug #1749: Constant Battle Music
    Bug #1752: Alt-Tabbing in the character menus makes the paper doll disappear temporarily
    Bug #1753: Cost of training is not added to merchant's inventory
    Bug #1755: Disposition changes do not persist if the conversation menu is closed by purchasing training.
    Bug #1756: Caught Blight after being cured of Corprus
    Bug #1758: Crash Upon Loading New Cell
    Bug #1760: Player's Magicka is not recalculated upon drained or boosted intelligence
    Bug #1761: Equiped torches lost on reload
    Bug #1762: Your spell did not get a target. Soul trap. Gorenea Andrano
    Bug #1763: Custom Spell Magicka Cost
    Bug #1765: Azuras Star breaks on recharging item
    Bug #1767: GetPCRank did not handle ignored explicit references
    Bug #1772: Dark Brotherhood Assassins never use their Carved Ebony Dart, sticking to their melee weapon.
    Bug #1774: String table overflow also occurs when loading TheGloryRoad.esm
    Bug #1776: dagoth uthol runs in slow motion
    Bug #1778: Incorrect values in spellmaking window
    Bug #1779: Icon of Master Propylon Index is not visible
    Bug #1783: Invisible NPC after looting corpse
    Bug #1787: Health Calculation
    Bug #1788: Skeletons, ghosts etc block doors when we try to open
    Bug #1791: [MOD: LGNPC Foreign Quarter] NPC in completely the wrong place.
    Bug #1792: Potions should show more effects
    Bug #1793: Encumbrance while bartering
    Bug #1794: Fortify attribute not affecting fatigue
    Bug #1795: Too much magicka
    Bug #1796: "Off by default" torch burning
    Bug #1797: Fish too slow
    Bug #1798: Rest until healed shouldn't show with full health and magicka
    Bug #1802: Mark location moved
    Bug #1804: stutter with recent builds
    Bug #1810: attack gothens dremora doesnt agro the others.
    Bug #1811: Regression: Crash Upon Loading New Cell
    Bug #1812: Mod: "QuickChar" weird button placement
    Bug #1815: Keys show value and weight, Vanilla Morrowind's keys dont.
    Bug #1817: Persuasion results do not show using unpatched MW ESM
    Bug #1818: Quest B3_ZainabBride moves to stage 47 upon loading save while Falura Llervu is following
    Bug #1823: AI response to theft incorrect - only guards react, in vanilla everyone does.
    Bug #1829: On-Target Spells Rendered Behind Water Surface Effects
    Bug #1830: Galsa Gindu's house is on fire
    Bug #1832: Fatal Error: OGRE Exception(2:InvalidParametersException)
    Bug #1836: Attacked Guards open "fine/jail/resist"-dialogue after killing you
    Bug #1840: Infinite recursion in ActionTeleport
    Bug #1843: Escorted people change into player's cell after completion of escort stage
    Bug #1845: Typing 'j' into 'Name' fields opens the journal
    Bug #1846: Text pasted into the console still appears twice (Windows)
    Bug #1847: "setfatigue 0" doesn't render NPC unconscious
    Bug #1848: I can talk to unconscious actors
    Bug #1866: Crash when player gets killed by a creature summoned by him
    Bug #1868: Memory leaking when openmw window is minimized
    Feature #47: Magic Effects
    Feature #642: Control NPC mouth movement using current Say sound
    Feature #939: Editor: Resources tables
    Feature #961: AI Combat for magic (spells, potions and enchanted items)
    Feature #1111: Collision script instructions (used e.g. by Lava)
    Feature #1120: Command creature/humanoid magic effects
    Feature #1121: Elemental shield magic effects
    Feature #1122: Light magic effect
    Feature #1139: AI: Friendly hits
    Feature #1141: AI: combat party
    Feature #1326: Editor: Add tooltips to all graphical buttons
    Feature #1489: Magic effect Get/Mod/Set functions
    Feature #1505: Difficulty slider
    Feature #1538: Targeted scripts
    Feature #1571: Allow creating custom markers on the local map
    Feature #1615: Determine local variables from compiled scripts instead of the values in the script record
    Feature #1616: Editor: Body part record verifier
    Feature #1651: Editor: Improved keyboard navigation for scene toolbar
    Feature #1666: Script blacklisting
    Feature #1711: Including the Git revision number from the command line "--version" switch.
    Feature #1721: NPC eye blinking
    Feature #1740: Scene toolbar buttons for selecting which type of elements are rendered
    Feature #1790: Mouse wheel scrolling for the journal
    Feature #1850: NiBSPArrayController
    Task #768: On windows, settings folder should be "OpenMW", not "openmw"
    Task #908: Share keyframe data
    Task #1716: Remove defunct option for building without FFmpeg

0.31.0
------

    Bug #245: Cloud direction and weather systems differ from Morrowind
    Bug #275: Local Map does not always show objects that span multiple cells
    Bug #538: Update CenterOnCell (COC) function behavior
    Bug #618: Local and World Map Textures are sometimes Black
    Bug #640: Water behaviour at night
    Bug #668: OpenMW doesn't support non-latin paths on Windows
    Bug #746: OpenMW doesn't check if the background music was already played
    Bug #747: Door is stuck if cell is left before animation finishes
    Bug #772: Disabled statics are visible on map
    Bug #829: OpenMW uses up all available vram, when playing for extended time
    Bug #869: Dead bodies don't collide with anything
    Bug #894: Various character creation issues
    Bug #897/#1369: opencs Segmentation Fault after "new" or "load"
    Bug #899: Various jumping issues
    Bug #952: Reflection effects are one frame delayed
    Bug #993: Able to interact with world during Wait/Rest dialog
    Bug #995: Dropped items can be placed inside the wall
    Bug #1008: Corpses always face up upon reentering the cell
    Bug #1035: Random colour patterns appearing in automap
    Bug #1037: Footstep volume issues
    Bug #1047: Creation of wrong links in dialogue window
    Bug #1129: Summoned creature time life duration seems infinite
    Bug #1134: Crimes can be committed against hostile NPCs
    Bug #1136: Creature run speed formula is incorrect
    Bug #1150: Weakness to Fire doesn't apply to Fire Damage in the same spell
    Bug #1155: NPCs killing each other
    Bug #1166: Bittercup script still does not work
    Bug #1178: .bsa file names are case sensitive.
    Bug #1179: Crash after trying to load game after being killed
    Bug #1180: Changing footstep sound location
    Bug #1196: Jumping not disabled when showing messageboxes
    Bug #1202: "strange" keys are not shown in binding menu, and are not saved either, but works
    Bug #1216: Broken dialog topics in russian Morrowind
    Bug #1217: Container content changes based on the current position of the mouse
    Bug #1234: Loading/saving issues with dynamic records
    Bug #1277: Text pasted into the console appears twice
    Bug #1284: Crash on New Game
    Bug #1303: It's possible to skip the chargen
    Bug #1304: Slaughterfish should not detect the player unless the player is in the water
    Bug #1311: Editor: deleting Record Filter line does not reset the filter
    Bug #1324: ERROR: ESM Error: String table overflow when loading Animated Morrowind.esp
    Bug #1328: Editor: Bogus Filter created when dragging multiple records to filter bar of non-applicable table
    Bug #1331: Walking/running sound persist after killing NPC`s that are walking/running.
    Bug #1334: Previously equipped items not shown as unequipped after attempting to sell them.
    Bug #1335: Actors ignore vertical axis when deciding to attack
    Bug #1338: Unknown toggle option for shadows
    Bug #1339: "Ashlands Region" is visible when beginning new game during "Loading Area" process
    Bug #1340: Guards prompt Player with punishment options after resisting arrest with another guard.
    Bug #1348: Regression: Bug #1098 has returned with a vengeance
    Bug #1349: [TR] TR_Data mesh tr_ex_imp_gatejamb01 cannot be activated
    Bug #1352: Disabling an ESX file does not disable dependent ESX files
    Bug #1355: CppCat Checks OpenMW
    Bug #1356: Incorrect voice type filtering for sleep interrupts
    Bug #1357: Restarting the game clears saves
    Bug #1360: Seyda Neen silk rider dialog problem
    Bug #1361: Some lights don't work
    Bug #1364: It is difficult to bind "Mouse 1" to an action in the options menu
    Bug #1370: Animation compilation mod does not work properly
    Bug #1371: SL_Pick01.nif from third party fails to load in openmw, but works in Vanilla
    Bug #1373: When stealing in front of Sellus Gravius cannot exit the dialog
    Bug #1378: Installs to /usr/local are not working
    Bug #1380: Loading a save file fail if one of the content files is disabled
    Bug #1382: "getHExact() size mismatch" crash on loading official plugin "Siege at Firemoth.esp"
    Bug #1386: Arkngthand door will not open
    Bug #1388: Segfault when modifying View Distance in Menu options
    Bug #1389: Crash when loading a save after dying
    Bug #1390: Apostrophe characters not displayed [French version]
    Bug #1391: Custom made icon background texture for magical weapons and stuff isn't scaled properly on GUI.
    Bug #1393: Coin icon during the level up dialogue are off of the background
    Bug #1394: Alt+F4 doesn't work on Win version
    Bug #1395: Changing rings switches only the last one put on
    Bug #1396: Pauldron parts aren't showing when the robe is equipped
    Bug #1402: Dialogue of some shrines have wrong button orientation
    Bug #1403: Items are floating in the air when they're dropped onto dead bodies.
    Bug #1404: Forearms are not rendered on Argonian females
    Bug #1407: Alchemy allows making potions from two of the same item
    Bug #1408: "Max sale" button gives you all the items AND all the trader's gold
    Bug #1409: Rest "Until Healed" broken for characters with stunted magicka.
    Bug #1412: Empty travel window opens while playing through start game
    Bug #1413: Save game ignores missing writing permission
    Bug #1414: The Underground 2 ESM Error
    Bug #1416: Not all splash screens in the Splash directory are used
    Bug #1417: Loading saved game does not terminate
    Bug #1419: Skyrim: Home of the Nords error
    Bug #1422: ClearInfoActor
    Bug #1423: ForceGreeting closes existing dialogue windows
    Bug #1425: Cannot load save game
    Bug #1426: Read skill books aren't stored in savegame
    Bug #1427: Useless items can be set under hotkeys
    Bug #1429: Text variables in journal
    Bug #1432: When attacking friendly NPC, the crime is reported and bounty is raised after each swing
    Bug #1435: Stealing priceless items is without punishment
    Bug #1437: Door marker at Jobasha's Rare Books is spawning PC in the air
    Bug #1440: Topic selection menu should be wider
    Bug #1441: Dropping items on the rug makes them inaccessible
    Bug #1442: When dropping and taking some looted items, bystanders consider that as a crime
    Bug #1444: Arrows and bolts are not dropped where the cursor points
    Bug #1445: Security trainers offering acrobatics instead
    Bug #1447: Character dash not displayed, French edition
    Bug #1448: When the player is killed by the guard while having a bounty on his head, the guard dialogue opens over and over instead of loading dialogue
    Bug #1454: Script error in SkipTutorial
    Bug #1456: Bad lighting when using certain Morrowind.ini generated by MGE
    Bug #1457: Heart of Lorkan comes after you when attacking it
    Bug #1458: Modified Keybindings are not remembered
    Bug #1459: Dura Gra-Bol doesn't respond to PC attack
    Bug #1462: Interior cells not loaded with Morrowind Patch active
    Bug #1469: Item tooltip should show the base value, not real value
    Bug #1477: Death count is not stored in savegame
    Bug #1478: AiActivate does not trigger activate scripts
    Bug #1481: Weapon not rendered when partially submerged in water
    Bug #1483: Enemies are attacking even while dying
    Bug #1486: ESM Error: Don't know what to do with INFO
    Bug #1490: Arrows shot at PC can end up in inventory
    Bug #1492: Monsters respawn on top of one another
    Bug #1493: Dialogue box opens with follower NPC even if NPC is dead
    Bug #1494: Paralysed cliffracers remain airbourne
    Bug #1495: Dialogue box opens with follower NPC even the game is paused
    Bug #1496: GUI messages are not cleared when loading another saved game
    Bug #1499: Underwater sound sometimes plays when transitioning from interior.
    Bug #1500: Targetted spells and water.
    Bug #1502: Console error message on info refusal
    Bug #1507: Bloodmoon MQ The Ritual of Beasts: Can't remove the arrow
    Bug #1508: Bloodmoon: Fort Frostmoth, cant talk with Carnius Magius
    Bug #1516: PositionCell doesn't move actors to current cell
    Bug #1518: ForceGreeting broken for explicit references
    Bug #1522: Crash after attempting to play non-music file
    Bug #1523: World map empty after loading interior save
    Bug #1524: Arrows in waiting/resting dialog act like minimum and maximum buttons
    Bug #1525: Werewolf: Killed NPC's don't fill werewolfs hunger for blood
    Bug #1527: Werewolf: Detect life detects wrong type of actor
    Bug #1529: OpenMW crash during "the shrine of the dead" mission (tribunal)
    Bug #1530: Selected text in the console has the same color as the background
    Bug #1539: Barilzar's Mazed Band: Tribunal
    Bug #1542: Looping taunts from NPC`s after death: Tribunal
    Bug #1543: OpenCS crash when using drag&drop in script editor
    Bug #1547: Bamz-Amschend: Centurion Archers combat problem
    Bug #1548: The Missing Hand: Tribunal
    Bug #1549: The Mad God: Tribunal, Dome of Serlyn
    Bug #1557: A bounty is calculated from actual item cost
    Bug #1562: Invisible terrain on top of Red Mountain
    Bug #1564: Cave of the hidden music: Bloodmoon
    Bug #1567: Editor: Deleting of referenceables does not work
    Bug #1568: Picking up a stack of items and holding the enter key and moving your mouse around paints a bunch of garbage on screen.
    Bug #1574: Solstheim: Drauger cant inflict damage on player
    Bug #1578: Solstheim: Bonewolf running animation not working
    Bug #1585: Particle effects on PC are stopped when paralyzed
    Bug #1589: Tribunal: Crimson Plague quest does not update when Gedna Relvel is killed
    Bug #1590: Failed to save game: compile error
    Bug #1598: Segfault when making Drain/Fortify Skill spells
    Bug #1599: Unable to switch to fullscreen
    Bug #1613: Morrowind Rebirth duplicate objects / vanilla objects not removed
    Bug #1618: Death notice fails to show up
    Bug #1628: Alt+Tab Segfault
    Feature #32: Periodic Cleanup/Refill
    Feature #41: Precipitation and weather particles
    Feature #568: Editor: Configuration setup
    Feature #649: Editor: Threaded loading
    Feature #930: Editor: Cell record saving
    Feature #934: Editor: Body part table
    Feature #935: Editor: Enchantment effect table
    Feature #1162: Dialogue merging
    Feature #1174: Saved Game: add missing creature state
    Feature #1177: Saved Game: fog of war state
    Feature #1312: Editor: Combat/Magic/Stealth values for creatures are not displayed
    Feature #1314: Make NPCs and creatures fight each other
    Feature #1315: Crime: Murder
    Feature #1321: Sneak skill enhancements
    Feature #1323: Handle restocking items
    Feature #1332: Saved Game: levelled creatures
    Feature #1347: modFactionReaction script instruction
    Feature #1362: Animated main menu support
    Feature #1433: Store walk/run toggle
    Feature #1449: Use names instead of numbers for saved game files and folders
    Feature #1453: Adding Delete button to the load menu
    Feature #1460: Enable Journal screen while in dialogue
    Feature #1480: Play Battle music when in combat
    Feature #1501: Followers unable to fast travel with you
    Feature #1520: Disposition and distance-based aggression/ShouldAttack
    Feature #1595: Editor: Object rendering in cells
    Task #940: Move license to locations where applicable
    Task #1333: Remove cmake git tag reading
    Task #1566: Editor: Object rendering refactoring

0.30.0
------

    Bug #416: Extreme shaking can occur during cell transitions while moving
    Bug #1003: Province Cyrodiil: Ogre Exception in Stirk
    Bug #1071: Crash when given a non-existent content file
    Bug #1080: OpenMW allows resting/using a bed while in combat
    Bug #1097: Wrong punishment for stealing in Census and Excise Office at the start of a new game
    Bug #1098: Unlocked evidence chests should get locked after new evidence is put into them
    Bug #1099: NPCs that you attacked still fight you after you went to jail/paid your fine
    Bug #1100: Taking items from a corpse is considered stealing
    Bug #1126: Some creatures can't get close enough to attack
    Bug #1144: Killed creatures seem to die again each time player transitions indoors/outdoors
    Bug #1181: loading a saved game does not reset the player control status
    Bug #1185: Collision issues in Addamasartus
    Bug #1187: Athyn Sarethi mission, rescuing varvur sarethi from the doesnt end the mission
    Bug #1189: Crash when entering interior cell "Gnisis, Arvs-Drelen"
    Bug #1191: Picking up papers without inventory in new game
    Bug #1195: NPCs do not equip torches in certain interiors
    Bug #1197: mouse wheel makes things scroll too fast
    Bug #1200: door blocked by monsters
    Bug #1201: item's magical charges are only refreshed when they are used
    Bug #1203: Scribs do not defend themselves
    Bug #1204: creatures life is not empty when they are dead
    Bug #1205: armor experience does not progress when hits are taken
    Bug #1206: blood particules always red. Undeads and mechanicals should have a different one.
    Bug #1209: Tarhiel never falls
    Bug #1210: journal adding script is ran again after having saved/loaded
    Bug #1224: Names of custom classes are not properly handled in save games
    Bug #1227: Editor: Fixed case handling for broken localised versions of Morrowind.esm
    Bug #1235: Indoors walk stutter
    Bug #1236: Aborting intro movie brings up the menu
    Bug #1239: NPCs get stuck when walking past each other
    Bug #1240: BTB - Settings 14.1 and Health Bar.
    Bug #1241: BTB - Character and Khajiit Prejudice
    Bug #1248: GUI Weapon icon is changed to hand-to-hand after save load
    Bug #1254: Guild ranks do not show in dialogue
    Bug #1255: When opening a container and selecting "Take All", the screen flashes blue
    Bug #1260: Level Up menu doesn't show image when using a custom class
    Bug #1265: Quit Menu Has Misaligned Buttons
    Bug #1270: Active weapon icon is not updated when weapon is repaired
    Bug #1271: NPC Stuck in hovering "Jumping" animation
    Bug #1272: Crash when attempting to load Big City esm file.
    Bug #1276: Editor: Dropping a region into the filter of a cell subview fails
    Bug #1286: Dialogue topic list clips with window frame
    Bug #1291: Saved game: store faction membership
    Bug #1293: Pluginless Khajiit Head Pack by ashiraniir makes OpenMW close.
    Bug #1294: Pasting in console adds text to end, not at cursor
    Bug #1295: Conversation loop when asking about "specific place" in Vivec
    Bug #1296: Caius doesn't leave at start of quest "Mehra Milo and the Lost Prophecies"
    Bug #1297: Saved game: map markers
    Bug #1302: ring_keley script causes vector::_M_range_check exception
    Bug #1309: Bug on "You violated the law" dialog
    Bug #1319: Creatures sometimes rendered incorrectly
    Feature #50: Ranged Combat
    Feature #58: Sneaking Skill
    Feature #73: Crime and Punishment
    Feature #135: Editor: OGRE integration
    Feature #541: Editor: Dialogue Sub-Views
    Feature #853: Editor: Rework User Settings
    Feature #944: Editor: lighting modes
    Feature #945: Editor: Camera navigation mode
    Feature #953: Trader gold
    Feature #1140: AI: summoned creatures
    Feature #1142: AI follow: Run stance
    Feature #1154: Not all NPCs get aggressive when one is attacked
    Feature #1169: Terrain threading
    Feature #1172: Loading screen and progress bars during saved/loading game
    Feature #1173: Saved Game: include weather state
    Feature #1207: Class creation form does not remember
    Feature #1220: Editor: Preview Subview
    Feature #1223: Saved Game: Local Variables
    Feature #1229: Quicksave, quickload, autosave
    Feature #1230: Deleting saves
    Feature #1233: Bribe gold is placed into NPCs inventory
    Feature #1252: Saved Game: quick key bindings
    Feature #1273: Editor: Region Map context menu
    Feature #1274: Editor: Region Map drag & drop
    Feature #1275: Editor: Scene subview drop
    Feature #1282: Non-faction member crime recognition.
    Feature #1289: NPCs return to default position
    Task #941: Remove unused cmake files

0.29.0
------

    Bug #556: Video soundtrack not played when music volume is set to zero
    Bug #829: OpenMW uses up all available vram, when playing for extended time
    Bug #848: Wrong amount of footsteps playing in 1st person
    Bug #888: Ascended Sleepers have movement issues
    Bug #892: Explicit references are allowed on all script functions
    Bug #999: Graphic Herbalism (mod): sometimes doesn't activate properly
    Bug #1009: Lake Fjalding AI related slowdown.
    Bug #1041: Music playback issues on OS X >= 10.9
    Bug #1043: No message box when advancing skill "Speechcraft" while in dialog window
    Bug #1060: Some message boxes are cut off at the bottom
    Bug #1062: Bittercup script does not work ('end' variable)
    Bug #1074: Inventory paperdoll obscures armour rating
    Bug #1077: Message after killing an essential NPC disappears too fast
    Bug #1078: "Clutterbane" shows empty charge bar
    Bug #1083: UndoWerewolf fails
    Bug #1088: Better Clothes Bloodmoon Plus 1.5 by Spirited Treasure pants are not rendered
    Bug #1090: Start scripts fail when going to a non-predefined cell
    Bug #1091: Crash: Assertion `!q.isNaN() && "Invalid orientation supplied as parameter"' failed.
    Bug #1093: Weapons of aggressive NPCs are invisible after you exit and re-enter interior
    Bug #1105: Magicka is depleted when using uncastable spells
    Bug #1106: Creatures should be able to run
    Bug #1107: TR cliffs have way too huge collision boxes in OpenMW
    Bug #1109: Cleaning True Light and Darkness with Tes3cmd makes Addamasartus , Zenarbael and Yasamsi flooded.
    Bug #1114: Bad output for desktop-file-validate on openmw.desktop (and opencs.desktop)
    Bug #1115: Memory leak when spying on Fargoth
    Bug #1137: Script execution fails (drenSlaveOwners script)
    Bug #1143: Mehra Milo quest (vivec informants) is broken
    Bug #1145: Issues with moving gold between inventory and containers
    Bug #1146: Issues with picking up stacks of gold
    Bug #1147: Dwemer Crossbows are held incorrectly
    Bug #1158: Armor rating should always stay below inventory mannequin
    Bug #1159: Quick keys can be set during character generation
    Bug #1160: Crash on equip lockpick when
    Bug #1167: Editor: Referenceables are not correctly loaded when dealing with more than one content file
    Bug #1184: Game Save: overwriting an existing save does not actually overwrites the file
    Feature #30: Loading/Saving (still missing a few parts)
    Feature #101: AI Package: Activate
    Feature #103: AI Package: Follow, FollowCell
    Feature #138: Editor: Drag & Drop
    Feature #428: Player death
    Feature #505: Editor: Record Cloning
    Feature #701: Levelled creatures
    Feature #708: Improved Local Variable handling
    Feature #709: Editor: Script verifier
    Feature #764: Missing journal backend features
    Feature #777: Creature weapons/shields
    Feature #789: Editor: Referenceable record verifier
    Feature #924: Load/Save GUI (still missing loading screen and progress bars)
    Feature #946: Knockdown
    Feature #947: Decrease fatigue when running, swimming and attacking
    Feature #956: Melee Combat: Blocking
    Feature #957: Area magic
    Feature #960: Combat/AI combat for creatures
    Feature #962: Combat-Related AI instructions
    Feature #1075: Damage/Restore skill/attribute magic effects
    Feature #1076: Soultrap magic effect
    Feature #1081: Disease contraction
    Feature #1086: Blood particles
    Feature #1092: Interrupt resting
    Feature #1101: Inventory equip scripts
    Feature #1116: Version/Build number in Launcher window
    Feature #1119: Resistance/weakness to normal weapons magic effect
    Feature #1123: Slow Fall magic effect
    Feature #1130: Auto-calculate spells
    Feature #1164: Editor: Case-insensitive sorting in tables

0.28.0
------

    Bug #399: Inventory changes are not visible immediately
    Bug #417: Apply weather instantly when teleporting
    Bug #566: Global Map position marker not updated for interior cells
    Bug #712: Looting corpse delay
    Bug #716: Problem with the "Vurt's Ascadian Isles Mod" mod
    Bug #805: Two TR meshes appear black (v0.24RC)
    Bug #841: Third-person activation distance taken from camera rather than head
    Bug #845: NPCs hold torches during the day
    Bug #855: Vvardenfell Visages Volume I some hairs don´t appear since 0,24
    Bug #856: Maormer race by Mac Kom - The heads are way up
    Bug #864: Walk locks during loading in 3rd person
    Bug #871: active weapon/magic item icon is not immediately made blank if item is removed during dialog
    Bug #882: Hircine's Ring doesn't always work
    Bug #909: [Tamriel Rebuilt] crashes in Akamora
    Bug #922: Launcher writing merged openmw.cfg files
    Bug #943: Random magnitude should be calculated per effect
    Bug #948: Negative fatigue level should be allowed
    Bug #949: Particles in world space
    Bug #950: Hard crash on x64 Linux running --new-game (on startup)
    Bug #951: setMagicka and setFatigue have no effect
    Bug #954: Problem with equipping inventory items when using a keyboard shortcut
    Bug #955: Issues with equipping torches
    Bug #966: Shield is visible when casting spell
    Bug #967: Game crashes when equipping silver candlestick
    Bug #970: Segmentation fault when starting at Bal Isra
    Bug #977: Pressing down key in console doesn't go forward in history
    Bug #979: Tooltip disappears when changing inventory
    Bug #980: Barter: item category is remembered, but not shown
    Bug #981: Mod: replacing model has wrong position/orientation
    Bug #982: Launcher: Addon unchecking is not saved
    Bug #983: Fix controllers to affect objects attached to the base node
    Bug #985: Player can talk to NPCs who are in combat
    Bug #989: OpenMW crashes when trying to include mod with capital .ESP
    Bug #991: Merchants equip items with harmful constant effect enchantments
    Bug #994: Don't cap skills/attributes when set via console
    Bug #998: Setting the max health should also set the current health
    Bug #1005: Torches are visible when casting spells and during hand to hand combat.
    Bug #1006: Many NPCs have 0 skill
    Bug #1007: Console fills up with text
    Bug #1013: Player randomly loses health or dies
    Bug #1014: Persuasion window is not centered in maximized window
    Bug #1015: Player status window scroll state resets on status change
    Bug #1016: Notification window not big enough for all skill level ups
    Bug #1020: Saved window positions are not rescaled appropriately on resolution change
    Bug #1022: Messages stuck permanently on screen when they pile up
    Bug #1023: Journals doesn't open
    Bug #1026: Game loses track of torch usage.
    Bug #1028: Crash on pickup of jug in Unexplored Shipwreck, Upper level
    Bug #1029: Quick keys menu: Select compatible replacement when tool used up
    Bug #1042: TES3 header data wrong encoding
    Bug #1045: OS X: deployed OpenCS won't launch
    Bug #1046: All damaged weaponry is worth 1 gold
    Bug #1048: Links in "locked" dialogue are still clickable
    Bug #1052: Using color codes when naming your character actually changes the name's color
    Bug #1054: Spell effects not visible in front of water
    Bug #1055: Power-Spell animation starts even though you already casted it that day
    Bug #1059: Cure disease potion removes all effects from player, even your race bonus and race ability
    Bug #1063: Crash upon checking out game start ship area in Seyda Neen
    Bug #1064: openmw binaries link to unnecessary libraries
    Bug #1065: Landing from a high place in water still causes fall damage
    Bug #1072: Drawing weapon increases torch brightness
    Bug #1073: Merchants sell stacks of gold
    Feature #43: Visuals for Magic Effects
    Feature #51: Ranged Magic
    Feature #52: Touch Range Magic
    Feature #53: Self Range Magic
    Feature #54: Spell Casting
    Feature #70: Vampirism
    Feature #100: Combat AI
    Feature #171: Implement NIF record NiFlipController
    Feature #410: Window to restore enchanted item charge
    Feature #647: Enchanted item glow
    Feature #723: Invisibility/Chameleon magic effects
    Feature #737: Resist Magicka magic effect
    Feature #758: GetLOS
    Feature #926: Editor: Info-Record tables
    Feature #958: Material controllers
    Feature #959: Terrain bump, specular, & parallax mapping
    Feature #990: Request: unlock mouse when in any menu
    Feature #1018: Do not allow view mode switching while performing an action
    Feature #1027: Vertex morph animation (NiGeomMorpherController)
    Feature #1031: Handle NiBillboardNode
    Feature #1051: Implement NIF texture slot DarkTexture
    Task #873: Unify OGRE initialisation

0.27.0
------

    Bug #597: Assertion `dialogue->mId == id' failed in esmstore.cpp
    Bug #794: incorrect display of decimal numbers
    Bug #840: First-person sneaking camera height
    Bug #887: Ambient sounds playing while paused
    Bug #902: Problems with Polish character encoding
    Bug #907: Entering third person using the mousewheel is possible even if it's impossible using the key
    Bug #910: Some CDs not working correctly with Unshield installer
    Bug #917: Quick character creation plugin does not work
    Bug #918: Fatigue does not refill
    Bug #919: The PC falls dead in Beshara - OpenMW nightly Win64 (708CDE2)
    Feature #57: Acrobatics Skill
    Feature #462: Editor: Start Dialogue
    Feature #546: Modify ESX selector to handle new content file scheme
    Feature #588: Editor: Adjust name/path of edited content files
    Feature #644: Editor: Save
    Feature #710: Editor: Configure script compiler context
    Feature #790: God Mode
    Feature #881: Editor: Allow only one instance of OpenCS
    Feature #889: Editor: Record filtering
    Feature #895: Extinguish torches
    Feature #898: Breath meter enhancements
    Feature #901: Editor: Default record filter
    Feature #913: Merge --master and --plugin switches

0.26.0
------

    Bug #274: Inconsistencies in the terrain
    Bug #557: Already-dead NPCs do not equip clothing/items.
    Bug #592: Window resizing
    Bug #612: [Tamriel Rebuilt] Missing terrain (South of Tel Oren)
    Bug #664: Heart of lorkhan acts like a dead body (container)
    Bug #767: Wonky ramp physics & water
    Bug #780: Swimming out of water
    Bug #792: Wrong ground alignment on actors when no clipping
    Bug #796: Opening and closing door sound issue
    Bug #797: No clipping hinders opening and closing of doors
    Bug #799: sliders in enchanting window
    Bug #838: Pressing key during startup procedure freezes the game
    Bug #839: Combat/magic stances during character creation
    Bug #843: [Tribunal] Dark Brotherhood assassin appears without equipment
    Bug #844: Resting "until healed" option given even with full stats
    Bug #846: Equipped torches are invisible.
    Bug #847: Incorrect formula for autocalculated NPC initial health
    Bug #850: Shealt weapon sound plays when leaving magic-ready stance
    Bug #852: Some boots do not produce footstep sounds
    Bug #860: FPS bar misalignment
    Bug #861: Unable to print screen
    Bug #863: No sneaking and jumping at the same time
    Bug #866: Empty variables in [Movies] section of Morrowind.ini gets imported into OpenMW.cfg as blank fallback option and crashes game on start.
    Bug #867: Dancing girls in "Suran, Desele's House of Earthly Delights" don't dance.
    Bug #868: Idle animations are repeated
    Bug #874: Underwater swimming close to the ground is jerky
    Bug #875: Animation problem while swimming on the surface and looking up
    Bug #876: Always a starting upper case letter in the inventory
    Bug #878: Active spell effects don't update the layout properly when ended
    Bug #891: Cell 24,-12 (Tamriel Rebuilt) crashes on load
    Bug #896: New game sound issue
    Feature #49: Melee Combat
    Feature #71: Lycanthropy
    Feature #393: Initialise MWMechanics::AiSequence from ESM::AIPackageList
    Feature #622: Multiple positions for inventory window
    Feature #627: Drowning
    Feature #786: Allow the 'Activate' key to close the countdialog window
    Feature #798: Morrowind installation via Launcher (Linux/Max OS only)
    Feature #851: First/Third person transitions with mouse wheel
    Task #689: change PhysicActor::enableCollisions
    Task #707: Reorganise Compiler

0.25.0
------

    Bug #411: Launcher crash on OS X < 10.8
    Bug #604: Terrible performance drop in the Census and Excise Office.
    Bug #676: Start Scripts fail to load
    Bug #677: OpenMW does not accept script names with -
    Bug #766: Extra space in front of topic links
    Bug #793: AIWander Isn't Being Passed The Repeat Parameter
    Bug #795: Sound playing with drawn weapon and crossing cell-border
    Bug #800: can't select weapon for enchantment
    Bug #801: Player can move while over-encumbered
    Bug #802: Dead Keys not working
    Bug #808: mouse capture
    Bug #809: ini Importer does not work without an existing cfg file
    Bug #812: Launcher will run OpenMW with no ESM or ESP selected
    Bug #813: OpenMW defaults to Morrowind.ESM with no ESM or ESP selected
    Bug #817: Dead NPCs and Creatures still have collision boxes
    Bug #820: Incorrect sorting of answers (Dialogue)
    Bug #826: mwinimport dumps core when given an unknown parameter
    Bug #833: getting stuck in door
    Bug #835: Journals/books not showing up properly.
    Feature #38: SoundGen
    Feature #105: AI Package: Wander
    Feature #230: 64-bit compatibility for OS X
    Feature #263: Hardware mouse cursors
    Feature #449: Allow mouse outside of window while paused
    Feature #736: First person animations
    Feature #750: Using mouse wheel in third person mode
    Feature #822: Autorepeat for slider buttons

0.24.0
------

    Bug #284: Book's text misalignment
    Bug #445: Camera able to get slightly below floor / terrain
    Bug #582: Seam issue in Red Mountain
    Bug #632: Journal Next Button shows white square
    Bug #653: IndexedStore ignores index
    Bug #694: Parser does not recognize float values starting with .
    Bug #699: Resource handling broken with Ogre 1.9 trunk
    Bug #718: components/esm/loadcell is using the mwworld subsystem
    Bug #729: Levelled item list tries to add nonexistent item
    Bug #730: Arrow buttons in the settings menu do not work.
    Bug #732: Erroneous behavior when binding keys
    Bug #733: Unclickable dialogue topic
    Bug #734: Book empty line problem
    Bug #738: OnDeath only works with implicit references
    Bug #740: Script compiler fails on scripts with special names
    Bug #742: Wait while no clipping
    Bug #743: Problem with changeweather console command
    Bug #744: No wait dialogue after starting a new game
    Bug #748: Player is not able to unselect objects with the console
    Bug #751: AddItem should only spawn a message box when called from dialogue
    Bug #752: The enter button has several functions in trade and looting that is not impelemted.
    Bug #753: Fargoth's Ring Quest Strange Behavior
    Bug #755: Launcher writes duplicate lines into settings.cfg
    Bug #759: Second quest in mages guild does not work
    Bug #763: Enchantment cast cost is wrong
    Bug #770: The "Take" and "Close" buttons in the scroll GUI are stretched incorrectly
    Bug #773: AIWander Isn't Being Passed The Correct idle Values
    Bug #778: The journal can be opened at the start of a new game
    Bug #779: Divayth Fyr starts as dead
    Bug #787: "Batch count" on detailed FPS counter gets cut-off
    Bug #788: chargen scroll layout does not match vanilla
    Feature #60: Atlethics Skill
    Feature #65: Security Skill
    Feature #74: Interaction with non-load-doors
    Feature #98: Render Weapon and Shield
    Feature #102: AI Package: Escort, EscortCell
    Feature #182: Advanced Journal GUI
    Feature #288: Trading enhancements
    Feature #405: Integrate "new game" into the menu
    Feature #537: Highlight dialogue topic links
    Feature #658: Rotate, RotateWorld script instructions and local rotations
    Feature #690: Animation Layering
    Feature #722: Night Eye/Blind magic effects
    Feature #735: Move, MoveWorld script instructions.
    Feature #760: Non-removable corpses

0.23.0
------

    Bug #522: Player collides with placeable items
    Bug #553: Open/Close sounds played when accessing main menu w/ Journal Open
    Bug #561: Tooltip word wrapping delay
    Bug #578: Bribing works incorrectly
    Bug #601: PositionCell fails on negative coordinates
    Bug #606: Some NPCs hairs not rendered with Better Heads addon
    Bug #609: Bad rendering of bone boots
    Bug #613: Messagebox causing assert to fail
    Bug #631: Segfault on shutdown
    Bug #634: Exception when talking to Calvus Horatius in Mournhold, royal palace courtyard
    Bug #635: Scale NPCs depending on race
    Bug #643: Dialogue Race select function is inverted
    Bug #646: Twohanded weapons don't work properly
    Bug #654: Crash when dropping objects without a collision shape
    Bug #655/656: Objects that were disabled or deleted (but not both) were added to the scene when re-entering a cell
    Bug #660: "g" in "change" cut off in Race Menu
    Bug #661: Arrille sells me the key to his upstairs room
    Bug #662: Day counter starts at 2 instead of 1
    Bug #663: Cannot select "come unprepared" topic in dialog with Dagoth Ur
    Bug #665: Pickpocket -> "Grab all" grabs all NPC inventory, even not listed in container window.
    Bug #666: Looking up/down problem
    Bug #667: Active effects border visible during loading
    Bug #669: incorrect player position at new game start
    Bug #670: race selection menu: sex, face and hair left button not totally clickable
    Bug #671: new game: player is naked
    Bug #674: buying or selling items doesn't change amount of gold
    Bug #675: fatigue is not set to its maximum when starting a new game
    Bug #678: Wrong rotation order causes RefData's rotation to be stored incorrectly
    Bug #680: different gold coins in Tel Mara
    Bug #682: Race menu ignores playable flag for some hairs and faces
    Bug #685: Script compiler does not accept ":" after a function name
    Bug #688: dispose corpse makes cross-hair to disappear
    Bug #691: Auto equipping ignores equipment conditions
    Bug #692: OpenMW doesnt load "loose file" texture packs that places resources directly in data folder
    Bug #696: Draugr incorrect head offset
    Bug #697: Sail transparency issue
    Bug #700: "On the rocks" mod does not load its UV coordinates correctly.
    Bug #702: Some race mods don't work
    Bug #711: Crash during character creation
    Bug #715: Growing Tauryon
    Bug #725: Auto calculate stats
    Bug #728: Failure to open container and talk dialogue
    Bug #731: Crash with Mush-Mere's "background" topic
    Feature #55/657: Item Repairing
    Feature #62/87: Enchanting
    Feature #99: Pathfinding
    Feature #104: AI Package: Travel
    Feature #129: Levelled items
    Feature #204: Texture animations
    Feature #239: Fallback-Settings
    Feature #535: Console object selection improvements
    Feature #629: Add levelup description in levelup layout dialog
    Feature #630: Optional format subrecord in (tes3) header
    Feature #641: Armor rating
    Feature #645: OnDeath script function
    Feature #683: Companion item UI
    Feature #698: Basic Particles
    Task #648: Split up components/esm/loadlocks
    Task #695: mwgui cleanup

0.22.0
------

    Bug #311: Potential infinite recursion in script compiler
    Bug #355: Keyboard repeat rate (in Xorg) are left disabled after game exit.
    Bug #382: Weird effect in 3rd person on water
    Bug #387: Always use detailed shape for physics raycasts
    Bug #420: Potion/ingredient effects do not stack
    Bug #429: Parts of dwemer door not picked up correctly for activation/tooltips
    Bug #434/Bug #605: Object movement between cells not properly implemented
    Bug #502: Duplicate player collision model at origin
    Bug #509: Dialogue topic list shifts inappropriately
    Bug #513: Sliding stairs
    Bug #515: Launcher does not support non-latin strings
    Bug #525: Race selection preview camera wrong position
    Bug #526: Attributes / skills should not go below zero
    Bug #529: Class and Birthsign menus options should be preselected
    Bug #530: Lock window button graphic missing
    Bug #532: Missing map menu graphics
    Bug #545: ESX selector does not list ESM files properly
    Bug #547: Global variables of type short are read incorrectly
    Bug #550: Invisible meshes collision and tooltip
    Bug #551: Performance drop when loading multiple ESM files
    Bug #552: Don't list CG in options if it is not available
    Bug #555: Character creation windows "OK" button broken
    Bug #558: Segmentation fault when Alt-tabbing with console opened
    Bug #559: Dialog window should not be available before character creation is finished
    Bug #560: Tooltip borders should be stretched
    Bug #562: Sound should not be played when an object cannot be picked up
    Bug #565: Water animation speed + timescale
    Bug #572: Better Bodies' textures don't work
    Bug #573: OpenMW doesn't load if TR_Mainland.esm is enabled (Tamriel Rebuilt mod)
    Bug #574: Moving left/right should not cancel auto-run
    Bug #575: Crash entering the Chamber of Song
    Bug #576: Missing includes
    Bug #577: Left Gloves Addon causes ESMReader exception
    Bug #579: Unable to open container "Kvama Egg Sack"
    Bug #581: Mimicking vanilla Morrowind water
    Bug #583: Gender not recognized
    Bug #586: Wrong char gen behaviour
    Bug #587: "End" script statements with spaces don't work
    Bug #589: Closing message boxes by pressing the activation key
    Bug #590: Ugly Dagoth Ur rendering
    Bug #591: Race selection issues
    Bug #593: Persuasion response should be random
    Bug #595: Footless guard
    Bug #599: Waterfalls are invisible from a certain distance
    Bug #600: Waterfalls rendered incorrectly, cut off by water
    Bug #607: New beast bodies mod crashes
    Bug #608: Crash in cell "Mournhold, Royal Palace"
    Bug #611: OpenMW doesn't find some of textures used in Tamriel Rebuilt
    Bug #613: Messagebox causing assert to fail
    Bug #615: Meshes invisible from above water
    Bug #617: Potion effects should be hidden until discovered
    Bug #619: certain moss hanging from tree has rendering bug
    Bug #621: Batching bloodmoon's trees
    Bug #623: NiMaterialProperty alpha unhandled
    Bug #628: Launcher in latest master crashes the game
    Bug #633: Crash on startup: Better Heads
    Bug #636: Incorrect Char Gen Menu Behavior
    Feature #29: Allow ESPs and multiple ESMs
    Feature #94: Finish class selection-dialogue
    Feature #149: Texture Alphas
    Feature #237: Run Morrowind-ini importer from launcher
    Feature #286: Update Active Spell Icons
    Feature #334: Swimming animation
    Feature #335: Walking animation
    Feature #360: Proper collision shapes for NPCs and creatures
    Feature #367: Lights that behave more like original morrowind implementation
    Feature #477: Special local scripting variables
    Feature #528: Message boxes should close when enter is pressed under certain conditions.
    Feature #543: Add bsa files to the settings imported by the ini importer
    Feature #594: coordinate space and utility functions
    Feature #625: Zoom in vanity mode
    Task #464: Refactor launcher ESX selector into a re-usable component
    Task #624: Unified implementation of type-variable sub-records

0.21.0
------

    Bug #253: Dialogs don't work for Russian version of Morrowind
    Bug #267: Activating creatures without dialogue can still activate the dialogue GUI
    Bug #354: True flickering lights
    Bug #386: The main menu's first entry is wrong (in french)
    Bug #479: Adding the spell "Ash Woe Blight" to the player causes strange attribute oscillations
    Bug #495: Activation Range
    Bug #497: Failed Disposition check doesn't stop a dialogue entry from being returned
    Bug #498: Failing a disposition check shouldn't eliminate topics from the the list of those available
    Bug #500: Disposition for most NPCs is 0/100
    Bug #501: Getdisposition command wrongly returns base disposition
    Bug #506: Journal UI doesn't update anymore
    Bug #507: EnableRestMenu is not a valid command - change it to EnableRest
    Bug #508: Crash in Ald Daedroth Shrine
    Bug #517: Wrong price calculation when untrading an item
    Bug #521: MWGui::InventoryWindow creates a duplicate player actor at the origin
    Bug #524: Beast races are able to wear shoes
    Bug #527: Background music fails to play
    Bug #533: The arch at Gnisis entrance is not displayed
    Bug #534: Terrain gets its correct shape only some time after the cell is loaded
    Bug #536: The same entry can be added multiple times to the journal
    Bug #539: Race selection is broken
    Bug #544: Terrain normal map corrupt when the map is rendered
    Feature #39: Video Playback
    Feature #151: ^-escape sequences in text output
    Feature #392: Add AI related script functions
    Feature #456: Determine required ini fallback values and adjust the ini importer accordingly
    Feature #460: Experimental DirArchives improvements
    Feature #540: Execute scripts of objects in containers/inventories in active cells
    Task #401: Review GMST fixing
    Task #453: Unify case smashing/folding
    Task #512: Rewrite utf8 component

0.20.0
------

    Bug #366: Changing the player's race during character creation does not change the look of the player character
    Bug #430: Teleporting and using loading doors linking within the same cell reloads the cell
    Bug #437: Stop animations when paused
    Bug #438: Time displays as "0 a.m." when it should be "12 a.m."
    Bug #439: Text in "name" field of potion/spell creation window is persistent
    Bug #440: Starting date at a new game is off by one day
    Bug #442: Console window doesn't close properly sometimes
    Bug #448: Do not break container window formatting when item names are very long
    Bug #458: Topics sometimes not automatically added to known topic list
    Bug #476: Auto-Moving allows player movement after using DisablePlayerControls
    Bug #478: After sleeping in a bed the rest dialogue window opens automtically again
    Bug #492: On creating potions the ingredients are removed twice
    Feature #63: Mercantile skill
    Feature #82: Persuasion Dialogue
    Feature #219: Missing dialogue filters/functions
    Feature #369: Add a FailedAction
    Feature #377: Select head/hair on character creation
    Feature #391: Dummy AI package classes
    Feature #435: Global Map, 2nd Layer
    Feature #450: Persuasion
    Feature #457: Add more script instructions
    Feature #474: update the global variable pcrace when the player's race is changed
    Task #158: Move dynamically generated classes from Player class to World Class
    Task #159: ESMStore rework and cleanup
    Task #163: More Component Namespace Cleanup
    Task #402: Move player data from MWWorld::Player to the player's NPC record
    Task #446: Fix no namespace in BulletShapeLoader

0.19.0
------

    Bug #374: Character shakes in 3rd person mode near the origin
    Bug #404: Gamma correct rendering
    Bug #407: Shoes of St. Rilm do not work
    Bug #408: Rugs has collision even if they are not supposed to
    Bug #412: Birthsign menu sorted incorrectly
    Bug #413: Resolutions presented multiple times in launcher
    Bug #414: launcher.cfg file stored in wrong directory
    Bug #415: Wrong esm order in openmw.cfg
    Bug #418: Sound listener position updates incorrectly
    Bug #423: wrong usage of "Version" entry in openmw.desktop
    Bug #426: Do not use hardcoded splash images
    Bug #431: Don't use markers for raycast
    Bug #432: Crash after picking up items from an NPC
    Feature #21/#95: Sleeping/resting
    Feature #61: Alchemy Skill
    Feature #68: Death
    Feature #69/#86: Spell Creation
    Feature #72/#84: Travel
    Feature #76: Global Map, 1st Layer
    Feature #120: Trainer Window
    Feature #152: Skill Increase from Skill Books
    Feature #160: Record Saving
    Task #400: Review GMST access

0.18.0
------

    Bug #310: Button of the "preferences menu" are too small
    Bug #361: Hand-to-hand skill is always 100
    Bug #365: NPC and creature animation is jerky; Characters float around when they are not supposed to
    Bug #372: playSound3D uses original coordinates instead of current coordinates.
    Bug #373: Static OGRE build faulty
    Bug #375: Alt-tab toggle view
    Bug #376: Screenshots are disable
    Bug #378: Exception when drinking self-made potions
    Bug #380: Cloth visibility problem
    Bug #384: Weird character on doors tooltip.
    Bug #398: Some objects do not collide in MW, but do so in OpenMW
    Feature #22: Implement level-up
    Feature #36: Hide Marker
    Feature #88: Hotkey Window
    Feature #91: Level-Up Dialogue
    Feature #118: Keyboard and Mouse-Button bindings
    Feature #119: Spell Buying Window
    Feature #133: Handle resources across multiple data directories
    Feature #134: Generate a suitable default-value for --data-local
    Feature #292: Object Movement/Creation Script Instructions
    Feature #340: AIPackage data structures
    Feature #356: Ingredients use
    Feature #358: Input system rewrite
    Feature #370: Target handling in actions
    Feature #379: Door markers on the local map
    Feature #389: AI framework
    Feature #395: Using keys to open doors / containers
    Feature #396: Loading screens
    Feature #397: Inventory avatar image and race selection head preview
    Task #339: Move sounds into Action

0.17.0
------

    Bug #225: Valgrind reports about 40MB of leaked memory
    Bug #241: Some physics meshes still don't match
    Bug #248: Some textures are too dark
    Bug #300: Dependency on proprietary CG toolkit
    Bug #302: Some objects don't collide although they should
    Bug #308: Freeze in Balmora, Meldor: Armorer
    Bug #313: openmw without a ~/.config/openmw folder segfault.
    Bug #317: adding non-existing spell via console locks game
    Bug #318: Wrong character normals
    Bug #341: Building with Ogre Debug libraries does not use debug version of plugins
    Bug #347: Crash when running openmw with --start="XYZ"
    Bug #353: FindMyGUI.cmake breaks path on Windows
    Bug #359: WindowManager throws exception at destruction
    Bug #364: Laggy input on OS X due to bug in Ogre's event pump implementation
    Feature #33: Allow objects to cross cell-borders
    Feature #59: Dropping Items (replaced stopgap implementation with a proper one)
    Feature #93: Main Menu
    Feature #96/329/330/331/332/333: Player Control
    Feature #180: Object rotation and scaling.
    Feature #272: Incorrect NIF material sharing
    Feature #314: Potion usage
    Feature #324: Skill Gain
    Feature #342: Drain/fortify dynamic stats/attributes magic effects
    Feature #350: Allow console only script instructions
    Feature #352: Run scripts in console on startup
    Task #107: Refactor mw*-subsystems
    Task #325: Make CreatureStats into a class
    Task #345: Use Ogre's animation system
    Task #351: Rewrite Action class to support automatic sound playing

0.16.0
------

    Bug #250: OpenMW launcher erratic behaviour
    Bug #270: Crash because of underwater effect on OS X
    Bug #277: Auto-equipping in some cells not working
    Bug #294: Container GUI ignores disabled inventory menu
    Bug #297: Stats review dialog shows all skills and attribute values as 0
    Bug #298: MechanicsManager::buildPlayer does not remove previous bonuses
    Bug #299: Crash in World::disable
    Bug #306: Non-existent ~/.config/openmw "crash" the launcher.
    Bug #307: False "Data Files" location make the launcher "crash"
    Feature #81: Spell Window
    Feature #85: Alchemy Window
    Feature #181: Support for x.y script syntax
    Feature #242: Weapon and Spell icons
    Feature #254: Ingame settings window
    Feature #293: Allow "stacking" game modes
    Feature #295: Class creation dialog tooltips
    Feature #296: Clicking on the HUD elements should show/hide the respective window
    Feature #301: Direction after using a Teleport Door
    Feature #303: Allow object selection in the console
    Feature #305: Allow the use of = as a synonym for ==
    Feature #312: Compensation for slow object access in poorly written Morrowind.esm scripts
    Task #176: Restructure enabling/disabling of MW-references
    Task #283: Integrate ogre.cfg file in settings file
    Task #290: Auto-Close MW-reference related GUI windows

0.15.0
------

    Bug #5: Physics reimplementation (fixes various issues)
    Bug #258: Resizing arrow's background is not transparent
    Bug #268: Widening the stats window in X direction causes layout problems
    Bug #269: Topic pane in dialgoue window is too small for some longer topics
    Bug #271: Dialog choices are sorted incorrectly
    Bug #281: The single quote character is not rendered on dialog windows
    Bug #285: Terrain not handled properly in cells that are not predefined
    Bug #289: Dialogue filter isn't doing case smashing/folding for item IDs
    Feature #15: Collision with Terrain
    Feature #17: Inventory-, Container- and Trade-Windows
    Feature #44: Floating Labels above Focussed Objects
    Feature #80: Tooltips
    Feature #83: Barter Dialogue
    Feature #90: Book and Scroll Windows
    Feature #156: Item Stacking in Containers
    Feature #213: Pulsating lights
    Feature #218: Feather & Burden
    Feature #256: Implement magic effect bookkeeping
    Feature #259: Add missing information to Stats window
    Feature #260: Correct case for dialogue topics
    Feature #280: GUI texture atlasing
    Feature #291: Ability to use GMST strings from GUI layout files
    Task #255: Make MWWorld::Environment into a singleton

0.14.0
------

    Bug #1: Meshes rendered with wrong orientation
    Bug #6/Task #220: Picking up small objects doesn't always work
    Bug #127: tcg doesn't work
    Bug #178: Compablity problems with Ogre 1.8.0 RC 1
    Bug #211: Wireframe mode (toggleWireframe command) should not apply to Console & other UI
    Bug #227: Terrain crashes when moving away from predefined cells
    Bug #229: On OS X Launcher cannot launch game if path to binary contains spaces
    Bug #235: TGA texture loading problem
    Bug #246: wireframe mode does not work in water
    Feature #8/#232: Water Rendering
    Feature #13: Terrain Rendering
    Feature #37: Render Path Grid
    Feature #66: Factions
    Feature #77: Local Map
    Feature #78: Compass/Mini-Map
    Feature #97: Render Clothing/Armour
    Feature #121: Window Pinning
    Feature #205: Auto equip
    Feature #217: Contiainer should track changes to its content
    Feature #221: NPC Dialogue Window Enhancements
    Feature #233: Game settings manager
    Feature #240: Spell List and selected spell (no GUI yet)
    Feature #243: Draw State
    Task #113: Morrowind.ini Importer
    Task #215: Refactor the sound code
    Task #216: Update MyGUI

0.13.0
------

    Bug #145: Fixed sound problems after cell change
    Bug #179: Pressing space in console triggers activation
    Bug #186: CMake doesn't use the debug versions of Ogre libraries on Linux
    Bug #189: ASCII 16 character added to console on it's activation on Mac OS X
    Bug #190: Case Folding fails with music files
    Bug #192: Keypresses write Text into Console no matter which gui element is active
    Bug #196: Collision shapes out of place
    Bug #202: ESMTool doesn't not work with localised ESM files anymore
    Bug #203: Torch lights only visible on short distance
    Bug #207: Ogre.log not written
    Bug #209: Sounds do not play
    Bug #210: Ogre crash at Dren plantation
    Bug #214: Unsupported file format version
    Bug #222: Launcher is writing openmw.cfg file to wrong location
    Feature #9: NPC Dialogue Window
    Feature #16/42: New sky/weather implementation
    Feature #40: Fading
    Feature #48: NPC Dialogue System
    Feature #117: Equipping Items (backend only, no GUI yet, no rendering of equipped items yet)
    Feature #161: Load REC_PGRD records
    Feature #195: Wireframe-mode
    Feature #198/199: Various sound effects
    Feature #206: Allow picking data path from launcher if non is set
    Task #108: Refactor window manager class
    Task #172: Sound Manager Cleanup
    Task #173: Create OpenEngine systems in the appropriate manager classes
    Task #184: Adjust MSVC and gcc warning levels
    Task #185: RefData rewrite
    Task #201: Workaround for transparency issues
    Task #208: silenced esm_reader.hpp warning

0.12.0
------

    Bug #154: FPS Drop
    Bug #169: Local scripts continue running if associated object is deleted
    Bug #174: OpenMW fails to start if the config directory doesn't exist
    Bug #187: Missing lighting
    Bug #188: Lights without a mesh are not rendered
    Bug #191: Taking screenshot causes crash when running installed
    Feature #28: Sort out the cell load problem
    Feature #31: Allow the player to move away from pre-defined cells
    Feature #35: Use alternate storage location for modified object position
    Feature #45: NPC animations
    Feature #46: Creature Animation
    Feature #89: Basic Journal Window
    Feature #110: Automatically pick up the path of existing MW-installations
    Feature #183: More FPS display settings
    Task #19: Refactor engine class
    Task #109/Feature #162: Automate Packaging
    Task #112: Catch exceptions thrown in input handling functions
    Task #128/#168: Cleanup Configuration File Handling
    Task #131: NPC Activation doesn't work properly
    Task #144: MWRender cleanup
    Task #155: cmake cleanup

0.11.1
------

    Bug #2: Resources loading doesn't work outside of bsa files
    Bug #3: GUI does not render non-English characters
    Bug #7: openmw.cfg location doesn't match
    Bug #124: The TCL alias for ToggleCollision is missing.
    Bug #125: Some command line options can't be used from a .cfg file
    Bug #126: Toggle-type script instructions are less verbose compared with original MW
    Bug #130: NPC-Record Loading fails for some NPCs
    Bug #167: Launcher sets invalid parameters in ogre config
    Feature #10: Journal
    Feature #12: Rendering Optimisations
    Feature #23: Change Launcher GUI to a tabbed interface
    Feature #24: Integrate the OGRE settings window into the launcher
    Feature #25: Determine openmw.cfg location (Launcher)
    Feature #26: Launcher Profiles
    Feature #79: MessageBox
    Feature #116: Tab-Completion in Console
    Feature #132: --data-local and multiple --data
    Feature #143: Non-Rendering Performance-Optimisations
    Feature #150: Accessing objects in cells via ID does only work for objects with all lower case IDs
    Feature #157: Version Handling
    Task #14: Replace tabs with 4 spaces
    Task #18: Move components from global namespace into their own namespace
    Task #123: refactor header files in components/esm

0.10.0
------

* NPC dialogue window (not functional yet)
* Collisions with objects
* Refactor the PlayerPos class
* Adjust file locations
* CMake files and test linking for Bullet
* Replace Ogre raycasting test for activation with something more precise
* Adjust player movement according to collision results
* FPS display
* Various Portability Improvements
* Mac OS X support is back!

0.9.0
-----

* Exterior cells loading, unloading and management
* Character Creation GUI
* Character creation
* Make cell names case insensitive when doing internal lookups
* Music player
* NPCs rendering

0.8.0
-----

* GUI
* Complete and working script engine
* In game console
* Sky rendering
* Sound and music
* Tons of smaller stuff

0.7.0
-----

* This release is a complete rewrite in C++.
* All D code has been culled, and all modules have been rewritten.
* The game is now back up to the level of rendering interior cells and moving around, but physics, sound, GUI, and scripting still remain to be ported from the old codebase.

0.6.0
-----

* Coded a GUI system using MyGUI
* Skinned MyGUI to look like Morrowind (work in progress)
* Integrated the Monster script engine
* Rewrote some functions into script code
* Very early MyGUI < > Monster binding
* Fixed Windows sound problems (replaced old openal32.dll)

0.5.0
-----

* Collision detection with Bullet
* Experimental walk & fall character physics
* New key bindings:
  * t toggle physics mode (walking, flying, ghost),
  * n night eye, brightens the scene
* Fixed incompatability with DMD 1.032 and newer compilers
* * (thanks to tomqyp)
* Various minor changes and updates

0.4.0
-----

* Switched from Audiere to OpenAL
* * (BIG thanks to Chris Robinson)
* Added complete Makefile (again) as a alternative build tool
* More realistic lighting (thanks again to Chris Robinson)
* Various localization fixes tested with Russian and French versions
* Temporary workaround for the Unicode issue: invalid UTF displayed as '?'
* Added ns option to disable sound, for debugging
* Various bug fixes
* Cosmetic changes to placate gdc Wall

0.3.0
-----

* Built and tested on Windows XP
* Partial support for FreeBSD (exceptions do not work)
* You no longer have to download Monster separately
* Made an alternative for building without DSSS (but DSSS still works)
* Renamed main program from 'morro' to 'openmw'
* Made the config system more robust
* Added oc switch for showing Ogre config window on startup
* Removed some config files, these are auto generated when missing.
* Separated plugins.cfg into linux and windows versions.
* Updated Makefile and sources for increased portability
* confirmed to work against OIS 1.0.0 (Ubuntu repository package)

0.2.0
-----

* Compiles with gdc
* Switched to DSSS for building D code
* Includes the program esmtool

0.1.0
-----

first release<|MERGE_RESOLUTION|>--- conflicted
+++ resolved
@@ -10,15 +10,13 @@
     Bug #6066: addtopic "return" does not work from within script. No errors thrown
     Bug #6067: esp loader fails in for certain subrecord orders
     Bug #6101: Disarming trapped unlocked owned objects isn't considered a crime
-<<<<<<< HEAD
-    Task #6017: Separate persistent and temporary cell references when saving
-=======
     Bug #6107: Fatigue is incorrectly recalculated when fortify effect is applied or removed
     Bug #6115: Showmap overzealous matching
     Bug #6129: Player avatar not displayed correctly for large window sizes when GUI scaling active
     Bug #6131: Item selection in the avatar window not working correctly for large window sizes
     Bug #6133: Cannot reliably sneak or steal in the sight of the NPCs siding with player
->>>>>>> 7cc4e5af
+    Task #6017: Separate persistent and temporary cell references when saving
+
 
 0.47.0
 ------
