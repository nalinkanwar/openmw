--- conflicted
+++ resolved
@@ -32,11 +32,8 @@
     Bug #4451: Script fails to compile when using "Begin, [ScriptName]" syntax
     Bug #4453: Quick keys behaviour is invalid for equipment
     Bug #4454: AI opens doors too slow
-<<<<<<< HEAD
+    Bug #4457: Item without CanCarry flag prevents shield autoequipping in dark areas
     Bug #4458: AiWander console command handles idle chances incorrectly
-=======
-    Bug #4457: Item without CanCarry flag prevents shield autoequipping in dark areas
->>>>>>> ecfc5fcd
     Feature #4256: Implement ToggleBorders (TB) console command
     Feature #3276: Editor: Search- Show number of (remaining) search results and indicate a search without any results
     Feature #4222: 360° screenshots
