0.47.0
------

    Bug #1662: Qt4 and Windows binaries crash if there's a non-ASCII character in a file path/config path
    Bug #1952: Incorrect particle lighting
    Bug #2311: Targeted scripts are not properly supported on non-unique RefIDs
    Bug #3676: NiParticleColorModifier isn't applied properly
    Bug #3714: Savegame fails to load due to conflict between SpellState and MagicEffects
    Bug #4021: Attributes and skills are not stored as floats
    Bug #4623: Corprus implementation is incorrect
    Bug #4774: Guards are ignorant of an invisible player that tries to attack them
    Bug #5108: Savegame bloating due to inefficient fog textures format
    Bug #5165: Active spells should use real time intead of timestamps
    Bug #5358: ForceGreeting always resets the dialogue window completely
    Bug #5363: Enchantment autocalc not always 0/1
    Bug #5364: Script fails/stops if trying to startscript an unknown script
    Bug #5367: Selecting a spell on an enchanted item per hotkey always plays the equip sound
    Bug #5369: Spawnpoint in the Grazelands doesn't produce oversized creatures
    Bug #5370: Opening an unlocked but trapped door uses the key
    Bug #5397: NPC greeting does not reset if you leave + reenter area
    Bug #5400: Editor: Verifier checks race of non-skin bodyparts
    Bug #5403: Enchantment effect doesn't show on an enemy during death animation
    Bug #5415: Environment maps in ebony cuirass and HiRez Armors Indoril cuirass don't work
    Bug #5416: Junk non-node records before the root node are not handled gracefully
    Bug #5424: Creatures do not headtrack player
    Bug #5425: Poison effect only appears for one frame
    Bug #5427: GetDistance unknown ID error is misleading
    Bug #5435: Enemies can't hurt the player when collision is off
    Bug #5441: Enemies can't push a player character when in critical strike stance
    Bug #5451: Magic projectiles don't disappear with the caster
    Bug #5452: Autowalk is being included in savegames
<<<<<<< HEAD
    Bug #5490: Hits to carried left slot aren't redistributed if there's no shield equipped
=======
    Bug #5484: Zero value items shouldn't be able to be bought or sold for 1 gold
>>>>>>> e0fb9c23
    Feature #390: 3rd person look "over the shoulder"
    Feature #2386: Distant Statics in the form of Object Paging
    Feature #5297: Add a search function to the "Datafiles" tab of the OpenMW launcher
    Feature #5362: Show the soul gems' trapped soul in count dialog
    Feature #5445: Handle NiLines
    Feature #5457: Realistic diagonal movement
    Task #5480: Drop Qt4 support

0.46.0
------

    Bug #1515: Opening console masks dialogue, inventory menu
    Bug #1933: Actors can have few stocks of the same item
    Bug #2395: Duplicated plugins in the launcher when multiple data directories provide the same plugin
    Bug #2679: Unable to map mouse wheel under control settings
    Bug #2969: Scripted items can stack
    Bug #2976: Data lines in global openmw.cfg take priority over user openmw.cfg
    Bug #2987: Editor: some chance and AI data fields can overflow
    Bug #3006: 'else if' operator breaks script compilation
    Bug #3109: SetPos/Position handles actors differently
    Bug #3282: Unintended behaviour when assigning F3 and Windows keys
    Bug #3550: Companion from mod attacks the air after combat has ended
    Bug #3609: Items from evidence chest are not considered to be stolen if player is allowed to use the chest
    Bug #3623: Display scaling breaks mouse recognition
    Bug #3725: Using script function in a non-conditional expression breaks script compilation
    Bug #3733: Normal maps are inverted on mirrored UVs
    Bug #3765: DisableTeleporting makes Mark/Recall/Intervention effects undetectable
    Bug #3778: [Mod] Improved Thrown Weapon Projectiles - weapons have wrong transformation during throw animation
    Bug #3812: Wrong multiline tooltips width when word-wrapping is enabled
    Bug #3894: Hostile spell effects not detected/present on first frame of OnPCHitMe
    Bug #3977: Non-ASCII characters in object ID's are not supported
    Bug #4009: Launcher does not show data files on the first run after installing
    Bug #4077: Enchanted items are not recharged if they are not in the player's inventory
    Bug #4141: PCSkipEquip isn't set to 1 when reading books/scrolls
    Bug #4202: Open .omwaddon files without needing toopen openmw-cs first
    Bug #4240: Ash storm origin coordinates and hand shielding animation behavior are incorrect
    Bug #4262: Rain settings are hardcoded
    Bug #4270: Closing doors while they are obstructed desyncs closing sfx
    Bug #4276: Resizing character window differs from vanilla
    Bug #4284: ForceSneak behaviour is inconsistent if the target has AiWander package
    Bug #4329: Removed birthsign abilities are restored after reloading the save
    Bug #4341: Error message about missing GDB is too vague
    Bug #4383: Bow model obscures crosshair when arrow is drawn
    Bug #4384: Resist Normal Weapons only checks ammunition for ranged weapons
    Bug #4411: Reloading a saved game while falling prevents damage in some cases
    Bug #4449: Value returned by GetWindSpeed is incorrect
    Bug #4456: AiActivate should not be cancelled after target activation
    Bug #4493: If the setup doesn't find what it is expecting, it fails silently and displays the requester again instead of letting the user know what wasn't found.
    Bug #4523: "player->ModCurrentFatigue -0.001" in global script does not cause the running player to fall
    Bug #4540: Rain delay when exiting water
    Bug #4594: Actors without AI packages don't use Hello dialogue
    Bug #4598: Script parser does not support non-ASCII characters
    Bug #4600: Crash when no sound output is available or --no-sound is used.
    Bug #4601: Filtering referenceables by gender is broken
    Bug #4639: Black screen after completing first mages guild mission + training
    Bug #4650: Focus is lost after pressing ESC in confirmation dialog inside savegame dialog
    Bug #4680: Heap corruption on faulty esp
    Bug #4701: PrisonMarker record is not hardcoded like other markers
    Bug #4703: Editor: it's possible to preview levelled list records
    Bug #4705: Editor: unable to open exterior cell views from Instances table
    Bug #4714: Crash upon game load in the repair menu while the "Your repair failed!" message is active
    Bug #4715: "Cannot get class of an empty object" exception after pressing ESC in the dialogue mode
    Bug #4720: Inventory avatar has shield with two-handed weapon during [un]equipping animation
    Bug #4723: ResetActors command works incorrectly
    Bug #4736: LandTexture records overrides do not work
    Bug #4745: Editor: Interior cell lighting field values are not displayed as colors
    Bug #4746: Non-solid player can't run or sneak
    Bug #4747: Bones are not read from X.NIF file for NPC animation
    Bug #4748: Editor: Cloned, moved, added instances re-use RefNum indices
    Bug #4750: Sneaking doesn't work in first person view if the player is in attack ready state
    Bug #4756: Animation issues with VAOs
    Bug #4757: Content selector: files can be cleared when there aren't any files to clear
    Bug #4768: Fallback numerical value recovery chokes on invalid arguments
    Bug #4775: Slowfall effect resets player jumping flag
    Bug #4778: Interiors of Illusion puzzle in Sotha Sil Expanded mod is broken
    Bug #4783: Blizzard behavior is incorrect
    Bug #4787: Sneaking makes 1st person walking/bobbing animation super-slow
    Bug #4797: Player sneaking and running stances are not accounted for when in air
    Bug #4800: Standing collisions are not updated immediately when an object is teleported without a cell change
    Bug #4802: You can rest before taking falling damage from landing from a jump
    Bug #4803: Stray special characters before begin statement break script compilation
    Bug #4804: Particle system with the "Has Sizes = false" causes an exception
    Bug #4805: NPC movement speed calculations do not take race Weight into account
    Bug #4810: Raki creature broken in OpenMW
    Bug #4813: Creatures with known file but no "Sound Gen Creature" assigned use default sounds
    Bug #4815: "Finished" journal entry with lower index doesn't close journal, SetJournalIndex closes journal
    Bug #4820: Spell absorption is broken
    Bug #4823: Jail progress bar works incorrectly
    Bug #4826: Uninitialized memory in unit test
    Bug #4827: NiUVController is handled incorrectly
    Bug #4828: Potion looping effects VFX are not shown for NPCs
    Bug #4837: CTD when a mesh with NiLODNode root node with particles is loaded
    Bug #4841: Russian localization ignores implicit keywords
    Bug #4844: Data race in savegame loading / GlobalMap render
    Bug #4847: Idle animation reset oddities
    Bug #4851: No shadows since switch to OSG
    Bug #4860: Actors outside of processing range visible for one frame after spawning
    Bug #4867: Arbitrary text after local variable declarations breaks script compilation
    Bug #4876: AI ratings handling inconsistencies
    Bug #4877: Startup script executes only on a new game start
    Bug #4879: SayDone returns 0 on the frame Say is called
    Bug #4888: Global variable stray explicit reference calls break script compilation
    Bug #4896: Title screen music doesn't loop
    Bug #4902: Using scrollbars in settings causes resolution to change
    Bug #4904: Editor: Texture painting with duplicate of a base-version texture
    Bug #4911: Editor: QOpenGLContext::swapBuffers() warning with Qt5
    Bug #4916: Specular power (shininess) material parameter is ignored when shaders are used.
    Bug #4918: Abilities don't play looping VFX when they're initially applied
    Bug #4920: Combat AI uses incorrect invisibility check
    Bug #4922: Werewolves can not attack if the transformation happens during attack
    Bug #4927: Spell effect having both a skill and an attribute assigned is a fatal error
    Bug #4932: Invalid records matching when loading save with edited plugin
    Bug #4933: Field of View not equal with Morrowind
    Bug #4938: Strings from subrecords with actually empty headers can't be empty
    Bug #4942: Hand-to-Hand attack type is chosen randomly when "always use best attack" is turned off
    Bug #4945: Poor random magic magnitude distribution
    Bug #4947: Player character doesn't use lip animation
    Bug #4948: Footstep sounds while levitating on ground level
    Bug #4952: Torches held by NPCs flicker too quickly
    Bug #4961: Flying creature combat engagement takes z-axis into account
    Bug #4963: Enchant skill progress is incorrect
    Bug #4964: Multiple effect spell projectile sounds play louder than vanilla
    Bug #4965: Global light attenuation settings setup is lacking
    Bug #4969: "Miss" sound plays for any actor
    Bug #4971: OpenMW-CS: Make rotations display as degrees instead of radians
    Bug #4972: Player is able to use quickkeys while disableplayerfighting is active
    Bug #4979: AiTravel maximum range depends on "actors processing range" setting
    Bug #4980: Drowning mechanics is applied for actors indifferently from distance to player
    Bug #4984: "Friendly hits" feature should be used only for player's followers
    Bug #4989: Object dimension-dependent VFX scaling behavior is inconsistent
    Bug #4990: Dead bodies prevent you from hitting
    Bug #4991: Jumping occasionally takes too much fatigue
    Bug #4999: Drop instruction behaves differently from vanilla
    Bug #5001: Possible data race in the Animation::setAlpha()
    Bug #5004: Werewolves shield their eyes during storm
    Bug #5012: "Take all" on owned container generates a messagebox per item
    Bug #5018: Spell tooltips don't support purely negative magnitudes
    Bug #5025: Data race in the ICO::setMaximumNumOfObjectsToCompilePerFrame()
    Bug #5028: Offered price caps are not trading-specific
    Bug #5038: Enchanting success chance calculations are blatantly wrong
    Bug #5047: # in cell names sets color
    Bug #5050: Invalid spell effects are not handled gracefully
    Bug #5055: Mark, Recall, Intervention magic effect abilities have no effect when added and removed in the same frame
    Bug #5056: Calling Cast function on player doesn't equip the spell but casts it
    Bug #5059: Modded animation with combined attack keys always does max damage and can double damage
    Bug #5060: Magic effect visuals stop when death animation begins instead of when it ends
    Bug #5063: Shape named "Tri Shadow" in creature mesh is visible if it isn't hidden
    Bug #5067: Ranged attacks on unaware opponents ("critical hits") differ from the vanilla engine
    Bug #5069: Blocking creatures' attacks doesn't degrade shields
    Bug #5073: NPCs open doors in front of them even if they don't have to
    Bug #5074: Paralyzed actors greet the player
    Bug #5075: Enchanting cast style can be changed if there's no object
    Bug #5078: DisablePlayerLooking is broken
    Bug #5081: OpenMW-CS: Apparatus type "Alembic" is erroneously named "Albemic"
    Bug #5082: Scrolling with controller in GUI mode is broken
    Bug #5087: Some valid script names can't be used as string arguments
    Bug #5089: Swimming/Underwater creatures only swim around ground level
    Bug #5092: NPCs with enchanted weapons play sound when out of charges
    Bug #5093: Hand to hand sound plays on knocked out enemies
    Bug #5097: String arguments can't be parsed as number literals in scripts
    Bug #5099: Non-swimming enemies will enter water if player is water walking
    Bug #5103: Sneaking state behavior is still inconsistent
    Bug #5104: Black Dart's enchantment doesn't trigger at low Enchant levels
    Bug #5106: Still can jump even when encumbered
    Bug #5110: ModRegion with a redundant numerical argument breaks script execution
    Bug #5112: Insufficient magicka for current spell not reflected on HUD icon
    Bug #5113: Unknown alchemy question mark not centered
    Bug #5123: Script won't run on respawn
    Bug #5124: Arrow remains attached to actor if pulling animation was cancelled
    Bug #5126: Swimming creatures without RunForward animations are motionless during combat
    Bug #5134: Doors rotation by "Lock" console command is inconsistent
    Bug #5136: LegionUniform script: can not access local variables
    Bug #5137: Textures with Clamp Mode set to Clamp instead of Wrap are too dark outside the boundaries
    Bug #5138: Actors stuck in half closed door
    Bug #5149: Failing lock pick attempts isn't always a crime
    Bug #5155: Lock/unlock behavior differs from vanilla
    Bug #5158: Objects without a name don't fallback to their ID
    Bug #5159: NiMaterialColorController can only control the diffuse color
    Bug #5161: Creature companions can't be activated when they are knocked down
    Bug #5163: UserData is not copied during node cloning
    Bug #5164: Faction owned items handling is incorrect
    Bug #5166: Scripts still should be executed after player's death
    Bug #5167: Player can select and cast spells before magic menu is enabled
    Bug #5168: Force1stPerson and Force3rdPerson commands are not really force view change
    Bug #5169: Nested levelled items/creatures have significantly higher chance not to spawn
    Bug #5175: Random script function returns an integer value
    Bug #5177: Editor: Unexplored map tiles get corrupted after a file with terrain is saved
    Bug #5182: OnPCEquip doesn't trigger on skipped beast race attempts to equip something not equippable by beasts
    Bug #5186: Equipped item enchantments don't affect creatures
    Bug #5190: On-strike enchantments can be applied to and used with non-projectile ranged weapons
    Bug #5196: Dwarven ghosts do not use idle animations
    Bug #5206: A "class does not have NPC stats" error when player's follower kills an enemy with damage spell
    Bug #5209: Spellcasting ignores race height
    Bug #5210: AiActivate allows actors to open dialogue and inventory windows
    Bug #5211: Screen fades in if the first loaded save is in interior cell
    Bug #5212: AiTravel does not work for actors outside of AI processing range
    Bug #5213: SameFaction script function is broken
    Bug #5218: Crash when disabling ToggleBorders
    Bug #5220: GetLOS crashes when actor isn't loaded
    Bug #5222: Empty cell name subrecords are not saved
    Bug #5223: Bow replacement during attack animation removes attached arrow
    Bug #5226: Reputation should be capped
    Bug #5229: Crash if mesh controller node has no data node
    Bug #5239: OpenMW-CS does not support non-ASCII characters in path names
    Bug #5241: On-self absorb spells cannot be detected
    Bug #5242: ExplodeSpell behavior differs from Cast behavior
    Bug #5246: Water ripples persist after cell change
    Bug #5249: Wandering NPCs start walking too soon after they hello
    Bug #5250: Creatures display shield ground mesh instead of shield body part
    Bug #5255: "GetTarget, player" doesn't return 1 during NPC hello
    Bug #5261: Creatures can sometimes become stuck playing idles and never wander again
    Bug #5264: "Damage Fatigue" Magic Effect Can Bring Fatigue below 0
    Bug #5269: Editor: Cell lighting in resaved cleaned content files is corrupted
    Bug #5278: Console command Show doesn't fall back to global variable after local var not found
    Bug #5308: World map copying makes save loading much slower
    Bug #5313: Node properties of identical type are not applied in the correct order
    Bug #5326: Formatting issues in the settings.cfg
    Bug #5328: Skills aren't properly reset for dead actors
    Bug #5345: Dopey Necromancy does not work due to a missing quote
    Bug #5350: An attempt to launch magic bolt causes "AL error invalid value" error
    Bug #5352: Light source items' duration is decremented while they aren't visible
    Feature #1724: Handle AvoidNode
    Feature #2159: "Graying out" exhausted dialogue topics
    Feature #2229: Improve pathfinding AI
    Feature #3025: Analogue gamepad movement controls
    Feature #3442: Default values for fallbacks from ini file
    Feature #3517: Multiple projectiles enchantment
    Feature #3610: Option to invert X axis
    Feature #3871: Editor: Terrain Selection
    Feature #3893: Implicit target for "set" function in console
    Feature #3980: In-game option to disable controller
    Feature #3999: Shift + Double Click should maximize/restore menu size
    Feature #4001: Toggle sneak controller shortcut
    Feature #4068: OpenMW-CS: Add a button to reset key bindings to defaults
    Feature #4129: Beta Comment to File
    Feature #4209: Editor: Faction rank sub-table
    Feature #4255: Handle broken RepairedOnMe script function
    Feature #4316: Implement RaiseRank/LowerRank functions properly
    Feature #4360: Improve default controller bindings
    Feature #4544: Actors movement deceleration
    Feature #4673: Weapon sheathing
    Feature #4675: Support for NiRollController
    Feature #4708: Radial fog support
    Feature #4730: Native animated containers support
    Feature #4784: Launcher: Duplicate Content Lists
    Feature #4812: Support NiSwitchNode
    Feature #4831: Item search in the player's inventory
    Feature #4836: Daytime node switch
    Feature #4840: Editor: Transient terrain change support
    Feature #4859: Make water reflections more configurable
    Feature #4882: Support for NiPalette node
    Feature #4887: Add openmw command option to set initial random seed
    Feature #4890: Make Distant Terrain configurable
    Feature #4944: Pause audio when OpenMW is minimized
    Feature #4958: Support eight blood types
    Feature #4962: Add casting animations for magic items
    Feature #4968: Scalable UI widget skins
    Feature #4994: Persistent pinnable windows hiding
    Feature #5000: Compressed BSA format support
    Feature #5005: Editor: Instance window via Scene window
    Feature #5010: Native graphics herbalism support
    Feature #5031: Make GetWeaponType function return different values for tools
    Feature #5033: Magic armor mitigation for creatures
    Feature #5034: Make enchanting window stay open after a failed attempt
    Feature #5036: Allow scripted faction leaving
    Feature #5046: Gamepad thumbstick cursor speed
    Feature #5051: Provide a separate textures for scrollbars
    Feature #5091: Human-readable light source duration
    Feature #5094: Unix like console hotkeys
    Feature #5098: Allow user controller bindings
    Feature #5114: Refresh launcher mod list
    Feature #5121: Handle NiTriStrips and NiTriStripsData
    Feature #5122: Use magic glow for enchanted arrows
    Feature #5131: Custom skeleton bones
    Feature #5132: Unique animations for different weapon types
    Feature #5146: Safe Dispose corpse
    Feature #5147: Show spell magicka cost in spell buying window
    Feature #5170: Editor: Land shape editing, land selection
    Feature #5172: Editor: Delete instances/references with keypress in scene window
    Feature #5193: Shields sheathing
    Feature #5201: Editor: Show tool outline in scene view, when using editmodes
    Feature #5219: Impelement TestCells console command
    Feature #5224: Handle NiKeyframeController for NiTriShape
    Feature #5274: Editor: Keyboard shortcut to drop objects to ground/obstacle in scene view
    Feature #5304: Morrowind-style bump-mapping
    Feature #5311: Support for gyroscopic input (e.g. Android)
    Feature #5314: Ingredient filter in the alchemy window
    Task #4686: Upgrade media decoder to a more current FFmpeg API
    Task #4695: Optimize Distant Terrain memory consumption
    Task #4789: Optimize cell transitions
    Task #4721: Add NMake support to the Windows prebuild script

0.45.0
------

    Bug #1875: Actors in inactive cells don't heal from resting
    Bug #1990: Sunrise/sunset not set correct
    Bug #2131: Lustidrike's spell misses the player every time
    Bug #2222: Fatigue's effect on selling price is backwards
    Bug #2256: Landing sound not playing when jumping immediately after landing
    Bug #2274: Thin platform clips through player character instead of lifting
    Bug #2326: After a bound item expires the last equipped item of that type is not automatically re-equipped
    Bug #2446: Restore Attribute/Skill should allow restoring drained attributes
    Bug #2455: Creatures attacks degrade armor
    Bug #2562: Forcing AI to activate a teleport door sometimes causes a crash
    Bug #2626: Resurrecting the player does not resume the game
    Bug #2772: Non-existing class or faction freezes the game
    Bug #2835: Player able to slowly move when overencumbered
    Bug #2852: No murder bounty when a player follower commits murder
    Bug #2862: [macOS] Can't quit launcher using Command-Q or OpenMW->Quit
    Bug #2872: Tab completion in console doesn't work with explicit reference
    Bug #2971: Compiler did not reject lines with naked expressions beginning with x.y
    Bug #3049: Drain and Fortify effects are not properly applied on health, magicka and fatigue
    Bug #3059: Unable to hit with marksman weapons when too close to an enemy
    Bug #3072: Fatal error on AddItem <item> that has a script containing Equip <item>
    Bug #3219: NPC and creature initial position tracing down limit is too small
    Bug #3249: Fixed revert function not updating views properly
    Bug #3288: TrueType fonts are handled incorrectly
    Bug #3374: Touch spells not hitting kwama foragers
    Bug #3486: [Mod] NPC Commands does not work
    Bug #3533: GetSpellEffects should detect effects with zero duration
    Bug #3591: Angled hit distance too low
    Bug #3629: DB assassin attack never triggers creature spawning
    Bug #3681: OpenMW-CS: Clicking Scripts in Preferences spawns many color pickers
    Bug #3762: AddSoulGem and RemoveSpell redundant count arguments break script execution
    Bug #3788: GetPCInJail and GetPCTraveling do not work as in vanilla
    Bug #3836: Script fails to compile when command argument contains "\n"
    Bug #3876: Landscape texture painting is misaligned
    Bug #3890: Magic light source attenuation is inaccurate
    Bug #3897: Have Goodbye give all choices the effects of Goodbye
    Bug #3911: [macOS] Typing in the "Content List name" dialog box produces double characters
    Bug #3920: RemoveSpellEffects doesn't remove constant effects
    Bug #3948: AiCombat moving target aiming uses incorrect speed for magic projectiles
    Bug #3950: FLATTEN_STATIC_TRANSFORMS optimization breaks animated collision shapes
    Bug #3993: Terrain texture blending map is not upscaled
    Bug #3997: Almalexia doesn't pace
    Bug #4036: Weird behaviour of AI packages if package target has non-unique ID
    Bug #4047: OpenMW not reporting its version number in MacOS; OpenMW-CS not doing it fully
    Bug #4110: Fixed undo / redo menu text losing the assigned shortcuts
    Bug #4125: OpenMW logo cropped on bugtracker
    Bug #4215: OpenMW shows book text after last EOL tag
    Bug #4217: Fixme implementation differs from Morrowind's
    Bug #4221: Characters get stuck in V-shaped terrain
    Bug #4230: AiTravel package issues break some Tribunal quests
    Bug #4231: Infected rats from the "Crimson Plague" quest rendered unconscious by change in Drain Fatigue functionality
    Bug #4251: Stationary NPCs do not return to their position after combat
    Bug #4260: Keyboard navigation makes persuasion exploitable
    Bug #4271: Scamp flickers when attacking
    Bug #4274: Pre-0.43 death animations are not forward-compatible with 0.43+
    Bug #4286: Scripted animations can be interrupted
    Bug #4291: Non-persistent actors that started the game as dead do not play death animations
    Bug #4292: CenterOnCell implementation differs from vanilla
    Bug #4293: Faction members are not aware of faction ownerships in barter
    Bug #4304: "Follow" not working as a second AI package
    Bug #4307: World cleanup should remove dead bodies only if death animation is finished
    Bug #4311: OpenMW does not handle RootCollisionNode correctly
    Bug #4327: Missing animations during spell/weapon stance switching
    Bug #4333: Keyboard navigation in containers is not intuitive
    Bug #4358: Running animation is interrupted when magic mode is toggled
    Bug #4368: Settings window ok button doesn't have key focus by default
    Bug #4378: On-self absorb spells restore stats
    Bug #4393: NPCs walk back to where they were after using ResetActors
    Bug #4416: Non-music files crash the game when they are tried to be played
    Bug #4419: MRK NiStringExtraData is handled incorrectly
    Bug #4426: RotateWorld behavior is incorrect
    Bug #4429: [Windows] Error on build INSTALL.vcxproj project (debug) with cmake 3.7.2
    Bug #4431: "Lock 0" console command is a no-op
    Bug #4432: Guards behaviour is incorrect if they do not have AI packages
    Bug #4433: Guard behaviour is incorrect with Alarm = 0
    Bug #4451: Script fails to compile when using "Begin, [ScriptName]" syntax
    Bug #4452: Default terrain texture bleeds through texture transitions
    Bug #4453: Quick keys behaviour is invalid for equipment
    Bug #4454: AI opens doors too slow
    Bug #4457: Item without CanCarry flag prevents shield autoequipping in dark areas
    Bug #4458: AiWander console command handles idle chances incorrectly
    Bug #4459: NotCell dialogue condition doesn't support partial matches
    Bug #4460: Script function "Equip" doesn't bypass beast restrictions
    Bug #4461: "Open" spell from non-player caster isn't a crime
    Bug #4463: %g format doesn't return more digits
    Bug #4464: OpenMW keeps AiState cached storages even after we cancel AI packages
    Bug #4467: Content selector: cyrillic characters are decoded incorrectly in plugin descriptions
    Bug #4469: Abot Silt Striders – Model turn 90 degrees on horizontal
    Bug #4470: Non-bipedal creatures with Weapon & Shield flag have inconsistent behaviour
    Bug #4474: No fallback when getVampireHead fails
    Bug #4475: Scripted animations should not cause movement
    Bug #4479: "Game" category on Advanced page is getting too long
    Bug #4480: Segfault in QuickKeysMenu when item no longer in inventory
    Bug #4489: Goodbye doesn't block dialogue hyperlinks
    Bug #4490: PositionCell on player gives "Error: tried to add local script twice"
    Bug #4494: Training cap based off Base Skill instead of Modified Skill
    Bug #4495: Crossbow animations blending is buggy
    Bug #4496: SpellTurnLeft and SpellTurnRight animation groups are unused
    Bug #4497: File names starting with x or X are not classified as animation
    Bug #4503: Cast and ExplodeSpell commands increase alteration skill
    Bug #4510: Division by zero in MWMechanics::CreatureStats::setAttribute
    Bug #4519: Knockdown does not discard movement in the 1st-person mode
    Bug #4527: Sun renders on water shader in some situations where it shouldn't
    Bug #4531: Movement does not reset idle animations
    Bug #4532: Underwater sfx isn't tied to 3rd person camera
    Bug #4539: Paper Doll is affected by GUI scaling
    Bug #4543: Picking cursed items through inventory (menumode) makes it disappear
    Bug #4545: Creatures flee from werewolves
    Bug #4551: Replace 0 sound range with default range separately
    Bug #4553: Forcegreeting on non-actor opens a dialogue window which cannot be closed
    Bug #4557: Topics with reserved names are handled differently from vanilla
    Bug #4558: Mesh optimizer: check for reserved node name is case-sensitive
    Bug #4560: OpenMW does not update pinned windows properly
    Bug #4563: Fast travel price logic checks destination cell instead of service actor cell
    Bug #4565: Underwater view distance should be limited
    Bug #4573: Player uses headtracking in the 1st-person mode
    Bug #4574: Player turning animations are twitchy
    Bug #4575: Weird result of attack animation blending with movement animations
    Bug #4576: Reset of idle animations when attack can not be started
    Bug #4591: Attack strength should be 0 if player did not hold the attack button
    Bug #4593: Editor: Instance dragging is broken
    Bug #4597: <> operator causes a compile error
    Bug #4604: Picking up gold from the ground only makes 1 grabbed
    Bug #4607: Scaling for animated collision shapes is applied twice
    Bug #4608: Falling damage is applied twice
    Bug #4611: Instant magic effects have 0 duration in custom spell cost calculations unlike vanilla
    Bug #4614: Crash due to division by zero when FlipController has no textures
    Bug #4615: Flicker effects for light sources are handled incorrectly
    Bug #4617: First person sneaking offset is not applied while the character is in air
    Bug #4618: Sneaking is possible while the character is flying
    Bug #4622: Recharging enchanted items with Soul Gems does not award experience if it fails
    Bug #4628: NPC record reputation, disposition and faction rank should have unsigned char type
    Bug #4633: Sneaking stance affects speed even if the actor is not able to crouch
    Bug #4641: GetPCJumping is handled incorrectly
    Bug #4644: %Name should be available for all actors, not just for NPCs
    Bug #4646: Weapon force-equipment messes up ongoing attack animations
    Bug #4648: Hud thinks that throwing weapons have condition
    Bug #4649: Levelup fully restores health
    Bug #4653: Length of non-ASCII strings is handled incorrectly in ESM reader
    Bug #4654: Editor: UpdateVisitor does not initialize skeletons for animated objects
    Bug #4656: Combat AI: back up behaviour is incorrect
    Bug #4668: Editor: Light source color is displayed as an integer
    Bug #4669: ToggleCollision should trace the player down after collision being enabled
    Bug #4671: knownEffect functions should use modified Alchemy skill
    Bug #4672: Pitch factor is handled incorrectly for crossbow animations
    Bug #4674: Journal can be opened when settings window is open
    Bug #4677: Crash in ESM reader when NPC record has DNAM record without DODT one
    Bug #4678: Crash in ESP parser when SCVR has no variable names
    Bug #4684: Spell Absorption is additive
    Bug #4685: Missing sound causes an exception inside Say command
    Bug #4689: Default creature soundgen entries are not used
    Bug #4691: Loading bar for cell should be moved up when text is still active at bottom of screen
    Feature #912: Editor: Add missing icons to UniversalId tables
    Feature #1221: Editor: Creature/NPC rendering
    Feature #1617: Editor: Enchantment effect record verifier
    Feature #1645: Casting effects from objects
    Feature #2606: Editor: Implemented (optional) case sensitive global search
    Feature #2787: Use the autogenerated collision box, if the creature mesh has no predefined one
    Feature #2845: Editor: add record view and preview default keybindings
    Feature #2847: Content selector: allow to copy the path to a file by using the context menu
    Feature #3083: Play animation when NPC is casting spell via script
    Feature #3103: Provide option for disposition to get increased by successful trade
    Feature #3276: Editor: Search - Show number of (remaining) search results and indicate a search without any results
    Feature #3641: Editor: Limit FPS in 3d preview window
    Feature #3703: Ranged sneak attack criticals
    Feature #4012: Editor: Write a log file if OpenCS crashes
    Feature #4222: 360° screenshots
    Feature #4256: Implement ToggleBorders (TB) console command
    Feature #4285: Support soundgen calls for activators
    Feature #4324: Add CFBundleIdentifier in Info.plist to allow for macOS function key shortcuts
    Feature #4345: Add equivalents for the command line commands to Launcher
    Feature #4404: Editor: All EnumDelegate fields should have their items sorted alphabetically
    Feature #4444: Per-group KF-animation files support
    Feature #4466: Editor: Add option to ignore "Base" records when running verifier
    Feature #4488: Make water shader rougher during rain
    Feature #4509: Show count of enchanted items in stack in the spells list
    Feature #4512: Editor: Use markers for lights and creatures levelled lists
    Feature #4548: Weapon priority: use the actual chance to hit the target instead of weapon skill
    Feature #4549: Weapon priority: use the actual damage in weapon rating calculations
    Feature #4550: Weapon priority: make ranged weapon bonus more sensible
    Feature #4579: Add option for applying Strength into hand to hand damage
    Feature #4581: Use proper logging system
    Feature #4624: Spell priority: don't cast hit chance-affecting spells if the enemy is not in respective stance at the moment
    Feature #4625: Weapon priority: use weighted mean for melee damage rating
    Feature #4626: Weapon priority: account for weapon speed
    Feature #4632: AI priority: utilize vanilla AI GMSTs for priority rating
    Feature #4636: Use sTo GMST in spellmaking menu
    Feature #4642: Batching potion creation
    Feature #4647: Cull actors outside of AI processing range
    Feature #4682: Use the collision box from basic creature mesh if the X one have no collisions
    Feature #4697: Use the real thrown weapon damage in tooltips and AI
    Task #2490: Don't open command prompt window on Release-mode builds automatically
    Task #4545: Enable is_pod string test
    Task #4605: Optimize skinning
    Task #4606: Support Rapture3D's OpenAL driver
    Task #4613: Incomplete type errors when compiling with g++ on OSX 10.9
    Task #4621: Optimize combat AI
    Task #4643: Revise editor record verifying functionality
    Task #4645: Use constants instead of widely used magic numbers
    Task #4652: Move call to enemiesNearby() from InputManager::rest() to World::canRest()

0.44.0
------

    Bug #1428: Daedra summoning scripts aren't executed when the item is taken through the inventory
    Bug #1987: Some glyphs are not supported
    Bug #2254: Magic related visual effects are not rendered when loading a saved game
    Bug #2485: Journal alphabetical index doesn't match "Morrowind content language" setting
    Bug #2703: OnPCHitMe is not handled correctly
    Bug #2829: Incorrect order for content list consisting of a game file and an esp without dependencies
    Bug #2841: "Total eclipse" happens if weather settings are not defined.
    Bug #2897: Editor: Rename "Original creature" field
    Bug #3278: Editor: Unchecking "Auto Calc" flag changes certain values
    Bug #3343: Editor: ID sorting is case-sensitive in certain tables
    Bug #3557: Resource priority confusion when using the local data path as installation root
    Bug #3587: Pathgrid and Flying Creatures wrong behaviour – abotWhereAreAllBirdsGoing
    Bug #3603: SetPos should not skip weather transitions
    Bug #3618: Myar Aranath total conversion can't be started due to capital-case extension of the master file
    Bug #3638: Fast forwarding can move NPC inside objects
    Bug #3664: Combat music does not start in dialogue
    Bug #3696: Newlines are accompanied by empty rectangle glyph in dialogs
    Bug #3708: Controllers broken on macOS
    Bug #3726: Items with suppressed activation can be picked up via the inventory menu
    Bug #3783: [Mod] Abot's Silt Striders 1.16 - silt strider "falls" to ground and glides on floor during travel
    Bug #3863: Can be forced to not resist arrest if you cast Calm Humanoid on aggroed death warrant guards
    Bug #3884: Incorrect enemy behavior when exhausted
    Bug #3926: Installation Wizard places Morrowind.esm after Tribunal/Bloodmoon if it has a later file creation date
    Bug #4061: Scripts error on special token included in name
    Bug #4111: Crash when mouse over soulgem with a now-missing soul
    Bug #4122: Swim animation should not be interrupted during underwater attack
    Bug #4134: Battle music behaves different than vanilla
    Bug #4135: Reflecting an absorb spell different from vanilla
    Bug #4136: Enchanted weapons without "ignore normal weapons" flag don't bypass creature "ignore normal weapons" effect
    Bug #4143: Antialiasing produces graphical artifacts when used with shader lighting
    Bug #4159: NPCs' base skeleton files should not be optimized
    Bug #4177: Jumping/landing animation interference/flickering
    Bug #4179: NPCs do not face target
    Bug #4180: Weapon switch sound playing even though no weapon is switched
    Bug #4184: Guards can initiate dialogue even though you are far above them
    Bug #4190: Enchanted clothes changes visibility with Chameleon on equip/unequip
    Bug #4191: "screenshot saved" message also appears in the screenshot image
    Bug #4192: Archers in OpenMW have shorter attack range than archers in Morrowind
    Bug #4210: Some dialogue topics are not highlighted on first encounter
    Bug #4211: FPS drops after minimizing the game during rainy weather
    Bug #4216: Thrown weapon projectile doesn't rotate
    Bug #4223: Displayed spell casting chance must be 0 if player doesn't have enough magicka to cast it
    Bug #4225: Double "Activate" key presses with Mouse and Gamepad.
    Bug #4226: The current player's class should be default value in the class select menu
    Bug #4229: Tribunal/Bloodmoon summoned creatures fight other summons
    Bug #4233: W and A keys override S and D Keys
    Bug #4235: Wireframe mode affects local map
    Bug #4239: Quick load from container screen causes crash
    Bug #4242: Crime greetings display in Journal
    Bug #4245: Merchant NPCs sell ingredients growing on potted plants they own
    Bug #4246: Take armor condition into account when calcuting armor rating
    Bug #4250: Jumping is not as fluid as it was pre-0.43.0
    Bug #4252: "Error in frame: FFmpeg exception: Failed to allocate input stream" message spam if OpenMW encounter non-music file in the Music folder
    Bug #4261: Magic effects from eaten ingredients always have 1 sec duration
    Bug #4263: Arrow position is incorrect in 3rd person view during attack for beast races
    Bug #4264: Player in god mode can be affected by some negative spell effects
    Bug #4269: Crash when hovering the faction section and the 'sAnd' GMST is missing (as in MW 1.0)
    Bug #4272: Root note transformations are discarded again
    Bug #4279: Sometimes cells are not marked as explored on the map
    Bug #4298: Problem with MessageBox and chargen menu interaction order
    Bug #4301: Optimizer breaks LOD nodes
    Bug #4308: PlaceAtMe doesn't inherit scale of calling object
    Bug #4309: Only harmful effects with resistance effect set are resistable
    Bug #4313: Non-humanoid creatures are capable of opening doors
    Bug #4314: Rainy weather slows down the game when changing from indoors/outdoors
    Bug #4319: Collisions for certain meshes are incorrectly ignored
    Bug #4320: Using mouse 1 to move forward causes selection dialogues to jump selections forward.
    Bug #4322: NPC disposition: negative faction reaction modifier doesn't take PC rank into account
    Bug #4328: Ownership by dead actors is not cleared from picked items
    Bug #4334: Torch and shield usage inconsistent with original game
    Bug #4336: Wizard: Incorrect Morrowind assets path autodetection
    Bug #4343: Error message for coc and starting cell shouldn't imply that it only works for interior cells
    Bug #4346: Count formatting does not work well with very high numbers
    Bug #4351: Using AddSoulgem fills all soul gems of the specified type
    Bug #4391: No visual indication is provided when an unavailable spell fails to be chosen via a quick key
    Bug #4392: Inventory filter breaks after loading a game
    Bug #4405: No default terrain in empty cells when distant terrain is enabled
    Bug #4410: [Mod] Arktwend: OpenMW does not use default marker definitions
    Bug #4412: openmw-iniimporter ignores data paths from config
    Bug #4413: Moving with 0 strength uses all of your fatigue
    Bug #4420: Camera flickering when I open up and close menus while sneaking
    Bug #4424: [macOS] Cursor is either empty or garbage when compiled against macOS 10.13 SDK
    Bug #4435: Item health is considered a signed integer
    Bug #4441: Adding items to currently disabled weapon-wielding creatures crashes the game
    Feature #1786: Round up encumbrance value in the encumbrance bar
    Feature #2694: Editor: rename "model" column to make its purpose clear
    Feature #3870: Editor: Terrain Texture Brush Button
    Feature #3872: Editor: Edit functions in terrain texture editing mode
    Feature #4054: Launcher: Create menu for settings.cfg options
    Feature #4064: Option for fast travel services to charge for the first companion
    Feature #4142: Implement fWereWolfHealth GMST
    Feature #4174: Multiple quicksaves
    Feature #4407: Support NiLookAtController
    Feature #4423: Rebalance soul gem values
    Task #4015: Use AppVeyor build artifact features to make continuous builds available
    Editor: New (and more complete) icon set

0.43.0
------

    Bug #815: Different settings cause inconsistent underwater visibility
    Bug #1452: autosave is not executed when waiting
    Bug #1555: Closing containers with spacebar doesn't work after touching an item
    Bug #1692: Can't close container when item is "held"
    Bug #2405: Maximum distance for guards attacking hostile creatures is incorrect
    Bug #2445: Spellcasting can be interrupted
    Bug #2489: Keeping map open not persisted between saves
    Bug #2594: 1st person view uses wrong body texture with Better bodies
    Bug #2628: enablestatreviewmenu command doen't read race, class and sign values from current game
    Bug #2639: Attacking flag isn't reset upon reloading
    Bug #2698: Snow and rain VFX move with the player
    Bug #2704: Some creature swim animations not being used
    Bug #2789: Potential risk of misunderstanding using the colored "owned" crosshair feature
    Bug #3045: Settings containing '#' cannot be loaded
    Bug #3097: Drop() doesn't work when an item is held (with the mouse)
    Bug #3110: GetDetected doesn't work without a reference
    Bug #3126: Framerate nosedives when adjusting dialogue window size
    Bug #3243: Ampersand in configuration files isn't escaped automatically
    Bug #3365: Wrong water reflection along banks
    Bug #3441: Golden saint always dispelling soul trap / spell priority issue
    Bug #3528: Disposing of corpses breaks quests
    Bug #3531: No FPS limit when playing bink videos even though "framerate limit" is set in settings.cfg
    Bug #3647: Multi-effect spells play audio louder than in Vanilla
    Bug #3656: NPCs forget where their place in the world is
    Bug #3665: Music transitions are too abrupt
    Bug #3679: Spell cast effect should disappear after using rest command
    Bug #3684: Merchants do not restock empty soul gems if they acquire filled ones.
    Bug #3694: Wrong magicka bonus applied on character creation
    Bug #3706: Guards don't try to arrest the player if attacked
    Bug #3709: Editor: Camera is not positioned correctly on mode switches related to orbital mode
    Bug #3720: Death counter not cleaned of non-existing IDs when loading a game
    Bug #3744: "Greater/lesser or equal" operators are not parsed when their signs are swapped
    Bug #3749: Yagrum Bagarn moves to different position on encountering
    Bug #3766: DisableLevitation does not remove visuals of preexisting effect
    Bug #3787: Script commands in result box for voiced dialogue are ignored
    Bug #3793: OpenMW tries to animate animated references even when they are disabled
    Bug #3794: Default sound buffer size is too small for mods
    Bug #3796: Mod 'Undress for me' doesn't work: NPCs re-equip everything
    Bug #3798: tgm command behaviour differs from vanilla
    Bug #3804: [Mod] Animated Morrowind: some animations do not loop correctly
    Bug #3805: Slight enchant miscalculation
    Bug #3826: Rendering problems with an image in a letter
    Bug #3833: [Mod] Windows Glow: windows textures are much darker than in original game
    Bug #3835: Bodyparts with multiple NiTriShapes are not handled correctly
    Bug #3839: InventoryStore::purgeEffect() removes only first effect with argument ID
    Bug #3843: Wrong jumping fatigue loss calculations
    Bug #3850: Boethiah's voice is distorted underwater
    Bug #3851: NPCs and player say things while underwater
    Bug #3864: Crash when exiting to Khartag point from Ilunibi
    Bug #3878: Swapping soul gems while enchanting allows constant effect enchantments using any soul gem
    Bug #3879: Dialogue option: Go to jail, persists beyond quickload
    Bug #3891: Journal displays empty entries
    Bug #3892: Empty space before dialogue entry display
    Bug #3898: (mod) PositionCell in dialogue results closes dialogue window
    Bug #3906: "Could not find Data Files location" dialog can appear multiple times
    Bug #3908: [Wizard] User gets stuck if they cancel out of installing from a CD
    Bug #3909: Morrowind Content Language dropdown is the only element on the right half of the Settings window
    Bug #3910: Launcher window can be resized so that it cuts off the scroll
    Bug #3915: NC text key on nifs doesn't work
    Bug #3919: Closing inventory while cursor hovers over spell (or other magic menu item) produces left click sound
    Bug #3922: Combat AI should avoid enemy hits when casts Self-ranged spells
    Bug #3934: [macOS] Copy/Paste from system clipboard uses Control key instead of Command key
    Bug #3935: Incorrect attack strength for AI actors
    Bug #3937: Combat AI: enchanted weapons have too high rating
    Bug #3942: UI sounds are distorted underwater
    Bug #3943: CPU/GPU usage should stop when the game is minimised
    Bug #3944: Attempting to sell stolen items back to their owner does not remove them from your inventory
    Bug #3955: Player's avatar rendering issues
    Bug #3956: EditEffectDialog: Cancel button does not update a Range button and an Area slider properly
    Bug #3957: Weird bodypart rendering if a node has reserved name
    Bug #3960: Clothes with high cost (> 32768) are not handled properly
    Bug #3963: When on edge of being burdened the condition doesn't lower as you run.
    Bug #3971: Editor: Incorrect colour field in cell table
    Bug #3974: Journal page turning doesn't produce sounds
    Bug #3978: Instant opening and closing happens when using a Controller with Menus/Containers
    Bug #3981: Lagging when spells are cast, especially noticeable on new landmasses such as Tamriel Rebuilt
    Bug #3982: Down sounds instead of Up ones are played when trading
    Bug #3987: NPCs attack after some taunting with no "Goodbye"
    Bug #3991: Journal can still be opened at main menu
    Bug #3995: Dispel cancels every temporary magic effect
    Bug #4002: Build broken on OpenBSD with clang
    Bug #4003: Reduce Render Area of Inventory Doll to Fit Within Border
    Bug #4004: Manis Virmaulese attacks without saying anything
    Bug #4010: AiWander: "return to the spawn position" feature does not work properly
    Bug #4016: Closing menus with spacebar will still send certain assigned actions through afterwards
    Bug #4017: GetPCRunning and GetPCSneaking should check that the PC is actually moving
    Bug #4024: Poor music track distribution
    Bug #4025: Custom spell with copy-pasted name always sorts to top of spell list
    Bug #4027: Editor: OpenMW-CS misreports its own name as "OpenCS", under Mac OS
    Bug #4033: Archers don't attack if the arrows have run out and there is no other weapon
    Bug #4037: Editor: New greetings do not work in-game.
    Bug #4049: Reloading a saved game while falling prevents damage
    Bug #4056: Draw animation should not be played when player equips a new weapon
    Bug #4074: Editor: Merging of LAND/LTEX records
    Bug #4076: Disposition bar is not updated when "goodbye" selected in dialogue
    Bug #4079: Alchemy skill increases do not take effect until next batch
    Bug #4093: GetResistFire, getResistFrost and getResistShock doesn't work as in vanilla
    Bug #4094: Level-up messages for levels past 20 are hardcoded not to be used
    Bug #4095: Error in framelistener when take all items from a dead corpse
    Bug #4096: Messagebox with the "%0.f" format should use 0 digit precision
    Bug #4104: Cycling through weapons does not skip broken ones
    Bug #4105: birthsign generation menu does not show full details
    Bug #4107: Editor: Left pane in Preferences window is too narrow
    Bug #4112: Inventory sort order is inconsistent
    Bug #4113: 'Resolution not supported in fullscreen' message is inconvenient
    Bug #4131: Pickpocketing behaviour is different from vanilla
    Bug #4155: NPCs don't equip a second ring in some cases
    Bug #4156: Snow doesn't create water ripples
    Bug #4165: NPCs autoequip new clothing with the same price
    Feature #452: Rain-induced water ripples
    Feature #824: Fading for doors and teleport commands
    Feature #933: Editor: LTEX record table
    Feature #936: Editor: LAND record table
    Feature #1374: AI: Resurface to breathe
    Feature #2320: ess-Importer: convert projectiles
    Feature #2509: Editor: highlighting occurrences of a word in a script
    Feature #2748: Editor: Should use one resource manager per document
    Feature #2834: Have openMW's UI remember what menu items were 'pinned' across boots.
    Feature #2923: Option to show the damage of the arrows through tooltip.
    Feature #3099: Disabling inventory while dragging an item forces you to drop it
    Feature #3274: Editor: Script Editor - Shortcuts and context menu options for commenting code out and uncommenting code respectively
    Feature #3275: Editor: User Settings- Add an option to reset settings to their default status (per category / all)
    Feature #3400: Add keyboard shortcuts for menus
    Feature #3492: Show success rate while enchanting
    Feature #3530: Editor: Reload data files
    Feature #3682: Editor: Default key binding reset
    Feature #3921: Combat AI: aggro priorities
    Feature #3941: Allow starting at an unnamed exterior cell with --start
    Feature #3952: Add Visual Studio 2017 support
    Feature #3953: Combat AI: use "WhenUsed" enchantments
    Feature #4082: Leave the stack of ingredients or potions grabbed after using an ingredient/potion
    Task #2258: Windows installer: launch OpenMW tickbox
    Task #4152: The Windows CI script is moving files around that CMake should be dealing with

0.42.0
------

    Bug #1956: Duplicate objects after loading the game, when a mod was edited
    Bug #2100: Falling leaves in Vurt's Leafy West Gash II not rendered correctly
    Bug #2116: Cant fit through some doorways pressed against staircases
    Bug #2289: Some modal dialogs are not centered on the screen when the window resizes
    Bug #2409: Softlock when pressing weapon/magic switch keys during chargen, afterwards switches weapons even though a text field is selected
    Bug #2483: Previous/Next Weapon hotkeys triggered while typing the name of game save
    Bug #2629: centeroncell, coc causes death / fall damage time to time when teleporting from high
    Bug #2645: Cycling weapons is possible while console/pause menu is open
    Bug #2678: Combat with water creatures do not end upon exiting water
    Bug #2759: Light Problems in Therana's Chamber in Tel Branora
    Bug #2771: unhandled sdl event of type 0x302
    Bug #2777: (constant/on cast) disintegrate armor/weapon on self is seemingly not working
    Bug #2838: Editor: '.' in a record name should be allowed
    Bug #2909: NPCs appear floating when standing on a slope
    Bug #3093: Controller movement cannot be used while mouse is moving
    Bug #3134: Crash possible when using console with open container
    Bug #3254: AI enemies hit between them.
    Bug #3344: Editor: Verification results sorting by Type is not alphabetical.
    Bug #3345: Editor: Cloned and added pathgrids are lost after reopen of saved omwgame file
    Bug #3355: [MGSO] Physics maxing out in south cornerclub Balmora
    Bug #3484: Editor: camera position is not set when changing cell via drag&drop
    Bug #3508: Slowfall kills Jump momentum
    Bug #3580: Crash: Error ElementBufferObject::remove BufferData<0> out of range
    Bug #3581: NPCs wander too much
    Bug #3601: Menu Titles not centered vertically
    Bug #3607: [Mac OS] Beginning of NPC speech cut off (same issue as closed bug #3453)
    Bug #3613: Can not map "next weapon" or "next spell" to controller
    Bug #3617: Enchanted arrows don't explode when hitting the ground
    Bug #3645: Unable to use steps in Vivec, Palace of Vivec
    Bug #3650: Tamriel Rebuilt 16.09.1 – Hist Cuirass GND nif is rendered inside a Pink Box
    Bug #3652: Item icon shadows get stuck in the alchemy GUI
    Bug #3653: Incorrect swish sounds
    Bug #3666: NPC collision should not be disabled until death animation has finished
    Bug #3669: Editor: Text field was missing from book object editing dialogue
    Bug #3670: Unhandled SDL event of type 0x304
    Bug #3671: Incorrect local variable value after picking up bittercup
    Bug #3686: Travelling followers doesn't increase travel fee
    Bug #3689: Problematic greetings from Antares Big Mod that override the appropriate ones.
    Bug #3690: Certain summoned creatures do not engage in combat with underwater creatures
    Bug #3691: Enemies do not initiate combat with player followers on sight
    Bug #3695: [Regression] Dispel does not always dispel spell effects in 0.41
    Bug #3699: Crash on MWWorld::ProjectileManager::moveMagicBolts
    Bug #3700: Climbing on rocks and mountains
    Bug #3704: Creatures don't auto-equip their shields on creation
    Bug #3705: AI combat engagement logic differs from vanilla
    Bug #3707: Animation playing does some very odd things if pc comes in contact with the animated mesh
    Bug #3712: [Mod] Freeze upon entering Adanumuran with mod Adanumuran Reclaimed
    Bug #3713: [Regression] Cancelling dialogue or using travel with creatures throws a (possibly game-breaking) exception
    Bug #3719: Dropped identification papers can't be picked up again
    Bug #3722: Command spell doesn't bring enemies out of combat
    Bug #3727: Using "Activate" mid-script-execution invalidates interpreter context
    Bug #3746: Editor: Book records show attribute IDs instead of skill IDs for teached skills entry.
    Bug #3755: Followers stop following after loading from savegame
    Bug #3772: ModStat lowers attribute to 100 if it was greater
    Bug #3781: Guns in Clean Hunter Rifles mod use crossbow sounds
    Bug #3797: NPC and creature names don't show up in combat when RMB windows are displayed
    Bug #3800: Wrong tooltip maximum width
    Bug #3801: Drowning widget is bugged
    Bug #3802: BarterOffer shouldn't limit pcMercantile
    Bug #3813: Some fatal error
    Bug #3816: Expression parser thinks the -> token is unexpected when a given explicit refID clashes with a journal ID
    Bug #3822: Custom added creatures are not animated
    Feature #451: Water sounds
    Feature #2691: Light particles sometimes not shown in inventory character preview
    Feature #3523: Light source on magic projectiles
    Feature #3644: Nif NiSphericalCollider Unknown Record Type
    Feature #3675: ess-Importer: convert mark location
    Feature #3693: ess-Importer: convert last known exterior cell
    Feature #3748: Editor: Replace "Scroll" check box in Book records with "Book Type" combo box.
    Feature #3751: Editor: Replace "Xyz Blood" check boxes in NPC and Creature records with "Blood Type" combo box
    Feature #3752: Editor: Replace emitter check boxes in Light records with "Emitter Type" combo box
    Feature #3756: Editor: Replace "Female" check box in NPC records with "Gender" combo box
    Feature #3757: Editor: Replace "Female" check box in BodyPart records with "Gender" combo box
    Task #3092: const version of ContainerStoreIterator
    Task #3795: /deps folder not in .gitignore

0.41.0
------

    Bug #1138: Casting water walking doesn't move the player out of the water
    Bug #1931: Rocks from blocked passage in Bamz-Amschend, Radacs Forge can reset and cant be removed again.
    Bug #2048: Almvisi and Divine Intervention display wrong spell effect
    Bug #2054: Show effect-indicator for "instant effect" spells and potions
    Bug #2150: Clockwork City door animation problem
    Bug #2288: Playback of weapon idle animation not correct
    Bug #2410: Stat-review window doesn't display starting spells, powers, or abilities
    Bug #2493: Repairing occasionally very slow
    Bug #2716: [OSG] Water surface is too transparent from some angles
    Bug #2859: [MAC OS X] Cannot exit fullscreen once enabled
    Bug #3091: Editor: will not save addon if global variable value type is null
    Bug #3277: Editor: Non-functional nested tables in subviews need to be hidden instead of being disabled
    Bug #3348: Disabled map markers show on minimap
    Bug #3350: Extending selection to instances with same object results in duplicates.
    Bug #3353: [Mod] Romance version 3.7 script failed
    Bug #3376: [Mod] Vampire Embrace script fails to execute
    Bug #3385: Banners don't animate in stormy weather as they do in the original game
    Bug #3393: Akulakhan re-enabled after main quest
    Bug #3427: Editor: OpenMW-CS instances won´t get deleted
    Bug #3451: Feril Salmyn corpse isn't where it is supposed to be
    Bug #3497: Zero-weight armor is displayed as "heavy" in inventory tooltip
    Bug #3499: Idle animations don't always loop
    Bug #3500: Spark showers at Sotha Sil do not appear until you look at the ceiling
    Bug #3515: Editor: Moved objects in interior cells are teleported to exterior cells.
    Bug #3520: Editor: OpenMW-CS cannot find project file when launching the game
    Bug #3521: Armed NPCs don't use correct melee attacks
    Bug #3535: Changing cell immediately after dying causes character to freeze.
    Bug #3542: Unable to rest if unalerted slaughterfish are in the cell with you
    Bug #3549: Blood effects occur even when a hit is resisted
    Bug #3551: NPC Todwendy in german version can't interact
    Bug #3552: Opening the journal when fonts are missing results in a crash
    Bug #3555: SetInvisible command should not apply graphic effect
    Bug #3561: Editor: changes from omwaddon are not loaded in [New Addon] mode
    Bug #3562: Non-hostile NPCs can be disarmed by stealing their weapons via sneaking
    Bug #3564: Editor: openmw-cs verification results
    Bug #3568: Items that should be invisible are shown in the inventory
    Bug #3574: Alchemy: Alembics and retorts are used in reverse
    Bug #3575: Diaglog choices don't work in mw 0.40
    Bug #3576: Minor differences in AI reaction to hostile spell effects
    Bug #3577: not local nolore dialog test
    Bug #3578: Animation Replacer hangs after one cicle/step
    Bug #3579: Bound Armor skillups and sounds
    Bug #3583: Targetted GetCurrentAiPackage returns 0
    Bug #3584: Persuasion bug
    Bug #3590: Vendor, Ilen Faveran, auto equips items from stock
    Bug #3594: Weather doesn't seem to update correctly in Mournhold
    Bug #3598: Saving doesn't save status of objects
    Bug #3600: Screen goes black when trying to travel to Sadrith Mora
    Bug #3608: Water ripples aren't created when walking on water
    Bug #3626: Argonian NPCs swim like khajiits
    Bug #3627: Cannot delete "Blessed touch" spell from spellbook
    Bug #3634: An enchanted throwing weapon consumes charges from the stack in your inventory. (0.40.0)
    Bug #3635: Levelled items in merchants are "re-rolled" (not bug 2952, see inside)
    Feature #1118: AI combat: flee
    Feature #1596: Editor: Render water
    Feature #2042: Adding a non-portable Light to the inventory should cause the player to glow
    Feature #3166: Editor: Instance editing mode - rotate sub mode
    Feature #3167: Editor: Instance editing mode - scale sub mode
    Feature #3420: ess-Importer: player control flags
    Feature #3489: You shouldn't be be able to re-cast a bound equipment spell
    Feature #3496: Zero-weight boots should play light boot footsteps
    Feature #3516: Water Walking should give a "can't cast" message and fail when you are too deep
    Feature #3519: Play audio and visual effects for all effects in a spell
    Feature #3527: Double spell explosion scaling
    Feature #3534: Play particle textures for spell effects
    Feature #3539: Make NPCs use opponent's weapon range to decide whether to dodge
    Feature #3540: Allow dodging for creatures with "biped" flag
    Feature #3545: Drop shadow for items in menu
    Feature #3558: Implement same spell range for "on touch" spells as original engine
    Feature #3560: Allow using telekinesis with touch spells on objects
    Task #3585: Some objects added by Morrowind Rebirth do not display properly their texture

0.40.0
------

    Bug #1320: AiWander - Creatures in cells without pathgrids do not wander
    Bug #1873: Death events are triggered at the beginning of the death animation
    Bug #1996: Resting interrupts magic effects
    Bug #2399: Vampires can rest in broad daylight and survive the experience
    Bug #2604: Incorrect magicka recalculation
    Bug #2721: Telekinesis extends interaction range where it shouldn't
    Bug #2981: When waiting, NPCs can go where they wouldn't go normally.
    Bug #3045: Esp files containing the letter '#' in the file name cannot be loaded on startup
    Bug #3071: Slowfall does not stop momentum when jumping
    Bug #3085: Plugins can not replace parent cell references with a cell reference of different type
    Bug #3145: Bug with AI Cliff Racer. He will not attack you, unless you put in front of him.
    Bug #3149: Editor: Weather tables were missing from regions
    Bug #3201: Netch shoots over your head
    Bug #3269: If you deselect a mod and try to load a save made inside a cell added by it, you end bellow the terrain in the grid 0/0
    Bug #3286: Editor: Script editor tab width
    Bug #3329: Teleportation spells cause crash to desktop after build update from 0.37 to 0.38.0
    Bug #3331: Editor: Start Scripts table: Adding a script doesn't refresh the list of Start Scripts and allows to add a single script multiple times
    Bug #3332: Editor: Scene view: Tool tips only occur when holding the left mouse button
    Bug #3340: ESS-Importer does not separate item stacks
    Bug #3342: Editor: Creation of pathgrids did not check if the pathgrid already existed
    Bug #3346: "Talked to PC" is always 0 for "Hello" dialogue
    Bug #3349: AITravel doesn't repeat
    Bug #3370: NPCs wandering to invalid locations after training
    Bug #3378: "StopCombat" command does not function in vanilla quest
    Bug #3384: Battle at Nchurdamz - Larienna Macrina does not stop combat after killing Hrelvesuu
    Bug #3388: Monster Respawn tied to Quicksave
    Bug #3390: Strange visual effect in Dagoth Ur's chamber
    Bug #3391: Inappropriate Blight weather behavior at end of main quest
    Bug #3394: Replaced dialogue inherits some of its old data
    Bug #3397: Actors that start the game dead always have the same death pose
    Bug #3401: Sirollus Saccus sells not glass arrows
    Bug #3402: Editor: Weapon data not being properly set
    Bug #3405: Mulvisic Othril will not use her chitin throwing stars
    Bug #3407: Tanisie Verethi will immediately detect the player
    Bug #3408: Improper behavior of ashmire particles
    Bug #3412: Ai Wander start time resets when saving/loading the game
    Bug #3416: 1st person and 3rd person camera isn't converted from .ess correctly
    Bug #3421: Idling long enough while paralyzed sometimes causes character to get stuck
    Bug #3423: Sleep interruption inside dungeons too agressive
    Bug #3424: Pickpocketing sometimes won't work
    Bug #3432: AiFollow / AiEscort durations handled incorrectly
    Bug #3434: Dead NPC's and Creatures still contribute to sneak skill increases
    Bug #3437: Weather-conditioned dialogue should not play in interiors
    Bug #3439: Effects cast by summon stick around after their death
    Bug #3440: Parallax maps looks weird
    Bug #3443: Class graphic for custom class should be Acrobat
    Bug #3446: OpenMW segfaults when using Atrayonis's "Anthology Solstheim: Tomb of the Snow Prince" mod
    Bug #3448: After dispelled, invisibility icon is still displayed
    Bug #3453: First couple of seconds of NPC speech is muted
    Bug #3455: Portable house mods lock player and npc movement up exiting house.
    Bug #3456: Equipping an item will undo dispel of constant effect invisibility
    Bug #3458: Constant effect restore health doesn't work during Wait
    Bug #3466: It is possible to stack multiple scroll effects of the same type
    Bug #3471: When two mods delete the same references, many references are not disabled by the engine.
    Bug #3473: 3rd person camera can be glitched
    Feature #1424: NPC "Face" function
    Feature #2974: Editor: Multiple Deletion of Subrecords
    Feature #3044: Editor: Render path grid v2
    Feature #3362: Editor: Configurable key bindings
    Feature #3375: Make sun / moon reflections weather dependent
    Feature #3386: Editor: Edit pathgrid

0.39.0
------

    Bug #1384: Dark Brotherhood Assassin (and other scripted NPCs?) spawns beneath/inside solid objects
    Bug #1544: "Drop" drops equipped item in a separate stack
    Bug #1587: Collision detection glitches
    Bug #1629: Container UI locks up in Vivec at Jeanne's
    Bug #1771: Dark Brotherhood Assassin oddity in Eight Plates
    Bug #1827: Unhandled NiTextureEffect in ex_dwrv_ruin30.nif
    Bug #2089: When saving while swimming in water in an interior cell, you will be spawned under water on loading
    Bug #2295: Internal texture not showing, nipixeldata
    Bug #2363: Corpses don't disappear
    Bug #2369: Respawns should be timed individually
    Bug #2393: Сharacter is stuck in the tree
    Bug #2444: [Mod] NPCs from Animated Morrowind appears not using proper animations
    Bug #2467: Creatures do not respawn
    Bug #2515: Ghosts in Ibar-Dad spawn stuck in walls
    Bug #2610: FixMe script still needs to be implemented
    Bug #2689: Riekling raider pig constantly screams while running
    Bug #2719: Vivec don't put their hands on the knees with this replacer (Psymoniser Vivec God Replacement NPC Edition v1.0
    Bug #2737: Camera shaking when side stepping around object
    Bug #2760: AI Combat Priority Problem - Use of restoration spell instead of attacking
    Bug #2806: Stack overflow in LocalScripts::getNext
    Bug #2807: Collision detection allows player to become stuck inside objects
    Bug #2814: Stairs to Marandus have improper collision
    Bug #2925: Ranes Ienith will not appear, breaking the Morag Tong and Thieves Guid questlines
    Bug #3024: Editor: Creator bar in startscript subview does not accept script ID drops
    Bug #3046: Sleep creature: Velk is spawned half-underground in the Thirr River Valley
    Bug #3080: Calling aifollow without operant in local script every frame causes mechanics to overheat + log
    Bug #3101: Regression: White guar does not move
    Bug #3108: Game Freeze after Killing Diseased Rat in Foreign Quarter Tomb
    Bug #3124: Bloodmoon Quest - Rite of the Wolf Giver (BM_WolfGiver) – Innocent victim won't turn werewolf
    Bug #3125: Improper dialogue window behavior when talking to creatures
    Bug #3130: Some wandering NPCs disappearing, cannot finish quests
    Bug #3132: Editor: GMST ID named sMake Enchantment is instead named sMake when making new game from scratch
    Bug #3133: OpenMW and the OpenCS are writting warnings about scripts that use the function GetDisabled.
    Bug #3135: Journal entry for The Pigrim's Path missing name
    Bug #3136: Dropped bow is displaced
    Bug #3140: Editor: OpenMW-CS fails to open newly converted and saved omwaddon file.
    Bug #3142: Duplicate Resist Magic message
    Bug #3143: Azura missing her head
    Bug #3146: Potion effect showing when ingredient effects are not known
    Bug #3155: When executing chop attack with a spear, hands turn partly invisible
    Bug #3161: Fast travel from Silt Strider or Boat Ride will break save files made afterwards
    Bug #3163: Editor: Objects dropped to scene do not always save
    Bug #3173: Game Crashes After Casting Recall Spell
    Bug #3174: Constant effect enchantments play spell animation on dead bodies
    Bug #3175: Spell effects do not wear down when caster dies
    Bug #3176: NPCs appearing randomly far away from towns
    Bug #3177: Submerged corpse floats ontop of water when it shouldn't (Widow Vabdas' Deed quest)
    Bug #3184: Bacola Closcius in Balmora, South Wall Cornerclub spams magic effects if attacked
    Bug #3207: Editor: New objects do not render
    Bug #3212: Arrow of Ranged Silence
    Bug #3213: Looking at Floor After Magical Transport
    Bug #3220: The number of remaining ingredients in the alchemy window doesn't go down when failing to brew a potion
    Bug #3222: Falling through the water in Vivec
    Bug #3223: Crash at the beginning with MOD (The Symphony)
    Bug #3228: Purple screen when leveling up.
    Bug #3233: Infinite disposition via MWDialogue::Filter::testDisposition() glitch
    Bug #3234: Armor mesh stuck on body in inventory menu
    Bug #3235: Unlike vanilla, OpenMW don't allow statics and activators cast effects on the player.
    Bug #3238: Not loading cells when using Poorly Placed Object Fix.esm
    Bug #3248: Editor: Using the "Next Script" and "Previous Script" buttons changes the record status to "Modified"
    Bug #3258: Woman biped skeleton
    Bug #3259: No alternating punches
    Bug #3262: Crash in class selection menu
    Bug #3279: Load menu: Deleting a savegame makes scroll bar jump to the top
    Bug #3326: Starting a new game, getting to class selection, then starting another new game temporarily assigns Acrobat class
    Bug #3327: Stuck in table after loading when character was sneaking when quicksave
    Feature #652: Editor: GMST verifier
    Feature #929: Editor: Info record verifier
    Feature #1279: Editor: Render cell border markers
    Feature #2482: Background cell loading and caching of loaded cells
    Feature #2484: Editor: point lighting
    Feature #2801: Support NIF bump map textures in osg
    Feature #2926: Editor: Optional line wrap in script editor wrap lines
    Feature #3000: Editor: Reimplement 3D scene camera system
    Feature #3035: Editor: Make scenes a drop target for referenceables
    Feature #3043: Editor: Render cell markers v2
    Feature #3164: Editor: Instance Selection Menu
    Feature #3165: Editor: Instance editing mode - move sub mode
    Feature #3244: Allow changing water Level of Interiors behaving like exteriors
    Feature #3250: Editor: Use "Enter" key instead of clicking "Create" button to confirm ID input in Creator Bar
    Support #3179: Fatal error on startup

0.38.0
------

    Bug #1699: Guard will continuously run into mudcrab
    Bug #1934: Saw in Dome of Kasia doesnt harm the player
    Bug #1962: Rat floats when killed near the door
    Bug #1963: Kwama eggsacks pulse too fast
    Bug #2198: NPC voice sound source should be placed at their head
    Bug #2210: OpenMW installation wizard crashes...
    Bug #2211: Editor: handle DELE subrecord at the end of a record
    Bug #2413: ESM error Unknown subrecord in Grandmaster of Hlaalu
    Bug #2537: Bloodmoon quest Ristaag: Sattir not consistently dying, plot fails to advance; same with Grerid
    Bug #2697: "The Swimmer" moves away after leading you to underwater cave
    Bug #2724: Loading previous save duplicates containers and harvestables
    Bug #2769: Inventory doll - Cursor not respecting order of clothes
    Bug #2865: Scripts silently fail when moving NPCs between cells.
    Bug #2873: Starting a new game leads to CTD / Fatal Error
    Bug #2918: Editor: it's not possible to create an omwaddon containing a dot in the file name
    Bug #2933: Dialog box can't disable a npc if it is in another cell. (Rescue Madura Seran).
    Bug #2942: atronach sign behavior (spell absorption) changes when trying to receive a blessing at "shrine of tribunal"
    Bug #2952: Enchantment Merchant Items reshuffled EVERY time 'barter' is clicked
    Bug #2961: ESM Error: Unknown subrecord if Deus Ex Machina mod is loaded
    Bug #2972: Resurrecting the player via console does not work when health was 0
    Bug #2986: Projectile weapons work underwater
    Bug #2988: "Expected subrecord" bugs showing up.
    Bug #2991: Can't use keywords in strings for MessageBox
    Bug #2993: Tribunal:The Shrine of the Dead – Urvel Dulni can't stop to follow the player.
    Bug #3008: NIFFile Error while loading meshes with a NiLODNode
    Bug #3010: Engine: items should sink to the ground when dropped under water
    Bug #3011: NIFFile Error while loading meshes with a NiPointLight
    Bug #3016: Engine: something wrong with scripting - crash / fatal error
    Bug #3020: Editor: verify does not check if given "item ID" (as content) for a "container" exists
    Bug #3026: [MOD: Julan Ashlander Companion] Dialogue not triggering correctly
    Bug #3028: Tooltips for Health, Magicka and Fatigue show in Options menu even when bars aren't visible
    Bug #3034: Item count check dialogue option doesn't work (Guards accept gold even if you don't have enough)
    Bug #3036: Owned tooltip color affects spell tooltips incorrrectly
    Bug #3037: Fatal error loading old ES_Landscape.esp in Store<ESM::LandTexture>::search
    Bug #3038: Player sounds come from underneath
    Bug #3040: Execution of script failed: There is a message box already
    Bug #3047: [MOD: Julan Ashlander Companion] Scripts KS_Bedscript or KS_JulanNight not working as intended
    Bug #3048: Fatal Error
    Bug #3051: High field of view results in first person rendering glitches
    Bug #3053: Crash on new game at character class selection
    Bug #3058: Physiched sleeves aren't rendered correctly.
    Bug #3060: NPCs use wrong landing sound
    Bug #3062: Mod support regression: Andromeda's fast travel.
    Bug #3063: Missing Journal Textures without Tribunal and Bloodmoon installed
    Bug #3077: repeated aifollow causes the distance to stack
    Bug #3078: Creature Dialogues not showing when certain Function/Conditions are required.
    Bug #3082: Crash when entering Holamayan Monastery with mesh replacer installed
    Bug #3086: Party at Boro's House – Creature with Class don't talk under OpenMW
    Bug #3089: Dreamers spawn too soon
    Bug #3100: Certain controls erroneously work as a werewolf
    Bug #3102: Multiple unique soultrap spell sources clone souls.
    Bug #3105: Summoned creatures and objects disappear at midnight
    Bug #3112: gamecontrollerdb file creation with wrong extension
    Bug #3116: Dialogue Function "Same Race" is avoided
    Bug #3117: Dialogue Bug: Choice conditions are tested when not in a choice
    Bug #3118: Body Parts are not rendered when used in a pose.
    Bug #3122: NPC direction is reversed during sneak awareness check
    Feature #776: Sound effects from one direction don't necessarily affect both speakers in stereo
    Feature #858: Different fov settings for hands and the game world
    Feature #1176: Handle movement of objects between cells
    Feature #2507: Editor: choosing colors for syntax highlighting
    Feature #2867: Editor: hide script error list when there are no errors
    Feature #2885: Accept a file format other than nif
    Feature #2982: player->SetDelete 1 results in: PC can't move, menu can be opened
    Feature #2996: Editor: make it possible to preset the height of the script check area in a script view
    Feature #3014: Editor: Tooltips in 3D scene
    Feature #3064: Werewolf field of view
    Feature #3074: Quicksave indicator
    Task #287: const version of Ptr
    Task #2542: Editor: redo user settings system

0.37.0
------

    Bug #385: Light emitting objects have a too short distance of activation
    Bug #455: Animation doesn't resize creature's bounding box
    Bug #602: Only collision model is updated when modifying objects trough console
    Bug #639: Sky horizon at nighttime
    Bug #672: incorrect trajectory of the moons
    Bug #814: incorrect NPC width
    Bug #827: Inaccurate raycasting for dead actors
    Bug #996: Can see underwater clearly when at right height/angle
    Bug #1317: Erene Llenim in Seyda Neen does not walk around
    Bug #1330: Cliff racers fail to hit the player
    Bug #1366: Combat AI can't aim down (in order to hit small creatures)
    Bug #1511: View distance while under water is much too short
    Bug #1563: Terrain positioned incorrectly and appears to vibrate in far-out cells
    Bug #1612: First person models clip through walls
    Bug #1647: Crash switching from full screen to windows mode - D3D9
    Bug #1650: No textures with directx on windows
    Bug #1730: Scripts names starting with digit(s) fail to compile
    Bug #1738: Socucius Ergalla's greetings are doubled during the tutorial
    Bug #1784: First person weapons always in the same position
    Bug #1813: Underwater flora lighting up entire area.
    Bug #1871: Handle controller extrapolation flags
    Bug #1921: Footstep frequency and velocity do not immediately update when speed attribute changes
    Bug #2001: OpenMW crashes on start with OpenGL 1.4 drivers
    Bug #2014: Antialiasing setting does nothing on Linux
    Bug #2037: Some enemies attack the air when spotting the player
    Bug #2052: NIF rotation matrices including scales are not supported
    Bug #2062: Crank in Old Mournhold: Forgotten Sewer turns about the wrong axis
    Bug #2111: Raindrops in front of fire look wrong
    Bug #2140: [OpenGL] Water effects, flames and parts of creatures solid black when observed through brazier flame
    Bug #2147: Trueflame and Hopesfire flame effects not properly aligned with blade
    Bug #2148: Verminous fabricants have little coloured box beneath their feet
    Bug #2149: Sparks in Clockwork City should bounce off the floor
    Bug #2151: Clockwork City dicer trap doesn't activate when you're too close
    Bug #2186: Mini map contains scrambled pixels that cause the mini map to flicker
    Bug #2187: NIF file with more than 255 NiBillboardNodes does not load
    Bug #2191: Editor: Crash when trying to view cell in render view in OpenCS
    Bug #2270: Objects flicker transparently
    Bug #2280: Latest 32bit windows build of openmw runns out of vram
    Bug #2281: NPCs don't scream when they die
    Bug #2286: Jumping animation restarts when equipping mid-air
    Bug #2287: Weapon idle animation stops when turning
    Bug #2355: Light spell doesn't work in 1st person view
    Bug #2362: Lantern glas opaque to flame effect from certain viewing angles
    Bug #2364: Light spells are not as bright as in Morrowind
    Bug #2383: Remove the alpha testing override list
    Bug #2436: Crash on entering cell "Tower of Tel Fyr, Hall of Fyr"
    Bug #2457: Player followers should not report crimes
    Bug #2458: crash in some fighting situations
    Bug #2464: Hiding an emitter node should make that emitter stop firing particles
    Bug #2466: Can't load a save created with OpenMW-0.35.0-win64
    Bug #2468: music from title screen continues after loading savegame
    Bug #2494: Map not consistent between saves
    Bug #2504: Dialog scroll should always start at the top
    Bug #2506: Editor: Undo/Redo shortcuts do not work in script editor
    Bug #2513: Mannequins in mods appear as dead bodies
    Bug #2524: Editor: TopicInfo "custom" condition section is missing
    Bug #2540: Editor: search and verification result table can not be sorted by clicking on the column names
    Bug #2543: Editor: there is a problem with spell effects
    Bug #2544: Editor fails to save NPC information correctly.
    Bug #2545: Editor: delete record in Objects (referenceables) table messes up data
    Bug #2546: Editor: race base attributes and skill boni are not displayed, thus not editable
    Bug #2547: Editor: some NPC data is not displayed, thus not editable
    Bug #2551: Editor: missing data in cell definition
    Bug #2553: Editor: value filter does not work for float values
    Bug #2555: Editor: undo leaves the record status as Modified
    Bug #2559: Make Detect Enchantment marks appear on top of the player arrow
    Bug #2563: position consoling npc doesn't work without cell reload
    Bug #2564: Editor: Closing a subview from code does not clean up properly and will lead to crash on opening the next subview
    Bug #2568: Editor: Setting default window size is ignored
    Bug #2569: Editor: saving from an esp to omwaddon file results in data loss for TopicInfo
    Bug #2575: Editor: Deleted record (with Added (ModifiedOnly) status) remains in the Dialog SubView
    Bug #2576: Editor: Editor doesn't scroll to a newly opened subview, when ScrollBar Only mode is active
    Bug #2578: Editor: changing Level or Reputation of an NPC crashes the editor
    Bug #2579: Editor: filters not updated when adding or cloning records
    Bug #2580: Editor: omwaddon makes OpenMW crash
    Bug #2581: Editor: focus problems in edit subviews single- and multiline input fields
    Bug #2582: Editor: object verifier should check for non-existing scripts being referenced
    Bug #2583: Editor: applying filter to TopicInfo on mods that have added dialouge makes the Editor crash
    Bug #2586: Editor: some dialogue only editable items do not refresh after undo
    Bug #2588: Editor: Cancel button exits program
    Bug #2589: Editor: Regions table - mapcolor does not change correctly
    Bug #2591: Placeatme - spurious 5th parameter raises error
    Bug #2593: COC command prints multiple times when GUI is hidden
    Bug #2598: Editor: scene view of instances has to be zoomed out to displaying something - center camera instance please
    Bug #2607: water behind an invisible NPC becomes invisible as well
    Bug #2611: Editor: Sort problem in Objects table when few nested rows are added
    Bug #2621: crash when a creature has no model
    Bug #2624: Editor: missing columns in tables
    Bug #2627: Character sheet doesn't properly update when backing out of CharGen
    Bug #2642: Editor: endif without if - is not reported as error when "verify" was executed
    Bug #2644: Editor: rebuild the list of available content files when opening the open/new dialogues
    Bug #2656: OpenMW & OpenMW-CS: setting "Flies" flag for ghosts has no effect
    Bug #2659: OpenMW & OpenMW-CS: savegame load fail due to script attached to NPCs
    Bug #2668: Editor: reputation value in the input field is not stored
    Bug #2696: Horkers use land idle animations under water
    Bug #2705: Editor: Sort by Record Type (Objects table) is incorrect
    Bug #2711: Map notes on an exterior cell that shows up with a map marker on the world map do not show up in the tooltip for that cell's marker on the world map
    Bug #2714: Editor: Can't reorder rows with the same topic in different letter case
    Bug #2720: Head tracking for creatures not implemented
    Bug #2722: Alchemy should only include effects shared by at least 2 ingredients
    Bug #2723: "ori" console command is not working
    Bug #2726: Ashlanders in front of Ghostgate start wandering around
    Bug #2727: ESM writer does not handle encoding when saving the TES3 header
    Bug #2728: Editor: Incorrect position of an added row in Info tables
    Bug #2731: Editor: Deleting a record triggers a Qt warning
    Bug #2733: Editor: Undo doesn't restore the Modified status of a record when a nested data is changed
    Bug #2734: Editor: The Search doesn't work
    Bug #2738: Additive moon blending
    Bug #2746: NIF node names should be case insensitive
    Bug #2752: Fog depth/density not handled correctly
    Bug #2753: Editor: line edit in dialogue subview tables shows after a single click
    Bug #2755: Combat AI changes target too frequently
    Bug #2761: Can't attack during block animations
    Bug #2764: Player doesn't raise arm in 3rd person for weathertype 9
    Bug #2768: Current screen resolution not selected in options when starting OpenMW
    Bug #2773: Editor: Deleted scripts are editable
    Bug #2776: ordinators still think I'm wearing their helm even though Khajiit and argonians can't
    Bug #2779: Slider bars continue to move if you don't release mouse button
    Bug #2781: sleep interruption is a little off (is this an added feature?)
    Bug #2782: erroneously able to ready weapon/magic (+sheathe weapon/magic) while paralyzed
    Bug #2785: Editor: Incorrect GMSTs for newly created omwgame files
    Bug #2786: Kwama Queen head is inverted under OpenMW
    Bug #2788: additem and removeitem incorrect gold behavior
    Bug #2790: --start doesn't trace down
    Bug #2791: Editor: Listed attributes and skill should not be based on number of NPC objects.
    Bug #2792: glitched merchantile/infinite free items
    Bug #2794: Need to ignore quotes in names of script function
    Bug #2797: Editor: Crash when removing the first row in a nested table
    Bug #2800: Show an error message when S3TC support is missing
    Bug #2811: Targetted Open spell effect persists.
    Bug #2819: Editor: bodypart's race filter not displayed correctly
    Bug #2820: Editor: table sorting is inverted
    Bug #2821: Editor: undo/redo command labels are incorrect
    Bug #2826: locking beds that have been locked via magic psuedo-freezes the game
    Bug #2830: Script compiler does not accept IDs as instruction/functions arguments if the ID is also a keyword
    Bug #2832: Cell names are not localized on the world map
    Bug #2833: [cosmetic] Players swimming at water's surface are slightly too low.
    Bug #2840: Save/load menu is not entirely localized
    Bug #2853: [exploit/bug] disintegrate weapon incorrectly applying to lockpicks, probes. creates unbreakable lockpicks
    Bug #2855: Mouse wheel in journal is not disabled by "Options" panel.
    Bug #2856: Heart of Lorkhan doesn't visually respond to attacks
    Bug #2863: Inventory highlights wrong category after load
    Bug #2864: Illuminated Order 1.0c Bug – The teleport amulet is not placed in the PC inventory.
    Bug #2866: Editor: use checkbox instead of combobox for boolean values
    Bug #2875: special cases of fSleepRandMod not behaving properly.
    Bug #2878: Editor: Verify reports "creature has non-positive level" but there is no level setting
    Bug #2879: Editor: entered value of field "Buys *" is not saved for a creature
    Bug #2880: OpenMW & OpenMW-CS: having a scale value of 0.000 makes the game laggy
    Bug #2882: Freeze when entering cell "Guild of Fighters (Ald'ruhn)" after dropping some items inside
    Bug #2883: game not playable if mod providing a spell is removed but the list of known spells still contains it
    Bug #2884: NPC chats about wrong player race
    Bug #2886: Adding custom races breaks existing numbering of PcRace
    Bug #2888: Editor: value entered in "AI Wander Idle" is not kept
    Bug #2889: Editor: creatures made with the CS (not cloned) are always dead
    Bug #2890: Editor: can't make NPC say a specific "Hello" voice-dialouge
    Bug #2893: Editor: making a creature use textual dialogue doesn't work.
    Bug #2901: Editor: gold for trading can not be set for creatures
    Bug #2907: looking from uderwater part of the PC that is below the surface looks like it would be above the water
    Bug #2914: Magicka not recalculated on character generation
    Bug #2915: When paralyzed, you can still enter and exit sneak
    Bug #2917: chameleon does not work for creatures
    Bug #2927: Editor: in the automatic script checker local variable caches are not invalidated/updated on modifications of other scripts
    Bug #2930: Editor: AIWander Idle can not be set for a creature
    Bug #2932: Editor: you can add rows to "Creature Attack" but you can not enter values
    Bug #2938: Editor: Can't add a start script.
    Bug #2944: Spell chance for power to show as 0 on hud when used
    Bug #2953: Editor: rightclick in an empty place in the menu bar shows an unnamed checkbox
    Bug #2956: Editor: freezes while editing Filter
    Bug #2959: space character in field enchantment (of an amulet) prevents rendering of surroundings
    Bug #2962: OpenMW: Assertion `it != invStore.end()' failed
    Bug #2964: Recursive script execution can corrupt script runtime data
    Bug #2973: Editor: placing a chest in the game world and activating it heavily blurrs the character portrait
    Bug #2978: Editor: Cannot edit alchemy ingredient properties
    Bug #2980: Editor: Attribute and Skill can be selected for spells that do not require these parameters, leading to non-functional spells
    Bug #2990: Compiling a script with warning mode 2 and enabled error downgrading leads to infinite recursion
    Bug #2992: [Mod: Great House Dagoth] Killing Dagoth Gares freezes the game
    Bug #3007: PlaceItem takes radians instead of degrees + angle reliability
    Feature #706: Editor: Script Editor enhancements
    Feature #872: Editor: Colour values in tables
    Feature #880: Editor: ID auto-complete
    Feature #928: Editor: Partial sorting in info tables
    Feature #942: Editor: Dialogue for editing/viewing content file meta information
    Feature #1057: NiStencilProperty
    Feature #1278: Editor: Mouse picking in worldspace widget
    Feature #1280: Editor: Cell border arrows
    Feature #1401: Editor: Cloning enhancements
    Feature #1463: Editor: Fine grained configuration of extended revert/delete commands
    Feature #1591: Editor: Make fields in creation bar drop targets where applicable
    Feature #1998: Editor: Magic effect record verifier
    Feature #1999: Editor Sound Gen record verifier
    Feature #2000: Editor: Pathgrid record verifier
    Feature #2528: Game Time Tracker
    Feature #2534: Editor: global search does not auomatically focus the search input field
    Feature #2535: OpenMW: allow comments in openmw.cfg
    Feature #2541: Editor: provide a go to the very bottom button for TopicInfo and JournalInfo
    Feature #2549: Editor: add a horizontal slider to scroll between opened tables
    Feature #2558: Editor: provide a shortcut for closing the subview that has the focus
    Feature #2565: Editor: add context menu for dialogue sub view fields with an item matching "Edit 'x'" from the table subview context menu
    Feature #2585: Editor: Ignore mouse wheel input for numeric values unless the respective widget has the focus
    Feature #2620: Editor: make the verify-view refreshable
    Feature #2622: Editor: Make double click behaviour in result tables configurable (see ID tables)
    Feature #2717: Editor: Add severity column to report tables
    Feature #2729: Editor: Various dialogue button bar improvements
    Feature #2739: Profiling overlay
    Feature #2740: Resource manager optimizations
    Feature #2741: Make NIF files into proper resources
    Feature #2742: Use the skinning data in NIF files as-is
    Feature #2743: Small feature culling
    Feature #2744: Configurable near clip distance
    Feature #2745: GUI scaling option
    Feature #2747: Support anonymous textures
    Feature #2749: Loading screen optimizations
    Feature #2751: Character preview optimization
    Feature #2804: Editor: Merge Tool
    Feature #2818: Editor: allow copying a record ID to the clipboard
    Feature #2946: Editor: add script line number in results of search
    Feature #2963: Editor: Mouse button bindings in 3D scene
    Feature #2983: Sun Glare fader
    Feature #2999: Scaling of journal and books
    Task #2665: Support building with Qt5
    Task #2725: Editor: Remove Display_YesNo
    Task #2730: Replace hardcoded column numbers in SimpleDialogueSubView/DialogueSubView
    Task #2750: Bullet shape instancing optimization
    Task #2793: Replace grid size setting with half grid size setting
    Task #3003: Support FFMPEG 2.9 (Debian request)

0.36.1
------

    Bug #2590: Start scripts not added correctly

0.36.0
------

    Bug #923: Editor: Operations-Multithreading is broken
    Bug #1317: Erene Llenim in Seyda Neen does not walk around
    Bug #1405: Water rendering glitch near Seyda Neen lighthouse
    Bug #1621: "Error Detecting Morrowind Installation" in the default directory
    Bug #2216: Creating a clone of the player stops you moving.
    Bug #2387: Casting bound weapon spell doesn't switch to "ready weapon" mode
    Bug #2407: Default to (0, 0) when "unknown cell" is encountered.
    Bug #2411: enchanted item charges don't update/refresh if spell list window is pinned open
    Bug #2428: Editor: cloning / creating new container class results in invalid omwaddon file - openmw-0.35
    Bug #2429: Editor - cloning omits some values or sets different values than the original has
    Bug #2430: NPC with negative fatigue don't fall (LGNPC Vivec, Foreign Quarter v2.21)
    Bug #2432: Error on startup with Uvirith's Legacy enabled
    Bug #2435: Editor: changed entries in the objects window are not shown as such
    Bug #2437: Editor: changing an entry of a container/NPC/clothing/ingredient/globals will not be saved in the omwaddon file
    Bug #2447: Editor doesn't save terrain information
    Bug #2451: Editor not listing files with accented characters
    Bug #2453: Chargen: sex, race and hair sliders not initialized properly
    Bug #2459: Minor terrain clipping through statics due to difference in triangle alignment
    Bug #2461: Invisible sound mark has collision in Sandus Ancestral Tomb
    Bug #2465: tainted gold stack
    Bug #2475: cumulative stacks of 100 point fortify skill speechcraft boosts do not apply correctly
    Bug #2498: Editor: crash when issuing undo command after the table subview is closed
    Bug #2500: Editor: object table - can't undo delete record
    Bug #2518: OpenMW detect spell returns false positives
    Bug #2521: NPCs don't react to stealing when inventory menu is open.
    Bug #2525: Can't click on red dialogue choice [rise of house telvanni][60fffec]
    Bug #2530: GetSpellEffects not working as in vanilla
    Bug #2557: Crash on first launch after choosing "Run installation wizard"
    Feature #139: Editor: Global Search & Replace
    Feature #1219: Editor: Add dialogue mode only columns
    Feature #2024: Hotkey for hand to hand (i.e. unequip any weapon)
    Feature #2119: "Always Sneak" key bind
    Feature #2262: Editor: Handle moved instances
    Feature #2425: Editor: Add start script table
    Feature #2426: Editor: start script record verifier
    Feature #2480: Launcher: Multiselect entries in the Data Files list
    Feature #2505: Editor: optionally show a line number column in the script editor
    Feature #2512: Editor: Offer use of monospace fonts in the script editor as an option
    Feature #2514: Editor: focus on ID input field on clone/add
    Feature #2519: it is not possible to change icons that appear on the map after casting the Detect <animal | enchantment | key> spells
    Task #2460: OS X: Use Application Support directory as user data path
    Task #2516: Editor: Change References / Referenceables terminology

0.35.1
------

    Bug #781: incorrect trajectory of the sun
    Bug #1079: Wrong starting position in "Character Stuff Wonderland"
    Bug #1443: Repetitive taking of a stolen object is repetitively considered as a crime
    Bug #1533: Divine Intervention goes to the wrong place.
    Bug #1714: No visual indicator for time passed during training
    Bug #1916: Telekinesis does not allow safe opening of traps
    Bug #2227: Editor: addon file name inconsistency
    Bug #2271: Player can melee enemies from water with impunity
    Bug #2275: Objects with bigger scale move further using Move script
    Bug #2285: Aryon's Dominator enchantment does not work properly
    Bug #2290: No punishment for stealing gold from owned containers
    Bug #2328: Launcher does not respond to Ctrl+C
    Bug #2334: Drag-and-drop on a content file in the launcher creates duplicate items
    Bug #2338: Arrows reclaimed from corpses do not stack sometimes
    Bug #2344: Launcher - Settings importer running correctly?
    Bug #2346: Launcher - Importing plugins into content list screws up the load order
    Bug #2348: Mod: H.E.L.L.U.V.A. Handy Holdables does not appear in the content list
    Bug #2353: Detect Animal detects dead creatures
    Bug #2354: Cmake does not respect LIB_SUFFIX
    Bug #2356: Active magic set inactive when switching magic items
    Bug #2361: ERROR: ESM Error: Previous record contains unread bytes
    Bug #2382: Switching spells with "next spell" or "previous spell" while holding shift promps delete spell dialog
    Bug #2388: Regression: Can't toggle map on/off
    Bug #2392: MOD Shrines - Restore Health and Cancel Options adds 100 health points
    Bug #2394: List of Data Files tab in openmw-laucher needs to show all content files.
    Bug #2402: Editor: skills saved incorrectly
    Bug #2408: Equipping a constant effect Restore Health/Magicka/Fatigue item will permanently boost the stat it's restoring
    Bug #2415: It is now possible to fall off the prison ship into the water when starting a new game
    Bug #2419: MOD MCA crash to desktop
    Bug #2420: Game crashes when character enters a certain area
    Bug #2421: infinite loop when using cycle weapon without having a weapon
    Feature #2221: Cannot dress dead NPCs
    Feature #2349: Check CMake sets correct MSVC compiler settings for release build.
    Feature #2397: Set default values for global mandatory records.
    Feature #2412: Basic joystick support

0.35.0
------

    Bug #244: Clipping/static in relation to the ghostgate/fence sound.
    Bug #531: Missing transparent menu items
    Bug #811: Content Lists in openmw.cfg are overwritten
    Bug #925: OpenCS doesn't launch because it thinks its already started
    Bug #969: Water shader strange behaviour on AMD card
    Bug #1049: Partially highlighted word in dialogue may cause incorrect line break
    Bug #1069: omwlauncher.exe crashes due to file lock
    Bug #1192: It is possible to jump on top of hostile creatures in combat
    Bug #1342: Loud ambient sounds
    Bug #1431: Creatures can climb the player
    Bug #1605: Guard in CharGen doesn't turn around to face you when reaching stairs
    Bug #1624: Moon edges don't transition properly
    Bug #1634: Items dropped by PC have collision
    Bug #1637: Weird NPC behaviour in Vivec, Hlaalu Ancestral Vaults?
    Bug #1638: Cannot climb staircases
    Bug #1648: Enchanted equipment badly handled at game reload
    Bug #1663: Crash when casting spell at enemy near you
    Bug #1683: Scale doesn't apply to animated collision nodes
    Bug #1702: Active enchanted item forgotten
    Bug #1730: Scripts names starting with digit(s) fail to compile
    Bug #1743: Moons are transparent
    Bug #1745: Shadows crash: Assertion `mEffects.empty()' failed.
    Bug #1785: Can't equip two-handed weapon and shield
    Bug #1809: Player falls too easily
    Bug #1825: Sword of Perithia can´t run in OpenMW
    Bug #1899: The launcher resets any alterations you´ve made in the mod list order,
    Bug #1964: Idle voices/dialogs not triggered correctly
    Bug #1980: Please, change default click behavior in OpenMW Launchers Data Files list
    Bug #1984: Vampire corpses standing up when looting the first item
    Bug #1985: Calm spell does nothing
    Bug #1986: Spell name lights up on mouseover but spell cost does not
    Bug #1989: Tooltip still shown when menu toggled off
    Bug #2010: Raindrops Displayed While Underwater
    Bug #2023: Walking into plants causes massive framedrop
    Bug #2031: [MOD: Shrines - Restore Health and Cancel Options]: Restore health option doesn't work
    Bug #2039: Lake Fjalding pillar of fire not rendered
    Bug #2040: AI_follow should stop further from the target
    Bug #2076: Slaughterfish AI
    Bug #2077: Direction of long jump can be changed much more than it is possible in vanilla
    Bug #2078: error during rendering: Object '' not found (const)
    Bug #2105: Lockpicking causes screen sync glitch
    Bug #2113: [MOD: Julan Ashlander Companion] Julan does not act correctly within the Ghostfence.
    Bug #2123: Window glow mod: Collision issues
    Bug #2133: Missing collision for bridges in Balmora when using Morrowind Rebirth 2.81
    Bug #2135: Casting a summon spell while the summon is active does not reset the summon.
    Bug #2144: Changing equipment will unequip drawn arrows/bolts
    Bug #2169: Yellow on faces when using opengl renderer and mods from overhaul on windows
    Bug #2175: Pathgrid mods do not overwrite the existing pathgrid
    Bug #2176: Morrowind -Russian localization end add-on ChaosHeart. Error in framelistener;object ;frenzying toush; not found <const>
    Bug #2181: Mod Morrowind crafting merchants die.
    Bug #2182: mods changing skill progression double the bonus for class specialization
    Bug #2183: Editor: Skills "use value" only allows integer between 0 and 99
    Bug #2184: Animated Morrowind Expanded produces an error on Open MW Launch
    Bug #2185: Conditional Operator formats
    Bug #2193: Quest: Gateway Ghost
    Bug #2194: Cannot summon multiples of the same creature
    Bug #2195: Pathgrid in the (0,0) exterior cell not loaded
    Bug #2200: Outdoor NPCs can stray away and keep walking into a wall
    Bug #2201: Creatures do not receive fall damage
    Bug #2202: The enchantment the item can hold is calculated incorrectly
    Bug #2203: Having the mod Living Cities of Vvardenfall running causes the game world to fail to load after leaving the prison ship
    Bug #2204: Abot's Water Life - Book rendered incorrectly
    Bug #2205: sound_waterfall script no longer compiles
    Bug #2206: Dialogue script fails to compile (extra .)
    Bug #2207: Script using – instead of - character does not compile
    Bug #2208: Failing dialogue scripts in french Morrowind.esm
    Bug #2214: LGNPC Vivec Redoran 1.62 and The King Rat (Size and inventory Issues)
    Bug #2215: Beast races can use enchanted boots
    Bug #2218: Incorrect names body parts in 3D models for open helmet with skinning
    Bug #2219: Orcs in Ghorak Manor in Caldera don't attack if you pick their pockets.
    Bug #2220: Chargen race preview head incorrect orientation
    Bug #2223: Reseting rock falling animation
    Bug #2224: Fortify Attribute effects do not stack when Spellmaking.
    Bug #2226: OpenCS pseudo-crash
    Bug #2230: segfaulting when entering Ald'ruhn with a specific mod: "fermeture la nuit" (closed by night)
    Bug #2233: Area effect spells on touch do not have the area effect
    Bug #2234: Dwarven Crossbow clips through the ground when dropped
    Bug #2235: class SettingsBase<> reverses the order of entries with multiple keys.
    Bug #2236: Weird two handed longsword + torch interaction
    Bug #2237: Shooting arrows while sneaking do not agro
    Bug #2238: Bipedal creatures not using weapons are not handled properly
    Bug #2245: Incorrect topic highlighting in HT_SpyBaladas quest
    Bug #2252: Tab completion incomplete for places using COC from the console.
    Bug #2255: Camera reverts to first person on load
    Bug #2259: enhancement: the save/load progress bar is not very progressive
    Bug #2263: TogglePOV can not be bound to Alt key
    Bug #2267: dialogue disabling via mod
    Bug #2268: Highlighting Files with load order problems in Data Files tab of Launcher
    Bug #2276: [Mod]ShotN issues with Karthwasten
    Bug #2283: Count argument for PlaceAt functions not working
    Bug #2284: Local map notes should be visible on door marker leading to the cell with the note
    Bug #2293: There is a graphical glitch at the end of the spell's animation in 3rd Person (looking over the shoulder) view
    Bug #2294: When using Skyrim UI Overhaul, the tops of pinnable menus are invisible
    Bug #2302: Random leveled items repeat way too often in a single dungeon
    Bug #2306: Enchanted arrows should not be retrievable from corpses
    Bug #2308: No sound effect when drawing the next throwing knife
    Bug #2309: Guards chase see the player character even if they're invisible
    Bug #2319: Inverted controls and other issues after becoming a vampire
    Bug #2324: Spells cast when crossing cell border are imprinted on the local map
    Bug #2330: Actors with Drain Health effect retain health after dying
    Bug #2331: tgm (god mode) won't allow the player to cast spells if the player doesn't have enough mana
    Bug #2332: Error in framelistener: Need a skeleton to attach the arrow to
    Feature #114: ess-Importer
    Feature #504: Editor: Delete selected rows from result windows
    Feature #1024: Addition of remaining equipping hotkeys
    Feature #1067: Handle NIF interpolation type 4 (XYZ_ROTATION_KEY)
    Feature #1125: AI fast-forward
    Feature #1228: Drowning while knocked out
    Feature #1325: Editor: Opening window and User Settings window cleanup
    Feature #1537: Ability to change the grid size from 3x3 to 5x5 (or more with good pc)
    Feature #1546: Leveled list script functions
    Feature #1659: Test dialogue scripts in --script-all
    Feature #1720: NPC lookAt controller
    Feature #2178: Load initial particle system state from NIF files
    Feature #2197: Editor: When clicking on a script error in the report window set cursor in script editor to the respective line/column
    Feature #2261: Warn when loading save games with mod mismatch
    Feature #2313: ess-Importer: convert global map exploration overlay
    Feature #2318: Add commandline option to load a save game
    Task #810: Rename "profile" to "content list"
    Task #2196: Label local/global openmw.cfg files via comments

0.34.0
------

    Bug #904: omwlauncher doesn't allow installing Tribunal and Bloodmoon if only MW is installed
    Bug #986: Launcher: renaming profile names is broken
    Bug #1061: "Browse to CD..." launcher crash
    Bug #1135: Launcher crashes if user does not have write permission
    Bug #1231: Current installer in launcher does not correctly import russian Morrowind.ini settings from setup.inx
    Bug #1288: Fix the Alignment of the Resolution Combobox
    Bug #1343: BIK videos occasionally out of sync with audio
    Bug #1684: Morrowind Grass Mod graphical glitches
    Bug #1734: NPC in fight with invisible/sneaking player
    Bug #1982: Long class names are cut off in the UI
    Bug #2012: Editor: OpenCS script compiler sometimes fails to find IDs
    Bug #2015: Running while levitating does not affect speed but still drains fatigue
    Bug #2018: OpenMW don´t reset modified cells to vanilla when a plugin is deselected and don´t apply changes to cells already visited.
    Bug #2045: ToggleMenus command should close dialogue windows
    Bug #2046: Crash: light_de_streetlight_01_223
    Bug #2047: Buglamp tooltip minor correction
    Bug #2050: Roobrush floating texture bits
    Bug #2053: Slaves react negatively to PC picking up slave's bracers
    Bug #2055: Dremora corpses use the wrong model
    Bug #2056: Mansilamat Vabdas's corpse is floating in the water
    Bug #2057: "Quest: Larius Varro Tells A Little Story": Bounty not completely removed after finishing quest
    Bug #2059: Silenced enemies try to cast spells anyway
    Bug #2060: Editor: Special case implementation for top level window with single sub-window should be optional
    Bug #2061: Editor: SubView closing that is not directly triggered by the user isn't handled properly
    Bug #2063: Tribunal: Quest 'The Warlords' doesn't work
    Bug #2064: Sneak attack on hostiles causes bounty
    Bug #2065: Editor: Qt signal-slot error when closing a dialogue subview
    Bug #2070: Loading ESP in OpenMW works but fails in OpenCS
    Bug #2071: CTD in 0.33
    Bug #2073: Storm atronach animation stops now and then
    Bug #2075: Molag Amur Region, Map shows water on solid ground
    Bug #2080: game won't work with fair magicka regen
    Bug #2082: NPCs appear frozen or switched off after leaving and quickly reentering a cell
    Bug #2088: OpenMW is unable to play OGG files.
    Bug #2093: Darth Gares talks to you in Ilunibi even when he's not there, screwing up the Main Quests
    Bug #2095: Coordinate and rotation editing in the Reference table does not work.
    Bug #2096: Some overflow fun and bartering exploit
    Bug #2098: [D3D] Game crash on maximize
    Bug #2099: Activate, player seems not to work
    Bug #2104: Only labels are sensitive in buttons
    Bug #2107: "Slowfall" effect is too weak
    Bug #2114: OpenCS doesn't load an ESP file full of errors even though Vanilla MW Construction Set can
    Bug #2117: Crash when encountering bandits on opposite side of river from the egg mine south of Balmora
    Bug #2124: [Mod: Baldurians Transparent Glass Amor] Armor above head
    Bug #2125: Unnamed NiNodes in weapons problem in First Person
    Bug #2126: Dirty dialog script in tribunal.esm causing bug in Tribunal MQ
    Bug #2128: Crash when picking character's face
    Bug #2129: Disable the third-person zoom feature by default
    Bug #2130: Ash storm particles shown too long during transition to clear sky
    Bug #2137: Editor: exception caused by following the Creature column of a SoundGen record
    Bug #2139: Mouse movement should be ignored during intro video
    Bug #2143: Editor: Saving is broken
    Bug #2145: OpenMW - crash while exiting x64 debug build
    Bug #2152: You can attack Almalexia during her final monologue
    Bug #2154: Visual effects behave weirdly after loading/taking a screenshot
    Bug #2155: Vivec has too little magicka
    Bug #2156: Azura's spirit fades away too fast
    Bug #2158: [Mod]Julan Ashlander Companion 2.0: Negative magicka
    Bug #2161: Editor: combat/magic/stealth values of creature not displayed correctly
    Bug #2163: OpenMW can't detect death if the NPC die by the post damage effect of a magic weapon.
    Bug #2168: Westly's Master Head Pack X – Some hairs aren't rendered correctly.
    Bug #2170: Mods using conversations to update PC inconsistant
    Bug #2180: Editor: Verifier doesn't handle Windows-specific path issues when dealing with resources
    Bug #2212: Crash or unexpected behavior while closing OpenCS cell render window on OS X
    Feature #238: Add UI to run INI-importer from the launcher
    Feature #854: Editor: Add user setting to show status bar
    Feature #987: Launcher: first launch instructions for CD need to be more explicit
    Feature #1232: There is no way to set the "encoding" option using launcher UI.
    Feature #1281: Editor: Render cell markers
    Feature #1918: Editor: Functionality for Double-Clicking in Tables
    Feature #1966: Editor: User Settings dialogue grouping/labelling/tooltips
    Feature #2097: Editor: Edit position of references in 3D scene
    Feature #2121: Editor: Add edit mode button to scene toolbar
    Task #1965: Editor: Improve layout of user settings dialogue

0.33.1
------

    Bug #2108: OpenCS fails to build

0.33.0
------

    Bug #371: If console assigned to ` (probably to any symbolic key), "`" symbol will be added to console every time it closed
    Bug #1148: Some books'/scrolls' contents are displayed incorrectly
    Bug #1290: Editor: status bar is not updated when record filter is changed
    Bug #1292: Editor: Documents are not removed on closing the last view
    Bug #1301: Editor: File->Exit only checks the document it was issued from.
    Bug #1353: Bluetooth on with no speaker connected results in significantly longer initial load times
    Bug #1436: NPCs react from too far distance
    Bug #1472: PC is placed on top of following NPC when changing cell
    Bug #1487: Tall PC can get stuck in staircases
    Bug #1565: Editor: Subviews are deleted on shutdown instead when they are closed
    Bug #1623: Door marker on Ghorak Manor's balcony makes PC stuck
    Bug #1633: Loaddoor to Sadrith Mora, Telvanni Council House spawns PC in the air
    Bug #1655: Use Appropriate Application Icons on Windows
    Bug #1679: Tribunal expansion, Meryn Othralas the backstage manager in the theatre group in Mournhold in the great bazaar district is floating a good feet above the ground.
    Bug #1705: Rain is broken in third person
    Bug #1706: Thunder and lighting still occurs while the game is paused during the rain
    Bug #1708: No long jumping
    Bug #1710: Editor: ReferenceableID drag to references record filter field creates incorrect filter
    Bug #1712: Rest on Water
    Bug #1715: "Cancel" button is not always on the same side of menu
    Bug #1725: Editor: content file can be opened multiple times from the same dialogue
    Bug #1730: [MOD: Less Generic Nerevarine] Compile failure attempting to enter the Corprusarium.
    Bug #1733: Unhandled ffmpeg sample formats
    Bug #1735: Editor: "Edit Record" context menu button not opening subview for journal infos
    Bug #1750: Editor: record edits result in duplicate entries
    Bug #1789: Editor: Some characters cannot be used in addon name
    Bug #1803: Resizing the map does not keep the pre-resize center at the post-resize center
    Bug #1821: Recovering Cloudcleaver quest: attacking Sosia is considered a crime when you side with Hlormar
    Bug #1838: Editor: Preferences window appears off screen
    Bug #1839: Editor: Record filter title should be moved two pixels to the right
    Bug #1849: Subrecord error in MAO_Containers
    Bug #1854: Knocked-out actors don't fully act knocked out
    Bug #1855: "Soul trapped" sound doesn't play
    Bug #1857: Missing sound effect for enchanted items with empty charge
    Bug #1859: Missing console command: ResetActors (RA)
    Bug #1861: Vendor category "MagicItems" is unhandled
    Bug #1862: Launcher doesn't start if a file listed in launcher.cfg has correct name but wrong capitalization
    Bug #1864: Editor: Region field for cell record in dialogue subview not working
    Bug #1869: Editor: Change label "Musics" to "Music"
    Bug #1870: Goblins killed while knocked down remain in knockdown-pose
    Bug #1874: CellChanged events should not trigger when crossing exterior cell border
    Bug #1877: Spriggans killed instantly if hit while regening
    Bug #1878: Magic Menu text not un-highlighting correctly when going from spell to item as active magic
    Bug #1881: Stuck in ceiling when entering castle karstaags tower
    Bug #1884: Unlit torches still produce a burning sound
    Bug #1885: Can type text in price field in barter window
    Bug #1887: Equipped items do not emit sounds
    Bug #1889: draugr lord aesliip will attack you and remain non-hostile
    Bug #1892: Guard asks player to pay bounty of 0 gold
    Bug #1895: getdistance should only return max float if ref and target are in different worldspaces
    Bug #1896: Crash Report
    Bug #1897: Conjured Equipment cant be re-equipped if removed
    Bug #1898: Only Gidar Verothan follows you during establish the mine quest
    Bug #1900: Black screen when you open the door and breath underwater
    Bug #1904: Crash on casting recall spell
    Bug #1906: Bound item checks should use the GMSTs
    Bug #1907: Bugged door. Mournhold, The Winged Guar
    Bug #1908: Crime reported for attacking Drathas Nerus's henchmen while they attack Dilborn
    Bug #1909: Weird Quest Flow Infidelities quest
    Bug #1910: Follower fighting with gone npc
    Bug #1911: Npcs will drown themselves
    Bug #1912: World map arrow stays static when inside a building
    Bug #1920: Ulyne Henim disappears when game is loaded inside Vas
    Bug #1922: alchemy-> potion of paralyze
    Bug #1923: "levitation magic cannot be used here" shows outside of tribunal
    Bug #1927: AI prefer melee over magic.
    Bug #1929: Tamriel Rebuilt: Named cells that lie within the overlap with Morrowind.esm are not shown
    Bug #1932: BTB - Spells 14.1 magic effects don´t overwrite the Vanilla ones but are added
    Bug #1935: Stacks of items are worth more when sold individually
    Bug #1940: Launcher does not list addon files if base game file is renamed to a different case
    Bug #1946: Mod "Tel Nechim - moved" breaks savegames
    Bug #1947: Buying/Selling price doesn't properly affect the growth of mercantile skill
    Bug #1950: followers from east empire company quest will fight each other if combat happens with anything
    Bug #1958: Journal can be scrolled indefinitely with a mouse wheel
    Bug #1959: Follower not leaving party on quest end
    Bug #1960: Key bindings not always saved correctly
    Bug #1961: Spell merchants selling racial bonus spells
    Bug #1967: segmentation fault on load saves
    Bug #1968: Jump sounds are not controlled by footsteps slider, sound weird compared to footsteps
    Bug #1970: PC suffers silently when taking damage from lava
    Bug #1971: Dwarven Sceptre collision area is not removed after killing one
    Bug #1974: Dalin/Daris Norvayne follows player indefinitely
    Bug #1975: East Empire Company faction rank breaks during Raven Rock questline
    Bug #1979: 0 strength = permanently over encumbered
    Bug #1993: Shrine blessing in Maar Gan doesn't work
    Bug #2008: Enchanted items do not recharge
    Bug #2011: Editor: OpenCS script compiler doesn't handle member variable access properly
    Bug #2016: Dagoth Ur already dead in Facility Cavern
    Bug #2017: Fighters Guild Quest: The Code Book - dialogue loop when UMP is loaded.
    Bug #2019: Animation of 'Correct UV Mudcrabs' broken
    Bug #2022: Alchemy window - Removing ingredient doesn't remove the number of ingredients
    Bug #2025: Missing mouse-over text for non affordable items
    Bug #2028: [MOD: Tamriel Rebuilt] Crashing when trying to enter interior cell "Ruinous Keep, Great Hall"
    Bug #2029: Ienith Brothers Thiev's Guild quest journal entry not adding
    Feature #471: Editor: Special case implementation for top-level window with single sub-window
    Feature #472: Editor: Sub-Window re-use settings
    Feature #704: Font colors import from fallback settings
    Feature #879: Editor: Open sub-views in a new top-level window
    Feature #932: Editor: magic effect table
    Feature #937: Editor: Path Grid table
    Feature #938: Editor: Sound Gen table
    Feature #1117: Death and LevelUp music
    Feature #1226: Editor: Request UniversalId editing from table columns
    Feature #1545: Targeting console on player
    Feature #1597: Editor: Render terrain
    Feature #1695: Editor: add column for CellRef's global variable
    Feature #1696: Editor: use ESM::Cell's RefNum counter
    Feature #1697: Redden player's vision when hit
    Feature #1856: Spellcasting for non-biped creatures
    Feature #1879: Editor: Run OpenMW with the currently edited content list
    Task #1851: Move AI temporary state out of AI packages
    Task #1865: Replace char type in records

0.32.0
------

    Bug #1132: Unable to jump when facing a wall
    Bug #1341: Summoned Creatures do not immediately disappear when killed.
    Bug #1430: CharGen Revamped script does not compile
    Bug #1451: NPCs shouldn't equip weapons prior to fighting
    Bug #1461: Stopped start scripts do not restart on load
    Bug #1473: Dead NPC standing and in 2 pieces
    Bug #1482: Abilities are depleted when interrupted during casting
    Bug #1503: Behaviour of NPCs facing the player
    Bug #1506: Missing character, French edition: three-points
    Bug #1528: Inventory very slow after 2 hours
    Bug #1540: Extra arguments should be ignored for script functions
    Bug #1541: Helseth's Champion: Tribunal
    Bug #1570: Journal cannot be opened while in inventory screen
    Bug #1573: PC joins factions at random
    Bug #1576: NPCs aren't switching their weapons when out of ammo
    Bug #1579: Guards detect creatures in far distance, instead on sight
    Bug #1588: The Siege of the Skaal Village: bloodmoon
    Bug #1593: The script compiler isn't recognising some names that contain a -
    Bug #1606: Books: Question marks instead of quotation marks
    Bug #1608: Dead bodies prevent door from opening/closing.
    Bug #1609: Imperial guards in Sadrith Mora are not using their spears
    Bug #1610: The bounty number is not displayed properly with high numbers
    Bug #1620: Implement correct formula for auto-calculated NPC spells
    Bug #1630: Boats standing vertically in Vivec
    Bug #1635: Arrest dialogue is executed second time after I select "Go to jail"
    Bug #1637: Weird NPC behaviour in Vivec, Hlaalu Ancestral Vaults?
    Bug #1641: Persuasion dialog remains after loading, possibly resulting in crash
    Bug #1644: "Goodbye" and similar options on dialogues prevents escape working properly.
    Bug #1646: PC skill stats are not updated immediately when changing equipment
    Bug #1652: Non-aggressive creature
    Bug #1653: Quickloading while the container window is open crashes the game
    Bug #1654: Priority of checks in organic containers
    Bug #1656: Inventory items merge issue when repairing
    Bug #1657: Attacked state of NPCs is not saved properly
    Bug #1660: Rank dialogue condition ignored
    Bug #1668: Game starts on day 2 instead of day 1
    Bug #1669: Critical Strikes while fighting a target who is currently fighting me
    Bug #1672: OpenCS doesn't save the projects
    Bug #1673: Fatigue decreasing by only one point when running
    Bug #1675: Minimap and localmap graphic glitches
    Bug #1676: Pressing the OK button on the travel menu cancels the travel and exits the menu
    Bug #1677: Sleeping in a rented bed is considered a crime
    Bug #1685: NPCs turn towards player even if invisible/sneaking
    Bug #1686: UI bug: cursor is clicking "world/local" map button while inventory window is closed?
    Bug #1690: Double clicking on a inventory window header doesn't close it.
    Bug #1693: Spell Absorption does not absorb shrine blessings
    Bug #1694: journal displays learned topics as quests
    Bug #1700: Sideways scroll of text boxes
    Bug #1701: Player enchanting requires player hold money, always 100% sucessful.
    Bug #1704: self-made Fortify Intelligence/Drain willpower potions are broken
    Bug #1707: Pausing the game through the esc menu will silence rain, pausing it by opening the inventory will not.
    Bug #1709: Remesa Othril is hostile to Hlaalu members
    Bug #1713: Crash on load after death
    Bug #1719: Blind effect has slight border at the edge of the screen where it is ineffective.
    Bug #1722: Crash after creating enchanted item, reloading saved game
    Bug #1723: Content refs that are stacked share the same index after unstacking
    Bug #1726: Can't finish Aengoth the Jeweler's quest : Retrieve the Scrap Metal
    Bug #1727: Targets almost always resist soultrap scrolls
    Bug #1728: Casting a soultrap spell on invalid target yields no message
    Bug #1729: Chop attack doesn't work if walking diagonally
    Bug #1732: Error handling for missing script function arguments produces weird message
    Bug #1736: Alt-tabbing removes detail from overworld map.
    Bug #1737: Going through doors with (high magnitude?) leviation will put the player high up, possibly even out of bounds.
    Bug #1739: Setting a variable on an NPC from another NPC's dialogue result sets the wrong variable
    Bug #1741: The wait dialogue doesn't black the screen out properly during waiting.
    Bug #1742: ERROR: Object 'sDifficulty' not found (const)
    Bug #1744: Night sky in Skies V.IV (& possibly v3) by SWG rendered incorrectly
    Bug #1746: Bow/marksman weapon condition does not degrade with use
    Bug #1749: Constant Battle Music
    Bug #1752: Alt-Tabbing in the character menus makes the paper doll disappear temporarily
    Bug #1753: Cost of training is not added to merchant's inventory
    Bug #1755: Disposition changes do not persist if the conversation menu is closed by purchasing training.
    Bug #1756: Caught Blight after being cured of Corprus
    Bug #1758: Crash Upon Loading New Cell
    Bug #1760: Player's Magicka is not recalculated upon drained or boosted intelligence
    Bug #1761: Equiped torches lost on reload
    Bug #1762: Your spell did not get a target. Soul trap. Gorenea Andrano
    Bug #1763: Custom Spell Magicka Cost
    Bug #1765: Azuras Star breaks on recharging item
    Bug #1767: GetPCRank did not handle ignored explicit references
    Bug #1772: Dark Brotherhood Assassins never use their Carved Ebony Dart, sticking to their melee weapon.
    Bug #1774: String table overflow also occurs when loading TheGloryRoad.esm
    Bug #1776: dagoth uthol runs in slow motion
    Bug #1778: Incorrect values in spellmaking window
    Bug #1779: Icon of Master Propylon Index is not visible
    Bug #1783: Invisible NPC after looting corpse
    Bug #1787: Health Calculation
    Bug #1788: Skeletons, ghosts etc block doors when we try to open
    Bug #1791: [MOD: LGNPC Foreign Quarter] NPC in completely the wrong place.
    Bug #1792: Potions should show more effects
    Bug #1793: Encumbrance while bartering
    Bug #1794: Fortify attribute not affecting fatigue
    Bug #1795: Too much magicka
    Bug #1796: "Off by default" torch burning
    Bug #1797: Fish too slow
    Bug #1798: Rest until healed shouldn't show with full health and magicka
    Bug #1802: Mark location moved
    Bug #1804: stutter with recent builds
    Bug #1810: attack gothens dremora doesnt agro the others.
    Bug #1811: Regression: Crash Upon Loading New Cell
    Bug #1812: Mod: "QuickChar" weird button placement
    Bug #1815: Keys show value and weight, Vanilla Morrowind's keys dont.
    Bug #1817: Persuasion results do not show using unpatched MW ESM
    Bug #1818: Quest B3_ZainabBride moves to stage 47 upon loading save while Falura Llervu is following
    Bug #1823: AI response to theft incorrect - only guards react, in vanilla everyone does.
    Bug #1829: On-Target Spells Rendered Behind Water Surface Effects
    Bug #1830: Galsa Gindu's house is on fire
    Bug #1832: Fatal Error: OGRE Exception(2:InvalidParametersException)
    Bug #1836: Attacked Guards open "fine/jail/resist"-dialogue after killing you
    Bug #1840: Infinite recursion in ActionTeleport
    Bug #1843: Escorted people change into player's cell after completion of escort stage
    Bug #1845: Typing 'j' into 'Name' fields opens the journal
    Bug #1846: Text pasted into the console still appears twice (Windows)
    Bug #1847: "setfatigue 0" doesn't render NPC unconscious
    Bug #1848: I can talk to unconscious actors
    Bug #1866: Crash when player gets killed by a creature summoned by him
    Bug #1868: Memory leaking when openmw window is minimized
    Feature #47: Magic Effects
    Feature #642: Control NPC mouth movement using current Say sound
    Feature #939: Editor: Resources tables
    Feature #961: AI Combat for magic (spells, potions and enchanted items)
    Feature #1111: Collision script instructions (used e.g. by Lava)
    Feature #1120: Command creature/humanoid magic effects
    Feature #1121: Elemental shield magic effects
    Feature #1122: Light magic effect
    Feature #1139: AI: Friendly hits
    Feature #1141: AI: combat party
    Feature #1326: Editor: Add tooltips to all graphical buttons
    Feature #1489: Magic effect Get/Mod/Set functions
    Feature #1505: Difficulty slider
    Feature #1538: Targeted scripts
    Feature #1571: Allow creating custom markers on the local map
    Feature #1615: Determine local variables from compiled scripts instead of the values in the script record
    Feature #1616: Editor: Body part record verifier
    Feature #1651: Editor: Improved keyboard navigation for scene toolbar
    Feature #1666: Script blacklisting
    Feature #1711: Including the Git revision number from the command line "--version" switch.
    Feature #1721: NPC eye blinking
    Feature #1740: Scene toolbar buttons for selecting which type of elements are rendered
    Feature #1790: Mouse wheel scrolling for the journal
    Feature #1850: NiBSPArrayController
    Task #768: On windows, settings folder should be "OpenMW", not "openmw"
    Task #908: Share keyframe data
    Task #1716: Remove defunct option for building without FFmpeg

0.31.0
------

    Bug #245: Cloud direction and weather systems differ from Morrowind
    Bug #275: Local Map does not always show objects that span multiple cells
    Bug #538: Update CenterOnCell (COC) function behavior
    Bug #618: Local and World Map Textures are sometimes Black
    Bug #640: Water behaviour at night
    Bug #668: OpenMW doesn't support non-latin paths on Windows
    Bug #746: OpenMW doesn't check if the background music was already played
    Bug #747: Door is stuck if cell is left before animation finishes
    Bug #772: Disabled statics are visible on map
    Bug #829: OpenMW uses up all available vram, when playing for extended time
    Bug #869: Dead bodies don't collide with anything
    Bug #894: Various character creation issues
    Bug #897/#1369: opencs Segmentation Fault after "new" or "load"
    Bug #899: Various jumping issues
    Bug #952: Reflection effects are one frame delayed
    Bug #993: Able to interact with world during Wait/Rest dialog
    Bug #995: Dropped items can be placed inside the wall
    Bug #1008: Corpses always face up upon reentering the cell
    Bug #1035: Random colour patterns appearing in automap
    Bug #1037: Footstep volume issues
    Bug #1047: Creation of wrong links in dialogue window
    Bug #1129: Summoned creature time life duration seems infinite
    Bug #1134: Crimes can be committed against hostile NPCs
    Bug #1136: Creature run speed formula is incorrect
    Bug #1150: Weakness to Fire doesn't apply to Fire Damage in the same spell
    Bug #1155: NPCs killing each other
    Bug #1166: Bittercup script still does not work
    Bug #1178: .bsa file names are case sensitive.
    Bug #1179: Crash after trying to load game after being killed
    Bug #1180: Changing footstep sound location
    Bug #1196: Jumping not disabled when showing messageboxes
    Bug #1202: "strange" keys are not shown in binding menu, and are not saved either, but works
    Bug #1216: Broken dialog topics in russian Morrowind
    Bug #1217: Container content changes based on the current position of the mouse
    Bug #1234: Loading/saving issues with dynamic records
    Bug #1277: Text pasted into the console appears twice
    Bug #1284: Crash on New Game
    Bug #1303: It's possible to skip the chargen
    Bug #1304: Slaughterfish should not detect the player unless the player is in the water
    Bug #1311: Editor: deleting Record Filter line does not reset the filter
    Bug #1324: ERROR: ESM Error: String table overflow when loading Animated Morrowind.esp
    Bug #1328: Editor: Bogus Filter created when dragging multiple records to filter bar of non-applicable table
    Bug #1331: Walking/running sound persist after killing NPC`s that are walking/running.
    Bug #1334: Previously equipped items not shown as unequipped after attempting to sell them.
    Bug #1335: Actors ignore vertical axis when deciding to attack
    Bug #1338: Unknown toggle option for shadows
    Bug #1339: "Ashlands Region" is visible when beginning new game during "Loading Area" process
    Bug #1340: Guards prompt Player with punishment options after resisting arrest with another guard.
    Bug #1348: Regression: Bug #1098 has returned with a vengeance
    Bug #1349: [TR] TR_Data mesh tr_ex_imp_gatejamb01 cannot be activated
    Bug #1352: Disabling an ESX file does not disable dependent ESX files
    Bug #1355: CppCat Checks OpenMW
    Bug #1356: Incorrect voice type filtering for sleep interrupts
    Bug #1357: Restarting the game clears saves
    Bug #1360: Seyda Neen silk rider dialog problem
    Bug #1361: Some lights don't work
    Bug #1364: It is difficult to bind "Mouse 1" to an action in the options menu
    Bug #1370: Animation compilation mod does not work properly
    Bug #1371: SL_Pick01.nif from third party fails to load in openmw, but works in Vanilla
    Bug #1373: When stealing in front of Sellus Gravius cannot exit the dialog
    Bug #1378: Installs to /usr/local are not working
    Bug #1380: Loading a save file fail if one of the content files is disabled
    Bug #1382: "getHExact() size mismatch" crash on loading official plugin "Siege at Firemoth.esp"
    Bug #1386: Arkngthand door will not open
    Bug #1388: Segfault when modifying View Distance in Menu options
    Bug #1389: Crash when loading a save after dying
    Bug #1390: Apostrophe characters not displayed [French version]
    Bug #1391: Custom made icon background texture for magical weapons and stuff isn't scaled properly on GUI.
    Bug #1393: Coin icon during the level up dialogue are off of the background
    Bug #1394: Alt+F4 doesn't work on Win version
    Bug #1395: Changing rings switches only the last one put on
    Bug #1396: Pauldron parts aren't showing when the robe is equipped
    Bug #1402: Dialogue of some shrines have wrong button orientation
    Bug #1403: Items are floating in the air when they're dropped onto dead bodies.
    Bug #1404: Forearms are not rendered on Argonian females
    Bug #1407: Alchemy allows making potions from two of the same item
    Bug #1408: "Max sale" button gives you all the items AND all the trader's gold
    Bug #1409: Rest "Until Healed" broken for characters with stunted magicka.
    Bug #1412: Empty travel window opens while playing through start game
    Bug #1413: Save game ignores missing writing permission
    Bug #1414: The Underground 2 ESM Error
    Bug #1416: Not all splash screens in the Splash directory are used
    Bug #1417: Loading saved game does not terminate
    Bug #1419: Skyrim: Home of the Nords error
    Bug #1422: ClearInfoActor
    Bug #1423: ForceGreeting closes existing dialogue windows
    Bug #1425: Cannot load save game
    Bug #1426: Read skill books aren't stored in savegame
    Bug #1427: Useless items can be set under hotkeys
    Bug #1429: Text variables in journal
    Bug #1432: When attacking friendly NPC, the crime is reported and bounty is raised after each swing
    Bug #1435: Stealing priceless items is without punishment
    Bug #1437: Door marker at Jobasha's Rare Books is spawning PC in the air
    Bug #1440: Topic selection menu should be wider
    Bug #1441: Dropping items on the rug makes them inaccessible
    Bug #1442: When dropping and taking some looted items, bystanders consider that as a crime
    Bug #1444: Arrows and bolts are not dropped where the cursor points
    Bug #1445: Security trainers offering acrobatics instead
    Bug #1447: Character dash not displayed, French edition
    Bug #1448: When the player is killed by the guard while having a bounty on his head, the guard dialogue opens over and over instead of loading dialogue
    Bug #1454: Script error in SkipTutorial
    Bug #1456: Bad lighting when using certain Morrowind.ini generated by MGE
    Bug #1457: Heart of Lorkan comes after you when attacking it
    Bug #1458: Modified Keybindings are not remembered
    Bug #1459: Dura Gra-Bol doesn't respond to PC attack
    Bug #1462: Interior cells not loaded with Morrowind Patch active
    Bug #1469: Item tooltip should show the base value, not real value
    Bug #1477: Death count is not stored in savegame
    Bug #1478: AiActivate does not trigger activate scripts
    Bug #1481: Weapon not rendered when partially submerged in water
    Bug #1483: Enemies are attacking even while dying
    Bug #1486: ESM Error: Don't know what to do with INFO
    Bug #1490: Arrows shot at PC can end up in inventory
    Bug #1492: Monsters respawn on top of one another
    Bug #1493: Dialogue box opens with follower NPC even if NPC is dead
    Bug #1494: Paralysed cliffracers remain airbourne
    Bug #1495: Dialogue box opens with follower NPC even the game is paused
    Bug #1496: GUI messages are not cleared when loading another saved game
    Bug #1499: Underwater sound sometimes plays when transitioning from interior.
    Bug #1500: Targetted spells and water.
    Bug #1502: Console error message on info refusal
    Bug #1507: Bloodmoon MQ The Ritual of Beasts: Can't remove the arrow
    Bug #1508: Bloodmoon: Fort Frostmoth, cant talk with Carnius Magius
    Bug #1516: PositionCell doesn't move actors to current cell
    Bug #1518: ForceGreeting broken for explicit references
    Bug #1522: Crash after attempting to play non-music file
    Bug #1523: World map empty after loading interior save
    Bug #1524: Arrows in waiting/resting dialog act like minimum and maximum buttons
    Bug #1525: Werewolf: Killed NPC's don't fill werewolfs hunger for blood
    Bug #1527: Werewolf: Detect life detects wrong type of actor
    Bug #1529: OpenMW crash during "the shrine of the dead" mission (tribunal)
    Bug #1530: Selected text in the console has the same color as the background
    Bug #1539: Barilzar's Mazed Band: Tribunal
    Bug #1542: Looping taunts from NPC`s after death: Tribunal
    Bug #1543: OpenCS crash when using drag&drop in script editor
    Bug #1547: Bamz-Amschend: Centurion Archers combat problem
    Bug #1548: The Missing Hand: Tribunal
    Bug #1549: The Mad God: Tribunal, Dome of Serlyn
    Bug #1557: A bounty is calculated from actual item cost
    Bug #1562: Invisible terrain on top of Red Mountain
    Bug #1564: Cave of the hidden music: Bloodmoon
    Bug #1567: Editor: Deleting of referenceables does not work
    Bug #1568: Picking up a stack of items and holding the enter key and moving your mouse around paints a bunch of garbage on screen.
    Bug #1574: Solstheim: Drauger cant inflict damage on player
    Bug #1578: Solstheim: Bonewolf running animation not working
    Bug #1585: Particle effects on PC are stopped when paralyzed
    Bug #1589: Tribunal: Crimson Plague quest does not update when Gedna Relvel is killed
    Bug #1590: Failed to save game: compile error
    Bug #1598: Segfault when making Drain/Fortify Skill spells
    Bug #1599: Unable to switch to fullscreen
    Bug #1613: Morrowind Rebirth duplicate objects / vanilla objects not removed
    Bug #1618: Death notice fails to show up
    Bug #1628: Alt+Tab Segfault
    Feature #32: Periodic Cleanup/Refill
    Feature #41: Precipitation and weather particles
    Feature #568: Editor: Configuration setup
    Feature #649: Editor: Threaded loading
    Feature #930: Editor: Cell record saving
    Feature #934: Editor: Body part table
    Feature #935: Editor: Enchantment effect table
    Feature #1162: Dialogue merging
    Feature #1174: Saved Game: add missing creature state
    Feature #1177: Saved Game: fog of war state
    Feature #1312: Editor: Combat/Magic/Stealth values for creatures are not displayed
    Feature #1314: Make NPCs and creatures fight each other
    Feature #1315: Crime: Murder
    Feature #1321: Sneak skill enhancements
    Feature #1323: Handle restocking items
    Feature #1332: Saved Game: levelled creatures
    Feature #1347: modFactionReaction script instruction
    Feature #1362: Animated main menu support
    Feature #1433: Store walk/run toggle
    Feature #1449: Use names instead of numbers for saved game files and folders
    Feature #1453: Adding Delete button to the load menu
    Feature #1460: Enable Journal screen while in dialogue
    Feature #1480: Play Battle music when in combat
    Feature #1501: Followers unable to fast travel with you
    Feature #1520: Disposition and distance-based aggression/ShouldAttack
    Feature #1595: Editor: Object rendering in cells
    Task #940: Move license to locations where applicable
    Task #1333: Remove cmake git tag reading
    Task #1566: Editor: Object rendering refactoring

0.30.0
------

    Bug #416: Extreme shaking can occur during cell transitions while moving
    Bug #1003: Province Cyrodiil: Ogre Exception in Stirk
    Bug #1071: Crash when given a non-existent content file
    Bug #1080: OpenMW allows resting/using a bed while in combat
    Bug #1097: Wrong punishment for stealing in Census and Excise Office at the start of a new game
    Bug #1098: Unlocked evidence chests should get locked after new evidence is put into them
    Bug #1099: NPCs that you attacked still fight you after you went to jail/paid your fine
    Bug #1100: Taking items from a corpse is considered stealing
    Bug #1126: Some creatures can't get close enough to attack
    Bug #1144: Killed creatures seem to die again each time player transitions indoors/outdoors
    Bug #1181: loading a saved game does not reset the player control status
    Bug #1185: Collision issues in Addamasartus
    Bug #1187: Athyn Sarethi mission, rescuing varvur sarethi from the doesnt end the mission
    Bug #1189: Crash when entering interior cell "Gnisis, Arvs-Drelen"
    Bug #1191: Picking up papers without inventory in new game
    Bug #1195: NPCs do not equip torches in certain interiors
    Bug #1197: mouse wheel makes things scroll too fast
    Bug #1200: door blocked by monsters
    Bug #1201: item's magical charges are only refreshed when they are used
    Bug #1203: Scribs do not defend themselves
    Bug #1204: creatures life is not empty when they are dead
    Bug #1205: armor experience does not progress when hits are taken
    Bug #1206: blood particules always red. Undeads and mechanicals should have a different one.
    Bug #1209: Tarhiel never falls
    Bug #1210: journal adding script is ran again after having saved/loaded
    Bug #1224: Names of custom classes are not properly handled in save games
    Bug #1227: Editor: Fixed case handling for broken localised versions of Morrowind.esm
    Bug #1235: Indoors walk stutter
    Bug #1236: Aborting intro movie brings up the menu
    Bug #1239: NPCs get stuck when walking past each other
    Bug #1240: BTB - Settings 14.1 and Health Bar.
    Bug #1241: BTB - Character and Khajiit Prejudice
    Bug #1248: GUI Weapon icon is changed to hand-to-hand after save load
    Bug #1254: Guild ranks do not show in dialogue
    Bug #1255: When opening a container and selecting "Take All", the screen flashes blue
    Bug #1260: Level Up menu doesn't show image when using a custom class
    Bug #1265: Quit Menu Has Misaligned Buttons
    Bug #1270: Active weapon icon is not updated when weapon is repaired
    Bug #1271: NPC Stuck in hovering "Jumping" animation
    Bug #1272: Crash when attempting to load Big City esm file.
    Bug #1276: Editor: Dropping a region into the filter of a cell subview fails
    Bug #1286: Dialogue topic list clips with window frame
    Bug #1291: Saved game: store faction membership
    Bug #1293: Pluginless Khajiit Head Pack by ashiraniir makes OpenMW close.
    Bug #1294: Pasting in console adds text to end, not at cursor
    Bug #1295: Conversation loop when asking about "specific place" in Vivec
    Bug #1296: Caius doesn't leave at start of quest "Mehra Milo and the Lost Prophecies"
    Bug #1297: Saved game: map markers
    Bug #1302: ring_keley script causes vector::_M_range_check exception
    Bug #1309: Bug on "You violated the law" dialog
    Bug #1319: Creatures sometimes rendered incorrectly
    Feature #50: Ranged Combat
    Feature #58: Sneaking Skill
    Feature #73: Crime and Punishment
    Feature #135: Editor: OGRE integration
    Feature #541: Editor: Dialogue Sub-Views
    Feature #853: Editor: Rework User Settings
    Feature #944: Editor: lighting modes
    Feature #945: Editor: Camera navigation mode
    Feature #953: Trader gold
    Feature #1140: AI: summoned creatures
    Feature #1142: AI follow: Run stance
    Feature #1154: Not all NPCs get aggressive when one is attacked
    Feature #1169: Terrain threading
    Feature #1172: Loading screen and progress bars during saved/loading game
    Feature #1173: Saved Game: include weather state
    Feature #1207: Class creation form does not remember
    Feature #1220: Editor: Preview Subview
    Feature #1223: Saved Game: Local Variables
    Feature #1229: Quicksave, quickload, autosave
    Feature #1230: Deleting saves
    Feature #1233: Bribe gold is placed into NPCs inventory
    Feature #1252: Saved Game: quick key bindings
    Feature #1273: Editor: Region Map context menu
    Feature #1274: Editor: Region Map drag & drop
    Feature #1275: Editor: Scene subview drop
    Feature #1282: Non-faction member crime recognition.
    Feature #1289: NPCs return to default position
    Task #941: Remove unused cmake files

0.29.0
------

    Bug #556: Video soundtrack not played when music volume is set to zero
    Bug #829: OpenMW uses up all available vram, when playing for extended time
    Bug #848: Wrong amount of footsteps playing in 1st person
    Bug #888: Ascended Sleepers have movement issues
    Bug #892: Explicit references are allowed on all script functions
    Bug #999: Graphic Herbalism (mod): sometimes doesn't activate properly
    Bug #1009: Lake Fjalding AI related slowdown.
    Bug #1041: Music playback issues on OS X >= 10.9
    Bug #1043: No message box when advancing skill "Speechcraft" while in dialog window
    Bug #1060: Some message boxes are cut off at the bottom
    Bug #1062: Bittercup script does not work ('end' variable)
    Bug #1074: Inventory paperdoll obscures armour rating
    Bug #1077: Message after killing an essential NPC disappears too fast
    Bug #1078: "Clutterbane" shows empty charge bar
    Bug #1083: UndoWerewolf fails
    Bug #1088: Better Clothes Bloodmoon Plus 1.5 by Spirited Treasure pants are not rendered
    Bug #1090: Start scripts fail when going to a non-predefined cell
    Bug #1091: Crash: Assertion `!q.isNaN() && "Invalid orientation supplied as parameter"' failed.
    Bug #1093: Weapons of aggressive NPCs are invisible after you exit and re-enter interior
    Bug #1105: Magicka is depleted when using uncastable spells
    Bug #1106: Creatures should be able to run
    Bug #1107: TR cliffs have way too huge collision boxes in OpenMW
    Bug #1109: Cleaning True Light and Darkness with Tes3cmd makes Addamasartus , Zenarbael and Yasamsi flooded.
    Bug #1114: Bad output for desktop-file-validate on openmw.desktop (and opencs.desktop)
    Bug #1115: Memory leak when spying on Fargoth
    Bug #1137: Script execution fails (drenSlaveOwners script)
    Bug #1143: Mehra Milo quest (vivec informants) is broken
    Bug #1145: Issues with moving gold between inventory and containers
    Bug #1146: Issues with picking up stacks of gold
    Bug #1147: Dwemer Crossbows are held incorrectly
    Bug #1158: Armor rating should always stay below inventory mannequin
    Bug #1159: Quick keys can be set during character generation
    Bug #1160: Crash on equip lockpick when
    Bug #1167: Editor: Referenceables are not correctly loaded when dealing with more than one content file
    Bug #1184: Game Save: overwriting an existing save does not actually overwrites the file
    Feature #30: Loading/Saving (still missing a few parts)
    Feature #101: AI Package: Activate
    Feature #103: AI Package: Follow, FollowCell
    Feature #138: Editor: Drag & Drop
    Feature #428: Player death
    Feature #505: Editor: Record Cloning
    Feature #701: Levelled creatures
    Feature #708: Improved Local Variable handling
    Feature #709: Editor: Script verifier
    Feature #764: Missing journal backend features
    Feature #777: Creature weapons/shields
    Feature #789: Editor: Referenceable record verifier
    Feature #924: Load/Save GUI (still missing loading screen and progress bars)
    Feature #946: Knockdown
    Feature #947: Decrease fatigue when running, swimming and attacking
    Feature #956: Melee Combat: Blocking
    Feature #957: Area magic
    Feature #960: Combat/AI combat for creatures
    Feature #962: Combat-Related AI instructions
    Feature #1075: Damage/Restore skill/attribute magic effects
    Feature #1076: Soultrap magic effect
    Feature #1081: Disease contraction
    Feature #1086: Blood particles
    Feature #1092: Interrupt resting
    Feature #1101: Inventory equip scripts
    Feature #1116: Version/Build number in Launcher window
    Feature #1119: Resistance/weakness to normal weapons magic effect
    Feature #1123: Slow Fall magic effect
    Feature #1130: Auto-calculate spells
    Feature #1164: Editor: Case-insensitive sorting in tables

0.28.0
------

    Bug #399: Inventory changes are not visible immediately
    Bug #417: Apply weather instantly when teleporting
    Bug #566: Global Map position marker not updated for interior cells
    Bug #712: Looting corpse delay
    Bug #716: Problem with the "Vurt's Ascadian Isles Mod" mod
    Bug #805: Two TR meshes appear black (v0.24RC)
    Bug #841: Third-person activation distance taken from camera rather than head
    Bug #845: NPCs hold torches during the day
    Bug #855: Vvardenfell Visages Volume I some hairs don´t appear since 0,24
    Bug #856: Maormer race by Mac Kom - The heads are way up
    Bug #864: Walk locks during loading in 3rd person
    Bug #871: active weapon/magic item icon is not immediately made blank if item is removed during dialog
    Bug #882: Hircine's Ring doesn't always work
    Bug #909: [Tamriel Rebuilt] crashes in Akamora
    Bug #922: Launcher writing merged openmw.cfg files
    Bug #943: Random magnitude should be calculated per effect
    Bug #948: Negative fatigue level should be allowed
    Bug #949: Particles in world space
    Bug #950: Hard crash on x64 Linux running --new-game (on startup)
    Bug #951: setMagicka and setFatigue have no effect
    Bug #954: Problem with equipping inventory items when using a keyboard shortcut
    Bug #955: Issues with equipping torches
    Bug #966: Shield is visible when casting spell
    Bug #967: Game crashes when equipping silver candlestick
    Bug #970: Segmentation fault when starting at Bal Isra
    Bug #977: Pressing down key in console doesn't go forward in history
    Bug #979: Tooltip disappears when changing inventory
    Bug #980: Barter: item category is remembered, but not shown
    Bug #981: Mod: replacing model has wrong position/orientation
    Bug #982: Launcher: Addon unchecking is not saved
    Bug #983: Fix controllers to affect objects attached to the base node
    Bug #985: Player can talk to NPCs who are in combat
    Bug #989: OpenMW crashes when trying to include mod with capital .ESP
    Bug #991: Merchants equip items with harmful constant effect enchantments
    Bug #994: Don't cap skills/attributes when set via console
    Bug #998: Setting the max health should also set the current health
    Bug #1005: Torches are visible when casting spells and during hand to hand combat.
    Bug #1006: Many NPCs have 0 skill
    Bug #1007: Console fills up with text
    Bug #1013: Player randomly loses health or dies
    Bug #1014: Persuasion window is not centered in maximized window
    Bug #1015: Player status window scroll state resets on status change
    Bug #1016: Notification window not big enough for all skill level ups
    Bug #1020: Saved window positions are not rescaled appropriately on resolution change
    Bug #1022: Messages stuck permanently on screen when they pile up
    Bug #1023: Journals doesn't open
    Bug #1026: Game loses track of torch usage.
    Bug #1028: Crash on pickup of jug in Unexplored Shipwreck, Upper level
    Bug #1029: Quick keys menu: Select compatible replacement when tool used up
    Bug #1042: TES3 header data wrong encoding
    Bug #1045: OS X: deployed OpenCS won't launch
    Bug #1046: All damaged weaponry is worth 1 gold
    Bug #1048: Links in "locked" dialogue are still clickable
    Bug #1052: Using color codes when naming your character actually changes the name's color
    Bug #1054: Spell effects not visible in front of water
    Bug #1055: Power-Spell animation starts even though you already casted it that day
    Bug #1059: Cure disease potion removes all effects from player, even your race bonus and race ability
    Bug #1063: Crash upon checking out game start ship area in Seyda Neen
    Bug #1064: openmw binaries link to unnecessary libraries
    Bug #1065: Landing from a high place in water still causes fall damage
    Bug #1072: Drawing weapon increases torch brightness
    Bug #1073: Merchants sell stacks of gold
    Feature #43: Visuals for Magic Effects
    Feature #51: Ranged Magic
    Feature #52: Touch Range Magic
    Feature #53: Self Range Magic
    Feature #54: Spell Casting
    Feature #70: Vampirism
    Feature #100: Combat AI
    Feature #171: Implement NIF record NiFlipController
    Feature #410: Window to restore enchanted item charge
    Feature #647: Enchanted item glow
    Feature #723: Invisibility/Chameleon magic effects
    Feature #737: Resist Magicka magic effect
    Feature #758: GetLOS
    Feature #926: Editor: Info-Record tables
    Feature #958: Material controllers
    Feature #959: Terrain bump, specular, & parallax mapping
    Feature #990: Request: unlock mouse when in any menu
    Feature #1018: Do not allow view mode switching while performing an action
    Feature #1027: Vertex morph animation (NiGeomMorpherController)
    Feature #1031: Handle NiBillboardNode
    Feature #1051: Implement NIF texture slot DarkTexture
    Task #873: Unify OGRE initialisation

0.27.0
------

    Bug #597: Assertion `dialogue->mId == id' failed in esmstore.cpp
    Bug #794: incorrect display of decimal numbers
    Bug #840: First-person sneaking camera height
    Bug #887: Ambient sounds playing while paused
    Bug #902: Problems with Polish character encoding
    Bug #907: Entering third person using the mousewheel is possible even if it's impossible using the key
    Bug #910: Some CDs not working correctly with Unshield installer
    Bug #917: Quick character creation plugin does not work
    Bug #918: Fatigue does not refill
    Bug #919: The PC falls dead in Beshara - OpenMW nightly Win64 (708CDE2)
    Feature #57: Acrobatics Skill
    Feature #462: Editor: Start Dialogue
    Feature #546: Modify ESX selector to handle new content file scheme
    Feature #588: Editor: Adjust name/path of edited content files
    Feature #644: Editor: Save
    Feature #710: Editor: Configure script compiler context
    Feature #790: God Mode
    Feature #881: Editor: Allow only one instance of OpenCS
    Feature #889: Editor: Record filtering
    Feature #895: Extinguish torches
    Feature #898: Breath meter enhancements
    Feature #901: Editor: Default record filter
    Feature #913: Merge --master and --plugin switches

0.26.0
------

    Bug #274: Inconsistencies in the terrain
    Bug #557: Already-dead NPCs do not equip clothing/items.
    Bug #592: Window resizing
    Bug #612: [Tamriel Rebuilt] Missing terrain (South of Tel Oren)
    Bug #664: Heart of lorkhan acts like a dead body (container)
    Bug #767: Wonky ramp physics & water
    Bug #780: Swimming out of water
    Bug #792: Wrong ground alignment on actors when no clipping
    Bug #796: Opening and closing door sound issue
    Bug #797: No clipping hinders opening and closing of doors
    Bug #799: sliders in enchanting window
    Bug #838: Pressing key during startup procedure freezes the game
    Bug #839: Combat/magic stances during character creation
    Bug #843: [Tribunal] Dark Brotherhood assassin appears without equipment
    Bug #844: Resting "until healed" option given even with full stats
    Bug #846: Equipped torches are invisible.
    Bug #847: Incorrect formula for autocalculated NPC initial health
    Bug #850: Shealt weapon sound plays when leaving magic-ready stance
    Bug #852: Some boots do not produce footstep sounds
    Bug #860: FPS bar misalignment
    Bug #861: Unable to print screen
    Bug #863: No sneaking and jumping at the same time
    Bug #866: Empty variables in [Movies] section of Morrowind.ini gets imported into OpenMW.cfg as blank fallback option and crashes game on start.
    Bug #867: Dancing girls in "Suran, Desele's House of Earthly Delights" don't dance.
    Bug #868: Idle animations are repeated
    Bug #874: Underwater swimming close to the ground is jerky
    Bug #875: Animation problem while swimming on the surface and looking up
    Bug #876: Always a starting upper case letter in the inventory
    Bug #878: Active spell effects don't update the layout properly when ended
    Bug #891: Cell 24,-12 (Tamriel Rebuilt) crashes on load
    Bug #896: New game sound issue
    Feature #49: Melee Combat
    Feature #71: Lycanthropy
    Feature #393: Initialise MWMechanics::AiSequence from ESM::AIPackageList
    Feature #622: Multiple positions for inventory window
    Feature #627: Drowning
    Feature #786: Allow the 'Activate' key to close the countdialog window
    Feature #798: Morrowind installation via Launcher (Linux/Max OS only)
    Feature #851: First/Third person transitions with mouse wheel
    Task #689: change PhysicActor::enableCollisions
    Task #707: Reorganise Compiler

0.25.0
------

    Bug #411: Launcher crash on OS X < 10.8
    Bug #604: Terrible performance drop in the Census and Excise Office.
    Bug #676: Start Scripts fail to load
    Bug #677: OpenMW does not accept script names with -
    Bug #766: Extra space in front of topic links
    Bug #793: AIWander Isn't Being Passed The Repeat Parameter
    Bug #795: Sound playing with drawn weapon and crossing cell-border
    Bug #800: can't select weapon for enchantment
    Bug #801: Player can move while over-encumbered
    Bug #802: Dead Keys not working
    Bug #808: mouse capture
    Bug #809: ini Importer does not work without an existing cfg file
    Bug #812: Launcher will run OpenMW with no ESM or ESP selected
    Bug #813: OpenMW defaults to Morrowind.ESM with no ESM or ESP selected
    Bug #817: Dead NPCs and Creatures still have collision boxes
    Bug #820: Incorrect sorting of answers (Dialogue)
    Bug #826: mwinimport dumps core when given an unknown parameter
    Bug #833: getting stuck in door
    Bug #835: Journals/books not showing up properly.
    Feature #38: SoundGen
    Feature #105: AI Package: Wander
    Feature #230: 64-bit compatibility for OS X
    Feature #263: Hardware mouse cursors
    Feature #449: Allow mouse outside of window while paused
    Feature #736: First person animations
    Feature #750: Using mouse wheel in third person mode
    Feature #822: Autorepeat for slider buttons

0.24.0
------

    Bug #284: Book's text misalignment
    Bug #445: Camera able to get slightly below floor / terrain
    Bug #582: Seam issue in Red Mountain
    Bug #632: Journal Next Button shows white square
    Bug #653: IndexedStore ignores index
    Bug #694: Parser does not recognize float values starting with .
    Bug #699: Resource handling broken with Ogre 1.9 trunk
    Bug #718: components/esm/loadcell is using the mwworld subsystem
    Bug #729: Levelled item list tries to add nonexistent item
    Bug #730: Arrow buttons in the settings menu do not work.
    Bug #732: Erroneous behavior when binding keys
    Bug #733: Unclickable dialogue topic
    Bug #734: Book empty line problem
    Bug #738: OnDeath only works with implicit references
    Bug #740: Script compiler fails on scripts with special names
    Bug #742: Wait while no clipping
    Bug #743: Problem with changeweather console command
    Bug #744: No wait dialogue after starting a new game
    Bug #748: Player is not able to unselect objects with the console
    Bug #751: AddItem should only spawn a message box when called from dialogue
    Bug #752: The enter button has several functions in trade and looting that is not impelemted.
    Bug #753: Fargoth's Ring Quest Strange Behavior
    Bug #755: Launcher writes duplicate lines into settings.cfg
    Bug #759: Second quest in mages guild does not work
    Bug #763: Enchantment cast cost is wrong
    Bug #770: The "Take" and "Close" buttons in the scroll GUI are stretched incorrectly
    Bug #773: AIWander Isn't Being Passed The Correct idle Values
    Bug #778: The journal can be opened at the start of a new game
    Bug #779: Divayth Fyr starts as dead
    Bug #787: "Batch count" on detailed FPS counter gets cut-off
    Bug #788: chargen scroll layout does not match vanilla
    Feature #60: Atlethics Skill
    Feature #65: Security Skill
    Feature #74: Interaction with non-load-doors
    Feature #98: Render Weapon and Shield
    Feature #102: AI Package: Escort, EscortCell
    Feature #182: Advanced Journal GUI
    Feature #288: Trading enhancements
    Feature #405: Integrate "new game" into the menu
    Feature #537: Highlight dialogue topic links
    Feature #658: Rotate, RotateWorld script instructions and local rotations
    Feature #690: Animation Layering
    Feature #722: Night Eye/Blind magic effects
    Feature #735: Move, MoveWorld script instructions.
    Feature #760: Non-removable corpses

0.23.0
------

    Bug #522: Player collides with placeable items
    Bug #553: Open/Close sounds played when accessing main menu w/ Journal Open
    Bug #561: Tooltip word wrapping delay
    Bug #578: Bribing works incorrectly
    Bug #601: PositionCell fails on negative coordinates
    Bug #606: Some NPCs hairs not rendered with Better Heads addon
    Bug #609: Bad rendering of bone boots
    Bug #613: Messagebox causing assert to fail
    Bug #631: Segfault on shutdown
    Bug #634: Exception when talking to Calvus Horatius in Mournhold, royal palace courtyard
    Bug #635: Scale NPCs depending on race
    Bug #643: Dialogue Race select function is inverted
    Bug #646: Twohanded weapons don't work properly
    Bug #654: Crash when dropping objects without a collision shape
    Bug #655/656: Objects that were disabled or deleted (but not both) were added to the scene when re-entering a cell
    Bug #660: "g" in "change" cut off in Race Menu
    Bug #661: Arrille sells me the key to his upstairs room
    Bug #662: Day counter starts at 2 instead of 1
    Bug #663: Cannot select "come unprepared" topic in dialog with Dagoth Ur
    Bug #665: Pickpocket -> "Grab all" grabs all NPC inventory, even not listed in container window.
    Bug #666: Looking up/down problem
    Bug #667: Active effects border visible during loading
    Bug #669: incorrect player position at new game start
    Bug #670: race selection menu: sex, face and hair left button not totally clickable
    Bug #671: new game: player is naked
    Bug #674: buying or selling items doesn't change amount of gold
    Bug #675: fatigue is not set to its maximum when starting a new game
    Bug #678: Wrong rotation order causes RefData's rotation to be stored incorrectly
    Bug #680: different gold coins in Tel Mara
    Bug #682: Race menu ignores playable flag for some hairs and faces
    Bug #685: Script compiler does not accept ":" after a function name
    Bug #688: dispose corpse makes cross-hair to disappear
    Bug #691: Auto equipping ignores equipment conditions
    Bug #692: OpenMW doesnt load "loose file" texture packs that places resources directly in data folder
    Bug #696: Draugr incorrect head offset
    Bug #697: Sail transparency issue
    Bug #700: "On the rocks" mod does not load its UV coordinates correctly.
    Bug #702: Some race mods don't work
    Bug #711: Crash during character creation
    Bug #715: Growing Tauryon
    Bug #725: Auto calculate stats
    Bug #728: Failure to open container and talk dialogue
    Bug #731: Crash with Mush-Mere's "background" topic
    Feature #55/657: Item Repairing
    Feature #62/87: Enchanting
    Feature #99: Pathfinding
    Feature #104: AI Package: Travel
    Feature #129: Levelled items
    Feature #204: Texture animations
    Feature #239: Fallback-Settings
    Feature #535: Console object selection improvements
    Feature #629: Add levelup description in levelup layout dialog
    Feature #630: Optional format subrecord in (tes3) header
    Feature #641: Armor rating
    Feature #645: OnDeath script function
    Feature #683: Companion item UI
    Feature #698: Basic Particles
    Task #648: Split up components/esm/loadlocks
    Task #695: mwgui cleanup

0.22.0
------

    Bug #311: Potential infinite recursion in script compiler
    Bug #355: Keyboard repeat rate (in Xorg) are left disabled after game exit.
    Bug #382: Weird effect in 3rd person on water
    Bug #387: Always use detailed shape for physics raycasts
    Bug #420: Potion/ingredient effects do not stack
    Bug #429: Parts of dwemer door not picked up correctly for activation/tooltips
    Bug #434/Bug #605: Object movement between cells not properly implemented
    Bug #502: Duplicate player collision model at origin
    Bug #509: Dialogue topic list shifts inappropriately
    Bug #513: Sliding stairs
    Bug #515: Launcher does not support non-latin strings
    Bug #525: Race selection preview camera wrong position
    Bug #526: Attributes / skills should not go below zero
    Bug #529: Class and Birthsign menus options should be preselected
    Bug #530: Lock window button graphic missing
    Bug #532: Missing map menu graphics
    Bug #545: ESX selector does not list ESM files properly
    Bug #547: Global variables of type short are read incorrectly
    Bug #550: Invisible meshes collision and tooltip
    Bug #551: Performance drop when loading multiple ESM files
    Bug #552: Don't list CG in options if it is not available
    Bug #555: Character creation windows "OK" button broken
    Bug #558: Segmentation fault when Alt-tabbing with console opened
    Bug #559: Dialog window should not be available before character creation is finished
    Bug #560: Tooltip borders should be stretched
    Bug #562: Sound should not be played when an object cannot be picked up
    Bug #565: Water animation speed + timescale
    Bug #572: Better Bodies' textures don't work
    Bug #573: OpenMW doesn't load if TR_Mainland.esm is enabled (Tamriel Rebuilt mod)
    Bug #574: Moving left/right should not cancel auto-run
    Bug #575: Crash entering the Chamber of Song
    Bug #576: Missing includes
    Bug #577: Left Gloves Addon causes ESMReader exception
    Bug #579: Unable to open container "Kvama Egg Sack"
    Bug #581: Mimicking vanilla Morrowind water
    Bug #583: Gender not recognized
    Bug #586: Wrong char gen behaviour
    Bug #587: "End" script statements with spaces don't work
    Bug #589: Closing message boxes by pressing the activation key
    Bug #590: Ugly Dagoth Ur rendering
    Bug #591: Race selection issues
    Bug #593: Persuasion response should be random
    Bug #595: Footless guard
    Bug #599: Waterfalls are invisible from a certain distance
    Bug #600: Waterfalls rendered incorrectly, cut off by water
    Bug #607: New beast bodies mod crashes
    Bug #608: Crash in cell "Mournhold, Royal Palace"
    Bug #611: OpenMW doesn't find some of textures used in Tamriel Rebuilt
    Bug #613: Messagebox causing assert to fail
    Bug #615: Meshes invisible from above water
    Bug #617: Potion effects should be hidden until discovered
    Bug #619: certain moss hanging from tree has rendering bug
    Bug #621: Batching bloodmoon's trees
    Bug #623: NiMaterialProperty alpha unhandled
    Bug #628: Launcher in latest master crashes the game
    Bug #633: Crash on startup: Better Heads
    Bug #636: Incorrect Char Gen Menu Behavior
    Feature #29: Allow ESPs and multiple ESMs
    Feature #94: Finish class selection-dialogue
    Feature #149: Texture Alphas
    Feature #237: Run Morrowind-ini importer from launcher
    Feature #286: Update Active Spell Icons
    Feature #334: Swimming animation
    Feature #335: Walking animation
    Feature #360: Proper collision shapes for NPCs and creatures
    Feature #367: Lights that behave more like original morrowind implementation
    Feature #477: Special local scripting variables
    Feature #528: Message boxes should close when enter is pressed under certain conditions.
    Feature #543: Add bsa files to the settings imported by the ini importer
    Feature #594: coordinate space and utility functions
    Feature #625: Zoom in vanity mode
    Task #464: Refactor launcher ESX selector into a re-usable component
    Task #624: Unified implementation of type-variable sub-records

0.21.0
------

    Bug #253: Dialogs don't work for Russian version of Morrowind
    Bug #267: Activating creatures without dialogue can still activate the dialogue GUI
    Bug #354: True flickering lights
    Bug #386: The main menu's first entry is wrong (in french)
    Bug #479: Adding the spell "Ash Woe Blight" to the player causes strange attribute oscillations
    Bug #495: Activation Range
    Bug #497: Failed Disposition check doesn't stop a dialogue entry from being returned
    Bug #498: Failing a disposition check shouldn't eliminate topics from the the list of those available
    Bug #500: Disposition for most NPCs is 0/100
    Bug #501: Getdisposition command wrongly returns base disposition
    Bug #506: Journal UI doesn't update anymore
    Bug #507: EnableRestMenu is not a valid command - change it to EnableRest
    Bug #508: Crash in Ald Daedroth Shrine
    Bug #517: Wrong price calculation when untrading an item
    Bug #521: MWGui::InventoryWindow creates a duplicate player actor at the origin
    Bug #524: Beast races are able to wear shoes
    Bug #527: Background music fails to play
    Bug #533: The arch at Gnisis entrance is not displayed
    Bug #534: Terrain gets its correct shape only some time after the cell is loaded
    Bug #536: The same entry can be added multiple times to the journal
    Bug #539: Race selection is broken
    Bug #544: Terrain normal map corrupt when the map is rendered
    Feature #39: Video Playback
    Feature #151: ^-escape sequences in text output
    Feature #392: Add AI related script functions
    Feature #456: Determine required ini fallback values and adjust the ini importer accordingly
    Feature #460: Experimental DirArchives improvements
    Feature #540: Execute scripts of objects in containers/inventories in active cells
    Task #401: Review GMST fixing
    Task #453: Unify case smashing/folding
    Task #512: Rewrite utf8 component

0.20.0
------

    Bug #366: Changing the player's race during character creation does not change the look of the player character
    Bug #430: Teleporting and using loading doors linking within the same cell reloads the cell
    Bug #437: Stop animations when paused
    Bug #438: Time displays as "0 a.m." when it should be "12 a.m."
    Bug #439: Text in "name" field of potion/spell creation window is persistent
    Bug #440: Starting date at a new game is off by one day
    Bug #442: Console window doesn't close properly sometimes
    Bug #448: Do not break container window formatting when item names are very long
    Bug #458: Topics sometimes not automatically added to known topic list
    Bug #476: Auto-Moving allows player movement after using DisablePlayerControls
    Bug #478: After sleeping in a bed the rest dialogue window opens automtically again
    Bug #492: On creating potions the ingredients are removed twice
    Feature #63: Mercantile skill
    Feature #82: Persuasion Dialogue
    Feature #219: Missing dialogue filters/functions
    Feature #369: Add a FailedAction
    Feature #377: Select head/hair on character creation
    Feature #391: Dummy AI package classes
    Feature #435: Global Map, 2nd Layer
    Feature #450: Persuasion
    Feature #457: Add more script instructions
    Feature #474: update the global variable pcrace when the player's race is changed
    Task #158: Move dynamically generated classes from Player class to World Class
    Task #159: ESMStore rework and cleanup
    Task #163: More Component Namespace Cleanup
    Task #402: Move player data from MWWorld::Player to the player's NPC record
    Task #446: Fix no namespace in BulletShapeLoader

0.19.0
------

    Bug #374: Character shakes in 3rd person mode near the origin
    Bug #404: Gamma correct rendering
    Bug #407: Shoes of St. Rilm do not work
    Bug #408: Rugs has collision even if they are not supposed to
    Bug #412: Birthsign menu sorted incorrectly
    Bug #413: Resolutions presented multiple times in launcher
    Bug #414: launcher.cfg file stored in wrong directory
    Bug #415: Wrong esm order in openmw.cfg
    Bug #418: Sound listener position updates incorrectly
    Bug #423: wrong usage of "Version" entry in openmw.desktop
    Bug #426: Do not use hardcoded splash images
    Bug #431: Don't use markers for raycast
    Bug #432: Crash after picking up items from an NPC
    Feature #21/#95: Sleeping/resting
    Feature #61: Alchemy Skill
    Feature #68: Death
    Feature #69/#86: Spell Creation
    Feature #72/#84: Travel
    Feature #76: Global Map, 1st Layer
    Feature #120: Trainer Window
    Feature #152: Skill Increase from Skill Books
    Feature #160: Record Saving
    Task #400: Review GMST access

0.18.0
------

    Bug #310: Button of the "preferences menu" are too small
    Bug #361: Hand-to-hand skill is always 100
    Bug #365: NPC and creature animation is jerky; Characters float around when they are not supposed to
    Bug #372: playSound3D uses original coordinates instead of current coordinates.
    Bug #373: Static OGRE build faulty
    Bug #375: Alt-tab toggle view
    Bug #376: Screenshots are disable
    Bug #378: Exception when drinking self-made potions
    Bug #380: Cloth visibility problem
    Bug #384: Weird character on doors tooltip.
    Bug #398: Some objects do not collide in MW, but do so in OpenMW
    Feature #22: Implement level-up
    Feature #36: Hide Marker
    Feature #88: Hotkey Window
    Feature #91: Level-Up Dialogue
    Feature #118: Keyboard and Mouse-Button bindings
    Feature #119: Spell Buying Window
    Feature #133: Handle resources across multiple data directories
    Feature #134: Generate a suitable default-value for --data-local
    Feature #292: Object Movement/Creation Script Instructions
    Feature #340: AIPackage data structures
    Feature #356: Ingredients use
    Feature #358: Input system rewrite
    Feature #370: Target handling in actions
    Feature #379: Door markers on the local map
    Feature #389: AI framework
    Feature #395: Using keys to open doors / containers
    Feature #396: Loading screens
    Feature #397: Inventory avatar image and race selection head preview
    Task #339: Move sounds into Action

0.17.0
------

    Bug #225: Valgrind reports about 40MB of leaked memory
    Bug #241: Some physics meshes still don't match
    Bug #248: Some textures are too dark
    Bug #300: Dependency on proprietary CG toolkit
    Bug #302: Some objects don't collide although they should
    Bug #308: Freeze in Balmora, Meldor: Armorer
    Bug #313: openmw without a ~/.config/openmw folder segfault.
    Bug #317: adding non-existing spell via console locks game
    Bug #318: Wrong character normals
    Bug #341: Building with Ogre Debug libraries does not use debug version of plugins
    Bug #347: Crash when running openmw with --start="XYZ"
    Bug #353: FindMyGUI.cmake breaks path on Windows
    Bug #359: WindowManager throws exception at destruction
    Bug #364: Laggy input on OS X due to bug in Ogre's event pump implementation
    Feature #33: Allow objects to cross cell-borders
    Feature #59: Dropping Items (replaced stopgap implementation with a proper one)
    Feature #93: Main Menu
    Feature #96/329/330/331/332/333: Player Control
    Feature #180: Object rotation and scaling.
    Feature #272: Incorrect NIF material sharing
    Feature #314: Potion usage
    Feature #324: Skill Gain
    Feature #342: Drain/fortify dynamic stats/attributes magic effects
    Feature #350: Allow console only script instructions
    Feature #352: Run scripts in console on startup
    Task #107: Refactor mw*-subsystems
    Task #325: Make CreatureStats into a class
    Task #345: Use Ogre's animation system
    Task #351: Rewrite Action class to support automatic sound playing

0.16.0
------

    Bug #250: OpenMW launcher erratic behaviour
    Bug #270: Crash because of underwater effect on OS X
    Bug #277: Auto-equipping in some cells not working
    Bug #294: Container GUI ignores disabled inventory menu
    Bug #297: Stats review dialog shows all skills and attribute values as 0
    Bug #298: MechanicsManager::buildPlayer does not remove previous bonuses
    Bug #299: Crash in World::disable
    Bug #306: Non-existent ~/.config/openmw "crash" the launcher.
    Bug #307: False "Data Files" location make the launcher "crash"
    Feature #81: Spell Window
    Feature #85: Alchemy Window
    Feature #181: Support for x.y script syntax
    Feature #242: Weapon and Spell icons
    Feature #254: Ingame settings window
    Feature #293: Allow "stacking" game modes
    Feature #295: Class creation dialog tooltips
    Feature #296: Clicking on the HUD elements should show/hide the respective window
    Feature #301: Direction after using a Teleport Door
    Feature #303: Allow object selection in the console
    Feature #305: Allow the use of = as a synonym for ==
    Feature #312: Compensation for slow object access in poorly written Morrowind.esm scripts
    Task #176: Restructure enabling/disabling of MW-references
    Task #283: Integrate ogre.cfg file in settings file
    Task #290: Auto-Close MW-reference related GUI windows

0.15.0
------

    Bug #5: Physics reimplementation (fixes various issues)
    Bug #258: Resizing arrow's background is not transparent
    Bug #268: Widening the stats window in X direction causes layout problems
    Bug #269: Topic pane in dialgoue window is too small for some longer topics
    Bug #271: Dialog choices are sorted incorrectly
    Bug #281: The single quote character is not rendered on dialog windows
    Bug #285: Terrain not handled properly in cells that are not predefined
    Bug #289: Dialogue filter isn't doing case smashing/folding for item IDs
    Feature #15: Collision with Terrain
    Feature #17: Inventory-, Container- and Trade-Windows
    Feature #44: Floating Labels above Focussed Objects
    Feature #80: Tooltips
    Feature #83: Barter Dialogue
    Feature #90: Book and Scroll Windows
    Feature #156: Item Stacking in Containers
    Feature #213: Pulsating lights
    Feature #218: Feather & Burden
    Feature #256: Implement magic effect bookkeeping
    Feature #259: Add missing information to Stats window
    Feature #260: Correct case for dialogue topics
    Feature #280: GUI texture atlasing
    Feature #291: Ability to use GMST strings from GUI layout files
    Task #255: Make MWWorld::Environment into a singleton

0.14.0
------

    Bug #1: Meshes rendered with wrong orientation
    Bug #6/Task #220: Picking up small objects doesn't always work
    Bug #127: tcg doesn't work
    Bug #178: Compablity problems with Ogre 1.8.0 RC 1
    Bug #211: Wireframe mode (toggleWireframe command) should not apply to Console & other UI
    Bug #227: Terrain crashes when moving away from predefined cells
    Bug #229: On OS X Launcher cannot launch game if path to binary contains spaces
    Bug #235: TGA texture loading problem
    Bug #246: wireframe mode does not work in water
    Feature #8/#232: Water Rendering
    Feature #13: Terrain Rendering
    Feature #37: Render Path Grid
    Feature #66: Factions
    Feature #77: Local Map
    Feature #78: Compass/Mini-Map
    Feature #97: Render Clothing/Armour
    Feature #121: Window Pinning
    Feature #205: Auto equip
    Feature #217: Contiainer should track changes to its content
    Feature #221: NPC Dialogue Window Enhancements
    Feature #233: Game settings manager
    Feature #240: Spell List and selected spell (no GUI yet)
    Feature #243: Draw State
    Task #113: Morrowind.ini Importer
    Task #215: Refactor the sound code
    Task #216: Update MyGUI

0.13.0
------

    Bug #145: Fixed sound problems after cell change
    Bug #179: Pressing space in console triggers activation
    Bug #186: CMake doesn't use the debug versions of Ogre libraries on Linux
    Bug #189: ASCII 16 character added to console on it's activation on Mac OS X
    Bug #190: Case Folding fails with music files
    Bug #192: Keypresses write Text into Console no matter which gui element is active
    Bug #196: Collision shapes out of place
    Bug #202: ESMTool doesn't not work with localised ESM files anymore
    Bug #203: Torch lights only visible on short distance
    Bug #207: Ogre.log not written
    Bug #209: Sounds do not play
    Bug #210: Ogre crash at Dren plantation
    Bug #214: Unsupported file format version
    Bug #222: Launcher is writing openmw.cfg file to wrong location
    Feature #9: NPC Dialogue Window
    Feature #16/42: New sky/weather implementation
    Feature #40: Fading
    Feature #48: NPC Dialogue System
    Feature #117: Equipping Items (backend only, no GUI yet, no rendering of equipped items yet)
    Feature #161: Load REC_PGRD records
    Feature #195: Wireframe-mode
    Feature #198/199: Various sound effects
    Feature #206: Allow picking data path from launcher if non is set
    Task #108: Refactor window manager class
    Task #172: Sound Manager Cleanup
    Task #173: Create OpenEngine systems in the appropriate manager classes
    Task #184: Adjust MSVC and gcc warning levels
    Task #185: RefData rewrite
    Task #201: Workaround for transparency issues
    Task #208: silenced esm_reader.hpp warning

0.12.0
------

    Bug #154: FPS Drop
    Bug #169: Local scripts continue running if associated object is deleted
    Bug #174: OpenMW fails to start if the config directory doesn't exist
    Bug #187: Missing lighting
    Bug #188: Lights without a mesh are not rendered
    Bug #191: Taking screenshot causes crash when running installed
    Feature #28: Sort out the cell load problem
    Feature #31: Allow the player to move away from pre-defined cells
    Feature #35: Use alternate storage location for modified object position
    Feature #45: NPC animations
    Feature #46: Creature Animation
    Feature #89: Basic Journal Window
    Feature #110: Automatically pick up the path of existing MW-installations
    Feature #183: More FPS display settings
    Task #19: Refactor engine class
    Task #109/Feature #162: Automate Packaging
    Task #112: Catch exceptions thrown in input handling functions
    Task #128/#168: Cleanup Configuration File Handling
    Task #131: NPC Activation doesn't work properly
    Task #144: MWRender cleanup
    Task #155: cmake cleanup

0.11.1
------

    Bug #2: Resources loading doesn't work outside of bsa files
    Bug #3: GUI does not render non-English characters
    Bug #7: openmw.cfg location doesn't match
    Bug #124: The TCL alias for ToggleCollision is missing.
    Bug #125: Some command line options can't be used from a .cfg file
    Bug #126: Toggle-type script instructions are less verbose compared with original MW
    Bug #130: NPC-Record Loading fails for some NPCs
    Bug #167: Launcher sets invalid parameters in ogre config
    Feature #10: Journal
    Feature #12: Rendering Optimisations
    Feature #23: Change Launcher GUI to a tabbed interface
    Feature #24: Integrate the OGRE settings window into the launcher
    Feature #25: Determine openmw.cfg location (Launcher)
    Feature #26: Launcher Profiles
    Feature #79: MessageBox
    Feature #116: Tab-Completion in Console
    Feature #132: --data-local and multiple --data
    Feature #143: Non-Rendering Performance-Optimisations
    Feature #150: Accessing objects in cells via ID does only work for objects with all lower case IDs
    Feature #157: Version Handling
    Task #14: Replace tabs with 4 spaces
    Task #18: Move components from global namespace into their own namespace
    Task #123: refactor header files in components/esm

0.10.0
------

* NPC dialogue window (not functional yet)
* Collisions with objects
* Refactor the PlayerPos class
* Adjust file locations
* CMake files and test linking for Bullet
* Replace Ogre raycasting test for activation with something more precise
* Adjust player movement according to collision results
* FPS display
* Various Portability Improvements
* Mac OS X support is back!

0.9.0
-----

* Exterior cells loading, unloading and management
* Character Creation GUI
* Character creation
* Make cell names case insensitive when doing internal lookups
* Music player
* NPCs rendering

0.8.0
-----

* GUI
* Complete and working script engine
* In game console
* Sky rendering
* Sound and music
* Tons of smaller stuff

0.7.0
-----

* This release is a complete rewrite in C++.
* All D code has been culled, and all modules have been rewritten.
* The game is now back up to the level of rendering interior cells and moving around, but physics, sound, GUI, and scripting still remain to be ported from the old codebase.

0.6.0
-----

* Coded a GUI system using MyGUI
* Skinned MyGUI to look like Morrowind (work in progress)
* Integrated the Monster script engine
* Rewrote some functions into script code
* Very early MyGUI < > Monster binding
* Fixed Windows sound problems (replaced old openal32.dll)

0.5.0
-----

* Collision detection with Bullet
* Experimental walk & fall character physics
* New key bindings:
  * t toggle physics mode (walking, flying, ghost),
  * n night eye, brightens the scene
* Fixed incompatability with DMD 1.032 and newer compilers
* * (thanks to tomqyp)
* Various minor changes and updates

0.4.0
-----

* Switched from Audiere to OpenAL
* * (BIG thanks to Chris Robinson)
* Added complete Makefile (again) as a alternative build tool
* More realistic lighting (thanks again to Chris Robinson)
* Various localization fixes tested with Russian and French versions
* Temporary workaround for the Unicode issue: invalid UTF displayed as '?'
* Added ns option to disable sound, for debugging
* Various bug fixes
* Cosmetic changes to placate gdc Wall

0.3.0
-----

* Built and tested on Windows XP
* Partial support for FreeBSD (exceptions do not work)
* You no longer have to download Monster separately
* Made an alternative for building without DSSS (but DSSS still works)
* Renamed main program from 'morro' to 'openmw'
* Made the config system more robust
* Added oc switch for showing Ogre config window on startup
* Removed some config files, these are auto generated when missing.
* Separated plugins.cfg into linux and windows versions.
* Updated Makefile and sources for increased portability
* confirmed to work against OIS 1.0.0 (Ubuntu repository package)

0.2.0
-----

* Compiles with gdc
* Switched to DSSS for building D code
* Includes the program esmtool

0.1.0
-----

first release<|MERGE_RESOLUTION|>--- conflicted
+++ resolved
@@ -29,11 +29,8 @@
     Bug #5441: Enemies can't push a player character when in critical strike stance
     Bug #5451: Magic projectiles don't disappear with the caster
     Bug #5452: Autowalk is being included in savegames
-<<<<<<< HEAD
+    Bug #5484: Zero value items shouldn't be able to be bought or sold for 1 gold
     Bug #5490: Hits to carried left slot aren't redistributed if there's no shield equipped
-=======
-    Bug #5484: Zero value items shouldn't be able to be bought or sold for 1 gold
->>>>>>> e0fb9c23
     Feature #390: 3rd person look "over the shoulder"
     Feature #2386: Distant Statics in the form of Object Paging
     Feature #5297: Add a search function to the "Datafiles" tab of the OpenMW launcher
