0.45.0
------

    Bug #1990: Sunrise/sunset not set correct
    Bug #2131: Lustidrike's spell misses the player every time
    Bug #2222: Fatigue's effect on selling price is backwards
    Bug #2326: After a bound item expires the last equipped item of that type is not automatically re-equipped
    Bug #2455: Creatures attacks degrade armor
    Bug #2562: Forcing AI to activate a teleport door sometimes causes a crash
    Bug #2626: Resurrecting the player does not resume the game
    Bug #2772: Non-existing class or faction freezes the game
    Bug #2835: Player able to slowly move when overencumbered
    Bug #2852: No murder bounty when a player follower commits murder
    Bug #2862: [macOS] Can't quit launcher using Command-Q or OpenMW->Quit
    Bug #2872: Tab completion in console doesn't work with explicit reference
    Bug #2971: Compiler did not reject lines with naked expressions beginning with x.y
    Bug #3249: Fixed revert function not updating views properly
    Bug #3374: Touch spells not hitting kwama foragers
    Bug #3486: [Mod] NPC Commands does not work
    Bug #3591: Angled hit distance too low
    Bug #3629: DB assassin attack never triggers creature spawning
    Bug #3876: Landscape texture painting is misaligned
    Bug #3897: Have Goodbye give all choices the effects of Goodbye
    Bug #3911: [macOS] Typing in the "Content List name" dialog box produces double characters
    Bug #3950: FLATTEN_STATIC_TRANSFORMS optimization breaks animated collision shapes
    Bug #3993: Terrain texture blending map is not upscaled
    Bug #3997: Almalexia doesn't pace
    Bug #4036: Weird behaviour of AI packages if package target has non-unique ID
    Bug #4047: OpenMW not reporting its version number in MacOS; OpenMW-CS not doing it fully
    Bug #4110: Fixed undo / redo menu text losing the assigned shortcuts
    Bug #4125: OpenMW logo cropped on bugtracker
    Bug #4215: OpenMW shows book text after last EOL tag
    Bug #4221: Characters get stuck in V-shaped terrain
    Bug #4230: AiTravel package issues break some Tribunal quests
    Bug #4251: Stationary NPCs do not return to their position after combat
    Bug #4274: Pre-0.43 death animations are not forward-compatible with 0.43+
    Bug #4286: Scripted animations can be interrupted
    Bug #4291: Non-persistent actors that started the game as dead do not play death animations
    Bug #4293: Faction members are not aware of faction ownerships in barter
    Bug #4307: World cleanup should remove dead bodies only if death animation is finished
    Bug #4327: Missing animations during spell/weapon stance switching
    Bug #4358: Running animation is interrupted when magic mode is toggled
    Bug #4368: Settings window ok button doesn't have key focus by default
    Bug #4378: On-self absorb spells restore stats
    Bug #4393: NPCs walk back to where they were after using ResetActors
    Bug #4416: Handle exception if we try to play non-music file
    Bug #4419: MRK NiStringExtraData is handled incorrectly
    Bug #4426: RotateWorld behavior is incorrect
    Bug #4429: [Windows] Error on build INSTALL.vcxproj project (debug) with cmake 3.7.2
    Bug #4431: "Lock 0" console command is a no-op
    Bug #4432: Guards behaviour is incorrect if they do not have AI packages
    Bug #4433: Guard behaviour is incorrect with Alarm = 0
    Bug #4451: Script fails to compile when using "Begin, [ScriptName]" syntax
    Bug #4452: Default terrain texture bleeds through texture transitions
    Bug #4453: Quick keys behaviour is invalid for equipment
    Bug #4454: AI opens doors too slow
    Bug #4457: Item without CanCarry flag prevents shield autoequipping in dark areas
    Bug #4458: AiWander console command handles idle chances incorrectly
    Bug #4459: NotCell dialogue condition doesn't support partial matches
    Bug #4460: Script function "Equip" doesn't bypass beast restrictions
    Bug #4461: "Open" spell from non-player caster isn't a crime
    Bug #4464: OpenMW keeps AiState cached storages even after we cancel AI packages
    Bug #4469: Abot Silt Striders – Model turn 90 degrees on horizontal
    Bug #4474: No fallback when getVampireHead fails
    Bug #4475: Scripted animations should not cause movement
    Bug #4479: "Game" category on Advanced page is getting too long
    Bug #4480: Segfault in QuickKeysMenu when item no longer in inventory
    Bug #4489: Goodbye doesn't block dialogue hyperlinks
    Bug #4490: PositionCell on player gives "Error: tried to add local script twice"
    Bug #4494: Training cap based off Base Skill instead of Modified Skill
    Bug #4495: Crossbow animations blending is buggy
    Bug #4496: SpellTurnLeft and SpellTurnRight animation groups are unused
    Bug #4497: File names starting with x or X are not classified as animation
    Bug #4503: Cast and ExplodeSpell commands increase alteration skill
    Bug #4510: Division by zero in MWMechanics::CreatureStats::setAttribute
    Bug #4519: Knockdown does not discard movement in the 1st-person mode
    Bug #4539: Paper Doll is affected by GUI scaling
    Bug #4545: Creatures flee from werewolves
    Bug #4551: Replace 0 sound range with default range separately
    Bug #4553: Forcegreeting on non-actor opens a dialogue window which cannot be closed
    Bug #4557: Topics with reserved names are handled differently from vanilla
    Bug #4558: Mesh optimizer: check for reserved node name is case-sensitive
<<<<<<< HEAD
    Bug #4563: Fast travel price logic checks destination cell instead of service actor cell
    Bug #4565: Underwater view distance should be limited
=======
    Bug #4573: Player uses headtracking in the 1st-person mode
>>>>>>> 126b2fdd
    Feature #2606: Editor: Implemented (optional) case sensitive global search
    Feature #3083: Play animation when NPC is casting spell via script
    Feature #3103: Provide option for disposition to get increased by successful trade
    Feature #3276: Editor: Search - Show number of (remaining) search results and indicate a search without any results
    Feature #3641: Editor: Limit FPS in 3d preview window
    Feature #3703: Ranged sneak attack criticals
    Feature #4012: Editor: Write a log file if OpenCS crashes
    Feature #4222: 360° screenshots
    Feature #4256: Implement ToggleBorders (TB) console command
    Feature #4324: Add CFBundleIdentifier in Info.plist to allow for macOS function key shortcuts
    Feature #4345: Add equivalents for the command line commands to Launcher
    Feature #4404: Editor: All EnumDelegate fields should have their items sorted alphabetically
    Feature #4444: Per-group KF-animation files support
    Feature #4466: Editor: Add option to ignore "Base" records when running verifier
    Feature #4488: Make water shader rougher during rain
    Feature #4509: Show count of enchanted items in stack in the spells list
    Feature #4512: Editor: Use markers for lights and creatures levelled lists
    Feature #4548: Weapon priority: use the actual chance to hit the target instead of weapon skill
    Feature #4549: Weapon priority: use the actual damage in weapon rating calculations
    Feature #4550: Weapon priority: make ranged weapon bonus more sensible
    Task #2490: Don't open command prompt window on Release-mode builds automatically
    Task #4545: Enable is_pod string test

0.44.0
------

    Bug #1428: Daedra summoning scripts aren't executed when the item is taken through the inventory
    Bug #1987: Some glyphs are not supported
    Bug #2254: Magic related visual effects are not rendered when loading a saved game
    Bug #2485: Journal alphabetical index doesn't match "Morrowind content language" setting
    Bug #2703: OnPCHitMe is not handled correctly
    Bug #2829: Incorrect order for content list consisting of a game file and an esp without dependencies
    Bug #2841: "Total eclipse" happens if weather settings are not defined.
    Bug #2897: Editor: Rename "Original creature" field
    Bug #3278: Editor: Unchecking "Auto Calc" flag changes certain values
    Bug #3343: Editor: ID sorting is case-sensitive in certain tables
    Bug #3557: Resource priority confusion when using the local data path as installation root
    Bug #3587: Pathgrid and Flying Creatures wrong behaviour – abotWhereAreAllBirdsGoing
    Bug #3603: SetPos should not skip weather transitions
    Bug #3618: Myar Aranath total conversion can't be started due to capital-case extension of the master file
    Bug #3638: Fast forwarding can move NPC inside objects
    Bug #3664: Combat music does not start in dialogue
    Bug #3696: Newlines are accompanied by empty rectangle glyph in dialogs
    Bug #3708: Controllers broken on macOS
    Bug #3726: Items with suppressed activation can be picked up via the inventory menu
    Bug #3783: [Mod] Abot's Silt Striders 1.16 - silt strider "falls" to ground and glides on floor during travel
    Bug #3863: Can be forced to not resist arrest if you cast Calm Humanoid on aggroed death warrant guards
    Bug #3884: Incorrect enemy behavior when exhausted
    Bug #3926: Installation Wizard places Morrowind.esm after Tribunal/Bloodmoon if it has a later file creation date
    Bug #4061: Scripts error on special token included in name
    Bug #4111: Crash when mouse over soulgem with a now-missing soul
    Bug #4122: Swim animation should not be interrupted during underwater attack
    Bug #4134: Battle music behaves different than vanilla
    Bug #4135: Reflecting an absorb spell different from vanilla
    Bug #4136: Enchanted weapons without "ignore normal weapons" flag don't bypass creature "ignore normal weapons" effect
    Bug #4143: Antialiasing produces graphical artifacts when used with shader lighting
    Bug #4159: NPCs' base skeleton files should not be optimized
    Bug #4177: Jumping/landing animation interference/flickering
    Bug #4179: NPCs do not face target
    Bug #4180: Weapon switch sound playing even though no weapon is switched
    Bug #4184: Guards can initiate dialogue even though you are far above them
    Bug #4190: Enchanted clothes changes visibility with Chameleon on equip/unequip
    Bug #4191: "screenshot saved" message also appears in the screenshot image
    Bug #4192: Archers in OpenMW have shorter attack range than archers in Morrowind
    Bug #4210: Some dialogue topics are not highlighted on first encounter
    Bug #4211: FPS drops after minimizing the game during rainy weather
    Bug #4216: Thrown weapon projectile doesn't rotate
    Bug #4223: Displayed spell casting chance must be 0 if player doesn't have enough magicka to cast it
    Bug #4225: Double "Activate" key presses with Mouse and Gamepad.
    Bug #4226: The current player's class should be default value in the class select menu
    Bug #4229: Tribunal/Bloodmoon summoned creatures fight other summons
    Bug #4233: W and A keys override S and D Keys
    Bug #4235: Wireframe mode affects local map
    Bug #4239: Quick load from container screen causes crash
    Bug #4242: Crime greetings display in Journal
    Bug #4245: Merchant NPCs sell ingredients growing on potted plants they own
    Bug #4246: Take armor condition into account when calcuting armor rating
    Bug #4250: Jumping is not as fluid as it was pre-0.43.0
    Bug #4252: "Error in frame: FFmpeg exception: Failed to allocate input stream" message spam if OpenMW encounter non-music file in the Music folder
    Bug #4261: Magic effects from eaten ingredients always have 1 sec duration
    Bug #4263: Arrow position is incorrect in 3rd person view during attack for beast races
    Bug #4264: Player in god mode can be affected by some negative spell effects
    Bug #4269: Crash when hovering the faction section and the 'sAnd' GMST is missing (as in MW 1.0)
    Bug #4272: Root note transformations are discarded again
    Bug #4279: Sometimes cells are not marked as explored on the map
    Bug #4298: Problem with MessageBox and chargen menu interaction order
    Bug #4301: Optimizer breaks LOD nodes
    Bug #4308: PlaceAtMe doesn't inherit scale of calling object
    Bug #4309: Only harmful effects with resistance effect set are resistable
    Bug #4313: Non-humanoid creatures are capable of opening doors
    Bug #4314: Rainy weather slows down the game when changing from indoors/outdoors
    Bug #4319: Collisions for certain meshes are incorrectly ignored
    Bug #4320: Using mouse 1 to move forward causes selection dialogues to jump selections forward.
    Bug #4322: NPC disposition: negative faction reaction modifier doesn't take PC rank into account
    Bug #4328: Ownership by dead actors is not cleared from picked items
    Bug #4334: Torch and shield usage inconsistent with original game
    Bug #4336: Wizard: Incorrect Morrowind assets path autodetection
    Bug #4343: Error message for coc and starting cell shouldn't imply that it only works for interior cells
    Bug #4346: Count formatting does not work well with very high numbers
    Bug #4351: Using AddSoulgem fills all soul gems of the specified type
    Bug #4391: No visual indication is provided when an unavailable spell fails to be chosen via a quick key
    Bug #4392: Inventory filter breaks after loading a game
    Bug #4405: No default terrain in empty cells when distant terrain is enabled
    Bug #4410: [Mod] Arktwend: OpenMW does not use default marker definitions
    Bug #4412: openmw-iniimporter ignores data paths from config
    Bug #4413: Moving with 0 strength uses all of your fatigue
    Bug #4420: Camera flickering when I open up and close menus while sneaking
    Bug #4424: [macOS] Cursor is either empty or garbage when compiled against macOS 10.13 SDK
    Bug #4435: Item health is considered a signed integer
    Bug #4441: Adding items to currently disabled weapon-wielding creatures crashes the game
    Feature #1786: Round up encumbrance value in the encumbrance bar
    Feature #2694: Editor: rename "model" column to make its purpose clear
    Feature #3870: Editor: Terrain Texture Brush Button
    Feature #3872: Editor: Edit functions in terrain texture editing mode
    Feature #4054: Launcher: Create menu for settings.cfg options
    Feature #4064: Option for fast travel services to charge for the first companion
    Feature #4142: Implement fWereWolfHealth GMST
    Feature #4174: Multiple quicksaves
    Feature #4407: Support NiLookAtController
    Feature #4423: Rebalance soul gem values
    Task #4015: Use AppVeyor build artifact features to make continuous builds available
    Editor: New (and more complete) icon set

0.43.0
------

    Bug #815: Different settings cause inconsistent underwater visibility
    Bug #1452: autosave is not executed when waiting
    Bug #1555: Closing containers with spacebar doesn't work after touching an item
    Bug #1692: Can't close container when item is "held"
    Bug #2405: Maximum distance for guards attacking hostile creatures is incorrect
    Bug #2445: Spellcasting can be interrupted
    Bug #2489: Keeping map open not persisted between saves
    Bug #2594: 1st person view uses wrong body texture with Better bodies
    Bug #2628: enablestatreviewmenu command doen't read race, class and sign values from current game
    Bug #2639: Attacking flag isn't reset upon reloading
    Bug #2698: Snow and rain VFX move with the player
    Bug #2704: Some creature swim animations not being used
    Bug #2789: Potential risk of misunderstanding using the colored "owned" crosshair feature
    Bug #3045: Settings containing '#' cannot be loaded
    Bug #3097: Drop() doesn't work when an item is held (with the mouse)
    Bug #3110: GetDetected doesn't work without a reference
    Bug #3126: Framerate nosedives when adjusting dialogue window size
    Bug #3243: Ampersand in configuration files isn't escaped automatically
    Bug #3365: Wrong water reflection along banks
    Bug #3441: Golden saint always dispelling soul trap / spell priority issue
    Bug #3528: Disposing of corpses breaks quests
    Bug #3531: No FPS limit when playing bink videos even though "framerate limit" is set in settings.cfg
    Bug #3647: Multi-effect spells play audio louder than in Vanilla
    Bug #3656: NPCs forget where their place in the world is
    Bug #3665: Music transitions are too abrupt
    Bug #3679: Spell cast effect should disappear after using rest command
    Bug #3684: Merchants do not restock empty soul gems if they acquire filled ones.
    Bug #3694: Wrong magicka bonus applied on character creation
    Bug #3706: Guards don't try to arrest the player if attacked
    Bug #3709: Editor: Camera is not positioned correctly on mode switches related to orbital mode
    Bug #3720: Death counter not cleaned of non-existing IDs when loading a game
    Bug #3744: "Greater/lesser or equal" operators are not parsed when their signs are swapped
    Bug #3749: Yagrum Bagarn moves to different position on encountering
    Bug #3766: DisableLevitation does not remove visuals of preexisting effect
    Bug #3787: Script commands in result box for voiced dialogue are ignored
    Bug #3793: OpenMW tries to animate animated references even when they are disabled
    Bug #3794: Default sound buffer size is too small for mods
    Bug #3796: Mod 'Undress for me' doesn't work: NPCs re-equip everything
    Bug #3798: tgm command behaviour differs from vanilla
    Bug #3804: [Mod] Animated Morrowind: some animations do not loop correctly
    Bug #3805: Slight enchant miscalculation
    Bug #3826: Rendering problems with an image in a letter
    Bug #3833: [Mod] Windows Glow: windows textures are much darker than in original game
    Bug #3835: Bodyparts with multiple NiTriShapes are not handled correctly
    Bug #3839: InventoryStore::purgeEffect() removes only first effect with argument ID
    Bug #3843: Wrong jumping fatigue loss calculations
    Bug #3850: Boethiah's voice is distorted underwater
    Bug #3851: NPCs and player say things while underwater
    Bug #3864: Crash when exiting to Khartag point from Ilunibi
    Bug #3878: Swapping soul gems while enchanting allows constant effect enchantments using any soul gem
    Bug #3879: Dialogue option: Go to jail, persists beyond quickload
    Bug #3891: Journal displays empty entries
    Bug #3892: Empty space before dialogue entry display
    Bug #3898: (mod) PositionCell in dialogue results closes dialogue window
    Bug #3906: "Could not find Data Files location" dialog can appear multiple times
    Bug #3908: [Wizard] User gets stuck if they cancel out of installing from a CD
    Bug #3909: Morrowind Content Language dropdown is the only element on the right half of the Settings window
    Bug #3910: Launcher window can be resized so that it cuts off the scroll
    Bug #3915: NC text key on nifs doesn't work
    Bug #3919: Closing inventory while cursor hovers over spell (or other magic menu item) produces left click sound
    Bug #3922: Combat AI should avoid enemy hits when casts Self-ranged spells
    Bug #3934: [macOS] Copy/Paste from system clipboard uses Control key instead of Command key
    Bug #3935: Incorrect attack strength for AI actors
    Bug #3937: Combat AI: enchanted weapons have too high rating
    Bug #3942: UI sounds are distorted underwater
    Bug #3943: CPU/GPU usage should stop when the game is minimised
    Bug #3944: Attempting to sell stolen items back to their owner does not remove them from your inventory
    Bug #3955: Player's avatar rendering issues
    Bug #3956: EditEffectDialog: Cancel button does not update a Range button and an Area slider properly
    Bug #3957: Weird bodypart rendering if a node has reserved name
    Bug #3960: Clothes with high cost (> 32768) are not handled properly
    Bug #3963: When on edge of being burdened the condition doesn't lower as you run.
    Bug #3971: Editor: Incorrect colour field in cell table
    Bug #3974: Journal page turning doesn't produce sounds
    Bug #3978: Instant opening and closing happens when using a Controller with Menus/Containers
    Bug #3981: Lagging when spells are cast, especially noticeable on new landmasses such as Tamriel Rebuilt
    Bug #3982: Down sounds instead of Up ones are played when trading
    Bug #3987: NPCs attack after some taunting with no "Goodbye"
    Bug #3991: Journal can still be opened at main menu
    Bug #3995: Dispel cancels every temporary magic effect
    Bug #4002: Build broken on OpenBSD with clang
    Bug #4003: Reduce Render Area of Inventory Doll to Fit Within Border
    Bug #4004: Manis Virmaulese attacks without saying anything
    Bug #4010: AiWander: "return to the spawn position" feature does not work properly
    Bug #4016: Closing menus with spacebar will still send certain assigned actions through afterwards
    Bug #4017: GetPCRunning and GetPCSneaking should check that the PC is actually moving
    Bug #4024: Poor music track distribution
    Bug #4025: Custom spell with copy-pasted name always sorts to top of spell list
    Bug #4027: Editor: OpenMW-CS misreports its own name as "OpenCS", under Mac OS
    Bug #4033: Archers don't attack if the arrows have run out and there is no other weapon
    Bug #4037: Editor: New greetings do not work in-game.
    Bug #4049: Reloading a saved game while falling prevents damage
    Bug #4056: Draw animation should not be played when player equips a new weapon
    Bug #4074: Editor: Merging of LAND/LTEX records
    Bug #4076: Disposition bar is not updated when "goodbye" selected in dialogue
    Bug #4079: Alchemy skill increases do not take effect until next batch
    Bug #4093: GetResistFire, getResistFrost and getResistShock doesn't work as in vanilla
    Bug #4094: Level-up messages for levels past 20 are hardcoded not to be used
    Bug #4095: Error in framelistener when take all items from a dead corpse
    Bug #4096: Messagebox with the "%0.f" format should use 0 digit precision
    Bug #4104: Cycling through weapons does not skip broken ones
    Bug #4105: birthsign generation menu does not show full details
    Bug #4107: Editor: Left pane in Preferences window is too narrow
    Bug #4112: Inventory sort order is inconsistent
    Bug #4113: 'Resolution not supported in fullscreen' message is inconvenient
    Bug #4131: Pickpocketing behaviour is different from vanilla
    Bug #4155: NPCs don't equip a second ring in some cases
    Bug #4156: Snow doesn't create water ripples
    Bug #4165: NPCs autoequip new clothing with the same price
    Feature #452: Rain-induced water ripples
    Feature #824: Fading for doors and teleport commands
    Feature #933: Editor: LTEX record table
    Feature #936: Editor: LAND record table
    Feature #1374: AI: Resurface to breathe
    Feature #2320: ess-Importer: convert projectiles
    Feature #2509: Editor: highlighting occurrences of a word in a script
    Feature #2748: Editor: Should use one resource manager per document
    Feature #2834: Have openMW's UI remember what menu items were 'pinned' across boots.
    Feature #2923: Option to show the damage of the arrows through tooltip.
    Feature #3099: Disabling inventory while dragging an item forces you to drop it
    Feature #3274: Editor: Script Editor - Shortcuts and context menu options for commenting code out and uncommenting code respectively
    Feature #3275: Editor: User Settings- Add an option to reset settings to their default status (per category / all)
    Feature #3400: Add keyboard shortcuts for menus
    Feature #3492: Show success rate while enchanting
    Feature #3530: Editor: Reload data files
    Feature #3682: Editor: Default key binding reset
    Feature #3921: Combat AI: aggro priorities
    Feature #3941: Allow starting at an unnamed exterior cell with --start
    Feature #3952: Add Visual Studio 2017 support
    Feature #3953: Combat AI: use "WhenUsed" enchantments
    Feature #4082: Leave the stack of ingredients or potions grabbed after using an ingredient/potion
    Task #2258: Windows installer: launch OpenMW tickbox
    Task #4152: The Windows CI script is moving files around that CMake should be dealing with

0.42.0
------

    Bug #1956: Duplicate objects after loading the game, when a mod was edited
    Bug #2100: Falling leaves in Vurt's Leafy West Gash II not rendered correctly
    Bug #2116: Cant fit through some doorways pressed against staircases
    Bug #2289: Some modal dialogs are not centered on the screen when the window resizes
    Bug #2409: Softlock when pressing weapon/magic switch keys during chargen, afterwards switches weapons even though a text field is selected
    Bug #2483: Previous/Next Weapon hotkeys triggered while typing the name of game save
    Bug #2629: centeroncell, coc causes death / fall damage time to time when teleporting from high
    Bug #2645: Cycling weapons is possible while console/pause menu is open
    Bug #2678: Combat with water creatures do not end upon exiting water
    Bug #2759: Light Problems in Therana's Chamber in Tel Branora
    Bug #2771: unhandled sdl event of type 0x302
    Bug #2777: (constant/on cast) disintegrate armor/weapon on self is seemingly not working
    Bug #2838: Editor: '.' in a record name should be allowed
    Bug #2909: NPCs appear floating when standing on a slope
    Bug #3093: Controller movement cannot be used while mouse is moving
    Bug #3134: Crash possible when using console with open container
    Bug #3254: AI enemies hit between them.
    Bug #3344: Editor: Verification results sorting by Type is not alphabetical.
    Bug #3345: Editor: Cloned and added pathgrids are lost after reopen of saved omwgame file
    Bug #3355: [MGSO] Physics maxing out in south cornerclub Balmora
    Bug #3484: Editor: camera position is not set when changing cell via drag&drop
    Bug #3508: Slowfall kills Jump momentum
    Bug #3580: Crash: Error ElementBufferObject::remove BufferData<0> out of range
    Bug #3581: NPCs wander too much
    Bug #3601: Menu Titles not centered vertically
    Bug #3607: [Mac OS] Beginning of NPC speech cut off (same issue as closed bug #3453)
    Bug #3613: Can not map "next weapon" or "next spell" to controller
    Bug #3617: Enchanted arrows don't explode when hitting the ground
    Bug #3645: Unable to use steps in Vivec, Palace of Vivec
    Bug #3650: Tamriel Rebuilt 16.09.1 – Hist Cuirass GND nif is rendered inside a Pink Box
    Bug #3652: Item icon shadows get stuck in the alchemy GUI
    Bug #3653: Incorrect swish sounds
    Bug #3666: NPC collision should not be disabled until death animation has finished
    Bug #3669: Editor: Text field was missing from book object editing dialogue
    Bug #3670: Unhandled SDL event of type 0x304
    Bug #3671: Incorrect local variable value after picking up bittercup
    Bug #3686: Travelling followers doesn't increase travel fee
    Bug #3689: Problematic greetings from Antares Big Mod that override the appropriate ones.
    Bug #3690: Certain summoned creatures do not engage in combat with underwater creatures
    Bug #3691: Enemies do not initiate combat with player followers on sight
    Bug #3695: [Regression] Dispel does not always dispel spell effects in 0.41
    Bug #3699: Crash on MWWorld::ProjectileManager::moveMagicBolts
    Bug #3700: Climbing on rocks and mountains
    Bug #3704: Creatures don't auto-equip their shields on creation
    Bug #3705: AI combat engagement logic differs from vanilla
    Bug #3707: Animation playing does some very odd things if pc comes in contact with the animated mesh
    Bug #3712: [Mod] Freeze upon entering Adanumuran with mod Adanumuran Reclaimed
    Bug #3713: [Regression] Cancelling dialogue or using travel with creatures throws a (possibly game-breaking) exception
    Bug #3719: Dropped identification papers can't be picked up again
    Bug #3722: Command spell doesn't bring enemies out of combat
    Bug #3727: Using "Activate" mid-script-execution invalidates interpreter context
    Bug #3746: Editor: Book records show attribute IDs instead of skill IDs for teached skills entry.
    Bug #3755: Followers stop following after loading from savegame
    Bug #3772: ModStat lowers attribute to 100 if it was greater
    Bug #3781: Guns in Clean Hunter Rifles mod use crossbow sounds
    Bug #3797: NPC and creature names don't show up in combat when RMB windows are displayed
    Bug #3800: Wrong tooltip maximum width
    Bug #3801: Drowning widget is bugged
    Bug #3802: BarterOffer shouldn't limit pcMercantile
    Bug #3813: Some fatal error
    Bug #3816: Expression parser thinks the -> token is unexpected when a given explicit refID clashes with a journal ID
    Bug #3822: Custom added creatures are not animated
    Feature #451: Water sounds
    Feature #2691: Light particles sometimes not shown in inventory character preview
    Feature #3523: Light source on magic projectiles
    Feature #3644: Nif NiSphericalCollider Unknown Record Type
    Feature #3675: ess-Importer: convert mark location
    Feature #3693: ess-Importer: convert last known exterior cell
    Feature #3748: Editor: Replace "Scroll" check box in Book records with "Book Type" combo box.
    Feature #3751: Editor: Replace "Xyz Blood" check boxes in NPC and Creature records with "Blood Type" combo box
    Feature #3752: Editor: Replace emitter check boxes in Light records with "Emitter Type" combo box
    Feature #3756: Editor: Replace "Female" check box in NPC records with "Gender" combo box
    Feature #3757: Editor: Replace "Female" check box in BodyPart records with "Gender" combo box
    Task #3092: const version of ContainerStoreIterator
    Task #3795: /deps folder not in .gitignore

0.41.0
------

    Bug #1138: Casting water walking doesn't move the player out of the water
    Bug #1931: Rocks from blocked passage in Bamz-Amschend, Radacs Forge can reset and cant be removed again.
    Bug #2048: Almvisi and Divine Intervention display wrong spell effect
    Bug #2054: Show effect-indicator for "instant effect" spells and potions
    Bug #2150: Clockwork City door animation problem
    Bug #2288: Playback of weapon idle animation not correct
    Bug #2410: Stat-review window doesn't display starting spells, powers, or abilities
    Bug #2493: Repairing occasionally very slow
    Bug #2716: [OSG] Water surface is too transparent from some angles
    Bug #2859: [MAC OS X] Cannot exit fullscreen once enabled
    Bug #3091: Editor: will not save addon if global variable value type is null
    Bug #3277: Editor: Non-functional nested tables in subviews need to be hidden instead of being disabled
    Bug #3348: Disabled map markers show on minimap
    Bug #3350: Extending selection to instances with same object results in duplicates.
    Bug #3353: [Mod] Romance version 3.7 script failed
    Bug #3376: [Mod] Vampire Embrace script fails to execute
    Bug #3385: Banners don't animate in stormy weather as they do in the original game
    Bug #3393: Akulakhan re-enabled after main quest
    Bug #3427: Editor: OpenMW-CS instances won´t get deleted
    Bug #3451: Feril Salmyn corpse isn't where it is supposed to be
    Bug #3497: Zero-weight armor is displayed as "heavy" in inventory tooltip
    Bug #3499: Idle animations don't always loop
    Bug #3500: Spark showers at Sotha Sil do not appear until you look at the ceiling
    Bug #3515: Editor: Moved objects in interior cells are teleported to exterior cells.
    Bug #3520: Editor: OpenMW-CS cannot find project file when launching the game
    Bug #3521: Armed NPCs don't use correct melee attacks
    Bug #3535: Changing cell immediately after dying causes character to freeze.
    Bug #3542: Unable to rest if unalerted slaughterfish are in the cell with you
    Bug #3549: Blood effects occur even when a hit is resisted
    Bug #3551: NPC Todwendy in german version can't interact
    Bug #3552: Opening the journal when fonts are missing results in a crash
    Bug #3555: SetInvisible command should not apply graphic effect
    Bug #3561: Editor: changes from omwaddon are not loaded in [New Addon] mode
    Bug #3562: Non-hostile NPCs can be disarmed by stealing their weapons via sneaking
    Bug #3564: Editor: openmw-cs verification results
    Bug #3568: Items that should be invisible are shown in the inventory
    Bug #3574: Alchemy: Alembics and retorts are used in reverse
    Bug #3575: Diaglog choices don't work in mw 0.40
    Bug #3576: Minor differences in AI reaction to hostile spell effects
    Bug #3577: not local nolore dialog test
    Bug #3578: Animation Replacer hangs after one cicle/step
    Bug #3579: Bound Armor skillups and sounds
    Bug #3583: Targetted GetCurrentAiPackage returns 0
    Bug #3584: Persuasion bug
    Bug #3590: Vendor, Ilen Faveran, auto equips items from stock
    Bug #3594: Weather doesn't seem to update correctly in Mournhold
    Bug #3598: Saving doesn't save status of objects
    Bug #3600: Screen goes black when trying to travel to Sadrith Mora
    Bug #3608: Water ripples aren't created when walking on water
    Bug #3626: Argonian NPCs swim like khajiits
    Bug #3627: Cannot delete "Blessed touch" spell from spellbook
    Bug #3634: An enchanted throwing weapon consumes charges from the stack in your inventory. (0.40.0)
    Bug #3635: Levelled items in merchants are "re-rolled" (not bug 2952, see inside)
    Feature #1118: AI combat: flee
    Feature #1596: Editor: Render water
    Feature #2042: Adding a non-portable Light to the inventory should cause the player to glow
    Feature #3166: Editor: Instance editing mode - rotate sub mode
    Feature #3167: Editor: Instance editing mode - scale sub mode
    Feature #3420: ess-Importer: player control flags
    Feature #3489: You shouldn't be be able to re-cast a bound equipment spell
    Feature #3496: Zero-weight boots should play light boot footsteps
    Feature #3516: Water Walking should give a "can't cast" message and fail when you are too deep
    Feature #3519: Play audio and visual effects for all effects in a spell
    Feature #3527: Double spell explosion scaling
    Feature #3534: Play particle textures for spell effects
    Feature #3539: Make NPCs use opponent's weapon range to decide whether to dodge
    Feature #3540: Allow dodging for creatures with "biped" flag
    Feature #3545: Drop shadow for items in menu
    Feature #3558: Implement same spell range for "on touch" spells as original engine
    Feature #3560: Allow using telekinesis with touch spells on objects
    Task #3585: Some objects added by Morrowind Rebirth do not display properly their texture

0.40.0
------

    Bug #1320: AiWander - Creatures in cells without pathgrids do not wander
    Bug #1873: Death events are triggered at the beginning of the death animation
    Bug #1996: Resting interrupts magic effects
    Bug #2399: Vampires can rest in broad daylight and survive the experience
    Bug #2604: Incorrect magicka recalculation
    Bug #2721: Telekinesis extends interaction range where it shouldn't
    Bug #2981: When waiting, NPCs can go where they wouldn't go normally.
    Bug #3045: Esp files containing the letter '#' in the file name cannot be loaded on startup
    Bug #3071: Slowfall does not stop momentum when jumping
    Bug #3085: Plugins can not replace parent cell references with a cell reference of different type
    Bug #3145: Bug with AI Cliff Racer. He will not attack you, unless you put in front of him.
    Bug #3149: Editor: Weather tables were missing from regions
    Bug #3201: Netch shoots over your head
    Bug #3269: If you deselect a mod and try to load a save made inside a cell added by it, you end bellow the terrain in the grid 0/0
    Bug #3286: Editor: Script editor tab width
    Bug #3329: Teleportation spells cause crash to desktop after build update from 0.37 to 0.38.0
    Bug #3331: Editor: Start Scripts table: Adding a script doesn't refresh the list of Start Scripts and allows to add a single script multiple times
    Bug #3332: Editor: Scene view: Tool tips only occur when holding the left mouse button
    Bug #3340: ESS-Importer does not separate item stacks
    Bug #3342: Editor: Creation of pathgrids did not check if the pathgrid already existed
    Bug #3346: "Talked to PC" is always 0 for "Hello" dialogue
    Bug #3349: AITravel doesn't repeat
    Bug #3370: NPCs wandering to invalid locations after training
    Bug #3378: "StopCombat" command does not function in vanilla quest
    Bug #3384: Battle at Nchurdamz - Larienna Macrina does not stop combat after killing Hrelvesuu
    Bug #3388: Monster Respawn tied to Quicksave
    Bug #3390: Strange visual effect in Dagoth Ur's chamber
    Bug #3391: Inappropriate Blight weather behavior at end of main quest
    Bug #3394: Replaced dialogue inherits some of its old data
    Bug #3397: Actors that start the game dead always have the same death pose
    Bug #3401: Sirollus Saccus sells not glass arrows
    Bug #3402: Editor: Weapon data not being properly set
    Bug #3405: Mulvisic Othril will not use her chitin throwing stars
    Bug #3407: Tanisie Verethi will immediately detect the player
    Bug #3408: Improper behavior of ashmire particles
    Bug #3412: Ai Wander start time resets when saving/loading the game
    Bug #3416: 1st person and 3rd person camera isn't converted from .ess correctly
    Bug #3421: Idling long enough while paralyzed sometimes causes character to get stuck
    Bug #3423: Sleep interruption inside dungeons too agressive
    Bug #3424: Pickpocketing sometimes won't work
    Bug #3432: AiFollow / AiEscort durations handled incorrectly
    Bug #3434: Dead NPC's and Creatures still contribute to sneak skill increases
    Bug #3437: Weather-conditioned dialogue should not play in interiors
    Bug #3439: Effects cast by summon stick around after their death
    Bug #3440: Parallax maps looks weird
    Bug #3443: Class graphic for custom class should be Acrobat
    Bug #3446: OpenMW segfaults when using Atrayonis's "Anthology Solstheim: Tomb of the Snow Prince" mod
    Bug #3448: After dispelled, invisibility icon is still displayed
    Bug #3453: First couple of seconds of NPC speech is muted
    Bug #3455: Portable house mods lock player and npc movement up exiting house.
    Bug #3456: Equipping an item will undo dispel of constant effect invisibility
    Bug #3458: Constant effect restore health doesn't work during Wait
    Bug #3466: It is possible to stack multiple scroll effects of the same type
    Bug #3471: When two mods delete the same references, many references are not disabled by the engine.
    Bug #3473: 3rd person camera can be glitched
    Feature #1424: NPC "Face" function
    Feature #2974: Editor: Multiple Deletion of Subrecords
    Feature #3044: Editor: Render path grid v2
    Feature #3362: Editor: Configurable key bindings
    Feature #3375: Make sun / moon reflections weather dependent
    Feature #3386: Editor: Edit pathgrid

0.39.0
------

    Bug #1384: Dark Brotherhood Assassin (and other scripted NPCs?) spawns beneath/inside solid objects
    Bug #1544: "Drop" drops equipped item in a separate stack
    Bug #1587: Collision detection glitches
    Bug #1629: Container UI locks up in Vivec at Jeanne's
    Bug #1771: Dark Brotherhood Assassin oddity in Eight Plates
    Bug #1827: Unhandled NiTextureEffect in ex_dwrv_ruin30.nif
    Bug #2089: When saving while swimming in water in an interior cell, you will be spawned under water on loading
    Bug #2295: Internal texture not showing, nipixeldata
    Bug #2363: Corpses don't disappear
    Bug #2369: Respawns should be timed individually
    Bug #2393: Сharacter is stuck in the tree
    Bug #2444: [Mod] NPCs from Animated Morrowind appears not using proper animations
    Bug #2467: Creatures do not respawn
    Bug #2515: Ghosts in Ibar-Dad spawn stuck in walls
    Bug #2610: FixMe script still needs to be implemented
    Bug #2689: Riekling raider pig constantly screams while running
    Bug #2719: Vivec don't put their hands on the knees with this replacer (Psymoniser Vivec God Replacement NPC Edition v1.0
    Bug #2737: Camera shaking when side stepping around object
    Bug #2760: AI Combat Priority Problem - Use of restoration spell instead of attacking
    Bug #2806: Stack overflow in LocalScripts::getNext
    Bug #2807: Collision detection allows player to become stuck inside objects
    Bug #2814: Stairs to Marandus have improper collision
    Bug #2925: Ranes Ienith will not appear, breaking the Morag Tong and Thieves Guid questlines
    Bug #3024: Editor: Creator bar in startscript subview does not accept script ID drops
    Bug #3046: Sleep creature: Velk is spawned half-underground in the Thirr River Valley
    Bug #3080: Calling aifollow without operant in local script every frame causes mechanics to overheat + log
    Bug #3101: Regression: White guar does not move
    Bug #3108: Game Freeze after Killing Diseased Rat in Foreign Quarter Tomb
    Bug #3124: Bloodmoon Quest - Rite of the Wolf Giver (BM_WolfGiver) – Innocent victim won't turn werewolf
    Bug #3125: Improper dialogue window behavior when talking to creatures
    Bug #3130: Some wandering NPCs disappearing, cannot finish quests
    Bug #3132: Editor: GMST ID named sMake Enchantment is instead named sMake when making new game from scratch
    Bug #3133: OpenMW and the OpenCS are writting warnings about scripts that use the function GetDisabled.
    Bug #3135: Journal entry for The Pigrim's Path missing name
    Bug #3136: Dropped bow is displaced
    Bug #3140: Editor: OpenMW-CS fails to open newly converted and saved omwaddon file.
    Bug #3142: Duplicate Resist Magic message
    Bug #3143: Azura missing her head
    Bug #3146: Potion effect showing when ingredient effects are not known
    Bug #3155: When executing chop attack with a spear, hands turn partly invisible
    Bug #3161: Fast travel from Silt Strider or Boat Ride will break save files made afterwards
    Bug #3163: Editor: Objects dropped to scene do not always save
    Bug #3173: Game Crashes After Casting Recall Spell
    Bug #3174: Constant effect enchantments play spell animation on dead bodies
    Bug #3175: Spell effects do not wear down when caster dies
    Bug #3176: NPCs appearing randomly far away from towns
    Bug #3177: Submerged corpse floats ontop of water when it shouldn't (Widow Vabdas' Deed quest)
    Bug #3184: Bacola Closcius in Balmora, South Wall Cornerclub spams magic effects if attacked
    Bug #3207: Editor: New objects do not render
    Bug #3212: Arrow of Ranged Silence
    Bug #3213: Looking at Floor After Magical Transport
    Bug #3220: The number of remaining ingredients in the alchemy window doesn't go down when failing to brew a potion
    Bug #3222: Falling through the water in Vivec
    Bug #3223: Crash at the beginning with MOD (The Symphony)
    Bug #3228: Purple screen when leveling up.
    Bug #3233: Infinite disposition via MWDialogue::Filter::testDisposition() glitch
    Bug #3234: Armor mesh stuck on body in inventory menu
    Bug #3235: Unlike vanilla, OpenMW don't allow statics and activators cast effects on the player.
    Bug #3238: Not loading cells when using Poorly Placed Object Fix.esm
    Bug #3248: Editor: Using the "Next Script" and "Previous Script" buttons changes the record status to "Modified"
    Bug #3258: Woman biped skeleton
    Bug #3259: No alternating punches
    Bug #3262: Crash in class selection menu
    Bug #3279: Load menu: Deleting a savegame makes scroll bar jump to the top
    Bug #3326: Starting a new game, getting to class selection, then starting another new game temporarily assigns Acrobat class
    Bug #3327: Stuck in table after loading when character was sneaking when quicksave
    Feature #652: Editor: GMST verifier
    Feature #929: Editor: Info record verifier
    Feature #1279: Editor: Render cell border markers
    Feature #2482: Background cell loading and caching of loaded cells
    Feature #2484: Editor: point lighting
    Feature #2801: Support NIF bump map textures in osg
    Feature #2926: Editor: Optional line wrap in script editor wrap lines
    Feature #3000: Editor: Reimplement 3D scene camera system
    Feature #3035: Editor: Make scenes a drop target for referenceables
    Feature #3043: Editor: Render cell markers v2
    Feature #3164: Editor: Instance Selection Menu
    Feature #3165: Editor: Instance editing mode - move sub mode
    Feature #3244: Allow changing water Level of Interiors behaving like exteriors
    Feature #3250: Editor: Use "Enter" key instead of clicking "Create" button to confirm ID input in Creator Bar
    Support #3179: Fatal error on startup

0.38.0
------

    Bug #1699: Guard will continuously run into mudcrab
    Bug #1934: Saw in Dome of Kasia doesnt harm the player
    Bug #1962: Rat floats when killed near the door
    Bug #1963: Kwama eggsacks pulse too fast
    Bug #2198: NPC voice sound source should be placed at their head
    Bug #2210: OpenMW installation wizard crashes...
    Bug #2211: Editor: handle DELE subrecord at the end of a record
    Bug #2413: ESM error Unknown subrecord in Grandmaster of Hlaalu
    Bug #2537: Bloodmoon quest Ristaag: Sattir not consistently dying, plot fails to advance; same with Grerid
    Bug #2697: "The Swimmer" moves away after leading you to underwater cave
    Bug #2724: Loading previous save duplicates containers and harvestables
    Bug #2769: Inventory doll - Cursor not respecting order of clothes
    Bug #2865: Scripts silently fail when moving NPCs between cells.
    Bug #2873: Starting a new game leads to CTD / Fatal Error
    Bug #2918: Editor: it's not possible to create an omwaddon containing a dot in the file name
    Bug #2933: Dialog box can't disable a npc if it is in another cell. (Rescue Madura Seran).
    Bug #2942: atronach sign behavior (spell absorption) changes when trying to receive a blessing at "shrine of tribunal"
    Bug #2952: Enchantment Merchant Items reshuffled EVERY time 'barter' is clicked
    Bug #2961: ESM Error: Unknown subrecord if Deus Ex Machina mod is loaded
    Bug #2972: Resurrecting the player via console does not work when health was 0
    Bug #2986: Projectile weapons work underwater
    Bug #2988: "Expected subrecord" bugs showing up.
    Bug #2991: Can't use keywords in strings for MessageBox
    Bug #2993: Tribunal:The Shrine of the Dead – Urvel Dulni can't stop to follow the player.
    Bug #3008: NIFFile Error while loading meshes with a NiLODNode
    Bug #3010: Engine: items should sink to the ground when dropped under water
    Bug #3011: NIFFile Error while loading meshes with a NiPointLight
    Bug #3016: Engine: something wrong with scripting - crash / fatal error
    Bug #3020: Editor: verify does not check if given "item ID" (as content) for a "container" exists
    Bug #3026: [MOD: Julan Ashlander Companion] Dialogue not triggering correctly
    Bug #3028: Tooltips for Health, Magicka and Fatigue show in Options menu even when bars aren't visible
    Bug #3034: Item count check dialogue option doesn't work (Guards accept gold even if you don't have enough)
    Bug #3036: Owned tooltip color affects spell tooltips incorrrectly
    Bug #3037: Fatal error loading old ES_Landscape.esp in Store<ESM::LandTexture>::search
    Bug #3038: Player sounds come from underneath
    Bug #3040: Execution of script failed: There is a message box already
    Bug #3047: [MOD: Julan Ashlander Companion] Scripts KS_Bedscript or KS_JulanNight not working as intended
    Bug #3048: Fatal Error
    Bug #3051: High field of view results in first person rendering glitches
    Bug #3053: Crash on new game at character class selection
    Bug #3058: Physiched sleeves aren't rendered correctly.
    Bug #3060: NPCs use wrong landing sound
    Bug #3062: Mod support regression: Andromeda's fast travel.
    Bug #3063: Missing Journal Textures without Tribunal and Bloodmoon installed
    Bug #3077: repeated aifollow causes the distance to stack
    Bug #3078: Creature Dialogues not showing when certain Function/Conditions are required.
    Bug #3082: Crash when entering Holamayan Monastery with mesh replacer installed
    Bug #3086: Party at Boro's House – Creature with Class don't talk under OpenMW
    Bug #3089: Dreamers spawn too soon
    Bug #3100: Certain controls erroneously work as a werewolf
    Bug #3102: Multiple unique soultrap spell sources clone souls.
    Bug #3105: Summoned creatures and objects disappear at midnight
    Bug #3112: gamecontrollerdb file creation with wrong extension
    Bug #3116: Dialogue Function "Same Race" is avoided
    Bug #3117: Dialogue Bug: Choice conditions are tested when not in a choice
    Bug #3118: Body Parts are not rendered when used in a pose.
    Bug #3122: NPC direction is reversed during sneak awareness check
    Feature #776: Sound effects from one direction don't necessarily affect both speakers in stereo
    Feature #858: Different fov settings for hands and the game world
    Feature #1176: Handle movement of objects between cells
    Feature #2507: Editor: choosing colors for syntax highlighting
    Feature #2867: Editor: hide script error list when there are no errors
    Feature #2885: Accept a file format other than nif
    Feature #2982: player->SetDelete 1 results in: PC can't move, menu can be opened
    Feature #2996: Editor: make it possible to preset the height of the script check area in a script view
    Feature #3014: Editor: Tooltips in 3D scene
    Feature #3064: Werewolf field of view
    Feature #3074: Quicksave indicator
    Task #287: const version of Ptr
    Task #2542: Editor: redo user settings system

0.37.0
------

    Bug #385: Light emitting objects have a too short distance of activation
    Bug #455: Animation doesn't resize creature's bounding box
    Bug #602: Only collision model is updated when modifying objects trough console
    Bug #639: Sky horizon at nighttime
    Bug #672: incorrect trajectory of the moons
    Bug #814: incorrect NPC width
    Bug #827: Inaccurate raycasting for dead actors
    Bug #996: Can see underwater clearly when at right height/angle
    Bug #1317: Erene Llenim in Seyda Neen does not walk around
    Bug #1330: Cliff racers fail to hit the player
    Bug #1366: Combat AI can't aim down (in order to hit small creatures)
    Bug #1511: View distance while under water is much too short
    Bug #1563: Terrain positioned incorrectly and appears to vibrate in far-out cells
    Bug #1612: First person models clip through walls
    Bug #1647: Crash switching from full screen to windows mode - D3D9
    Bug #1650: No textures with directx on windows
    Bug #1730: Scripts names starting with digit(s) fail to compile
    Bug #1738: Socucius Ergalla's greetings are doubled during the tutorial
    Bug #1784: First person weapons always in the same position
    Bug #1813: Underwater flora lighting up entire area.
    Bug #1871: Handle controller extrapolation flags
    Bug #1921: Footstep frequency and velocity do not immediately update when speed attribute changes
    Bug #2001: OpenMW crashes on start with OpenGL 1.4 drivers
    Bug #2014: Antialiasing setting does nothing on Linux
    Bug #2037: Some enemies attack the air when spotting the player
    Bug #2052: NIF rotation matrices including scales are not supported
    Bug #2062: Crank in Old Mournhold: Forgotten Sewer turns about the wrong axis
    Bug #2111: Raindrops in front of fire look wrong
    Bug #2140: [OpenGL] Water effects, flames and parts of creatures solid black when observed through brazier flame
    Bug #2147: Trueflame and Hopesfire flame effects not properly aligned with blade
    Bug #2148: Verminous fabricants have little coloured box beneath their feet
    Bug #2149: Sparks in Clockwork City should bounce off the floor
    Bug #2151: Clockwork City dicer trap doesn't activate when you're too close
    Bug #2186: Mini map contains scrambled pixels that cause the mini map to flicker
    Bug #2187: NIF file with more than 255 NiBillboardNodes does not load
    Bug #2191: Editor: Crash when trying to view cell in render view in OpenCS
    Bug #2270: Objects flicker transparently
    Bug #2280: Latest 32bit windows build of openmw runns out of vram
    Bug #2281: NPCs don't scream when they die
    Bug #2286: Jumping animation restarts when equipping mid-air
    Bug #2287: Weapon idle animation stops when turning
    Bug #2355: Light spell doesn't work in 1st person view
    Bug #2362: Lantern glas opaque to flame effect from certain viewing angles
    Bug #2364: Light spells are not as bright as in Morrowind
    Bug #2383: Remove the alpha testing override list
    Bug #2436: Crash on entering cell "Tower of Tel Fyr, Hall of Fyr"
    Bug #2457: Player followers should not report crimes
    Bug #2458: crash in some fighting situations
    Bug #2464: Hiding an emitter node should make that emitter stop firing particles
    Bug #2466: Can't load a save created with OpenMW-0.35.0-win64
    Bug #2468: music from title screen continues after loading savegame
    Bug #2494: Map not consistent between saves
    Bug #2504: Dialog scroll should always start at the top
    Bug #2506: Editor: Undo/Redo shortcuts do not work in script editor
    Bug #2513: Mannequins in mods appear as dead bodies
    Bug #2524: Editor: TopicInfo "custom" condition section is missing
    Bug #2540: Editor: search and verification result table can not be sorted by clicking on the column names
    Bug #2543: Editor: there is a problem with spell effects
    Bug #2544: Editor fails to save NPC information correctly.
    Bug #2545: Editor: delete record in Objects (referenceables) table messes up data
    Bug #2546: Editor: race base attributes and skill boni are not displayed, thus not editable
    Bug #2547: Editor: some NPC data is not displayed, thus not editable
    Bug #2551: Editor: missing data in cell definition
    Bug #2553: Editor: value filter does not work for float values
    Bug #2555: Editor: undo leaves the record status as Modified
    Bug #2559: Make Detect Enchantment marks appear on top of the player arrow
    Bug #2563: position consoling npc doesn't work without cell reload
    Bug #2564: Editor: Closing a subview from code does not clean up properly and will lead to crash on opening the next subview
    Bug #2568: Editor: Setting default window size is ignored
    Bug #2569: Editor: saving from an esp to omwaddon file results in data loss for TopicInfo
    Bug #2575: Editor: Deleted record (with Added (ModifiedOnly) status) remains in the Dialog SubView
    Bug #2576: Editor: Editor doesn't scroll to a newly opened subview, when ScrollBar Only mode is active
    Bug #2578: Editor: changing Level or Reputation of an NPC crashes the editor
    Bug #2579: Editor: filters not updated when adding or cloning records
    Bug #2580: Editor: omwaddon makes OpenMW crash
    Bug #2581: Editor: focus problems in edit subviews single- and multiline input fields
    Bug #2582: Editor: object verifier should check for non-existing scripts being referenced
    Bug #2583: Editor: applying filter to TopicInfo on mods that have added dialouge makes the Editor crash
    Bug #2586: Editor: some dialogue only editable items do not refresh after undo
    Bug #2588: Editor: Cancel button exits program
    Bug #2589: Editor: Regions table - mapcolor does not change correctly
    Bug #2591: Placeatme - spurious 5th parameter raises error
    Bug #2593: COC command prints multiple times when GUI is hidden
    Bug #2598: Editor: scene view of instances has to be zoomed out to displaying something - center camera instance please
    Bug #2607: water behind an invisible NPC becomes invisible as well
    Bug #2611: Editor: Sort problem in Objects table when few nested rows are added
    Bug #2621: crash when a creature has no model
    Bug #2624: Editor: missing columns in tables
    Bug #2627: Character sheet doesn't properly update when backing out of CharGen
    Bug #2642: Editor: endif without if - is not reported as error when "verify" was executed
    Bug #2644: Editor: rebuild the list of available content files when opening the open/new dialogues
    Bug #2656: OpenMW & OpenMW-CS: setting "Flies" flag for ghosts has no effect
    Bug #2659: OpenMW & OpenMW-CS: savegame load fail due to script attached to NPCs
    Bug #2668: Editor: reputation value in the input field is not stored
    Bug #2696: Horkers use land idle animations under water
    Bug #2705: Editor: Sort by Record Type (Objects table) is incorrect
    Bug #2711: Map notes on an exterior cell that shows up with a map marker on the world map do not show up in the tooltip for that cell's marker on the world map
    Bug #2714: Editor: Can't reorder rows with the same topic in different letter case
    Bug #2720: Head tracking for creatures not implemented
    Bug #2722: Alchemy should only include effects shared by at least 2 ingredients
    Bug #2723: "ori" console command is not working
    Bug #2726: Ashlanders in front of Ghostgate start wandering around
    Bug #2727: ESM writer does not handle encoding when saving the TES3 header
    Bug #2728: Editor: Incorrect position of an added row in Info tables
    Bug #2731: Editor: Deleting a record triggers a Qt warning
    Bug #2733: Editor: Undo doesn't restore the Modified status of a record when a nested data is changed
    Bug #2734: Editor: The Search doesn't work
    Bug #2738: Additive moon blending
    Bug #2746: NIF node names should be case insensitive
    Bug #2752: Fog depth/density not handled correctly
    Bug #2753: Editor: line edit in dialogue subview tables shows after a single click
    Bug #2755: Combat AI changes target too frequently
    Bug #2761: Can't attack during block animations
    Bug #2764: Player doesn't raise arm in 3rd person for weathertype 9
    Bug #2768: Current screen resolution not selected in options when starting OpenMW
    Bug #2773: Editor: Deleted scripts are editable
    Bug #2776: ordinators still think I'm wearing their helm even though Khajiit and argonians can't
    Bug #2779: Slider bars continue to move if you don't release mouse button
    Bug #2781: sleep interruption is a little off (is this an added feature?)
    Bug #2782: erroneously able to ready weapon/magic (+sheathe weapon/magic) while paralyzed
    Bug #2785: Editor: Incorrect GMSTs for newly created omwgame files
    Bug #2786: Kwama Queen head is inverted under OpenMW
    Bug #2788: additem and removeitem incorrect gold behavior
    Bug #2790: --start doesn't trace down
    Bug #2791: Editor: Listed attributes and skill should not be based on number of NPC objects.
    Bug #2792: glitched merchantile/infinite free items
    Bug #2794: Need to ignore quotes in names of script function
    Bug #2797: Editor: Crash when removing the first row in a nested table
    Bug #2800: Show an error message when S3TC support is missing
    Bug #2811: Targetted Open spell effect persists.
    Bug #2819: Editor: bodypart's race filter not displayed correctly
    Bug #2820: Editor: table sorting is inverted
    Bug #2821: Editor: undo/redo command labels are incorrect
    Bug #2826: locking beds that have been locked via magic psuedo-freezes the game
    Bug #2830: Script compiler does not accept IDs as instruction/functions arguments if the ID is also a keyword
    Bug #2832: Cell names are not localized on the world map
    Bug #2833: [cosmetic] Players swimming at water's surface are slightly too low.
    Bug #2840: Save/load menu is not entirely localized
    Bug #2853: [exploit/bug] disintegrate weapon incorrectly applying to lockpicks, probes. creates unbreakable lockpicks
    Bug #2855: Mouse wheel in journal is not disabled by "Options" panel.
    Bug #2856: Heart of Lorkhan doesn't visually respond to attacks
    Bug #2863: Inventory highlights wrong category after load
    Bug #2864: Illuminated Order 1.0c Bug – The teleport amulet is not placed in the PC inventory.
    Bug #2866: Editor: use checkbox instead of combobox for boolean values
    Bug #2875: special cases of fSleepRandMod not behaving properly.
    Bug #2878: Editor: Verify reports "creature has non-positive level" but there is no level setting
    Bug #2879: Editor: entered value of field "Buys *" is not saved for a creature
    Bug #2880: OpenMW & OpenMW-CS: having a scale value of 0.000 makes the game laggy
    Bug #2882: Freeze when entering cell "Guild of Fighters (Ald'ruhn)" after dropping some items inside
    Bug #2883: game not playable if mod providing a spell is removed but the list of known spells still contains it
    Bug #2884: NPC chats about wrong player race
    Bug #2886: Adding custom races breaks existing numbering of PcRace
    Bug #2888: Editor: value entered in "AI Wander Idle" is not kept
    Bug #2889: Editor: creatures made with the CS (not cloned) are always dead
    Bug #2890: Editor: can't make NPC say a specific "Hello" voice-dialouge
    Bug #2893: Editor: making a creature use textual dialogue doesn't work.
    Bug #2901: Editor: gold for trading can not be set for creatures
    Bug #2907: looking from uderwater part of the PC that is below the surface looks like it would be above the water
    Bug #2914: Magicka not recalculated on character generation
    Bug #2915: When paralyzed, you can still enter and exit sneak
    Bug #2917: chameleon does not work for creatures
    Bug #2927: Editor: in the automatic script checker local variable caches are not invalidated/updated on modifications of other scripts
    Bug #2930: Editor: AIWander Idle can not be set for a creature
    Bug #2932: Editor: you can add rows to "Creature Attack" but you can not enter values
    Bug #2938: Editor: Can't add a start script.
    Bug #2944: Spell chance for power to show as 0 on hud when used
    Bug #2953: Editor: rightclick in an empty place in the menu bar shows an unnamed checkbox
    Bug #2956: Editor: freezes while editing Filter
    Bug #2959: space character in field enchantment (of an amulet) prevents rendering of surroundings
    Bug #2962: OpenMW: Assertion `it != invStore.end()' failed
    Bug #2964: Recursive script execution can corrupt script runtime data
    Bug #2973: Editor: placing a chest in the game world and activating it heavily blurrs the character portrait
    Bug #2978: Editor: Cannot edit alchemy ingredient properties
    Bug #2980: Editor: Attribute and Skill can be selected for spells that do not require these parameters, leading to non-functional spells
    Bug #2990: Compiling a script with warning mode 2 and enabled error downgrading leads to infinite recursion
    Bug #2992: [Mod: Great House Dagoth] Killing Dagoth Gares freezes the game
    Bug #3007: PlaceItem takes radians instead of degrees + angle reliability
    Feature #706: Editor: Script Editor enhancements
    Feature #872: Editor: Colour values in tables
    Feature #880: Editor: ID auto-complete
    Feature #928: Editor: Partial sorting in info tables
    Feature #942: Editor: Dialogue for editing/viewing content file meta information
    Feature #1057: NiStencilProperty
    Feature #1278: Editor: Mouse picking in worldspace widget
    Feature #1280: Editor: Cell border arrows
    Feature #1401: Editor: Cloning enhancements
    Feature #1463: Editor: Fine grained configuration of extended revert/delete commands
    Feature #1591: Editor: Make fields in creation bar drop targets where applicable
    Feature #1998: Editor: Magic effect record verifier
    Feature #1999: Editor Sound Gen record verifier
    Feature #2000: Editor: Pathgrid record verifier
    Feature #2528: Game Time Tracker
    Feature #2534: Editor: global search does not auomatically focus the search input field
    Feature #2535: OpenMW: allow comments in openmw.cfg
    Feature #2541: Editor: provide a go to the very bottom button for TopicInfo and JournalInfo
    Feature #2549: Editor: add a horizontal slider to scroll between opened tables
    Feature #2558: Editor: provide a shortcut for closing the subview that has the focus
    Feature #2565: Editor: add context menu for dialogue sub view fields with an item matching "Edit 'x'" from the table subview context menu
    Feature #2585: Editor: Ignore mouse wheel input for numeric values unless the respective widget has the focus
    Feature #2620: Editor: make the verify-view refreshable
    Feature #2622: Editor: Make double click behaviour in result tables configurable (see ID tables)
    Feature #2717: Editor: Add severity column to report tables
    Feature #2729: Editor: Various dialogue button bar improvements
    Feature #2739: Profiling overlay
    Feature #2740: Resource manager optimizations
    Feature #2741: Make NIF files into proper resources
    Feature #2742: Use the skinning data in NIF files as-is
    Feature #2743: Small feature culling
    Feature #2744: Configurable near clip distance
    Feature #2745: GUI scaling option
    Feature #2747: Support anonymous textures
    Feature #2749: Loading screen optimizations
    Feature #2751: Character preview optimization
    Feature #2804: Editor: Merge Tool
    Feature #2818: Editor: allow copying a record ID to the clipboard
    Feature #2946: Editor: add script line number in results of search
    Feature #2963: Editor: Mouse button bindings in 3D scene
    Feature #2983: Sun Glare fader
    Feature #2999: Scaling of journal and books
    Task #2665: Support building with Qt5
    Task #2725: Editor: Remove Display_YesNo
    Task #2730: Replace hardcoded column numbers in SimpleDialogueSubView/DialogueSubView
    Task #2750: Bullet shape instancing optimization
    Task #2793: Replace grid size setting with half grid size setting
    Task #3003: Support FFMPEG 2.9 (Debian request)

0.36.1
------

    Bug #2590: Start scripts not added correctly

0.36.0
------

    Bug #923: Editor: Operations-Multithreading is broken
    Bug #1317: Erene Llenim in Seyda Neen does not walk around
    Bug #1405: Water rendering glitch near Seyda Neen lighthouse
    Bug #1621: "Error Detecting Morrowind Installation" in the default directory
    Bug #2216: Creating a clone of the player stops you moving.
    Bug #2387: Casting bound weapon spell doesn't switch to "ready weapon" mode
    Bug #2407: Default to (0, 0) when "unknown cell" is encountered.
    Bug #2411: enchanted item charges don't update/refresh if spell list window is pinned open
    Bug #2428: Editor: cloning / creating new container class results in invalid omwaddon file - openmw-0.35
    Bug #2429: Editor - cloning omits some values or sets different values than the original has
    Bug #2430: NPC with negative fatigue don't fall (LGNPC Vivec, Foreign Quarter v2.21)
    Bug #2432: Error on startup with Uvirith's Legacy enabled
    Bug #2435: Editor: changed entries in the objects window are not shown as such
    Bug #2437: Editor: changing an entry of a container/NPC/clothing/ingredient/globals will not be saved in the omwaddon file
    Bug #2447: Editor doesn't save terrain information
    Bug #2451: Editor not listing files with accented characters
    Bug #2453: Chargen: sex, race and hair sliders not initialized properly
    Bug #2459: Minor terrain clipping through statics due to difference in triangle alignment
    Bug #2461: Invisible sound mark has collision in Sandus Ancestral Tomb
    Bug #2465: tainted gold stack
    Bug #2475: cumulative stacks of 100 point fortify skill speechcraft boosts do not apply correctly
    Bug #2498: Editor: crash when issuing undo command after the table subview is closed
    Bug #2500: Editor: object table - can't undo delete record
    Bug #2518: OpenMW detect spell returns false positives
    Bug #2521: NPCs don't react to stealing when inventory menu is open.
    Bug #2525: Can't click on red dialogue choice [rise of house telvanni][60fffec]
    Bug #2530: GetSpellEffects not working as in vanilla
    Bug #2557: Crash on first launch after choosing "Run installation wizard"
    Feature #139: Editor: Global Search & Replace
    Feature #1219: Editor: Add dialogue mode only columns
    Feature #2024: Hotkey for hand to hand (i.e. unequip any weapon)
    Feature #2119: "Always Sneak" key bind
    Feature #2262: Editor: Handle moved instances
    Feature #2425: Editor: Add start script table
    Feature #2426: Editor: start script record verifier
    Feature #2480: Launcher: Multiselect entries in the Data Files list
    Feature #2505: Editor: optionally show a line number column in the script editor
    Feature #2512: Editor: Offer use of monospace fonts in the script editor as an option
    Feature #2514: Editor: focus on ID input field on clone/add
    Feature #2519: it is not possible to change icons that appear on the map after casting the Detect <animal | enchantment | key> spells
    Task #2460: OS X: Use Application Support directory as user data path
    Task #2516: Editor: Change References / Referenceables terminology

0.35.1
------

    Bug #781: incorrect trajectory of the sun
    Bug #1079: Wrong starting position in "Character Stuff Wonderland"
    Bug #1443: Repetitive taking of a stolen object is repetitively considered as a crime
    Bug #1533: Divine Intervention goes to the wrong place.
    Bug #1714: No visual indicator for time passed during training
    Bug #1916: Telekinesis does not allow safe opening of traps
    Bug #2227: Editor: addon file name inconsistency
    Bug #2271: Player can melee enemies from water with impunity
    Bug #2275: Objects with bigger scale move further using Move script
    Bug #2285: Aryon's Dominator enchantment does not work properly
    Bug #2290: No punishment for stealing gold from owned containers
    Bug #2328: Launcher does not respond to Ctrl+C
    Bug #2334: Drag-and-drop on a content file in the launcher creates duplicate items
    Bug #2338: Arrows reclaimed from corpses do not stack sometimes
    Bug #2344: Launcher - Settings importer running correctly?
    Bug #2346: Launcher - Importing plugins into content list screws up the load order
    Bug #2348: Mod: H.E.L.L.U.V.A. Handy Holdables does not appear in the content list
    Bug #2353: Detect Animal detects dead creatures
    Bug #2354: Cmake does not respect LIB_SUFFIX
    Bug #2356: Active magic set inactive when switching magic items
    Bug #2361: ERROR: ESM Error: Previous record contains unread bytes
    Bug #2382: Switching spells with "next spell" or "previous spell" while holding shift promps delete spell dialog
    Bug #2388: Regression: Can't toggle map on/off
    Bug #2392: MOD Shrines - Restore Health and Cancel Options adds 100 health points
    Bug #2394: List of Data Files tab in openmw-laucher needs to show all content files.
    Bug #2402: Editor: skills saved incorrectly
    Bug #2408: Equipping a constant effect Restore Health/Magicka/Fatigue item will permanently boost the stat it's restoring
    Bug #2415: It is now possible to fall off the prison ship into the water when starting a new game
    Bug #2419: MOD MCA crash to desktop
    Bug #2420: Game crashes when character enters a certain area
    Bug #2421: infinite loop when using cycle weapon without having a weapon
    Feature #2221: Cannot dress dead NPCs
    Feature #2349: Check CMake sets correct MSVC compiler settings for release build.
    Feature #2397: Set default values for global mandatory records.
    Feature #2412: Basic joystick support

0.35.0
------

    Bug #244: Clipping/static in relation to the ghostgate/fence sound.
    Bug #531: Missing transparent menu items
    Bug #811: Content Lists in openmw.cfg are overwritten
    Bug #925: OpenCS doesn't launch because it thinks its already started
    Bug #969: Water shader strange behaviour on AMD card
    Bug #1049: Partially highlighted word in dialogue may cause incorrect line break
    Bug #1069: omwlauncher.exe crashes due to file lock
    Bug #1192: It is possible to jump on top of hostile creatures in combat
    Bug #1342: Loud ambient sounds
    Bug #1431: Creatures can climb the player
    Bug #1605: Guard in CharGen doesn't turn around to face you when reaching stairs
    Bug #1624: Moon edges don't transition properly
    Bug #1634: Items dropped by PC have collision
    Bug #1637: Weird NPC behaviour in Vivec, Hlaalu Ancestral Vaults?
    Bug #1638: Cannot climb staircases
    Bug #1648: Enchanted equipment badly handled at game reload
    Bug #1663: Crash when casting spell at enemy near you
    Bug #1683: Scale doesn't apply to animated collision nodes
    Bug #1702: Active enchanted item forgotten
    Bug #1730: Scripts names starting with digit(s) fail to compile
    Bug #1743: Moons are transparent
    Bug #1745: Shadows crash: Assertion `mEffects.empty()' failed.
    Bug #1785: Can't equip two-handed weapon and shield
    Bug #1809: Player falls too easily
    Bug #1825: Sword of Perithia can´t run in OpenMW
    Bug #1899: The launcher resets any alterations you´ve made in the mod list order,
    Bug #1964: Idle voices/dialogs not triggered correctly
    Bug #1980: Please, change default click behavior in OpenMW Launchers Data Files list
    Bug #1984: Vampire corpses standing up when looting the first item
    Bug #1985: Calm spell does nothing
    Bug #1986: Spell name lights up on mouseover but spell cost does not
    Bug #1989: Tooltip still shown when menu toggled off
    Bug #2010: Raindrops Displayed While Underwater
    Bug #2023: Walking into plants causes massive framedrop
    Bug #2031: [MOD: Shrines - Restore Health and Cancel Options]: Restore health option doesn't work
    Bug #2039: Lake Fjalding pillar of fire not rendered
    Bug #2040: AI_follow should stop further from the target
    Bug #2076: Slaughterfish AI
    Bug #2077: Direction of long jump can be changed much more than it is possible in vanilla
    Bug #2078: error during rendering: Object '' not found (const)
    Bug #2105: Lockpicking causes screen sync glitch
    Bug #2113: [MOD: Julan Ashlander Companion] Julan does not act correctly within the Ghostfence.
    Bug #2123: Window glow mod: Collision issues
    Bug #2133: Missing collision for bridges in Balmora when using Morrowind Rebirth 2.81
    Bug #2135: Casting a summon spell while the summon is active does not reset the summon.
    Bug #2144: Changing equipment will unequip drawn arrows/bolts
    Bug #2169: Yellow on faces when using opengl renderer and mods from overhaul on windows
    Bug #2175: Pathgrid mods do not overwrite the existing pathgrid
    Bug #2176: Morrowind -Russian localization end add-on ChaosHeart. Error in framelistener;object ;frenzying toush; not found <const>
    Bug #2181: Mod Morrowind crafting merchants die.
    Bug #2182: mods changing skill progression double the bonus for class specialization
    Bug #2183: Editor: Skills "use value" only allows integer between 0 and 99
    Bug #2184: Animated Morrowind Expanded produces an error on Open MW Launch
    Bug #2185: Conditional Operator formats
    Bug #2193: Quest: Gateway Ghost
    Bug #2194: Cannot summon multiples of the same creature
    Bug #2195: Pathgrid in the (0,0) exterior cell not loaded
    Bug #2200: Outdoor NPCs can stray away and keep walking into a wall
    Bug #2201: Creatures do not receive fall damage
    Bug #2202: The enchantment the item can hold is calculated incorrectly
    Bug #2203: Having the mod Living Cities of Vvardenfall running causes the game world to fail to load after leaving the prison ship
    Bug #2204: Abot's Water Life - Book rendered incorrectly
    Bug #2205: sound_waterfall script no longer compiles
    Bug #2206: Dialogue script fails to compile (extra .)
    Bug #2207: Script using – instead of - character does not compile
    Bug #2208: Failing dialogue scripts in french Morrowind.esm
    Bug #2214: LGNPC Vivec Redoran 1.62 and The King Rat (Size and inventory Issues)
    Bug #2215: Beast races can use enchanted boots
    Bug #2218: Incorrect names body parts in 3D models for open helmet with skinning
    Bug #2219: Orcs in Ghorak Manor in Caldera don't attack if you pick their pockets.
    Bug #2220: Chargen race preview head incorrect orientation
    Bug #2223: Reseting rock falling animation
    Bug #2224: Fortify Attribute effects do not stack when Spellmaking.
    Bug #2226: OpenCS pseudo-crash
    Bug #2230: segfaulting when entering Ald'ruhn with a specific mod: "fermeture la nuit" (closed by night)
    Bug #2233: Area effect spells on touch do not have the area effect
    Bug #2234: Dwarven Crossbow clips through the ground when dropped
    Bug #2235: class SettingsBase<> reverses the order of entries with multiple keys.
    Bug #2236: Weird two handed longsword + torch interaction
    Bug #2237: Shooting arrows while sneaking do not agro
    Bug #2238: Bipedal creatures not using weapons are not handled properly
    Bug #2245: Incorrect topic highlighting in HT_SpyBaladas quest
    Bug #2252: Tab completion incomplete for places using COC from the console.
    Bug #2255: Camera reverts to first person on load
    Bug #2259: enhancement: the save/load progress bar is not very progressive
    Bug #2263: TogglePOV can not be bound to Alt key
    Bug #2267: dialogue disabling via mod
    Bug #2268: Highlighting Files with load order problems in Data Files tab of Launcher
    Bug #2276: [Mod]ShotN issues with Karthwasten
    Bug #2283: Count argument for PlaceAt functions not working
    Bug #2284: Local map notes should be visible on door marker leading to the cell with the note
    Bug #2293: There is a graphical glitch at the end of the spell's animation in 3rd Person (looking over the shoulder) view
    Bug #2294: When using Skyrim UI Overhaul, the tops of pinnable menus are invisible
    Bug #2302: Random leveled items repeat way too often in a single dungeon
    Bug #2306: Enchanted arrows should not be retrievable from corpses
    Bug #2308: No sound effect when drawing the next throwing knife
    Bug #2309: Guards chase see the player character even if they're invisible
    Bug #2319: Inverted controls and other issues after becoming a vampire
    Bug #2324: Spells cast when crossing cell border are imprinted on the local map
    Bug #2330: Actors with Drain Health effect retain health after dying
    Bug #2331: tgm (god mode) won't allow the player to cast spells if the player doesn't have enough mana
    Bug #2332: Error in framelistener: Need a skeleton to attach the arrow to
    Feature #114: ess-Importer
    Feature #504: Editor: Delete selected rows from result windows
    Feature #1024: Addition of remaining equipping hotkeys
    Feature #1067: Handle NIF interpolation type 4 (XYZ_ROTATION_KEY)
    Feature #1125: AI fast-forward
    Feature #1228: Drowning while knocked out
    Feature #1325: Editor: Opening window and User Settings window cleanup
    Feature #1537: Ability to change the grid size from 3x3 to 5x5 (or more with good pc)
    Feature #1546: Leveled list script functions
    Feature #1659: Test dialogue scripts in --script-all
    Feature #1720: NPC lookAt controller
    Feature #2178: Load initial particle system state from NIF files
    Feature #2197: Editor: When clicking on a script error in the report window set cursor in script editor to the respective line/column
    Feature #2261: Warn when loading save games with mod mismatch
    Feature #2313: ess-Importer: convert global map exploration overlay
    Feature #2318: Add commandline option to load a save game
    Task #810: Rename "profile" to "content list"
    Task #2196: Label local/global openmw.cfg files via comments

0.34.0
------

    Bug #904: omwlauncher doesn't allow installing Tribunal and Bloodmoon if only MW is installed
    Bug #986: Launcher: renaming profile names is broken
    Bug #1061: "Browse to CD..." launcher crash
    Bug #1135: Launcher crashes if user does not have write permission
    Bug #1231: Current installer in launcher does not correctly import russian Morrowind.ini settings from setup.inx
    Bug #1288: Fix the Alignment of the Resolution Combobox
    Bug #1343: BIK videos occasionally out of sync with audio
    Bug #1684: Morrowind Grass Mod graphical glitches
    Bug #1734: NPC in fight with invisible/sneaking player
    Bug #1982: Long class names are cut off in the UI
    Bug #2012: Editor: OpenCS script compiler sometimes fails to find IDs
    Bug #2015: Running while levitating does not affect speed but still drains fatigue
    Bug #2018: OpenMW don´t reset modified cells to vanilla when a plugin is deselected and don´t apply changes to cells already visited.
    Bug #2045: ToggleMenus command should close dialogue windows
    Bug #2046: Crash: light_de_streetlight_01_223
    Bug #2047: Buglamp tooltip minor correction
    Bug #2050: Roobrush floating texture bits
    Bug #2053: Slaves react negatively to PC picking up slave's bracers
    Bug #2055: Dremora corpses use the wrong model
    Bug #2056: Mansilamat Vabdas's corpse is floating in the water
    Bug #2057: "Quest: Larius Varro Tells A Little Story": Bounty not completely removed after finishing quest
    Bug #2059: Silenced enemies try to cast spells anyway
    Bug #2060: Editor: Special case implementation for top level window with single sub-window should be optional
    Bug #2061: Editor: SubView closing that is not directly triggered by the user isn't handled properly
    Bug #2063: Tribunal: Quest 'The Warlords' doesn't work
    Bug #2064: Sneak attack on hostiles causes bounty
    Bug #2065: Editor: Qt signal-slot error when closing a dialogue subview
    Bug #2070: Loading ESP in OpenMW works but fails in OpenCS
    Bug #2071: CTD in 0.33
    Bug #2073: Storm atronach animation stops now and then
    Bug #2075: Molag Amur Region, Map shows water on solid ground
    Bug #2080: game won't work with fair magicka regen
    Bug #2082: NPCs appear frozen or switched off after leaving and quickly reentering a cell
    Bug #2088: OpenMW is unable to play OGG files.
    Bug #2093: Darth Gares talks to you in Ilunibi even when he's not there, screwing up the Main Quests
    Bug #2095: Coordinate and rotation editing in the Reference table does not work.
    Bug #2096: Some overflow fun and bartering exploit
    Bug #2098: [D3D] Game crash on maximize
    Bug #2099: Activate, player seems not to work
    Bug #2104: Only labels are sensitive in buttons
    Bug #2107: "Slowfall" effect is too weak
    Bug #2114: OpenCS doesn't load an ESP file full of errors even though Vanilla MW Construction Set can
    Bug #2117: Crash when encountering bandits on opposite side of river from the egg mine south of Balmora
    Bug #2124: [Mod: Baldurians Transparent Glass Amor] Armor above head
    Bug #2125: Unnamed NiNodes in weapons problem in First Person
    Bug #2126: Dirty dialog script in tribunal.esm causing bug in Tribunal MQ
    Bug #2128: Crash when picking character's face
    Bug #2129: Disable the third-person zoom feature by default
    Bug #2130: Ash storm particles shown too long during transition to clear sky
    Bug #2137: Editor: exception caused by following the Creature column of a SoundGen record
    Bug #2139: Mouse movement should be ignored during intro video
    Bug #2143: Editor: Saving is broken
    Bug #2145: OpenMW - crash while exiting x64 debug build
    Bug #2152: You can attack Almalexia during her final monologue
    Bug #2154: Visual effects behave weirdly after loading/taking a screenshot
    Bug #2155: Vivec has too little magicka
    Bug #2156: Azura's spirit fades away too fast
    Bug #2158: [Mod]Julan Ashlander Companion 2.0: Negative magicka
    Bug #2161: Editor: combat/magic/stealth values of creature not displayed correctly
    Bug #2163: OpenMW can't detect death if the NPC die by the post damage effect of a magic weapon.
    Bug #2168: Westly's Master Head Pack X – Some hairs aren't rendered correctly.
    Bug #2170: Mods using conversations to update PC inconsistant
    Bug #2180: Editor: Verifier doesn't handle Windows-specific path issues when dealing with resources
    Bug #2212: Crash or unexpected behavior while closing OpenCS cell render window on OS X
    Feature #238: Add UI to run INI-importer from the launcher
    Feature #854: Editor: Add user setting to show status bar
    Feature #987: Launcher: first launch instructions for CD need to be more explicit
    Feature #1232: There is no way to set the "encoding" option using launcher UI.
    Feature #1281: Editor: Render cell markers
    Feature #1918: Editor: Functionality for Double-Clicking in Tables
    Feature #1966: Editor: User Settings dialogue grouping/labelling/tooltips
    Feature #2097: Editor: Edit position of references in 3D scene
    Feature #2121: Editor: Add edit mode button to scene toolbar
    Task #1965: Editor: Improve layout of user settings dialogue

0.33.1
------

    Bug #2108: OpenCS fails to build

0.33.0
------

    Bug #371: If console assigned to ` (probably to any symbolic key), "`" symbol will be added to console every time it closed
    Bug #1148: Some books'/scrolls' contents are displayed incorrectly
    Bug #1290: Editor: status bar is not updated when record filter is changed
    Bug #1292: Editor: Documents are not removed on closing the last view
    Bug #1301: Editor: File->Exit only checks the document it was issued from.
    Bug #1353: Bluetooth on with no speaker connected results in significantly longer initial load times
    Bug #1436: NPCs react from too far distance
    Bug #1472: PC is placed on top of following NPC when changing cell
    Bug #1487: Tall PC can get stuck in staircases
    Bug #1565: Editor: Subviews are deleted on shutdown instead when they are closed
    Bug #1623: Door marker on Ghorak Manor's balcony makes PC stuck
    Bug #1633: Loaddoor to Sadrith Mora, Telvanni Council House spawns PC in the air
    Bug #1655: Use Appropriate Application Icons on Windows
    Bug #1679: Tribunal expansion, Meryn Othralas the backstage manager in the theatre group in Mournhold in the great bazaar district is floating a good feet above the ground.
    Bug #1705: Rain is broken in third person
    Bug #1706: Thunder and lighting still occurs while the game is paused during the rain
    Bug #1708: No long jumping
    Bug #1710: Editor: ReferenceableID drag to references record filter field creates incorrect filter
    Bug #1712: Rest on Water
    Bug #1715: "Cancel" button is not always on the same side of menu
    Bug #1725: Editor: content file can be opened multiple times from the same dialogue
    Bug #1730: [MOD: Less Generic Nerevarine] Compile failure attempting to enter the Corprusarium.
    Bug #1733: Unhandled ffmpeg sample formats
    Bug #1735: Editor: "Edit Record" context menu button not opening subview for journal infos
    Bug #1750: Editor: record edits result in duplicate entries
    Bug #1789: Editor: Some characters cannot be used in addon name
    Bug #1803: Resizing the map does not keep the pre-resize center at the post-resize center
    Bug #1821: Recovering Cloudcleaver quest: attacking Sosia is considered a crime when you side with Hlormar
    Bug #1838: Editor: Preferences window appears off screen
    Bug #1839: Editor: Record filter title should be moved two pixels to the right
    Bug #1849: Subrecord error in MAO_Containers
    Bug #1854: Knocked-out actors don't fully act knocked out
    Bug #1855: "Soul trapped" sound doesn't play
    Bug #1857: Missing sound effect for enchanted items with empty charge
    Bug #1859: Missing console command: ResetActors (RA)
    Bug #1861: Vendor category "MagicItems" is unhandled
    Bug #1862: Launcher doesn't start if a file listed in launcher.cfg has correct name but wrong capitalization
    Bug #1864: Editor: Region field for cell record in dialogue subview not working
    Bug #1869: Editor: Change label "Musics" to "Music"
    Bug #1870: Goblins killed while knocked down remain in knockdown-pose
    Bug #1874: CellChanged events should not trigger when crossing exterior cell border
    Bug #1877: Spriggans killed instantly if hit while regening
    Bug #1878: Magic Menu text not un-highlighting correctly when going from spell to item as active magic
    Bug #1881: Stuck in ceiling when entering castle karstaags tower
    Bug #1884: Unlit torches still produce a burning sound
    Bug #1885: Can type text in price field in barter window
    Bug #1887: Equipped items do not emit sounds
    Bug #1889: draugr lord aesliip will attack you and remain non-hostile
    Bug #1892: Guard asks player to pay bounty of 0 gold
    Bug #1895: getdistance should only return max float if ref and target are in different worldspaces
    Bug #1896: Crash Report
    Bug #1897: Conjured Equipment cant be re-equipped if removed
    Bug #1898: Only Gidar Verothan follows you during establish the mine quest
    Bug #1900: Black screen when you open the door and breath underwater
    Bug #1904: Crash on casting recall spell
    Bug #1906: Bound item checks should use the GMSTs
    Bug #1907: Bugged door. Mournhold, The Winged Guar
    Bug #1908: Crime reported for attacking Drathas Nerus's henchmen while they attack Dilborn
    Bug #1909: Weird Quest Flow Infidelities quest
    Bug #1910: Follower fighting with gone npc
    Bug #1911: Npcs will drown themselves
    Bug #1912: World map arrow stays static when inside a building
    Bug #1920: Ulyne Henim disappears when game is loaded inside Vas
    Bug #1922: alchemy-> potion of paralyze
    Bug #1923: "levitation magic cannot be used here" shows outside of tribunal
    Bug #1927: AI prefer melee over magic.
    Bug #1929: Tamriel Rebuilt: Named cells that lie within the overlap with Morrowind.esm are not shown
    Bug #1932: BTB - Spells 14.1 magic effects don´t overwrite the Vanilla ones but are added
    Bug #1935: Stacks of items are worth more when sold individually
    Bug #1940: Launcher does not list addon files if base game file is renamed to a different case
    Bug #1946: Mod "Tel Nechim - moved" breaks savegames
    Bug #1947: Buying/Selling price doesn't properly affect the growth of mercantile skill
    Bug #1950: followers from east empire company quest will fight each other if combat happens with anything
    Bug #1958: Journal can be scrolled indefinitely with a mouse wheel
    Bug #1959: Follower not leaving party on quest end
    Bug #1960: Key bindings not always saved correctly
    Bug #1961: Spell merchants selling racial bonus spells
    Bug #1967: segmentation fault on load saves
    Bug #1968: Jump sounds are not controlled by footsteps slider, sound weird compared to footsteps
    Bug #1970: PC suffers silently when taking damage from lava
    Bug #1971: Dwarven Sceptre collision area is not removed after killing one
    Bug #1974: Dalin/Daris Norvayne follows player indefinitely
    Bug #1975: East Empire Company faction rank breaks during Raven Rock questline
    Bug #1979: 0 strength = permanently over encumbered
    Bug #1993: Shrine blessing in Maar Gan doesn't work
    Bug #2008: Enchanted items do not recharge
    Bug #2011: Editor: OpenCS script compiler doesn't handle member variable access properly
    Bug #2016: Dagoth Ur already dead in Facility Cavern
    Bug #2017: Fighters Guild Quest: The Code Book - dialogue loop when UMP is loaded.
    Bug #2019: Animation of 'Correct UV Mudcrabs' broken
    Bug #2022: Alchemy window - Removing ingredient doesn't remove the number of ingredients
    Bug #2025: Missing mouse-over text for non affordable items
    Bug #2028: [MOD: Tamriel Rebuilt] Crashing when trying to enter interior cell "Ruinous Keep, Great Hall"
    Bug #2029: Ienith Brothers Thiev's Guild quest journal entry not adding
    Feature #471: Editor: Special case implementation for top-level window with single sub-window
    Feature #472: Editor: Sub-Window re-use settings
    Feature #704: Font colors import from fallback settings
    Feature #879: Editor: Open sub-views in a new top-level window
    Feature #932: Editor: magic effect table
    Feature #937: Editor: Path Grid table
    Feature #938: Editor: Sound Gen table
    Feature #1117: Death and LevelUp music
    Feature #1226: Editor: Request UniversalId editing from table columns
    Feature #1545: Targeting console on player
    Feature #1597: Editor: Render terrain
    Feature #1695: Editor: add column for CellRef's global variable
    Feature #1696: Editor: use ESM::Cell's RefNum counter
    Feature #1697: Redden player's vision when hit
    Feature #1856: Spellcasting for non-biped creatures
    Feature #1879: Editor: Run OpenMW with the currently edited content list
    Task #1851: Move AI temporary state out of AI packages
    Task #1865: Replace char type in records

0.32.0
------

    Bug #1132: Unable to jump when facing a wall
    Bug #1341: Summoned Creatures do not immediately disappear when killed.
    Bug #1430: CharGen Revamped script does not compile
    Bug #1451: NPCs shouldn't equip weapons prior to fighting
    Bug #1461: Stopped start scripts do not restart on load
    Bug #1473: Dead NPC standing and in 2 pieces
    Bug #1482: Abilities are depleted when interrupted during casting
    Bug #1503: Behaviour of NPCs facing the player
    Bug #1506: Missing character, French edition: three-points
    Bug #1528: Inventory very slow after 2 hours
    Bug #1540: Extra arguments should be ignored for script functions
    Bug #1541: Helseth's Champion: Tribunal
    Bug #1570: Journal cannot be opened while in inventory screen
    Bug #1573: PC joins factions at random
    Bug #1576: NPCs aren't switching their weapons when out of ammo
    Bug #1579: Guards detect creatures in far distance, instead on sight
    Bug #1588: The Siege of the Skaal Village: bloodmoon
    Bug #1593: The script compiler isn't recognising some names that contain a -
    Bug #1606: Books: Question marks instead of quotation marks
    Bug #1608: Dead bodies prevent door from opening/closing.
    Bug #1609: Imperial guards in Sadrith Mora are not using their spears
    Bug #1610: The bounty number is not displayed properly with high numbers
    Bug #1620: Implement correct formula for auto-calculated NPC spells
    Bug #1630: Boats standing vertically in Vivec
    Bug #1635: Arrest dialogue is executed second time after I select "Go to jail"
    Bug #1637: Weird NPC behaviour in Vivec, Hlaalu Ancestral Vaults?
    Bug #1641: Persuasion dialog remains after loading, possibly resulting in crash
    Bug #1644: "Goodbye" and similar options on dialogues prevents escape working properly.
    Bug #1646: PC skill stats are not updated immediately when changing equipment
    Bug #1652: Non-aggressive creature
    Bug #1653: Quickloading while the container window is open crashes the game
    Bug #1654: Priority of checks in organic containers
    Bug #1656: Inventory items merge issue when repairing
    Bug #1657: Attacked state of NPCs is not saved properly
    Bug #1660: Rank dialogue condition ignored
    Bug #1668: Game starts on day 2 instead of day 1
    Bug #1669: Critical Strikes while fighting a target who is currently fighting me
    Bug #1672: OpenCS doesn't save the projects
    Bug #1673: Fatigue decreasing by only one point when running
    Bug #1675: Minimap and localmap graphic glitches
    Bug #1676: Pressing the OK button on the travel menu cancels the travel and exits the menu
    Bug #1677: Sleeping in a rented bed is considered a crime
    Bug #1685: NPCs turn towards player even if invisible/sneaking
    Bug #1686: UI bug: cursor is clicking "world/local" map button while inventory window is closed?
    Bug #1690: Double clicking on a inventory window header doesn't close it.
    Bug #1693: Spell Absorption does not absorb shrine blessings
    Bug #1694: journal displays learned topics as quests
    Bug #1700: Sideways scroll of text boxes
    Bug #1701: Player enchanting requires player hold money, always 100% sucessful.
    Bug #1704: self-made Fortify Intelligence/Drain willpower potions are broken
    Bug #1707: Pausing the game through the esc menu will silence rain, pausing it by opening the inventory will not.
    Bug #1709: Remesa Othril is hostile to Hlaalu members
    Bug #1713: Crash on load after death
    Bug #1719: Blind effect has slight border at the edge of the screen where it is ineffective.
    Bug #1722: Crash after creating enchanted item, reloading saved game
    Bug #1723: Content refs that are stacked share the same index after unstacking
    Bug #1726: Can't finish Aengoth the Jeweler's quest : Retrieve the Scrap Metal
    Bug #1727: Targets almost always resist soultrap scrolls
    Bug #1728: Casting a soultrap spell on invalid target yields no message
    Bug #1729: Chop attack doesn't work if walking diagonally
    Bug #1732: Error handling for missing script function arguments produces weird message
    Bug #1736: Alt-tabbing removes detail from overworld map.
    Bug #1737: Going through doors with (high magnitude?) leviation will put the player high up, possibly even out of bounds.
    Bug #1739: Setting a variable on an NPC from another NPC's dialogue result sets the wrong variable
    Bug #1741: The wait dialogue doesn't black the screen out properly during waiting.
    Bug #1742: ERROR: Object 'sDifficulty' not found (const)
    Bug #1744: Night sky in Skies V.IV (& possibly v3) by SWG rendered incorrectly
    Bug #1746: Bow/marksman weapon condition does not degrade with use
    Bug #1749: Constant Battle Music
    Bug #1752: Alt-Tabbing in the character menus makes the paper doll disappear temporarily
    Bug #1753: Cost of training is not added to merchant's inventory
    Bug #1755: Disposition changes do not persist if the conversation menu is closed by purchasing training.
    Bug #1756: Caught Blight after being cured of Corprus
    Bug #1758: Crash Upon Loading New Cell
    Bug #1760: Player's Magicka is not recalculated upon drained or boosted intelligence
    Bug #1761: Equiped torches lost on reload
    Bug #1762: Your spell did not get a target. Soul trap. Gorenea Andrano
    Bug #1763: Custom Spell Magicka Cost
    Bug #1765: Azuras Star breaks on recharging item
    Bug #1767: GetPCRank did not handle ignored explicit references
    Bug #1772: Dark Brotherhood Assassins never use their Carved Ebony Dart, sticking to their melee weapon.
    Bug #1774: String table overflow also occurs when loading TheGloryRoad.esm
    Bug #1776: dagoth uthol runs in slow motion
    Bug #1778: Incorrect values in spellmaking window
    Bug #1779: Icon of Master Propylon Index is not visible
    Bug #1783: Invisible NPC after looting corpse
    Bug #1787: Health Calculation
    Bug #1788: Skeletons, ghosts etc block doors when we try to open
    Bug #1791: [MOD: LGNPC Foreign Quarter] NPC in completely the wrong place.
    Bug #1792: Potions should show more effects
    Bug #1793: Encumbrance while bartering
    Bug #1794: Fortify attribute not affecting fatigue
    Bug #1795: Too much magicka
    Bug #1796: "Off by default" torch burning
    Bug #1797: Fish too slow
    Bug #1798: Rest until healed shouldn't show with full health and magicka
    Bug #1802: Mark location moved
    Bug #1804: stutter with recent builds
    Bug #1810: attack gothens dremora doesnt agro the others.
    Bug #1811: Regression: Crash Upon Loading New Cell
    Bug #1812: Mod: "QuickChar" weird button placement
    Bug #1815: Keys show value and weight, Vanilla Morrowind's keys dont.
    Bug #1817: Persuasion results do not show using unpatched MW ESM
    Bug #1818: Quest B3_ZainabBride moves to stage 47 upon loading save while Falura Llervu is following
    Bug #1823: AI response to theft incorrect - only guards react, in vanilla everyone does.
    Bug #1829: On-Target Spells Rendered Behind Water Surface Effects
    Bug #1830: Galsa Gindu's house is on fire
    Bug #1832: Fatal Error: OGRE Exception(2:InvalidParametersException)
    Bug #1836: Attacked Guards open "fine/jail/resist"-dialogue after killing you
    Bug #1840: Infinite recursion in ActionTeleport
    Bug #1843: Escorted people change into player's cell after completion of escort stage
    Bug #1845: Typing 'j' into 'Name' fields opens the journal
    Bug #1846: Text pasted into the console still appears twice (Windows)
    Bug #1847: "setfatigue 0" doesn't render NPC unconscious
    Bug #1848: I can talk to unconscious actors
    Bug #1866: Crash when player gets killed by a creature summoned by him
    Bug #1868: Memory leaking when openmw window is minimized
    Feature #47: Magic Effects
    Feature #642: Control NPC mouth movement using current Say sound
    Feature #939: Editor: Resources tables
    Feature #961: AI Combat for magic (spells, potions and enchanted items)
    Feature #1111: Collision script instructions (used e.g. by Lava)
    Feature #1120: Command creature/humanoid magic effects
    Feature #1121: Elemental shield magic effects
    Feature #1122: Light magic effect
    Feature #1139: AI: Friendly hits
    Feature #1141: AI: combat party
    Feature #1326: Editor: Add tooltips to all graphical buttons
    Feature #1489: Magic effect Get/Mod/Set functions
    Feature #1505: Difficulty slider
    Feature #1538: Targeted scripts
    Feature #1571: Allow creating custom markers on the local map
    Feature #1615: Determine local variables from compiled scripts instead of the values in the script record
    Feature #1616: Editor: Body part record verifier
    Feature #1651: Editor: Improved keyboard navigation for scene toolbar
    Feature #1666: Script blacklisting
    Feature #1711: Including the Git revision number from the command line "--version" switch.
    Feature #1721: NPC eye blinking
    Feature #1740: Scene toolbar buttons for selecting which type of elements are rendered
    Feature #1790: Mouse wheel scrolling for the journal
    Feature #1850: NiBSPArrayController
    Task #768: On windows, settings folder should be "OpenMW", not "openmw"
    Task #908: Share keyframe data
    Task #1716: Remove defunct option for building without FFmpeg

0.31.0
------

    Bug #245: Cloud direction and weather systems differ from Morrowind
    Bug #275: Local Map does not always show objects that span multiple cells
    Bug #538: Update CenterOnCell (COC) function behavior
    Bug #618: Local and World Map Textures are sometimes Black
    Bug #640: Water behaviour at night
    Bug #668: OpenMW doesn't support non-latin paths on Windows
    Bug #746: OpenMW doesn't check if the background music was already played
    Bug #747: Door is stuck if cell is left before animation finishes
    Bug #772: Disabled statics are visible on map
    Bug #829: OpenMW uses up all available vram, when playing for extended time
    Bug #869: Dead bodies don't collide with anything
    Bug #894: Various character creation issues
    Bug #897/#1369: opencs Segmentation Fault after "new" or "load"
    Bug #899: Various jumping issues
    Bug #952: Reflection effects are one frame delayed
    Bug #993: Able to interact with world during Wait/Rest dialog
    Bug #995: Dropped items can be placed inside the wall
    Bug #1008: Corpses always face up upon reentering the cell
    Bug #1035: Random colour patterns appearing in automap
    Bug #1037: Footstep volume issues
    Bug #1047: Creation of wrong links in dialogue window
    Bug #1129: Summoned creature time life duration seems infinite
    Bug #1134: Crimes can be committed against hostile NPCs
    Bug #1136: Creature run speed formula is incorrect
    Bug #1150: Weakness to Fire doesn't apply to Fire Damage in the same spell
    Bug #1155: NPCs killing each other
    Bug #1166: Bittercup script still does not work
    Bug #1178: .bsa file names are case sensitive.
    Bug #1179: Crash after trying to load game after being killed
    Bug #1180: Changing footstep sound location
    Bug #1196: Jumping not disabled when showing messageboxes
    Bug #1202: "strange" keys are not shown in binding menu, and are not saved either, but works
    Bug #1216: Broken dialog topics in russian Morrowind
    Bug #1217: Container content changes based on the current position of the mouse
    Bug #1234: Loading/saving issues with dynamic records
    Bug #1277: Text pasted into the console appears twice
    Bug #1284: Crash on New Game
    Bug #1303: It's possible to skip the chargen
    Bug #1304: Slaughterfish should not detect the player unless the player is in the water
    Bug #1311: Editor: deleting Record Filter line does not reset the filter
    Bug #1324: ERROR: ESM Error: String table overflow when loading Animated Morrowind.esp
    Bug #1328: Editor: Bogus Filter created when dragging multiple records to filter bar of non-applicable table
    Bug #1331: Walking/running sound persist after killing NPC`s that are walking/running.
    Bug #1334: Previously equipped items not shown as unequipped after attempting to sell them.
    Bug #1335: Actors ignore vertical axis when deciding to attack
    Bug #1338: Unknown toggle option for shadows
    Bug #1339: "Ashlands Region" is visible when beginning new game during "Loading Area" process
    Bug #1340: Guards prompt Player with punishment options after resisting arrest with another guard.
    Bug #1348: Regression: Bug #1098 has returned with a vengeance
    Bug #1349: [TR] TR_Data mesh tr_ex_imp_gatejamb01 cannot be activated
    Bug #1352: Disabling an ESX file does not disable dependent ESX files
    Bug #1355: CppCat Checks OpenMW
    Bug #1356: Incorrect voice type filtering for sleep interrupts
    Bug #1357: Restarting the game clears saves
    Bug #1360: Seyda Neen silk rider dialog problem
    Bug #1361: Some lights don't work
    Bug #1364: It is difficult to bind "Mouse 1" to an action in the options menu
    Bug #1370: Animation compilation mod does not work properly
    Bug #1371: SL_Pick01.nif from third party fails to load in openmw, but works in Vanilla
    Bug #1373: When stealing in front of Sellus Gravius cannot exit the dialog
    Bug #1378: Installs to /usr/local are not working
    Bug #1380: Loading a save file fail if one of the content files is disabled
    Bug #1382: "getHExact() size mismatch" crash on loading official plugin "Siege at Firemoth.esp"
    Bug #1386: Arkngthand door will not open
    Bug #1388: Segfault when modifying View Distance in Menu options
    Bug #1389: Crash when loading a save after dying
    Bug #1390: Apostrophe characters not displayed [French version]
    Bug #1391: Custom made icon background texture for magical weapons and stuff isn't scaled properly on GUI.
    Bug #1393: Coin icon during the level up dialogue are off of the background
    Bug #1394: Alt+F4 doesn't work on Win version
    Bug #1395: Changing rings switches only the last one put on
    Bug #1396: Pauldron parts aren't showing when the robe is equipped
    Bug #1402: Dialogue of some shrines have wrong button orientation
    Bug #1403: Items are floating in the air when they're dropped onto dead bodies.
    Bug #1404: Forearms are not rendered on Argonian females
    Bug #1407: Alchemy allows making potions from two of the same item
    Bug #1408: "Max sale" button gives you all the items AND all the trader's gold
    Bug #1409: Rest "Until Healed" broken for characters with stunted magicka.
    Bug #1412: Empty travel window opens while playing through start game
    Bug #1413: Save game ignores missing writing permission
    Bug #1414: The Underground 2 ESM Error
    Bug #1416: Not all splash screens in the Splash directory are used
    Bug #1417: Loading saved game does not terminate
    Bug #1419: Skyrim: Home of the Nords error
    Bug #1422: ClearInfoActor
    Bug #1423: ForceGreeting closes existing dialogue windows
    Bug #1425: Cannot load save game
    Bug #1426: Read skill books aren't stored in savegame
    Bug #1427: Useless items can be set under hotkeys
    Bug #1429: Text variables in journal
    Bug #1432: When attacking friendly NPC, the crime is reported and bounty is raised after each swing
    Bug #1435: Stealing priceless items is without punishment
    Bug #1437: Door marker at Jobasha's Rare Books is spawning PC in the air
    Bug #1440: Topic selection menu should be wider
    Bug #1441: Dropping items on the rug makes them inaccessible
    Bug #1442: When dropping and taking some looted items, bystanders consider that as a crime
    Bug #1444: Arrows and bolts are not dropped where the cursor points
    Bug #1445: Security trainers offering acrobatics instead
    Bug #1447: Character dash not displayed, French edition
    Bug #1448: When the player is killed by the guard while having a bounty on his head, the guard dialogue opens over and over instead of loading dialogue
    Bug #1454: Script error in SkipTutorial
    Bug #1456: Bad lighting when using certain Morrowind.ini generated by MGE
    Bug #1457: Heart of Lorkan comes after you when attacking it
    Bug #1458: Modified Keybindings are not remembered
    Bug #1459: Dura Gra-Bol doesn't respond to PC attack
    Bug #1462: Interior cells not loaded with Morrowind Patch active
    Bug #1469: Item tooltip should show the base value, not real value
    Bug #1477: Death count is not stored in savegame
    Bug #1478: AiActivate does not trigger activate scripts
    Bug #1481: Weapon not rendered when partially submerged in water
    Bug #1483: Enemies are attacking even while dying
    Bug #1486: ESM Error: Don't know what to do with INFO
    Bug #1490: Arrows shot at PC can end up in inventory
    Bug #1492: Monsters respawn on top of one another
    Bug #1493: Dialogue box opens with follower NPC even if NPC is dead
    Bug #1494: Paralysed cliffracers remain airbourne
    Bug #1495: Dialogue box opens with follower NPC even the game is paused
    Bug #1496: GUI messages are not cleared when loading another saved game
    Bug #1499: Underwater sound sometimes plays when transitioning from interior.
    Bug #1500: Targetted spells and water.
    Bug #1502: Console error message on info refusal
    Bug #1507: Bloodmoon MQ The Ritual of Beasts: Can't remove the arrow
    Bug #1508: Bloodmoon: Fort Frostmoth, cant talk with Carnius Magius
    Bug #1516: PositionCell doesn't move actors to current cell
    Bug #1518: ForceGreeting broken for explicit references
    Bug #1522: Crash after attempting to play non-music file
    Bug #1523: World map empty after loading interior save
    Bug #1524: Arrows in waiting/resting dialog act like minimum and maximum buttons
    Bug #1525: Werewolf: Killed NPC's don't fill werewolfs hunger for blood
    Bug #1527: Werewolf: Detect life detects wrong type of actor
    Bug #1529: OpenMW crash during "the shrine of the dead" mission (tribunal)
    Bug #1530: Selected text in the console has the same color as the background
    Bug #1539: Barilzar's Mazed Band: Tribunal
    Bug #1542: Looping taunts from NPC`s after death: Tribunal
    Bug #1543: OpenCS crash when using drag&drop in script editor
    Bug #1547: Bamz-Amschend: Centurion Archers combat problem
    Bug #1548: The Missing Hand: Tribunal
    Bug #1549: The Mad God: Tribunal, Dome of Serlyn
    Bug #1557: A bounty is calculated from actual item cost
    Bug #1562: Invisible terrain on top of Red Mountain
    Bug #1564: Cave of the hidden music: Bloodmoon
    Bug #1567: Editor: Deleting of referenceables does not work
    Bug #1568: Picking up a stack of items and holding the enter key and moving your mouse around paints a bunch of garbage on screen.
    Bug #1574: Solstheim: Drauger cant inflict damage on player
    Bug #1578: Solstheim: Bonewolf running animation not working
    Bug #1585: Particle effects on PC are stopped when paralyzed
    Bug #1589: Tribunal: Crimson Plague quest does not update when Gedna Relvel is killed
    Bug #1590: Failed to save game: compile error
    Bug #1598: Segfault when making Drain/Fortify Skill spells
    Bug #1599: Unable to switch to fullscreen
    Bug #1613: Morrowind Rebirth duplicate objects / vanilla objects not removed
    Bug #1618: Death notice fails to show up
    Bug #1628: Alt+Tab Segfault
    Feature #32: Periodic Cleanup/Refill
    Feature #41: Precipitation and weather particles
    Feature #568: Editor: Configuration setup
    Feature #649: Editor: Threaded loading
    Feature #930: Editor: Cell record saving
    Feature #934: Editor: Body part table
    Feature #935: Editor: Enchantment effect table
    Feature #1162: Dialogue merging
    Feature #1174: Saved Game: add missing creature state
    Feature #1177: Saved Game: fog of war state
    Feature #1312: Editor: Combat/Magic/Stealth values for creatures are not displayed
    Feature #1314: Make NPCs and creatures fight each other
    Feature #1315: Crime: Murder
    Feature #1321: Sneak skill enhancements
    Feature #1323: Handle restocking items
    Feature #1332: Saved Game: levelled creatures
    Feature #1347: modFactionReaction script instruction
    Feature #1362: Animated main menu support
    Feature #1433: Store walk/run toggle
    Feature #1449: Use names instead of numbers for saved game files and folders
    Feature #1453: Adding Delete button to the load menu
    Feature #1460: Enable Journal screen while in dialogue
    Feature #1480: Play Battle music when in combat
    Feature #1501: Followers unable to fast travel with you
    Feature #1520: Disposition and distance-based aggression/ShouldAttack
    Feature #1595: Editor: Object rendering in cells
    Task #940: Move license to locations where applicable
    Task #1333: Remove cmake git tag reading
    Task #1566: Editor: Object rendering refactoring

0.30.0
------

    Bug #416: Extreme shaking can occur during cell transitions while moving
    Bug #1003: Province Cyrodiil: Ogre Exception in Stirk
    Bug #1071: Crash when given a non-existent content file
    Bug #1080: OpenMW allows resting/using a bed while in combat
    Bug #1097: Wrong punishment for stealing in Census and Excise Office at the start of a new game
    Bug #1098: Unlocked evidence chests should get locked after new evidence is put into them
    Bug #1099: NPCs that you attacked still fight you after you went to jail/paid your fine
    Bug #1100: Taking items from a corpse is considered stealing
    Bug #1126: Some creatures can't get close enough to attack
    Bug #1144: Killed creatures seem to die again each time player transitions indoors/outdoors
    Bug #1181: loading a saved game does not reset the player control status
    Bug #1185: Collision issues in Addamasartus
    Bug #1187: Athyn Sarethi mission, rescuing varvur sarethi from the doesnt end the mission
    Bug #1189: Crash when entering interior cell "Gnisis, Arvs-Drelen"
    Bug #1191: Picking up papers without inventory in new game
    Bug #1195: NPCs do not equip torches in certain interiors
    Bug #1197: mouse wheel makes things scroll too fast
    Bug #1200: door blocked by monsters
    Bug #1201: item's magical charges are only refreshed when they are used
    Bug #1203: Scribs do not defend themselves
    Bug #1204: creatures life is not empty when they are dead
    Bug #1205: armor experience does not progress when hits are taken
    Bug #1206: blood particules always red. Undeads and mechanicals should have a different one.
    Bug #1209: Tarhiel never falls
    Bug #1210: journal adding script is ran again after having saved/loaded
    Bug #1224: Names of custom classes are not properly handled in save games
    Bug #1227: Editor: Fixed case handling for broken localised versions of Morrowind.esm
    Bug #1235: Indoors walk stutter
    Bug #1236: Aborting intro movie brings up the menu
    Bug #1239: NPCs get stuck when walking past each other
    Bug #1240: BTB - Settings 14.1 and Health Bar.
    Bug #1241: BTB - Character and Khajiit Prejudice
    Bug #1248: GUI Weapon icon is changed to hand-to-hand after save load
    Bug #1254: Guild ranks do not show in dialogue
    Bug #1255: When opening a container and selecting "Take All", the screen flashes blue
    Bug #1260: Level Up menu doesn't show image when using a custom class
    Bug #1265: Quit Menu Has Misaligned Buttons
    Bug #1270: Active weapon icon is not updated when weapon is repaired
    Bug #1271: NPC Stuck in hovering "Jumping" animation
    Bug #1272: Crash when attempting to load Big City esm file.
    Bug #1276: Editor: Dropping a region into the filter of a cell subview fails
    Bug #1286: Dialogue topic list clips with window frame
    Bug #1291: Saved game: store faction membership
    Bug #1293: Pluginless Khajiit Head Pack by ashiraniir makes OpenMW close.
    Bug #1294: Pasting in console adds text to end, not at cursor
    Bug #1295: Conversation loop when asking about "specific place" in Vivec
    Bug #1296: Caius doesn't leave at start of quest "Mehra Milo and the Lost Prophecies"
    Bug #1297: Saved game: map markers
    Bug #1302: ring_keley script causes vector::_M_range_check exception
    Bug #1309: Bug on "You violated the law" dialog
    Bug #1319: Creatures sometimes rendered incorrectly
    Feature #50: Ranged Combat
    Feature #58: Sneaking Skill
    Feature #73: Crime and Punishment
    Feature #135: Editor: OGRE integration
    Feature #541: Editor: Dialogue Sub-Views
    Feature #853: Editor: Rework User Settings
    Feature #944: Editor: lighting modes
    Feature #945: Editor: Camera navigation mode
    Feature #953: Trader gold
    Feature #1140: AI: summoned creatures
    Feature #1142: AI follow: Run stance
    Feature #1154: Not all NPCs get aggressive when one is attacked
    Feature #1169: Terrain threading
    Feature #1172: Loading screen and progress bars during saved/loading game
    Feature #1173: Saved Game: include weather state
    Feature #1207: Class creation form does not remember
    Feature #1220: Editor: Preview Subview
    Feature #1223: Saved Game: Local Variables
    Feature #1229: Quicksave, quickload, autosave
    Feature #1230: Deleting saves
    Feature #1233: Bribe gold is placed into NPCs inventory
    Feature #1252: Saved Game: quick key bindings
    Feature #1273: Editor: Region Map context menu
    Feature #1274: Editor: Region Map drag & drop
    Feature #1275: Editor: Scene subview drop
    Feature #1282: Non-faction member crime recognition.
    Feature #1289: NPCs return to default position
    Task #941: Remove unused cmake files

0.29.0
------

    Bug #556: Video soundtrack not played when music volume is set to zero
    Bug #829: OpenMW uses up all available vram, when playing for extended time
    Bug #848: Wrong amount of footsteps playing in 1st person
    Bug #888: Ascended Sleepers have movement issues
    Bug #892: Explicit references are allowed on all script functions
    Bug #999: Graphic Herbalism (mod): sometimes doesn't activate properly
    Bug #1009: Lake Fjalding AI related slowdown.
    Bug #1041: Music playback issues on OS X >= 10.9
    Bug #1043: No message box when advancing skill "Speechcraft" while in dialog window
    Bug #1060: Some message boxes are cut off at the bottom
    Bug #1062: Bittercup script does not work ('end' variable)
    Bug #1074: Inventory paperdoll obscures armour rating
    Bug #1077: Message after killing an essential NPC disappears too fast
    Bug #1078: "Clutterbane" shows empty charge bar
    Bug #1083: UndoWerewolf fails
    Bug #1088: Better Clothes Bloodmoon Plus 1.5 by Spirited Treasure pants are not rendered
    Bug #1090: Start scripts fail when going to a non-predefined cell
    Bug #1091: Crash: Assertion `!q.isNaN() && "Invalid orientation supplied as parameter"' failed.
    Bug #1093: Weapons of aggressive NPCs are invisible after you exit and re-enter interior
    Bug #1105: Magicka is depleted when using uncastable spells
    Bug #1106: Creatures should be able to run
    Bug #1107: TR cliffs have way too huge collision boxes in OpenMW
    Bug #1109: Cleaning True Light and Darkness with Tes3cmd makes Addamasartus , Zenarbael and Yasamsi flooded.
    Bug #1114: Bad output for desktop-file-validate on openmw.desktop (and opencs.desktop)
    Bug #1115: Memory leak when spying on Fargoth
    Bug #1137: Script execution fails (drenSlaveOwners script)
    Bug #1143: Mehra Milo quest (vivec informants) is broken
    Bug #1145: Issues with moving gold between inventory and containers
    Bug #1146: Issues with picking up stacks of gold
    Bug #1147: Dwemer Crossbows are held incorrectly
    Bug #1158: Armor rating should always stay below inventory mannequin
    Bug #1159: Quick keys can be set during character generation
    Bug #1160: Crash on equip lockpick when
    Bug #1167: Editor: Referenceables are not correctly loaded when dealing with more than one content file
    Bug #1184: Game Save: overwriting an existing save does not actually overwrites the file
    Feature #30: Loading/Saving (still missing a few parts)
    Feature #101: AI Package: Activate
    Feature #103: AI Package: Follow, FollowCell
    Feature #138: Editor: Drag & Drop
    Feature #428: Player death
    Feature #505: Editor: Record Cloning
    Feature #701: Levelled creatures
    Feature #708: Improved Local Variable handling
    Feature #709: Editor: Script verifier
    Feature #764: Missing journal backend features
    Feature #777: Creature weapons/shields
    Feature #789: Editor: Referenceable record verifier
    Feature #924: Load/Save GUI (still missing loading screen and progress bars)
    Feature #946: Knockdown
    Feature #947: Decrease fatigue when running, swimming and attacking
    Feature #956: Melee Combat: Blocking
    Feature #957: Area magic
    Feature #960: Combat/AI combat for creatures
    Feature #962: Combat-Related AI instructions
    Feature #1075: Damage/Restore skill/attribute magic effects
    Feature #1076: Soultrap magic effect
    Feature #1081: Disease contraction
    Feature #1086: Blood particles
    Feature #1092: Interrupt resting
    Feature #1101: Inventory equip scripts
    Feature #1116: Version/Build number in Launcher window
    Feature #1119: Resistance/weakness to normal weapons magic effect
    Feature #1123: Slow Fall magic effect
    Feature #1130: Auto-calculate spells
    Feature #1164: Editor: Case-insensitive sorting in tables

0.28.0
------

    Bug #399: Inventory changes are not visible immediately
    Bug #417: Apply weather instantly when teleporting
    Bug #566: Global Map position marker not updated for interior cells
    Bug #712: Looting corpse delay
    Bug #716: Problem with the "Vurt's Ascadian Isles Mod" mod
    Bug #805: Two TR meshes appear black (v0.24RC)
    Bug #841: Third-person activation distance taken from camera rather than head
    Bug #845: NPCs hold torches during the day
    Bug #855: Vvardenfell Visages Volume I some hairs don´t appear since 0,24
    Bug #856: Maormer race by Mac Kom - The heads are way up
    Bug #864: Walk locks during loading in 3rd person
    Bug #871: active weapon/magic item icon is not immediately made blank if item is removed during dialog
    Bug #882: Hircine's Ring doesn't always work
    Bug #909: [Tamriel Rebuilt] crashes in Akamora
    Bug #922: Launcher writing merged openmw.cfg files
    Bug #943: Random magnitude should be calculated per effect
    Bug #948: Negative fatigue level should be allowed
    Bug #949: Particles in world space
    Bug #950: Hard crash on x64 Linux running --new-game (on startup)
    Bug #951: setMagicka and setFatigue have no effect
    Bug #954: Problem with equipping inventory items when using a keyboard shortcut
    Bug #955: Issues with equipping torches
    Bug #966: Shield is visible when casting spell
    Bug #967: Game crashes when equipping silver candlestick
    Bug #970: Segmentation fault when starting at Bal Isra
    Bug #977: Pressing down key in console doesn't go forward in history
    Bug #979: Tooltip disappears when changing inventory
    Bug #980: Barter: item category is remembered, but not shown
    Bug #981: Mod: replacing model has wrong position/orientation
    Bug #982: Launcher: Addon unchecking is not saved
    Bug #983: Fix controllers to affect objects attached to the base node
    Bug #985: Player can talk to NPCs who are in combat
    Bug #989: OpenMW crashes when trying to include mod with capital .ESP
    Bug #991: Merchants equip items with harmful constant effect enchantments
    Bug #994: Don't cap skills/attributes when set via console
    Bug #998: Setting the max health should also set the current health
    Bug #1005: Torches are visible when casting spells and during hand to hand combat.
    Bug #1006: Many NPCs have 0 skill
    Bug #1007: Console fills up with text
    Bug #1013: Player randomly loses health or dies
    Bug #1014: Persuasion window is not centered in maximized window
    Bug #1015: Player status window scroll state resets on status change
    Bug #1016: Notification window not big enough for all skill level ups
    Bug #1020: Saved window positions are not rescaled appropriately on resolution change
    Bug #1022: Messages stuck permanently on screen when they pile up
    Bug #1023: Journals doesn't open
    Bug #1026: Game loses track of torch usage.
    Bug #1028: Crash on pickup of jug in Unexplored Shipwreck, Upper level
    Bug #1029: Quick keys menu: Select compatible replacement when tool used up
    Bug #1042: TES3 header data wrong encoding
    Bug #1045: OS X: deployed OpenCS won't launch
    Bug #1046: All damaged weaponry is worth 1 gold
    Bug #1048: Links in "locked" dialogue are still clickable
    Bug #1052: Using color codes when naming your character actually changes the name's color
    Bug #1054: Spell effects not visible in front of water
    Bug #1055: Power-Spell animation starts even though you already casted it that day
    Bug #1059: Cure disease potion removes all effects from player, even your race bonus and race ability
    Bug #1063: Crash upon checking out game start ship area in Seyda Neen
    Bug #1064: openmw binaries link to unnecessary libraries
    Bug #1065: Landing from a high place in water still causes fall damage
    Bug #1072: Drawing weapon increases torch brightness
    Bug #1073: Merchants sell stacks of gold
    Feature #43: Visuals for Magic Effects
    Feature #51: Ranged Magic
    Feature #52: Touch Range Magic
    Feature #53: Self Range Magic
    Feature #54: Spell Casting
    Feature #70: Vampirism
    Feature #100: Combat AI
    Feature #171: Implement NIF record NiFlipController
    Feature #410: Window to restore enchanted item charge
    Feature #647: Enchanted item glow
    Feature #723: Invisibility/Chameleon magic effects
    Feature #737: Resist Magicka magic effect
    Feature #758: GetLOS
    Feature #926: Editor: Info-Record tables
    Feature #958: Material controllers
    Feature #959: Terrain bump, specular, & parallax mapping
    Feature #990: Request: unlock mouse when in any menu
    Feature #1018: Do not allow view mode switching while performing an action
    Feature #1027: Vertex morph animation (NiGeomMorpherController)
    Feature #1031: Handle NiBillboardNode
    Feature #1051: Implement NIF texture slot DarkTexture
    Task #873: Unify OGRE initialisation

0.27.0
------

    Bug #597: Assertion `dialogue->mId == id' failed in esmstore.cpp
    Bug #794: incorrect display of decimal numbers
    Bug #840: First-person sneaking camera height
    Bug #887: Ambient sounds playing while paused
    Bug #902: Problems with Polish character encoding
    Bug #907: Entering third person using the mousewheel is possible even if it's impossible using the key
    Bug #910: Some CDs not working correctly with Unshield installer
    Bug #917: Quick character creation plugin does not work
    Bug #918: Fatigue does not refill
    Bug #919: The PC falls dead in Beshara - OpenMW nightly Win64 (708CDE2)
    Feature #57: Acrobatics Skill
    Feature #462: Editor: Start Dialogue
    Feature #546: Modify ESX selector to handle new content file scheme
    Feature #588: Editor: Adjust name/path of edited content files
    Feature #644: Editor: Save
    Feature #710: Editor: Configure script compiler context
    Feature #790: God Mode
    Feature #881: Editor: Allow only one instance of OpenCS
    Feature #889: Editor: Record filtering
    Feature #895: Extinguish torches
    Feature #898: Breath meter enhancements
    Feature #901: Editor: Default record filter
    Feature #913: Merge --master and --plugin switches

0.26.0
------

    Bug #274: Inconsistencies in the terrain
    Bug #557: Already-dead NPCs do not equip clothing/items.
    Bug #592: Window resizing
    Bug #612: [Tamriel Rebuilt] Missing terrain (South of Tel Oren)
    Bug #664: Heart of lorkhan acts like a dead body (container)
    Bug #767: Wonky ramp physics & water
    Bug #780: Swimming out of water
    Bug #792: Wrong ground alignment on actors when no clipping
    Bug #796: Opening and closing door sound issue
    Bug #797: No clipping hinders opening and closing of doors
    Bug #799: sliders in enchanting window
    Bug #838: Pressing key during startup procedure freezes the game
    Bug #839: Combat/magic stances during character creation
    Bug #843: [Tribunal] Dark Brotherhood assassin appears without equipment
    Bug #844: Resting "until healed" option given even with full stats
    Bug #846: Equipped torches are invisible.
    Bug #847: Incorrect formula for autocalculated NPC initial health
    Bug #850: Shealt weapon sound plays when leaving magic-ready stance
    Bug #852: Some boots do not produce footstep sounds
    Bug #860: FPS bar misalignment
    Bug #861: Unable to print screen
    Bug #863: No sneaking and jumping at the same time
    Bug #866: Empty variables in [Movies] section of Morrowind.ini gets imported into OpenMW.cfg as blank fallback option and crashes game on start.
    Bug #867: Dancing girls in "Suran, Desele's House of Earthly Delights" don't dance.
    Bug #868: Idle animations are repeated
    Bug #874: Underwater swimming close to the ground is jerky
    Bug #875: Animation problem while swimming on the surface and looking up
    Bug #876: Always a starting upper case letter in the inventory
    Bug #878: Active spell effects don't update the layout properly when ended
    Bug #891: Cell 24,-12 (Tamriel Rebuilt) crashes on load
    Bug #896: New game sound issue
    Feature #49: Melee Combat
    Feature #71: Lycanthropy
    Feature #393: Initialise MWMechanics::AiSequence from ESM::AIPackageList
    Feature #622: Multiple positions for inventory window
    Feature #627: Drowning
    Feature #786: Allow the 'Activate' key to close the countdialog window
    Feature #798: Morrowind installation via Launcher (Linux/Max OS only)
    Feature #851: First/Third person transitions with mouse wheel
    Task #689: change PhysicActor::enableCollisions
    Task #707: Reorganise Compiler

0.25.0
------

    Bug #411: Launcher crash on OS X < 10.8
    Bug #604: Terrible performance drop in the Census and Excise Office.
    Bug #676: Start Scripts fail to load
    Bug #677: OpenMW does not accept script names with -
    Bug #766: Extra space in front of topic links
    Bug #793: AIWander Isn't Being Passed The Repeat Parameter
    Bug #795: Sound playing with drawn weapon and crossing cell-border
    Bug #800: can't select weapon for enchantment
    Bug #801: Player can move while over-encumbered
    Bug #802: Dead Keys not working
    Bug #808: mouse capture
    Bug #809: ini Importer does not work without an existing cfg file
    Bug #812: Launcher will run OpenMW with no ESM or ESP selected
    Bug #813: OpenMW defaults to Morrowind.ESM with no ESM or ESP selected
    Bug #817: Dead NPCs and Creatures still have collision boxes
    Bug #820: Incorrect sorting of answers (Dialogue)
    Bug #826: mwinimport dumps core when given an unknown parameter
    Bug #833: getting stuck in door
    Bug #835: Journals/books not showing up properly.
    Feature #38: SoundGen
    Feature #105: AI Package: Wander
    Feature #230: 64-bit compatibility for OS X
    Feature #263: Hardware mouse cursors
    Feature #449: Allow mouse outside of window while paused
    Feature #736: First person animations
    Feature #750: Using mouse wheel in third person mode
    Feature #822: Autorepeat for slider buttons

0.24.0
------

    Bug #284: Book's text misalignment
    Bug #445: Camera able to get slightly below floor / terrain
    Bug #582: Seam issue in Red Mountain
    Bug #632: Journal Next Button shows white square
    Bug #653: IndexedStore ignores index
    Bug #694: Parser does not recognize float values starting with .
    Bug #699: Resource handling broken with Ogre 1.9 trunk
    Bug #718: components/esm/loadcell is using the mwworld subsystem
    Bug #729: Levelled item list tries to add nonexistent item
    Bug #730: Arrow buttons in the settings menu do not work.
    Bug #732: Erroneous behavior when binding keys
    Bug #733: Unclickable dialogue topic
    Bug #734: Book empty line problem
    Bug #738: OnDeath only works with implicit references
    Bug #740: Script compiler fails on scripts with special names
    Bug #742: Wait while no clipping
    Bug #743: Problem with changeweather console command
    Bug #744: No wait dialogue after starting a new game
    Bug #748: Player is not able to unselect objects with the console
    Bug #751: AddItem should only spawn a message box when called from dialogue
    Bug #752: The enter button has several functions in trade and looting that is not impelemted.
    Bug #753: Fargoth's Ring Quest Strange Behavior
    Bug #755: Launcher writes duplicate lines into settings.cfg
    Bug #759: Second quest in mages guild does not work
    Bug #763: Enchantment cast cost is wrong
    Bug #770: The "Take" and "Close" buttons in the scroll GUI are stretched incorrectly
    Bug #773: AIWander Isn't Being Passed The Correct idle Values
    Bug #778: The journal can be opened at the start of a new game
    Bug #779: Divayth Fyr starts as dead
    Bug #787: "Batch count" on detailed FPS counter gets cut-off
    Bug #788: chargen scroll layout does not match vanilla
    Feature #60: Atlethics Skill
    Feature #65: Security Skill
    Feature #74: Interaction with non-load-doors
    Feature #98: Render Weapon and Shield
    Feature #102: AI Package: Escort, EscortCell
    Feature #182: Advanced Journal GUI
    Feature #288: Trading enhancements
    Feature #405: Integrate "new game" into the menu
    Feature #537: Highlight dialogue topic links
    Feature #658: Rotate, RotateWorld script instructions and local rotations
    Feature #690: Animation Layering
    Feature #722: Night Eye/Blind magic effects
    Feature #735: Move, MoveWorld script instructions.
    Feature #760: Non-removable corpses

0.23.0
------

    Bug #522: Player collides with placeable items
    Bug #553: Open/Close sounds played when accessing main menu w/ Journal Open
    Bug #561: Tooltip word wrapping delay
    Bug #578: Bribing works incorrectly
    Bug #601: PositionCell fails on negative coordinates
    Bug #606: Some NPCs hairs not rendered with Better Heads addon
    Bug #609: Bad rendering of bone boots
    Bug #613: Messagebox causing assert to fail
    Bug #631: Segfault on shutdown
    Bug #634: Exception when talking to Calvus Horatius in Mournhold, royal palace courtyard
    Bug #635: Scale NPCs depending on race
    Bug #643: Dialogue Race select function is inverted
    Bug #646: Twohanded weapons don't work properly
    Bug #654: Crash when dropping objects without a collision shape
    Bug #655/656: Objects that were disabled or deleted (but not both) were added to the scene when re-entering a cell
    Bug #660: "g" in "change" cut off in Race Menu
    Bug #661: Arrille sells me the key to his upstairs room
    Bug #662: Day counter starts at 2 instead of 1
    Bug #663: Cannot select "come unprepared" topic in dialog with Dagoth Ur
    Bug #665: Pickpocket -> "Grab all" grabs all NPC inventory, even not listed in container window.
    Bug #666: Looking up/down problem
    Bug #667: Active effects border visible during loading
    Bug #669: incorrect player position at new game start
    Bug #670: race selection menu: sex, face and hair left button not totally clickable
    Bug #671: new game: player is naked
    Bug #674: buying or selling items doesn't change amount of gold
    Bug #675: fatigue is not set to its maximum when starting a new game
    Bug #678: Wrong rotation order causes RefData's rotation to be stored incorrectly
    Bug #680: different gold coins in Tel Mara
    Bug #682: Race menu ignores playable flag for some hairs and faces
    Bug #685: Script compiler does not accept ":" after a function name
    Bug #688: dispose corpse makes cross-hair to disappear
    Bug #691: Auto equipping ignores equipment conditions
    Bug #692: OpenMW doesnt load "loose file" texture packs that places resources directly in data folder
    Bug #696: Draugr incorrect head offset
    Bug #697: Sail transparency issue
    Bug #700: "On the rocks" mod does not load its UV coordinates correctly.
    Bug #702: Some race mods don't work
    Bug #711: Crash during character creation
    Bug #715: Growing Tauryon
    Bug #725: Auto calculate stats
    Bug #728: Failure to open container and talk dialogue
    Bug #731: Crash with Mush-Mere's "background" topic
    Feature #55/657: Item Repairing
    Feature #62/87: Enchanting
    Feature #99: Pathfinding
    Feature #104: AI Package: Travel
    Feature #129: Levelled items
    Feature #204: Texture animations
    Feature #239: Fallback-Settings
    Feature #535: Console object selection improvements
    Feature #629: Add levelup description in levelup layout dialog
    Feature #630: Optional format subrecord in (tes3) header
    Feature #641: Armor rating
    Feature #645: OnDeath script function
    Feature #683: Companion item UI
    Feature #698: Basic Particles
    Task #648: Split up components/esm/loadlocks
    Task #695: mwgui cleanup

0.22.0
------

    Bug #311: Potential infinite recursion in script compiler
    Bug #355: Keyboard repeat rate (in Xorg) are left disabled after game exit.
    Bug #382: Weird effect in 3rd person on water
    Bug #387: Always use detailed shape for physics raycasts
    Bug #420: Potion/ingredient effects do not stack
    Bug #429: Parts of dwemer door not picked up correctly for activation/tooltips
    Bug #434/Bug #605: Object movement between cells not properly implemented
    Bug #502: Duplicate player collision model at origin
    Bug #509: Dialogue topic list shifts inappropriately
    Bug #513: Sliding stairs
    Bug #515: Launcher does not support non-latin strings
    Bug #525: Race selection preview camera wrong position
    Bug #526: Attributes / skills should not go below zero
    Bug #529: Class and Birthsign menus options should be preselected
    Bug #530: Lock window button graphic missing
    Bug #532: Missing map menu graphics
    Bug #545: ESX selector does not list ESM files properly
    Bug #547: Global variables of type short are read incorrectly
    Bug #550: Invisible meshes collision and tooltip
    Bug #551: Performance drop when loading multiple ESM files
    Bug #552: Don't list CG in options if it is not available
    Bug #555: Character creation windows "OK" button broken
    Bug #558: Segmentation fault when Alt-tabbing with console opened
    Bug #559: Dialog window should not be available before character creation is finished
    Bug #560: Tooltip borders should be stretched
    Bug #562: Sound should not be played when an object cannot be picked up
    Bug #565: Water animation speed + timescale
    Bug #572: Better Bodies' textures don't work
    Bug #573: OpenMW doesn't load if TR_Mainland.esm is enabled (Tamriel Rebuilt mod)
    Bug #574: Moving left/right should not cancel auto-run
    Bug #575: Crash entering the Chamber of Song
    Bug #576: Missing includes
    Bug #577: Left Gloves Addon causes ESMReader exception
    Bug #579: Unable to open container "Kvama Egg Sack"
    Bug #581: Mimicking vanilla Morrowind water
    Bug #583: Gender not recognized
    Bug #586: Wrong char gen behaviour
    Bug #587: "End" script statements with spaces don't work
    Bug #589: Closing message boxes by pressing the activation key
    Bug #590: Ugly Dagoth Ur rendering
    Bug #591: Race selection issues
    Bug #593: Persuasion response should be random
    Bug #595: Footless guard
    Bug #599: Waterfalls are invisible from a certain distance
    Bug #600: Waterfalls rendered incorrectly, cut off by water
    Bug #607: New beast bodies mod crashes
    Bug #608: Crash in cell "Mournhold, Royal Palace"
    Bug #611: OpenMW doesn't find some of textures used in Tamriel Rebuilt
    Bug #613: Messagebox causing assert to fail
    Bug #615: Meshes invisible from above water
    Bug #617: Potion effects should be hidden until discovered
    Bug #619: certain moss hanging from tree has rendering bug
    Bug #621: Batching bloodmoon's trees
    Bug #623: NiMaterialProperty alpha unhandled
    Bug #628: Launcher in latest master crashes the game
    Bug #633: Crash on startup: Better Heads
    Bug #636: Incorrect Char Gen Menu Behavior
    Feature #29: Allow ESPs and multiple ESMs
    Feature #94: Finish class selection-dialogue
    Feature #149: Texture Alphas
    Feature #237: Run Morrowind-ini importer from launcher
    Feature #286: Update Active Spell Icons
    Feature #334: Swimming animation
    Feature #335: Walking animation
    Feature #360: Proper collision shapes for NPCs and creatures
    Feature #367: Lights that behave more like original morrowind implementation
    Feature #477: Special local scripting variables
    Feature #528: Message boxes should close when enter is pressed under certain conditions.
    Feature #543: Add bsa files to the settings imported by the ini importer
    Feature #594: coordinate space and utility functions
    Feature #625: Zoom in vanity mode
    Task #464: Refactor launcher ESX selector into a re-usable component
    Task #624: Unified implementation of type-variable sub-records

0.21.0
------

    Bug #253: Dialogs don't work for Russian version of Morrowind
    Bug #267: Activating creatures without dialogue can still activate the dialogue GUI
    Bug #354: True flickering lights
    Bug #386: The main menu's first entry is wrong (in french)
    Bug #479: Adding the spell "Ash Woe Blight" to the player causes strange attribute oscillations
    Bug #495: Activation Range
    Bug #497: Failed Disposition check doesn't stop a dialogue entry from being returned
    Bug #498: Failing a disposition check shouldn't eliminate topics from the the list of those available
    Bug #500: Disposition for most NPCs is 0/100
    Bug #501: Getdisposition command wrongly returns base disposition
    Bug #506: Journal UI doesn't update anymore
    Bug #507: EnableRestMenu is not a valid command - change it to EnableRest
    Bug #508: Crash in Ald Daedroth Shrine
    Bug #517: Wrong price calculation when untrading an item
    Bug #521: MWGui::InventoryWindow creates a duplicate player actor at the origin
    Bug #524: Beast races are able to wear shoes
    Bug #527: Background music fails to play
    Bug #533: The arch at Gnisis entrance is not displayed
    Bug #534: Terrain gets its correct shape only some time after the cell is loaded
    Bug #536: The same entry can be added multiple times to the journal
    Bug #539: Race selection is broken
    Bug #544: Terrain normal map corrupt when the map is rendered
    Feature #39: Video Playback
    Feature #151: ^-escape sequences in text output
    Feature #392: Add AI related script functions
    Feature #456: Determine required ini fallback values and adjust the ini importer accordingly
    Feature #460: Experimental DirArchives improvements
    Feature #540: Execute scripts of objects in containers/inventories in active cells
    Task #401: Review GMST fixing
    Task #453: Unify case smashing/folding
    Task #512: Rewrite utf8 component

0.20.0
------

    Bug #366: Changing the player's race during character creation does not change the look of the player character
    Bug #430: Teleporting and using loading doors linking within the same cell reloads the cell
    Bug #437: Stop animations when paused
    Bug #438: Time displays as "0 a.m." when it should be "12 a.m."
    Bug #439: Text in "name" field of potion/spell creation window is persistent
    Bug #440: Starting date at a new game is off by one day
    Bug #442: Console window doesn't close properly sometimes
    Bug #448: Do not break container window formatting when item names are very long
    Bug #458: Topics sometimes not automatically added to known topic list
    Bug #476: Auto-Moving allows player movement after using DisablePlayerControls
    Bug #478: After sleeping in a bed the rest dialogue window opens automtically again
    Bug #492: On creating potions the ingredients are removed twice
    Feature #63: Mercantile skill
    Feature #82: Persuasion Dialogue
    Feature #219: Missing dialogue filters/functions
    Feature #369: Add a FailedAction
    Feature #377: Select head/hair on character creation
    Feature #391: Dummy AI package classes
    Feature #435: Global Map, 2nd Layer
    Feature #450: Persuasion
    Feature #457: Add more script instructions
    Feature #474: update the global variable pcrace when the player's race is changed
    Task #158: Move dynamically generated classes from Player class to World Class
    Task #159: ESMStore rework and cleanup
    Task #163: More Component Namespace Cleanup
    Task #402: Move player data from MWWorld::Player to the player's NPC record
    Task #446: Fix no namespace in BulletShapeLoader

0.19.0
------

    Bug #374: Character shakes in 3rd person mode near the origin
    Bug #404: Gamma correct rendering
    Bug #407: Shoes of St. Rilm do not work
    Bug #408: Rugs has collision even if they are not supposed to
    Bug #412: Birthsign menu sorted incorrectly
    Bug #413: Resolutions presented multiple times in launcher
    Bug #414: launcher.cfg file stored in wrong directory
    Bug #415: Wrong esm order in openmw.cfg
    Bug #418: Sound listener position updates incorrectly
    Bug #423: wrong usage of "Version" entry in openmw.desktop
    Bug #426: Do not use hardcoded splash images
    Bug #431: Don't use markers for raycast
    Bug #432: Crash after picking up items from an NPC
    Feature #21/#95: Sleeping/resting
    Feature #61: Alchemy Skill
    Feature #68: Death
    Feature #69/#86: Spell Creation
    Feature #72/#84: Travel
    Feature #76: Global Map, 1st Layer
    Feature #120: Trainer Window
    Feature #152: Skill Increase from Skill Books
    Feature #160: Record Saving
    Task #400: Review GMST access

0.18.0
------

    Bug #310: Button of the "preferences menu" are too small
    Bug #361: Hand-to-hand skill is always 100
    Bug #365: NPC and creature animation is jerky; Characters float around when they are not supposed to
    Bug #372: playSound3D uses original coordinates instead of current coordinates.
    Bug #373: Static OGRE build faulty
    Bug #375: Alt-tab toggle view
    Bug #376: Screenshots are disable
    Bug #378: Exception when drinking self-made potions
    Bug #380: Cloth visibility problem
    Bug #384: Weird character on doors tooltip.
    Bug #398: Some objects do not collide in MW, but do so in OpenMW
    Feature #22: Implement level-up
    Feature #36: Hide Marker
    Feature #88: Hotkey Window
    Feature #91: Level-Up Dialogue
    Feature #118: Keyboard and Mouse-Button bindings
    Feature #119: Spell Buying Window
    Feature #133: Handle resources across multiple data directories
    Feature #134: Generate a suitable default-value for --data-local
    Feature #292: Object Movement/Creation Script Instructions
    Feature #340: AIPackage data structures
    Feature #356: Ingredients use
    Feature #358: Input system rewrite
    Feature #370: Target handling in actions
    Feature #379: Door markers on the local map
    Feature #389: AI framework
    Feature #395: Using keys to open doors / containers
    Feature #396: Loading screens
    Feature #397: Inventory avatar image and race selection head preview
    Task #339: Move sounds into Action

0.17.0
------

    Bug #225: Valgrind reports about 40MB of leaked memory
    Bug #241: Some physics meshes still don't match
    Bug #248: Some textures are too dark
    Bug #300: Dependency on proprietary CG toolkit
    Bug #302: Some objects don't collide although they should
    Bug #308: Freeze in Balmora, Meldor: Armorer
    Bug #313: openmw without a ~/.config/openmw folder segfault.
    Bug #317: adding non-existing spell via console locks game
    Bug #318: Wrong character normals
    Bug #341: Building with Ogre Debug libraries does not use debug version of plugins
    Bug #347: Crash when running openmw with --start="XYZ"
    Bug #353: FindMyGUI.cmake breaks path on Windows
    Bug #359: WindowManager throws exception at destruction
    Bug #364: Laggy input on OS X due to bug in Ogre's event pump implementation
    Feature #33: Allow objects to cross cell-borders
    Feature #59: Dropping Items (replaced stopgap implementation with a proper one)
    Feature #93: Main Menu
    Feature #96/329/330/331/332/333: Player Control
    Feature #180: Object rotation and scaling.
    Feature #272: Incorrect NIF material sharing
    Feature #314: Potion usage
    Feature #324: Skill Gain
    Feature #342: Drain/fortify dynamic stats/attributes magic effects
    Feature #350: Allow console only script instructions
    Feature #352: Run scripts in console on startup
    Task #107: Refactor mw*-subsystems
    Task #325: Make CreatureStats into a class
    Task #345: Use Ogre's animation system
    Task #351: Rewrite Action class to support automatic sound playing

0.16.0
------

    Bug #250: OpenMW launcher erratic behaviour
    Bug #270: Crash because of underwater effect on OS X
    Bug #277: Auto-equipping in some cells not working
    Bug #294: Container GUI ignores disabled inventory menu
    Bug #297: Stats review dialog shows all skills and attribute values as 0
    Bug #298: MechanicsManager::buildPlayer does not remove previous bonuses
    Bug #299: Crash in World::disable
    Bug #306: Non-existent ~/.config/openmw "crash" the launcher.
    Bug #307: False "Data Files" location make the launcher "crash"
    Feature #81: Spell Window
    Feature #85: Alchemy Window
    Feature #181: Support for x.y script syntax
    Feature #242: Weapon and Spell icons
    Feature #254: Ingame settings window
    Feature #293: Allow "stacking" game modes
    Feature #295: Class creation dialog tooltips
    Feature #296: Clicking on the HUD elements should show/hide the respective window
    Feature #301: Direction after using a Teleport Door
    Feature #303: Allow object selection in the console
    Feature #305: Allow the use of = as a synonym for ==
    Feature #312: Compensation for slow object access in poorly written Morrowind.esm scripts
    Task #176: Restructure enabling/disabling of MW-references
    Task #283: Integrate ogre.cfg file in settings file
    Task #290: Auto-Close MW-reference related GUI windows

0.15.0
------

    Bug #5: Physics reimplementation (fixes various issues)
    Bug #258: Resizing arrow's background is not transparent
    Bug #268: Widening the stats window in X direction causes layout problems
    Bug #269: Topic pane in dialgoue window is too small for some longer topics
    Bug #271: Dialog choices are sorted incorrectly
    Bug #281: The single quote character is not rendered on dialog windows
    Bug #285: Terrain not handled properly in cells that are not predefined
    Bug #289: Dialogue filter isn't doing case smashing/folding for item IDs
    Feature #15: Collision with Terrain
    Feature #17: Inventory-, Container- and Trade-Windows
    Feature #44: Floating Labels above Focussed Objects
    Feature #80: Tooltips
    Feature #83: Barter Dialogue
    Feature #90: Book and Scroll Windows
    Feature #156: Item Stacking in Containers
    Feature #213: Pulsating lights
    Feature #218: Feather & Burden
    Feature #256: Implement magic effect bookkeeping
    Feature #259: Add missing information to Stats window
    Feature #260: Correct case for dialogue topics
    Feature #280: GUI texture atlasing
    Feature #291: Ability to use GMST strings from GUI layout files
    Task #255: Make MWWorld::Environment into a singleton

0.14.0
------

    Bug #1: Meshes rendered with wrong orientation
    Bug #6/Task #220: Picking up small objects doesn't always work
    Bug #127: tcg doesn't work
    Bug #178: Compablity problems with Ogre 1.8.0 RC 1
    Bug #211: Wireframe mode (toggleWireframe command) should not apply to Console & other UI
    Bug #227: Terrain crashes when moving away from predefined cells
    Bug #229: On OS X Launcher cannot launch game if path to binary contains spaces
    Bug #235: TGA texture loading problem
    Bug #246: wireframe mode does not work in water
    Feature #8/#232: Water Rendering
    Feature #13: Terrain Rendering
    Feature #37: Render Path Grid
    Feature #66: Factions
    Feature #77: Local Map
    Feature #78: Compass/Mini-Map
    Feature #97: Render Clothing/Armour
    Feature #121: Window Pinning
    Feature #205: Auto equip
    Feature #217: Contiainer should track changes to its content
    Feature #221: NPC Dialogue Window Enhancements
    Feature #233: Game settings manager
    Feature #240: Spell List and selected spell (no GUI yet)
    Feature #243: Draw State
    Task #113: Morrowind.ini Importer
    Task #215: Refactor the sound code
    Task #216: Update MyGUI

0.13.0
------

    Bug #145: Fixed sound problems after cell change
    Bug #179: Pressing space in console triggers activation
    Bug #186: CMake doesn't use the debug versions of Ogre libraries on Linux
    Bug #189: ASCII 16 character added to console on it's activation on Mac OS X
    Bug #190: Case Folding fails with music files
    Bug #192: Keypresses write Text into Console no matter which gui element is active
    Bug #196: Collision shapes out of place
    Bug #202: ESMTool doesn't not work with localised ESM files anymore
    Bug #203: Torch lights only visible on short distance
    Bug #207: Ogre.log not written
    Bug #209: Sounds do not play
    Bug #210: Ogre crash at Dren plantation
    Bug #214: Unsupported file format version
    Bug #222: Launcher is writing openmw.cfg file to wrong location
    Feature #9: NPC Dialogue Window
    Feature #16/42: New sky/weather implementation
    Feature #40: Fading
    Feature #48: NPC Dialogue System
    Feature #117: Equipping Items (backend only, no GUI yet, no rendering of equipped items yet)
    Feature #161: Load REC_PGRD records
    Feature #195: Wireframe-mode
    Feature #198/199: Various sound effects
    Feature #206: Allow picking data path from launcher if non is set
    Task #108: Refactor window manager class
    Task #172: Sound Manager Cleanup
    Task #173: Create OpenEngine systems in the appropriate manager classes
    Task #184: Adjust MSVC and gcc warning levels
    Task #185: RefData rewrite
    Task #201: Workaround for transparency issues
    Task #208: silenced esm_reader.hpp warning

0.12.0
------

    Bug #154: FPS Drop
    Bug #169: Local scripts continue running if associated object is deleted
    Bug #174: OpenMW fails to start if the config directory doesn't exist
    Bug #187: Missing lighting
    Bug #188: Lights without a mesh are not rendered
    Bug #191: Taking screenshot causes crash when running installed
    Feature #28: Sort out the cell load problem
    Feature #31: Allow the player to move away from pre-defined cells
    Feature #35: Use alternate storage location for modified object position
    Feature #45: NPC animations
    Feature #46: Creature Animation
    Feature #89: Basic Journal Window
    Feature #110: Automatically pick up the path of existing MW-installations
    Feature #183: More FPS display settings
    Task #19: Refactor engine class
    Task #109/Feature #162: Automate Packaging
    Task #112: Catch exceptions thrown in input handling functions
    Task #128/#168: Cleanup Configuration File Handling
    Task #131: NPC Activation doesn't work properly
    Task #144: MWRender cleanup
    Task #155: cmake cleanup

0.11.1
------

    Bug #2: Resources loading doesn't work outside of bsa files
    Bug #3: GUI does not render non-English characters
    Bug #7: openmw.cfg location doesn't match
    Bug #124: The TCL alias for ToggleCollision is missing.
    Bug #125: Some command line options can't be used from a .cfg file
    Bug #126: Toggle-type script instructions are less verbose compared with original MW
    Bug #130: NPC-Record Loading fails for some NPCs
    Bug #167: Launcher sets invalid parameters in ogre config
    Feature #10: Journal
    Feature #12: Rendering Optimisations
    Feature #23: Change Launcher GUI to a tabbed interface
    Feature #24: Integrate the OGRE settings window into the launcher
    Feature #25: Determine openmw.cfg location (Launcher)
    Feature #26: Launcher Profiles
    Feature #79: MessageBox
    Feature #116: Tab-Completion in Console
    Feature #132: --data-local and multiple --data
    Feature #143: Non-Rendering Performance-Optimisations
    Feature #150: Accessing objects in cells via ID does only work for objects with all lower case IDs
    Feature #157: Version Handling
    Task #14: Replace tabs with 4 spaces
    Task #18: Move components from global namespace into their own namespace
    Task #123: refactor header files in components/esm

0.10.0
------

* NPC dialogue window (not functional yet)
* Collisions with objects
* Refactor the PlayerPos class
* Adjust file locations
* CMake files and test linking for Bullet
* Replace Ogre raycasting test for activation with something more precise
* Adjust player movement according to collision results
* FPS display
* Various Portability Improvements
* Mac OS X support is back!

0.9.0
-----

* Exterior cells loading, unloading and management
* Character Creation GUI
* Character creation
* Make cell names case insensitive when doing internal lookups
* Music player
* NPCs rendering

0.8.0
-----

* GUI
* Complete and working script engine
* In game console
* Sky rendering
* Sound and music
* Tons of smaller stuff

0.7.0
-----

* This release is a complete rewrite in C++.
* All D code has been culled, and all modules have been rewritten.
* The game is now back up to the level of rendering interior cells and moving around, but physics, sound, GUI, and scripting still remain to be ported from the old codebase.

0.6.0
-----

* Coded a GUI system using MyGUI
* Skinned MyGUI to look like Morrowind (work in progress)
* Integrated the Monster script engine
* Rewrote some functions into script code
* Very early MyGUI < > Monster binding
* Fixed Windows sound problems (replaced old openal32.dll)

0.5.0
-----

* Collision detection with Bullet
* Experimental walk & fall character physics
* New key bindings:
  * t toggle physics mode (walking, flying, ghost),
  * n night eye, brightens the scene
* Fixed incompatability with DMD 1.032 and newer compilers
* * (thanks to tomqyp)
* Various minor changes and updates

0.4.0
-----

* Switched from Audiere to OpenAL
* * (BIG thanks to Chris Robinson)
* Added complete Makefile (again) as a alternative build tool
* More realistic lighting (thanks again to Chris Robinson)
* Various localization fixes tested with Russian and French versions
* Temporary workaround for the Unicode issue: invalid UTF displayed as '?'
* Added ns option to disable sound, for debugging
* Various bug fixes
* Cosmetic changes to placate gdc Wall

0.3.0
-----

* Built and tested on Windows XP
* Partial support for FreeBSD (exceptions do not work)
* You no longer have to download Monster separately
* Made an alternative for building without DSSS (but DSSS still works)
* Renamed main program from 'morro' to 'openmw'
* Made the config system more robust
* Added oc switch for showing Ogre config window on startup
* Removed some config files, these are auto generated when missing.
* Separated plugins.cfg into linux and windows versions.
* Updated Makefile and sources for increased portability
* confirmed to work against OIS 1.0.0 (Ubuntu repository package)

0.2.0
-----

* Compiles with gdc
* Switched to DSSS for building D code
* Includes the program esmtool

0.1.0
-----

first release<|MERGE_RESOLUTION|>--- conflicted
+++ resolved
@@ -80,12 +80,9 @@
     Bug #4553: Forcegreeting on non-actor opens a dialogue window which cannot be closed
     Bug #4557: Topics with reserved names are handled differently from vanilla
     Bug #4558: Mesh optimizer: check for reserved node name is case-sensitive
-<<<<<<< HEAD
     Bug #4563: Fast travel price logic checks destination cell instead of service actor cell
     Bug #4565: Underwater view distance should be limited
-=======
     Bug #4573: Player uses headtracking in the 1st-person mode
->>>>>>> 126b2fdd
     Feature #2606: Editor: Implemented (optional) case sensitive global search
     Feature #3083: Play animation when NPC is casting spell via script
     Feature #3103: Provide option for disposition to get increased by successful trade
