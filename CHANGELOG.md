--- conflicted
+++ resolved
@@ -147,11 +147,8 @@
     Bug #5161: Creature companions can't be activated when they are knocked down
     Bug #5164: Faction owned items handling is incorrect
     Bug #5166: Scripts still should be executed after player's death
-<<<<<<< HEAD
     Bug #5167: Player can select and cast spells before magic menu is enabled
-=======
     Bug #5168: Force1stPerson and Force3rdPerson commands are not really force view change
->>>>>>> 3c49bed3
     Feature #1774: Handle AvoidNode
     Feature #2229: Improve pathfinding AI
     Feature #3025: Analogue gamepad movement controls
