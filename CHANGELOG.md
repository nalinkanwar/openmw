0.47.0
------

<<<<<<< HEAD
    Bug #5367: Selecting a spell on an enchanted item per hotkey always plays the equip sound
=======
    Bug #5369: Spawnpoint in the Grazelands doesn't produce oversized creatures
>>>>>>> 4c8cc0e5

0.46.0
------

    Bug #1515: Opening console masks dialogue, inventory menu
    Bug #1933: Actors can have few stocks of the same item
    Bug #2395: Duplicated plugins in the launcher when multiple data directories provide the same plugin
    Bug #2679: Unable to map mouse wheel under control settings
    Bug #2969: Scripted items can stack
    Bug #2976: Data lines in global openmw.cfg take priority over user openmw.cfg
    Bug #2987: Editor: some chance and AI data fields can overflow
    Bug #3006: 'else if' operator breaks script compilation
    Bug #3109: SetPos/Position handles actors differently
    Bug #3282: Unintended behaviour when assigning F3 and Windows keys
    Bug #3550: Companion from mod attacks the air after combat has ended
    Bug #3609: Items from evidence chest are not considered to be stolen if player is allowed to use the chest
    Bug #3623: Display scaling breaks mouse recognition
    Bug #3725: Using script function in a non-conditional expression breaks script compilation
    Bug #3733: Normal maps are inverted on mirrored UVs
    Bug #3765: DisableTeleporting makes Mark/Recall/Intervention effects undetectable
    Bug #3778: [Mod] Improved Thrown Weapon Projectiles - weapons have wrong transformation during throw animation
    Bug #3812: Wrong multiline tooltips width when word-wrapping is enabled
    Bug #3894: Hostile spell effects not detected/present on first frame of OnPCHitMe
    Bug #3977: Non-ASCII characters in object ID's are not supported
    Bug #4009: Launcher does not show data files on the first run after installing
    Bug #4077: Enchanted items are not recharged if they are not in the player's inventory
    Bug #4141: PCSkipEquip isn't set to 1 when reading books/scrolls
    Bug #4202: Open .omwaddon files without needing toopen openmw-cs first
    Bug #4240: Ash storm origin coordinates and hand shielding animation behavior are incorrect
    Bug #4262: Rain settings are hardcoded
    Bug #4270: Closing doors while they are obstructed desyncs closing sfx
    Bug #4276: Resizing character window differs from vanilla
    Bug #4284: ForceSneak behaviour is inconsistent if the target has AiWander package
    Bug #4329: Removed birthsign abilities are restored after reloading the save
    Bug #4341: Error message about missing GDB is too vague
    Bug #4383: Bow model obscures crosshair when arrow is drawn
    Bug #4384: Resist Normal Weapons only checks ammunition for ranged weapons
    Bug #4411: Reloading a saved game while falling prevents damage in some cases
    Bug #4449: Value returned by GetWindSpeed is incorrect
    Bug #4456: AiActivate should not be cancelled after target activation
    Bug #4493: If the setup doesn't find what it is expecting, it fails silently and displays the requester again instead of letting the user know what wasn't found.
    Bug #4523: "player->ModCurrentFatigue -0.001" in global script does not cause the running player to fall
    Bug #4540: Rain delay when exiting water
    Bug #4594: Actors without AI packages don't use Hello dialogue
    Bug #4598: Script parser does not support non-ASCII characters
    Bug #4600: Crash when no sound output is available or --no-sound is used.
    Bug #4601: Filtering referenceables by gender is broken
    Bug #4639: Black screen after completing first mages guild mission + training
    Bug #4650: Focus is lost after pressing ESC in confirmation dialog inside savegame dialog
    Bug #4680: Heap corruption on faulty esp
    Bug #4701: PrisonMarker record is not hardcoded like other markers
    Bug #4703: Editor: it's possible to preview levelled list records
    Bug #4705: Editor: unable to open exterior cell views from Instances table
    Bug #4714: Crash upon game load in the repair menu while the "Your repair failed!" message is active
    Bug #4715: "Cannot get class of an empty object" exception after pressing ESC in the dialogue mode
    Bug #4720: Inventory avatar has shield with two-handed weapon during [un]equipping animation
    Bug #4723: ResetActors command works incorrectly
    Bug #4736: LandTexture records overrides do not work
    Bug #4745: Editor: Interior cell lighting field values are not displayed as colors
    Bug #4746: Non-solid player can't run or sneak
    Bug #4747: Bones are not read from X.NIF file for NPC animation
    Bug #4748: Editor: Cloned, moved, added instances re-use RefNum indices
    Bug #4750: Sneaking doesn't work in first person view if the player is in attack ready state
    Bug #4756: Animation issues with VAOs
    Bug #4757: Content selector: files can be cleared when there aren't any files to clear
    Bug #4768: Fallback numerical value recovery chokes on invalid arguments
    Bug #4775: Slowfall effect resets player jumping flag
    Bug #4778: Interiors of Illusion puzzle in Sotha Sil Expanded mod is broken
    Bug #4783: Blizzard behavior is incorrect
    Bug #4787: Sneaking makes 1st person walking/bobbing animation super-slow
    Bug #4797: Player sneaking and running stances are not accounted for when in air
    Bug #4800: Standing collisions are not updated immediately when an object is teleported without a cell change
    Bug #4802: You can rest before taking falling damage from landing from a jump
    Bug #4803: Stray special characters before begin statement break script compilation
    Bug #4804: Particle system with the "Has Sizes = false" causes an exception
    Bug #4805: NPC movement speed calculations do not take race Weight into account
    Bug #4810: Raki creature broken in OpenMW
    Bug #4813: Creatures with known file but no "Sound Gen Creature" assigned use default sounds
    Bug #4815: "Finished" journal entry with lower index doesn't close journal, SetJournalIndex closes journal
    Bug #4820: Spell absorption is broken
    Bug #4823: Jail progress bar works incorrectly
    Bug #4826: Uninitialized memory in unit test
    Bug #4827: NiUVController is handled incorrectly
    Bug #4828: Potion looping effects VFX are not shown for NPCs
    Bug #4837: CTD when a mesh with NiLODNode root node with particles is loaded
    Bug #4841: Russian localization ignores implicit keywords
    Bug #4844: Data race in savegame loading / GlobalMap render
    Bug #4847: Idle animation reset oddities
    Bug #4851: No shadows since switch to OSG
    Bug #4860: Actors outside of processing range visible for one frame after spawning
    Bug #4867: Arbitrary text after local variable declarations breaks script compilation
    Bug #4876: AI ratings handling inconsistencies
    Bug #4877: Startup script executes only on a new game start
    Bug #4879: SayDone returns 0 on the frame Say is called
    Bug #4888: Global variable stray explicit reference calls break script compilation
    Bug #4896: Title screen music doesn't loop
    Bug #4902: Using scrollbars in settings causes resolution to change
    Bug #4904: Editor: Texture painting with duplicate of a base-version texture
    Bug #4911: Editor: QOpenGLContext::swapBuffers() warning with Qt5
    Bug #4916: Specular power (shininess) material parameter is ignored when shaders are used.
    Bug #4918: Abilities don't play looping VFX when they're initially applied
    Bug #4920: Combat AI uses incorrect invisibility check
    Bug #4922: Werewolves can not attack if the transformation happens during attack
    Bug #4927: Spell effect having both a skill and an attribute assigned is a fatal error
    Bug #4932: Invalid records matching when loading save with edited plugin
    Bug #4933: Field of View not equal with Morrowind
    Bug #4938: Strings from subrecords with actually empty headers can't be empty
    Bug #4942: Hand-to-Hand attack type is chosen randomly when "always use best attack" is turned off
    Bug #4945: Poor random magic magnitude distribution
    Bug #4947: Player character doesn't use lip animation
    Bug #4948: Footstep sounds while levitating on ground level
    Bug #4952: Torches held by NPCs flicker too quickly
    Bug #4961: Flying creature combat engagement takes z-axis into account
    Bug #4963: Enchant skill progress is incorrect
    Bug #4964: Multiple effect spell projectile sounds play louder than vanilla
    Bug #4965: Global light attenuation settings setup is lacking
    Bug #4969: "Miss" sound plays for any actor
    Bug #4971: OpenMW-CS: Make rotations display as degrees instead of radians
    Bug #4972: Player is able to use quickkeys while disableplayerfighting is active
    Bug #4979: AiTravel maximum range depends on "actors processing range" setting
    Bug #4980: Drowning mechanics is applied for actors indifferently from distance to player
    Bug #4984: "Friendly hits" feature should be used only for player's followers
    Bug #4989: Object dimension-dependent VFX scaling behavior is inconsistent
    Bug #4990: Dead bodies prevent you from hitting
    Bug #4991: Jumping occasionally takes too much fatigue
    Bug #4999: Drop instruction behaves differently from vanilla
    Bug #5001: Possible data race in the Animation::setAlpha()
    Bug #5004: Werewolves shield their eyes during storm
    Bug #5012: "Take all" on owned container generates a messagebox per item
    Bug #5018: Spell tooltips don't support purely negative magnitudes
    Bug #5025: Data race in the ICO::setMaximumNumOfObjectsToCompilePerFrame()
    Bug #5028: Offered price caps are not trading-specific
    Bug #5038: Enchanting success chance calculations are blatantly wrong
    Bug #5047: # in cell names sets color
    Bug #5050: Invalid spell effects are not handled gracefully
    Bug #5055: Mark, Recall, Intervention magic effect abilities have no effect when added and removed in the same frame
    Bug #5056: Calling Cast function on player doesn't equip the spell but casts it
    Bug #5059: Modded animation with combined attack keys always does max damage and can double damage
    Bug #5060: Magic effect visuals stop when death animation begins instead of when it ends
    Bug #5063: Shape named "Tri Shadow" in creature mesh is visible if it isn't hidden
    Bug #5067: Ranged attacks on unaware opponents ("critical hits") differ from the vanilla engine
    Bug #5069: Blocking creatures' attacks doesn't degrade shields
    Bug #5073: NPCs open doors in front of them even if they don't have to
    Bug #5074: Paralyzed actors greet the player
    Bug #5075: Enchanting cast style can be changed if there's no object
    Bug #5078: DisablePlayerLooking is broken
    Bug #5081: OpenMW-CS: Apparatus type "Alembic" is erroneously named "Albemic"
    Bug #5082: Scrolling with controller in GUI mode is broken
    Bug #5087: Some valid script names can't be used as string arguments
    Bug #5089: Swimming/Underwater creatures only swim around ground level
    Bug #5092: NPCs with enchanted weapons play sound when out of charges
    Bug #5093: Hand to hand sound plays on knocked out enemies
    Bug #5097: String arguments can't be parsed as number literals in scripts
    Bug #5099: Non-swimming enemies will enter water if player is water walking
    Bug #5103: Sneaking state behavior is still inconsistent
    Bug #5104: Black Dart's enchantment doesn't trigger at low Enchant levels
    Bug #5105: NPCs start combat with werewolves from any distance
    Bug #5106: Still can jump even when encumbered
    Bug #5110: ModRegion with a redundant numerical argument breaks script execution
    Bug #5112: Insufficient magicka for current spell not reflected on HUD icon
    Bug #5113: Unknown alchemy question mark not centered
    Bug #5123: Script won't run on respawn
    Bug #5124: Arrow remains attached to actor if pulling animation was cancelled
    Bug #5126: Swimming creatures without RunForward animations are motionless during combat
    Bug #5134: Doors rotation by "Lock" console command is inconsistent
    Bug #5136: LegionUniform script: can not access local variables
    Bug #5137: Textures with Clamp Mode set to Clamp instead of Wrap are too dark outside the boundaries
    Bug #5138: Actors stuck in half closed door
    Bug #5149: Failing lock pick attempts isn't always a crime
    Bug #5155: Lock/unlock behavior differs from vanilla
    Bug #5158: Objects without a name don't fallback to their ID
    Bug #5159: NiMaterialColorController can only control the diffuse color
    Bug #5161: Creature companions can't be activated when they are knocked down
    Bug #5164: Faction owned items handling is incorrect
    Bug #5163: UserData is not copied during node cloning
    Bug #5166: Scripts still should be executed after player's death
    Bug #5167: Player can select and cast spells before magic menu is enabled
    Bug #5168: Force1stPerson and Force3rdPerson commands are not really force view change
    Bug #5169: Nested levelled items/creatures have significantly higher chance not to spawn
    Bug #5175: Random script function returns an integer value
    Bug #5177: Editor: Unexplored map tiles get corrupted after a file with terrain is saved
    Bug #5182: OnPCEquip doesn't trigger on skipped beast race attempts to equip something not equippable by beasts
    Bug #5186: Equipped item enchantments don't affect creatures
    Bug #5190: On-strike enchantments can be applied to and used with non-projectile ranged weapons
    Bug #5196: Dwarven ghosts do not use idle animations
    Bug #5206: A "class does not have NPC stats" error when player's follower kills an enemy with damage spell
    Bug #5209: Spellcasting ignores race height
    Bug #5210: AiActivate allows actors to open dialogue and inventory windows
    Bug #5211: Screen fades in if the first loaded save is in interior cell
    Bug #5212: AiTravel does not work for actors outside of AI processing range
    Bug #5213: SameFaction script function is broken
    Bug #5218: Crash when disabling ToggleBorders
    Bug #5220: GetLOS crashes when actor isn't loaded
    Bug #5222: Empty cell name subrecords are not saved
    Bug #5223: Bow replacement during attack animation removes attached arrow
    Bug #5226: Reputation should be capped
    Bug #5229: Crash if mesh controller node has no data node
    Bug #5239: OpenMW-CS does not support non-ASCII characters in path names
    Bug #5241: On-self absorb spells cannot be detected
    Bug #5242: ExplodeSpell behavior differs from Cast behavior
    Bug #5246: Water ripples persist after cell change
    Bug #5249: Wandering NPCs start walking too soon after they hello
    Bug #5250: Creatures display shield ground mesh instead of shield body part
    Bug #5255: "GetTarget, player" doesn't return 1 during NPC hello
    Bug #5261: Creatures can sometimes become stuck playing idles and never wander again
    Bug #5264: "Damage Fatigue" Magic Effect Can Bring Fatigue below 0
    Bug #5269: Editor: Cell lighting in resaved cleaned content files is corrupted
    Bug #5278: Console command Show doesn't fall back to global variable after local var not found
    Bug #5300: NPCs don't switch from torch to shield when starting combat
    Bug #5308: World map copying makes save loading much slower
    Bug #5313: Node properties of identical type are not applied in the correct order
    Bug #5326: Formatting issues in the settings.cfg
    Bug #5328: Skills aren't properly reset for dead actors
    Bug #5345: Dopey Necromancy does not work due to a missing quote
    Bug #5350: An attempt to launch magic bolt causes "AL error invalid value" error
    Bug #5352: Light source items' duration is decremented while they aren't visible
    Feature #1774: Handle AvoidNode
    Feature #2229: Improve pathfinding AI
    Feature #3025: Analogue gamepad movement controls
    Feature #3442: Default values for fallbacks from ini file
    Feature #3517: Multiple projectiles enchantment
    Feature #3610: Option to invert X axis
    Feature #3871: Editor: Terrain Selection
    Feature #3893: Implicit target for "set" function in console
    Feature #3980: In-game option to disable controller
    Feature #3999: Shift + Double Click should maximize/restore menu size
    Feature #4001: Toggle sneak controller shortcut
    Feature #4068: OpenMW-CS: Add a button to reset key bindings to defaults
    Feature #4129: Beta Comment to File
    Feature #4209: Editor: Faction rank sub-table
    Feature #4255: Handle broken RepairedOnMe script function
    Feature #4316: Implement RaiseRank/LowerRank functions properly
    Feature #4360: Improve default controller bindings
    Feature #4544: Actors movement deceleration
    Feature #4673: Weapon sheathing
    Feature #4675: Support for NiRollController
    Feature #4708: Radial fog support
    Feature #4730: Native animated containers support
    Feature #4784: Launcher: Duplicate Content Lists
    Feature #4812: Support NiSwitchNode
    Feature #4831: Item search in the player's inventory
    Feature #4836: Daytime node switch
    Feature #4840: Editor: Transient terrain change support
    Feature #4859: Make water reflections more configurable
    Feature #4882: Support for NiPalette node
    Feature #4887: Add openmw command option to set initial random seed
    Feature #4890: Make Distant Terrain configurable
    Feature #4944: Pause audio when OpenMW is minimized
    Feature #4958: Support eight blood types
    Feature #4962: Add casting animations for magic items
    Feature #4968: Scalable UI widget skins
    Feature #4994: Persistent pinnable windows hiding
    Feature #5000: Compressed BSA format support
    Feature #5005: Editor: Instance window via Scene window
    Feature #5010: Native graphics herbalism support
    Feature #5031: Make GetWeaponType function return different values for tools
    Feature #5033: Magic armor mitigation for creatures
    Feature #5034: Make enchanting window stay open after a failed attempt
    Feature #5036: Allow scripted faction leaving
    Feature #5046: Gamepad thumbstick cursor speed
    Feature #5051: Provide a separate textures for scrollbars
    Feature #5091: Human-readable light source duration
    Feature #5094: Unix like console hotkeys
    Feature #5098: Allow user controller bindings
    Feature #5114: Refresh launcher mod list
    Feature #5121: Handle NiTriStrips and NiTriStripsData
    Feature #5122: Use magic glow for enchanted arrows
    Feature #5131: Custom skeleton bones
    Feature #5132: Unique animations for different weapon types
    Feature #5146: Safe Dispose corpse
    Feature #5147: Show spell magicka cost in spell buying window
    Feature #5170: Editor: Land shape editing, land selection
    Feature #5172: Editor: Delete instances/references with keypress in scene window
    Feature #5193: Weapon sheathing
    Feature #5201: Editor: Show tool outline in scene view, when using editmodes
    Feature #5219: Impelement TestCells console command
    Feature #5224: Handle NiKeyframeController for NiTriShape
    Feature #5274: Editor: Keyboard shortcut to drop objects to ground/obstacle in scene view
    Feature #5304: Morrowind-style bump-mapping
    Feature #5311: Support for gyroscopic input (e.g. Android)
    Feature #5314: Ingredient filter in the alchemy window
    Task #4686: Upgrade media decoder to a more current FFmpeg API
    Task #4695: Optimize Distant Terrain memory consumption
    Task #4789: Optimize cell transitions
    Task #4721: Add NMake support to the Windows prebuild script

0.45.0
------

    Bug #1875: Actors in inactive cells don't heal from resting
    Bug #1990: Sunrise/sunset not set correct
    Bug #2131: Lustidrike's spell misses the player every time
    Bug #2222: Fatigue's effect on selling price is backwards
    Bug #2256: Landing sound not playing when jumping immediately after landing
    Bug #2274: Thin platform clips through player character instead of lifting
    Bug #2326: After a bound item expires the last equipped item of that type is not automatically re-equipped
    Bug #2446: Restore Attribute/Skill should allow restoring drained attributes
    Bug #2455: Creatures attacks degrade armor
    Bug #2562: Forcing AI to activate a teleport door sometimes causes a crash
    Bug #2626: Resurrecting the player does not resume the game
    Bug #2772: Non-existing class or faction freezes the game
    Bug #2835: Player able to slowly move when overencumbered
    Bug #2852: No murder bounty when a player follower commits murder
    Bug #2862: [macOS] Can't quit launcher using Command-Q or OpenMW->Quit
    Bug #2872: Tab completion in console doesn't work with explicit reference
    Bug #2971: Compiler did not reject lines with naked expressions beginning with x.y
    Bug #3049: Drain and Fortify effects are not properly applied on health, magicka and fatigue
    Bug #3059: Unable to hit with marksman weapons when too close to an enemy
    Bug #3072: Fatal error on AddItem <item> that has a script containing Equip <item>
    Bug #3219: NPC and creature initial position tracing down limit is too small
    Bug #3249: Fixed revert function not updating views properly
    Bug #3288: TrueType fonts are handled incorrectly
    Bug #3374: Touch spells not hitting kwama foragers
    Bug #3486: [Mod] NPC Commands does not work
    Bug #3533: GetSpellEffects should detect effects with zero duration
    Bug #3591: Angled hit distance too low
    Bug #3629: DB assassin attack never triggers creature spawning
    Bug #3681: OpenMW-CS: Clicking Scripts in Preferences spawns many color pickers
    Bug #3762: AddSoulGem and RemoveSpell redundant count arguments break script execution
    Bug #3788: GetPCInJail and GetPCTraveling do not work as in vanilla
    Bug #3836: Script fails to compile when command argument contains "\n"
    Bug #3876: Landscape texture painting is misaligned
    Bug #3890: Magic light source attenuation is inaccurate
    Bug #3897: Have Goodbye give all choices the effects of Goodbye
    Bug #3911: [macOS] Typing in the "Content List name" dialog box produces double characters
    Bug #3920: RemoveSpellEffects doesn't remove constant effects
    Bug #3948: AiCombat moving target aiming uses incorrect speed for magic projectiles
    Bug #3950: FLATTEN_STATIC_TRANSFORMS optimization breaks animated collision shapes
    Bug #3993: Terrain texture blending map is not upscaled
    Bug #3997: Almalexia doesn't pace
    Bug #4036: Weird behaviour of AI packages if package target has non-unique ID
    Bug #4047: OpenMW not reporting its version number in MacOS; OpenMW-CS not doing it fully
    Bug #4110: Fixed undo / redo menu text losing the assigned shortcuts
    Bug #4125: OpenMW logo cropped on bugtracker
    Bug #4215: OpenMW shows book text after last EOL tag
    Bug #4217: Fixme implementation differs from Morrowind's
    Bug #4221: Characters get stuck in V-shaped terrain
    Bug #4230: AiTravel package issues break some Tribunal quests
    Bug #4231: Infected rats from the "Crimson Plague" quest rendered unconscious by change in Drain Fatigue functionality
    Bug #4251: Stationary NPCs do not return to their position after combat
    Bug #4260: Keyboard navigation makes persuasion exploitable
    Bug #4271: Scamp flickers when attacking
    Bug #4274: Pre-0.43 death animations are not forward-compatible with 0.43+
    Bug #4286: Scripted animations can be interrupted
    Bug #4291: Non-persistent actors that started the game as dead do not play death animations
    Bug #4292: CenterOnCell implementation differs from vanilla
    Bug #4293: Faction members are not aware of faction ownerships in barter
    Bug #4304: "Follow" not working as a second AI package
    Bug #4307: World cleanup should remove dead bodies only if death animation is finished
    Bug #4311: OpenMW does not handle RootCollisionNode correctly
    Bug #4327: Missing animations during spell/weapon stance switching
    Bug #4333: Keyboard navigation in containers is not intuitive
    Bug #4358: Running animation is interrupted when magic mode is toggled
    Bug #4368: Settings window ok button doesn't have key focus by default
    Bug #4378: On-self absorb spells restore stats
    Bug #4393: NPCs walk back to where they were after using ResetActors
    Bug #4416: Non-music files crash the game when they are tried to be played
    Bug #4419: MRK NiStringExtraData is handled incorrectly
    Bug #4426: RotateWorld behavior is incorrect
    Bug #4429: [Windows] Error on build INSTALL.vcxproj project (debug) with cmake 3.7.2
    Bug #4431: "Lock 0" console command is a no-op
    Bug #4432: Guards behaviour is incorrect if they do not have AI packages
    Bug #4433: Guard behaviour is incorrect with Alarm = 0
    Bug #4451: Script fails to compile when using "Begin, [ScriptName]" syntax
    Bug #4452: Default terrain texture bleeds through texture transitions
    Bug #4453: Quick keys behaviour is invalid for equipment
    Bug #4454: AI opens doors too slow
    Bug #4457: Item without CanCarry flag prevents shield autoequipping in dark areas
    Bug #4458: AiWander console command handles idle chances incorrectly
    Bug #4459: NotCell dialogue condition doesn't support partial matches
    Bug #4460: Script function "Equip" doesn't bypass beast restrictions
    Bug #4461: "Open" spell from non-player caster isn't a crime
    Bug #4463: %g format doesn't return more digits
    Bug #4464: OpenMW keeps AiState cached storages even after we cancel AI packages
    Bug #4467: Content selector: cyrillic characters are decoded incorrectly in plugin descriptions
    Bug #4469: Abot Silt Striders – Model turn 90 degrees on horizontal
    Bug #4470: Non-bipedal creatures with Weapon & Shield flag have inconsistent behaviour
    Bug #4474: No fallback when getVampireHead fails
    Bug #4475: Scripted animations should not cause movement
    Bug #4479: "Game" category on Advanced page is getting too long
    Bug #4480: Segfault in QuickKeysMenu when item no longer in inventory
    Bug #4489: Goodbye doesn't block dialogue hyperlinks
    Bug #4490: PositionCell on player gives "Error: tried to add local script twice"
    Bug #4494: Training cap based off Base Skill instead of Modified Skill
    Bug #4495: Crossbow animations blending is buggy
    Bug #4496: SpellTurnLeft and SpellTurnRight animation groups are unused
    Bug #4497: File names starting with x or X are not classified as animation
    Bug #4503: Cast and ExplodeSpell commands increase alteration skill
    Bug #4510: Division by zero in MWMechanics::CreatureStats::setAttribute
    Bug #4519: Knockdown does not discard movement in the 1st-person mode
    Bug #4527: Sun renders on water shader in some situations where it shouldn't
    Bug #4531: Movement does not reset idle animations
    Bug #4532: Underwater sfx isn't tied to 3rd person camera
    Bug #4539: Paper Doll is affected by GUI scaling
    Bug #4543: Picking cursed items through inventory (menumode) makes it disappear
    Bug #4545: Creatures flee from werewolves
    Bug #4551: Replace 0 sound range with default range separately
    Bug #4553: Forcegreeting on non-actor opens a dialogue window which cannot be closed
    Bug #4557: Topics with reserved names are handled differently from vanilla
    Bug #4558: Mesh optimizer: check for reserved node name is case-sensitive
    Bug #4560: OpenMW does not update pinned windows properly
    Bug #4563: Fast travel price logic checks destination cell instead of service actor cell
    Bug #4565: Underwater view distance should be limited
    Bug #4573: Player uses headtracking in the 1st-person mode
    Bug #4574: Player turning animations are twitchy
    Bug #4575: Weird result of attack animation blending with movement animations
    Bug #4576: Reset of idle animations when attack can not be started
    Bug #4591: Attack strength should be 0 if player did not hold the attack button
    Bug #4593: Editor: Instance dragging is broken
    Bug #4597: <> operator causes a compile error
    Bug #4604: Picking up gold from the ground only makes 1 grabbed
    Bug #4607: Scaling for animated collision shapes is applied twice
    Bug #4608: Falling damage is applied twice
    Bug #4611: Instant magic effects have 0 duration in custom spell cost calculations unlike vanilla
    Bug #4614: Crash due to division by zero when FlipController has no textures
    Bug #4615: Flicker effects for light sources are handled incorrectly
    Bug #4617: First person sneaking offset is not applied while the character is in air
    Bug #4618: Sneaking is possible while the character is flying
    Bug #4622: Recharging enchanted items with Soul Gems does not award experience if it fails
    Bug #4628: NPC record reputation, disposition and faction rank should have unsigned char type
    Bug #4633: Sneaking stance affects speed even if the actor is not able to crouch
    Bug #4641: GetPCJumping is handled incorrectly
    Bug #4644: %Name should be available for all actors, not just for NPCs
    Bug #4646: Weapon force-equipment messes up ongoing attack animations
    Bug #4648: Hud thinks that throwing weapons have condition
    Bug #4649: Levelup fully restores health
    Bug #4653: Length of non-ASCII strings is handled incorrectly in ESM reader
    Bug #4654: Editor: UpdateVisitor does not initialize skeletons for animated objects
    Bug #4656: Combat AI: back up behaviour is incorrect
    Bug #4668: Editor: Light source color is displayed as an integer
    Bug #4669: ToggleCollision should trace the player down after collision being enabled
    Bug #4671: knownEffect functions should use modified Alchemy skill
    Bug #4672: Pitch factor is handled incorrectly for crossbow animations
    Bug #4674: Journal can be opened when settings window is open
    Bug #4677: Crash in ESM reader when NPC record has DNAM record without DODT one
    Bug #4678: Crash in ESP parser when SCVR has no variable names
    Bug #4684: Spell Absorption is additive
    Bug #4685: Missing sound causes an exception inside Say command
    Bug #4689: Default creature soundgen entries are not used
    Bug #4691: Loading bar for cell should be moved up when text is still active at bottom of screen
    Feature #912: Editor: Add missing icons to UniversalId tables
    Feature #1221: Editor: Creature/NPC rendering
    Feature #1617: Editor: Enchantment effect record verifier
    Feature #1645: Casting effects from objects
    Feature #2606: Editor: Implemented (optional) case sensitive global search
    Feature #2787: Use the autogenerated collision box, if the creature mesh has no predefined one
    Feature #2845: Editor: add record view and preview default keybindings
    Feature #2847: Content selector: allow to copy the path to a file by using the context menu
    Feature #3083: Play animation when NPC is casting spell via script
    Feature #3103: Provide option for disposition to get increased by successful trade
    Feature #3276: Editor: Search - Show number of (remaining) search results and indicate a search without any results
    Feature #3641: Editor: Limit FPS in 3d preview window
    Feature #3703: Ranged sneak attack criticals
    Feature #4012: Editor: Write a log file if OpenCS crashes
    Feature #4222: 360° screenshots
    Feature #4256: Implement ToggleBorders (TB) console command
    Feature #4285: Support soundgen calls for activators
    Feature #4324: Add CFBundleIdentifier in Info.plist to allow for macOS function key shortcuts
    Feature #4345: Add equivalents for the command line commands to Launcher
    Feature #4404: Editor: All EnumDelegate fields should have their items sorted alphabetically
    Feature #4444: Per-group KF-animation files support
    Feature #4466: Editor: Add option to ignore "Base" records when running verifier
    Feature #4488: Make water shader rougher during rain
    Feature #4509: Show count of enchanted items in stack in the spells list
    Feature #4512: Editor: Use markers for lights and creatures levelled lists
    Feature #4548: Weapon priority: use the actual chance to hit the target instead of weapon skill
    Feature #4549: Weapon priority: use the actual damage in weapon rating calculations
    Feature #4550: Weapon priority: make ranged weapon bonus more sensible
    Feature #4579: Add option for applying Strength into hand to hand damage
    Feature #4581: Use proper logging system
    Feature #4624: Spell priority: don't cast hit chance-affecting spells if the enemy is not in respective stance at the moment
    Feature #4625: Weapon priority: use weighted mean for melee damage rating
    Feature #4626: Weapon priority: account for weapon speed
    Feature #4632: AI priority: utilize vanilla AI GMSTs for priority rating
    Feature #4636: Use sTo GMST in spellmaking menu
    Feature #4642: Batching potion creation
    Feature #4647: Cull actors outside of AI processing range
    Feature #4682: Use the collision box from basic creature mesh if the X one have no collisions
    Feature #4697: Use the real thrown weapon damage in tooltips and AI
    Task #2490: Don't open command prompt window on Release-mode builds automatically
    Task #4545: Enable is_pod string test
    Task #4605: Optimize skinning
    Task #4606: Support Rapture3D's OpenAL driver
    Task #4613: Incomplete type errors when compiling with g++ on OSX 10.9
    Task #4621: Optimize combat AI
    Task #4643: Revise editor record verifying functionality
    Task #4645: Use constants instead of widely used magic numbers
    Task #4652: Move call to enemiesNearby() from InputManager::rest() to World::canRest()

0.44.0
------

    Bug #1428: Daedra summoning scripts aren't executed when the item is taken through the inventory
    Bug #1987: Some glyphs are not supported
    Bug #2254: Magic related visual effects are not rendered when loading a saved game
    Bug #2485: Journal alphabetical index doesn't match "Morrowind content language" setting
    Bug #2703: OnPCHitMe is not handled correctly
    Bug #2829: Incorrect order for content list consisting of a game file and an esp without dependencies
    Bug #2841: "Total eclipse" happens if weather settings are not defined.
    Bug #2897: Editor: Rename "Original creature" field
    Bug #3278: Editor: Unchecking "Auto Calc" flag changes certain values
    Bug #3343: Editor: ID sorting is case-sensitive in certain tables
    Bug #3557: Resource priority confusion when using the local data path as installation root
    Bug #3587: Pathgrid and Flying Creatures wrong behaviour – abotWhereAreAllBirdsGoing
    Bug #3603: SetPos should not skip weather transitions
    Bug #3618: Myar Aranath total conversion can't be started due to capital-case extension of the master file
    Bug #3638: Fast forwarding can move NPC inside objects
    Bug #3664: Combat music does not start in dialogue
    Bug #3696: Newlines are accompanied by empty rectangle glyph in dialogs
    Bug #3708: Controllers broken on macOS
    Bug #3726: Items with suppressed activation can be picked up via the inventory menu
    Bug #3783: [Mod] Abot's Silt Striders 1.16 - silt strider "falls" to ground and glides on floor during travel
    Bug #3863: Can be forced to not resist arrest if you cast Calm Humanoid on aggroed death warrant guards
    Bug #3884: Incorrect enemy behavior when exhausted
    Bug #3926: Installation Wizard places Morrowind.esm after Tribunal/Bloodmoon if it has a later file creation date
    Bug #4061: Scripts error on special token included in name
    Bug #4111: Crash when mouse over soulgem with a now-missing soul
    Bug #4122: Swim animation should not be interrupted during underwater attack
    Bug #4134: Battle music behaves different than vanilla
    Bug #4135: Reflecting an absorb spell different from vanilla
    Bug #4136: Enchanted weapons without "ignore normal weapons" flag don't bypass creature "ignore normal weapons" effect
    Bug #4143: Antialiasing produces graphical artifacts when used with shader lighting
    Bug #4159: NPCs' base skeleton files should not be optimized
    Bug #4177: Jumping/landing animation interference/flickering
    Bug #4179: NPCs do not face target
    Bug #4180: Weapon switch sound playing even though no weapon is switched
    Bug #4184: Guards can initiate dialogue even though you are far above them
    Bug #4190: Enchanted clothes changes visibility with Chameleon on equip/unequip
    Bug #4191: "screenshot saved" message also appears in the screenshot image
    Bug #4192: Archers in OpenMW have shorter attack range than archers in Morrowind
    Bug #4210: Some dialogue topics are not highlighted on first encounter
    Bug #4211: FPS drops after minimizing the game during rainy weather
    Bug #4216: Thrown weapon projectile doesn't rotate
    Bug #4223: Displayed spell casting chance must be 0 if player doesn't have enough magicka to cast it
    Bug #4225: Double "Activate" key presses with Mouse and Gamepad.
    Bug #4226: The current player's class should be default value in the class select menu
    Bug #4229: Tribunal/Bloodmoon summoned creatures fight other summons
    Bug #4233: W and A keys override S and D Keys
    Bug #4235: Wireframe mode affects local map
    Bug #4239: Quick load from container screen causes crash
    Bug #4242: Crime greetings display in Journal
    Bug #4245: Merchant NPCs sell ingredients growing on potted plants they own
    Bug #4246: Take armor condition into account when calcuting armor rating
    Bug #4250: Jumping is not as fluid as it was pre-0.43.0
    Bug #4252: "Error in frame: FFmpeg exception: Failed to allocate input stream" message spam if OpenMW encounter non-music file in the Music folder
    Bug #4261: Magic effects from eaten ingredients always have 1 sec duration
    Bug #4263: Arrow position is incorrect in 3rd person view during attack for beast races
    Bug #4264: Player in god mode can be affected by some negative spell effects
    Bug #4269: Crash when hovering the faction section and the 'sAnd' GMST is missing (as in MW 1.0)
    Bug #4272: Root note transformations are discarded again
    Bug #4279: Sometimes cells are not marked as explored on the map
    Bug #4298: Problem with MessageBox and chargen menu interaction order
    Bug #4301: Optimizer breaks LOD nodes
    Bug #4308: PlaceAtMe doesn't inherit scale of calling object
    Bug #4309: Only harmful effects with resistance effect set are resistable
    Bug #4313: Non-humanoid creatures are capable of opening doors
    Bug #4314: Rainy weather slows down the game when changing from indoors/outdoors
    Bug #4319: Collisions for certain meshes are incorrectly ignored
    Bug #4320: Using mouse 1 to move forward causes selection dialogues to jump selections forward.
    Bug #4322: NPC disposition: negative faction reaction modifier doesn't take PC rank into account
    Bug #4328: Ownership by dead actors is not cleared from picked items
    Bug #4334: Torch and shield usage inconsistent with original game
    Bug #4336: Wizard: Incorrect Morrowind assets path autodetection
    Bug #4343: Error message for coc and starting cell shouldn't imply that it only works for interior cells
    Bug #4346: Count formatting does not work well with very high numbers
    Bug #4351: Using AddSoulgem fills all soul gems of the specified type
    Bug #4391: No visual indication is provided when an unavailable spell fails to be chosen via a quick key
    Bug #4392: Inventory filter breaks after loading a game
    Bug #4405: No default terrain in empty cells when distant terrain is enabled
    Bug #4410: [Mod] Arktwend: OpenMW does not use default marker definitions
    Bug #4412: openmw-iniimporter ignores data paths from config
    Bug #4413: Moving with 0 strength uses all of your fatigue
    Bug #4420: Camera flickering when I open up and close menus while sneaking
    Bug #4424: [macOS] Cursor is either empty or garbage when compiled against macOS 10.13 SDK
    Bug #4435: Item health is considered a signed integer
    Bug #4441: Adding items to currently disabled weapon-wielding creatures crashes the game
    Feature #1786: Round up encumbrance value in the encumbrance bar
    Feature #2694: Editor: rename "model" column to make its purpose clear
    Feature #3870: Editor: Terrain Texture Brush Button
    Feature #3872: Editor: Edit functions in terrain texture editing mode
    Feature #4054: Launcher: Create menu for settings.cfg options
    Feature #4064: Option for fast travel services to charge for the first companion
    Feature #4142: Implement fWereWolfHealth GMST
    Feature #4174: Multiple quicksaves
    Feature #4407: Support NiLookAtController
    Feature #4423: Rebalance soul gem values
    Task #4015: Use AppVeyor build artifact features to make continuous builds available
    Editor: New (and more complete) icon set

0.43.0
------

    Bug #815: Different settings cause inconsistent underwater visibility
    Bug #1452: autosave is not executed when waiting
    Bug #1555: Closing containers with spacebar doesn't work after touching an item
    Bug #1692: Can't close container when item is "held"
    Bug #2405: Maximum distance for guards attacking hostile creatures is incorrect
    Bug #2445: Spellcasting can be interrupted
    Bug #2489: Keeping map open not persisted between saves
    Bug #2594: 1st person view uses wrong body texture with Better bodies
    Bug #2628: enablestatreviewmenu command doen't read race, class and sign values from current game
    Bug #2639: Attacking flag isn't reset upon reloading
    Bug #2698: Snow and rain VFX move with the player
    Bug #2704: Some creature swim animations not being used
    Bug #2789: Potential risk of misunderstanding using the colored "owned" crosshair feature
    Bug #3045: Settings containing '#' cannot be loaded
    Bug #3097: Drop() doesn't work when an item is held (with the mouse)
    Bug #3110: GetDetected doesn't work without a reference
    Bug #3126: Framerate nosedives when adjusting dialogue window size
    Bug #3243: Ampersand in configuration files isn't escaped automatically
    Bug #3365: Wrong water reflection along banks
    Bug #3441: Golden saint always dispelling soul trap / spell priority issue
    Bug #3528: Disposing of corpses breaks quests
    Bug #3531: No FPS limit when playing bink videos even though "framerate limit" is set in settings.cfg
    Bug #3647: Multi-effect spells play audio louder than in Vanilla
    Bug #3656: NPCs forget where their place in the world is
    Bug #3665: Music transitions are too abrupt
    Bug #3679: Spell cast effect should disappear after using rest command
    Bug #3684: Merchants do not restock empty soul gems if they acquire filled ones.
    Bug #3694: Wrong magicka bonus applied on character creation
    Bug #3706: Guards don't try to arrest the player if attacked
    Bug #3709: Editor: Camera is not positioned correctly on mode switches related to orbital mode
    Bug #3720: Death counter not cleaned of non-existing IDs when loading a game
    Bug #3744: "Greater/lesser or equal" operators are not parsed when their signs are swapped
    Bug #3749: Yagrum Bagarn moves to different position on encountering
    Bug #3766: DisableLevitation does not remove visuals of preexisting effect
    Bug #3787: Script commands in result box for voiced dialogue are ignored
    Bug #3793: OpenMW tries to animate animated references even when they are disabled
    Bug #3794: Default sound buffer size is too small for mods
    Bug #3796: Mod 'Undress for me' doesn't work: NPCs re-equip everything
    Bug #3798: tgm command behaviour differs from vanilla
    Bug #3804: [Mod] Animated Morrowind: some animations do not loop correctly
    Bug #3805: Slight enchant miscalculation
    Bug #3826: Rendering problems with an image in a letter
    Bug #3833: [Mod] Windows Glow: windows textures are much darker than in original game
    Bug #3835: Bodyparts with multiple NiTriShapes are not handled correctly
    Bug #3839: InventoryStore::purgeEffect() removes only first effect with argument ID
    Bug #3843: Wrong jumping fatigue loss calculations
    Bug #3850: Boethiah's voice is distorted underwater
    Bug #3851: NPCs and player say things while underwater
    Bug #3864: Crash when exiting to Khartag point from Ilunibi
    Bug #3878: Swapping soul gems while enchanting allows constant effect enchantments using any soul gem
    Bug #3879: Dialogue option: Go to jail, persists beyond quickload
    Bug #3891: Journal displays empty entries
    Bug #3892: Empty space before dialogue entry display
    Bug #3898: (mod) PositionCell in dialogue results closes dialogue window
    Bug #3906: "Could not find Data Files location" dialog can appear multiple times
    Bug #3908: [Wizard] User gets stuck if they cancel out of installing from a CD
    Bug #3909: Morrowind Content Language dropdown is the only element on the right half of the Settings window
    Bug #3910: Launcher window can be resized so that it cuts off the scroll
    Bug #3915: NC text key on nifs doesn't work
    Bug #3919: Closing inventory while cursor hovers over spell (or other magic menu item) produces left click sound
    Bug #3922: Combat AI should avoid enemy hits when casts Self-ranged spells
    Bug #3934: [macOS] Copy/Paste from system clipboard uses Control key instead of Command key
    Bug #3935: Incorrect attack strength for AI actors
    Bug #3937: Combat AI: enchanted weapons have too high rating
    Bug #3942: UI sounds are distorted underwater
    Bug #3943: CPU/GPU usage should stop when the game is minimised
    Bug #3944: Attempting to sell stolen items back to their owner does not remove them from your inventory
    Bug #3955: Player's avatar rendering issues
    Bug #3956: EditEffectDialog: Cancel button does not update a Range button and an Area slider properly
    Bug #3957: Weird bodypart rendering if a node has reserved name
    Bug #3960: Clothes with high cost (> 32768) are not handled properly
    Bug #3963: When on edge of being burdened the condition doesn't lower as you run.
    Bug #3971: Editor: Incorrect colour field in cell table
    Bug #3974: Journal page turning doesn't produce sounds
    Bug #3978: Instant opening and closing happens when using a Controller with Menus/Containers
    Bug #3981: Lagging when spells are cast, especially noticeable on new landmasses such as Tamriel Rebuilt
    Bug #3982: Down sounds instead of Up ones are played when trading
    Bug #3987: NPCs attack after some taunting with no "Goodbye"
    Bug #3991: Journal can still be opened at main menu
    Bug #3995: Dispel cancels every temporary magic effect
    Bug #4002: Build broken on OpenBSD with clang
    Bug #4003: Reduce Render Area of Inventory Doll to Fit Within Border
    Bug #4004: Manis Virmaulese attacks without saying anything
    Bug #4010: AiWander: "return to the spawn position" feature does not work properly
    Bug #4016: Closing menus with spacebar will still send certain assigned actions through afterwards
    Bug #4017: GetPCRunning and GetPCSneaking should check that the PC is actually moving
    Bug #4024: Poor music track distribution
    Bug #4025: Custom spell with copy-pasted name always sorts to top of spell list
    Bug #4027: Editor: OpenMW-CS misreports its own name as "OpenCS", under Mac OS
    Bug #4033: Archers don't attack if the arrows have run out and there is no other weapon
    Bug #4037: Editor: New greetings do not work in-game.
    Bug #4049: Reloading a saved game while falling prevents damage
    Bug #4056: Draw animation should not be played when player equips a new weapon
    Bug #4074: Editor: Merging of LAND/LTEX records
    Bug #4076: Disposition bar is not updated when "goodbye" selected in dialogue
    Bug #4079: Alchemy skill increases do not take effect until next batch
    Bug #4093: GetResistFire, getResistFrost and getResistShock doesn't work as in vanilla
    Bug #4094: Level-up messages for levels past 20 are hardcoded not to be used
    Bug #4095: Error in framelistener when take all items from a dead corpse
    Bug #4096: Messagebox with the "%0.f" format should use 0 digit precision
    Bug #4104: Cycling through weapons does not skip broken ones
    Bug #4105: birthsign generation menu does not show full details
    Bug #4107: Editor: Left pane in Preferences window is too narrow
    Bug #4112: Inventory sort order is inconsistent
    Bug #4113: 'Resolution not supported in fullscreen' message is inconvenient
    Bug #4131: Pickpocketing behaviour is different from vanilla
    Bug #4155: NPCs don't equip a second ring in some cases
    Bug #4156: Snow doesn't create water ripples
    Bug #4165: NPCs autoequip new clothing with the same price
    Feature #452: Rain-induced water ripples
    Feature #824: Fading for doors and teleport commands
    Feature #933: Editor: LTEX record table
    Feature #936: Editor: LAND record table
    Feature #1374: AI: Resurface to breathe
    Feature #2320: ess-Importer: convert projectiles
    Feature #2509: Editor: highlighting occurrences of a word in a script
    Feature #2748: Editor: Should use one resource manager per document
    Feature #2834: Have openMW's UI remember what menu items were 'pinned' across boots.
    Feature #2923: Option to show the damage of the arrows through tooltip.
    Feature #3099: Disabling inventory while dragging an item forces you to drop it
    Feature #3274: Editor: Script Editor - Shortcuts and context menu options for commenting code out and uncommenting code respectively
    Feature #3275: Editor: User Settings- Add an option to reset settings to their default status (per category / all)
    Feature #3400: Add keyboard shortcuts for menus
    Feature #3492: Show success rate while enchanting
    Feature #3530: Editor: Reload data files
    Feature #3682: Editor: Default key binding reset
    Feature #3921: Combat AI: aggro priorities
    Feature #3941: Allow starting at an unnamed exterior cell with --start
    Feature #3952: Add Visual Studio 2017 support
    Feature #3953: Combat AI: use "WhenUsed" enchantments
    Feature #4082: Leave the stack of ingredients or potions grabbed after using an ingredient/potion
    Task #2258: Windows installer: launch OpenMW tickbox
    Task #4152: The Windows CI script is moving files around that CMake should be dealing with

0.42.0
------

    Bug #1956: Duplicate objects after loading the game, when a mod was edited
    Bug #2100: Falling leaves in Vurt's Leafy West Gash II not rendered correctly
    Bug #2116: Cant fit through some doorways pressed against staircases
    Bug #2289: Some modal dialogs are not centered on the screen when the window resizes
    Bug #2409: Softlock when pressing weapon/magic switch keys during chargen, afterwards switches weapons even though a text field is selected
    Bug #2483: Previous/Next Weapon hotkeys triggered while typing the name of game save
    Bug #2629: centeroncell, coc causes death / fall damage time to time when teleporting from high
    Bug #2645: Cycling weapons is possible while console/pause menu is open
    Bug #2678: Combat with water creatures do not end upon exiting water
    Bug #2759: Light Problems in Therana's Chamber in Tel Branora
    Bug #2771: unhandled sdl event of type 0x302
    Bug #2777: (constant/on cast) disintegrate armor/weapon on self is seemingly not working
    Bug #2838: Editor: '.' in a record name should be allowed
    Bug #2909: NPCs appear floating when standing on a slope
    Bug #3093: Controller movement cannot be used while mouse is moving
    Bug #3134: Crash possible when using console with open container
    Bug #3254: AI enemies hit between them.
    Bug #3344: Editor: Verification results sorting by Type is not alphabetical.
    Bug #3345: Editor: Cloned and added pathgrids are lost after reopen of saved omwgame file
    Bug #3355: [MGSO] Physics maxing out in south cornerclub Balmora
    Bug #3484: Editor: camera position is not set when changing cell via drag&drop
    Bug #3508: Slowfall kills Jump momentum
    Bug #3580: Crash: Error ElementBufferObject::remove BufferData<0> out of range
    Bug #3581: NPCs wander too much
    Bug #3601: Menu Titles not centered vertically
    Bug #3607: [Mac OS] Beginning of NPC speech cut off (same issue as closed bug #3453)
    Bug #3613: Can not map "next weapon" or "next spell" to controller
    Bug #3617: Enchanted arrows don't explode when hitting the ground
    Bug #3645: Unable to use steps in Vivec, Palace of Vivec
    Bug #3650: Tamriel Rebuilt 16.09.1 – Hist Cuirass GND nif is rendered inside a Pink Box
    Bug #3652: Item icon shadows get stuck in the alchemy GUI
    Bug #3653: Incorrect swish sounds
    Bug #3666: NPC collision should not be disabled until death animation has finished
    Bug #3669: Editor: Text field was missing from book object editing dialogue
    Bug #3670: Unhandled SDL event of type 0x304
    Bug #3671: Incorrect local variable value after picking up bittercup
    Bug #3686: Travelling followers doesn't increase travel fee
    Bug #3689: Problematic greetings from Antares Big Mod that override the appropriate ones.
    Bug #3690: Certain summoned creatures do not engage in combat with underwater creatures
    Bug #3691: Enemies do not initiate combat with player followers on sight
    Bug #3695: [Regression] Dispel does not always dispel spell effects in 0.41
    Bug #3699: Crash on MWWorld::ProjectileManager::moveMagicBolts
    Bug #3700: Climbing on rocks and mountains
    Bug #3704: Creatures don't auto-equip their shields on creation
    Bug #3705: AI combat engagement logic differs from vanilla
    Bug #3707: Animation playing does some very odd things if pc comes in contact with the animated mesh
    Bug #3712: [Mod] Freeze upon entering Adanumuran with mod Adanumuran Reclaimed
    Bug #3713: [Regression] Cancelling dialogue or using travel with creatures throws a (possibly game-breaking) exception
    Bug #3719: Dropped identification papers can't be picked up again
    Bug #3722: Command spell doesn't bring enemies out of combat
    Bug #3727: Using "Activate" mid-script-execution invalidates interpreter context
    Bug #3746: Editor: Book records show attribute IDs instead of skill IDs for teached skills entry.
    Bug #3755: Followers stop following after loading from savegame
    Bug #3772: ModStat lowers attribute to 100 if it was greater
    Bug #3781: Guns in Clean Hunter Rifles mod use crossbow sounds
    Bug #3797: NPC and creature names don't show up in combat when RMB windows are displayed
    Bug #3800: Wrong tooltip maximum width
    Bug #3801: Drowning widget is bugged
    Bug #3802: BarterOffer shouldn't limit pcMercantile
    Bug #3813: Some fatal error
    Bug #3816: Expression parser thinks the -> token is unexpected when a given explicit refID clashes with a journal ID
    Bug #3822: Custom added creatures are not animated
    Feature #451: Water sounds
    Feature #2691: Light particles sometimes not shown in inventory character preview
    Feature #3523: Light source on magic projectiles
    Feature #3644: Nif NiSphericalCollider Unknown Record Type
    Feature #3675: ess-Importer: convert mark location
    Feature #3693: ess-Importer: convert last known exterior cell
    Feature #3748: Editor: Replace "Scroll" check box in Book records with "Book Type" combo box.
    Feature #3751: Editor: Replace "Xyz Blood" check boxes in NPC and Creature records with "Blood Type" combo box
    Feature #3752: Editor: Replace emitter check boxes in Light records with "Emitter Type" combo box
    Feature #3756: Editor: Replace "Female" check box in NPC records with "Gender" combo box
    Feature #3757: Editor: Replace "Female" check box in BodyPart records with "Gender" combo box
    Task #3092: const version of ContainerStoreIterator
    Task #3795: /deps folder not in .gitignore

0.41.0
------

    Bug #1138: Casting water walking doesn't move the player out of the water
    Bug #1931: Rocks from blocked passage in Bamz-Amschend, Radacs Forge can reset and cant be removed again.
    Bug #2048: Almvisi and Divine Intervention display wrong spell effect
    Bug #2054: Show effect-indicator for "instant effect" spells and potions
    Bug #2150: Clockwork City door animation problem
    Bug #2288: Playback of weapon idle animation not correct
    Bug #2410: Stat-review window doesn't display starting spells, powers, or abilities
    Bug #2493: Repairing occasionally very slow
    Bug #2716: [OSG] Water surface is too transparent from some angles
    Bug #2859: [MAC OS X] Cannot exit fullscreen once enabled
    Bug #3091: Editor: will not save addon if global variable value type is null
    Bug #3277: Editor: Non-functional nested tables in subviews need to be hidden instead of being disabled
    Bug #3348: Disabled map markers show on minimap
    Bug #3350: Extending selection to instances with same object results in duplicates.
    Bug #3353: [Mod] Romance version 3.7 script failed
    Bug #3376: [Mod] Vampire Embrace script fails to execute
    Bug #3385: Banners don't animate in stormy weather as they do in the original game
    Bug #3393: Akulakhan re-enabled after main quest
    Bug #3427: Editor: OpenMW-CS instances won´t get deleted
    Bug #3451: Feril Salmyn corpse isn't where it is supposed to be
    Bug #3497: Zero-weight armor is displayed as "heavy" in inventory tooltip
    Bug #3499: Idle animations don't always loop
    Bug #3500: Spark showers at Sotha Sil do not appear until you look at the ceiling
    Bug #3515: Editor: Moved objects in interior cells are teleported to exterior cells.
    Bug #3520: Editor: OpenMW-CS cannot find project file when launching the game
    Bug #3521: Armed NPCs don't use correct melee attacks
    Bug #3535: Changing cell immediately after dying causes character to freeze.
    Bug #3542: Unable to rest if unalerted slaughterfish are in the cell with you
    Bug #3549: Blood effects occur even when a hit is resisted
    Bug #3551: NPC Todwendy in german version can't interact
    Bug #3552: Opening the journal when fonts are missing results in a crash
    Bug #3555: SetInvisible command should not apply graphic effect
    Bug #3561: Editor: changes from omwaddon are not loaded in [New Addon] mode
    Bug #3562: Non-hostile NPCs can be disarmed by stealing their weapons via sneaking
    Bug #3564: Editor: openmw-cs verification results
    Bug #3568: Items that should be invisible are shown in the inventory
    Bug #3574: Alchemy: Alembics and retorts are used in reverse
    Bug #3575: Diaglog choices don't work in mw 0.40
    Bug #3576: Minor differences in AI reaction to hostile spell effects
    Bug #3577: not local nolore dialog test
    Bug #3578: Animation Replacer hangs after one cicle/step
    Bug #3579: Bound Armor skillups and sounds
    Bug #3583: Targetted GetCurrentAiPackage returns 0
    Bug #3584: Persuasion bug
    Bug #3590: Vendor, Ilen Faveran, auto equips items from stock
    Bug #3594: Weather doesn't seem to update correctly in Mournhold
    Bug #3598: Saving doesn't save status of objects
    Bug #3600: Screen goes black when trying to travel to Sadrith Mora
    Bug #3608: Water ripples aren't created when walking on water
    Bug #3626: Argonian NPCs swim like khajiits
    Bug #3627: Cannot delete "Blessed touch" spell from spellbook
    Bug #3634: An enchanted throwing weapon consumes charges from the stack in your inventory. (0.40.0)
    Bug #3635: Levelled items in merchants are "re-rolled" (not bug 2952, see inside)
    Feature #1118: AI combat: flee
    Feature #1596: Editor: Render water
    Feature #2042: Adding a non-portable Light to the inventory should cause the player to glow
    Feature #3166: Editor: Instance editing mode - rotate sub mode
    Feature #3167: Editor: Instance editing mode - scale sub mode
    Feature #3420: ess-Importer: player control flags
    Feature #3489: You shouldn't be be able to re-cast a bound equipment spell
    Feature #3496: Zero-weight boots should play light boot footsteps
    Feature #3516: Water Walking should give a "can't cast" message and fail when you are too deep
    Feature #3519: Play audio and visual effects for all effects in a spell
    Feature #3527: Double spell explosion scaling
    Feature #3534: Play particle textures for spell effects
    Feature #3539: Make NPCs use opponent's weapon range to decide whether to dodge
    Feature #3540: Allow dodging for creatures with "biped" flag
    Feature #3545: Drop shadow for items in menu
    Feature #3558: Implement same spell range for "on touch" spells as original engine
    Feature #3560: Allow using telekinesis with touch spells on objects
    Task #3585: Some objects added by Morrowind Rebirth do not display properly their texture

0.40.0
------

    Bug #1320: AiWander - Creatures in cells without pathgrids do not wander
    Bug #1873: Death events are triggered at the beginning of the death animation
    Bug #1996: Resting interrupts magic effects
    Bug #2399: Vampires can rest in broad daylight and survive the experience
    Bug #2604: Incorrect magicka recalculation
    Bug #2721: Telekinesis extends interaction range where it shouldn't
    Bug #2981: When waiting, NPCs can go where they wouldn't go normally.
    Bug #3045: Esp files containing the letter '#' in the file name cannot be loaded on startup
    Bug #3071: Slowfall does not stop momentum when jumping
    Bug #3085: Plugins can not replace parent cell references with a cell reference of different type
    Bug #3145: Bug with AI Cliff Racer. He will not attack you, unless you put in front of him.
    Bug #3149: Editor: Weather tables were missing from regions
    Bug #3201: Netch shoots over your head
    Bug #3269: If you deselect a mod and try to load a save made inside a cell added by it, you end bellow the terrain in the grid 0/0
    Bug #3286: Editor: Script editor tab width
    Bug #3329: Teleportation spells cause crash to desktop after build update from 0.37 to 0.38.0
    Bug #3331: Editor: Start Scripts table: Adding a script doesn't refresh the list of Start Scripts and allows to add a single script multiple times
    Bug #3332: Editor: Scene view: Tool tips only occur when holding the left mouse button
    Bug #3340: ESS-Importer does not separate item stacks
    Bug #3342: Editor: Creation of pathgrids did not check if the pathgrid already existed
    Bug #3346: "Talked to PC" is always 0 for "Hello" dialogue
    Bug #3349: AITravel doesn't repeat
    Bug #3370: NPCs wandering to invalid locations after training
    Bug #3378: "StopCombat" command does not function in vanilla quest
    Bug #3384: Battle at Nchurdamz - Larienna Macrina does not stop combat after killing Hrelvesuu
    Bug #3388: Monster Respawn tied to Quicksave
    Bug #3390: Strange visual effect in Dagoth Ur's chamber
    Bug #3391: Inappropriate Blight weather behavior at end of main quest
    Bug #3394: Replaced dialogue inherits some of its old data
    Bug #3397: Actors that start the game dead always have the same death pose
    Bug #3401: Sirollus Saccus sells not glass arrows
    Bug #3402: Editor: Weapon data not being properly set
    Bug #3405: Mulvisic Othril will not use her chitin throwing stars
    Bug #3407: Tanisie Verethi will immediately detect the player
    Bug #3408: Improper behavior of ashmire particles
    Bug #3412: Ai Wander start time resets when saving/loading the game
    Bug #3416: 1st person and 3rd person camera isn't converted from .ess correctly
    Bug #3421: Idling long enough while paralyzed sometimes causes character to get stuck
    Bug #3423: Sleep interruption inside dungeons too agressive
    Bug #3424: Pickpocketing sometimes won't work
    Bug #3432: AiFollow / AiEscort durations handled incorrectly
    Bug #3434: Dead NPC's and Creatures still contribute to sneak skill increases
    Bug #3437: Weather-conditioned dialogue should not play in interiors
    Bug #3439: Effects cast by summon stick around after their death
    Bug #3440: Parallax maps looks weird
    Bug #3443: Class graphic for custom class should be Acrobat
    Bug #3446: OpenMW segfaults when using Atrayonis's "Anthology Solstheim: Tomb of the Snow Prince" mod
    Bug #3448: After dispelled, invisibility icon is still displayed
    Bug #3453: First couple of seconds of NPC speech is muted
    Bug #3455: Portable house mods lock player and npc movement up exiting house.
    Bug #3456: Equipping an item will undo dispel of constant effect invisibility
    Bug #3458: Constant effect restore health doesn't work during Wait
    Bug #3466: It is possible to stack multiple scroll effects of the same type
    Bug #3471: When two mods delete the same references, many references are not disabled by the engine.
    Bug #3473: 3rd person camera can be glitched
    Feature #1424: NPC "Face" function
    Feature #2974: Editor: Multiple Deletion of Subrecords
    Feature #3044: Editor: Render path grid v2
    Feature #3362: Editor: Configurable key bindings
    Feature #3375: Make sun / moon reflections weather dependent
    Feature #3386: Editor: Edit pathgrid

0.39.0
------

    Bug #1384: Dark Brotherhood Assassin (and other scripted NPCs?) spawns beneath/inside solid objects
    Bug #1544: "Drop" drops equipped item in a separate stack
    Bug #1587: Collision detection glitches
    Bug #1629: Container UI locks up in Vivec at Jeanne's
    Bug #1771: Dark Brotherhood Assassin oddity in Eight Plates
    Bug #1827: Unhandled NiTextureEffect in ex_dwrv_ruin30.nif
    Bug #2089: When saving while swimming in water in an interior cell, you will be spawned under water on loading
    Bug #2295: Internal texture not showing, nipixeldata
    Bug #2363: Corpses don't disappear
    Bug #2369: Respawns should be timed individually
    Bug #2393: Сharacter is stuck in the tree
    Bug #2444: [Mod] NPCs from Animated Morrowind appears not using proper animations
    Bug #2467: Creatures do not respawn
    Bug #2515: Ghosts in Ibar-Dad spawn stuck in walls
    Bug #2610: FixMe script still needs to be implemented
    Bug #2689: Riekling raider pig constantly screams while running
    Bug #2719: Vivec don't put their hands on the knees with this replacer (Psymoniser Vivec God Replacement NPC Edition v1.0
    Bug #2737: Camera shaking when side stepping around object
    Bug #2760: AI Combat Priority Problem - Use of restoration spell instead of attacking
    Bug #2806: Stack overflow in LocalScripts::getNext
    Bug #2807: Collision detection allows player to become stuck inside objects
    Bug #2814: Stairs to Marandus have improper collision
    Bug #2925: Ranes Ienith will not appear, breaking the Morag Tong and Thieves Guid questlines
    Bug #3024: Editor: Creator bar in startscript subview does not accept script ID drops
    Bug #3046: Sleep creature: Velk is spawned half-underground in the Thirr River Valley
    Bug #3080: Calling aifollow without operant in local script every frame causes mechanics to overheat + log
    Bug #3101: Regression: White guar does not move
    Bug #3108: Game Freeze after Killing Diseased Rat in Foreign Quarter Tomb
    Bug #3124: Bloodmoon Quest - Rite of the Wolf Giver (BM_WolfGiver) – Innocent victim won't turn werewolf
    Bug #3125: Improper dialogue window behavior when talking to creatures
    Bug #3130: Some wandering NPCs disappearing, cannot finish quests
    Bug #3132: Editor: GMST ID named sMake Enchantment is instead named sMake when making new game from scratch
    Bug #3133: OpenMW and the OpenCS are writting warnings about scripts that use the function GetDisabled.
    Bug #3135: Journal entry for The Pigrim's Path missing name
    Bug #3136: Dropped bow is displaced
    Bug #3140: Editor: OpenMW-CS fails to open newly converted and saved omwaddon file.
    Bug #3142: Duplicate Resist Magic message
    Bug #3143: Azura missing her head
    Bug #3146: Potion effect showing when ingredient effects are not known
    Bug #3155: When executing chop attack with a spear, hands turn partly invisible
    Bug #3161: Fast travel from Silt Strider or Boat Ride will break save files made afterwards
    Bug #3163: Editor: Objects dropped to scene do not always save
    Bug #3173: Game Crashes After Casting Recall Spell
    Bug #3174: Constant effect enchantments play spell animation on dead bodies
    Bug #3175: Spell effects do not wear down when caster dies
    Bug #3176: NPCs appearing randomly far away from towns
    Bug #3177: Submerged corpse floats ontop of water when it shouldn't (Widow Vabdas' Deed quest)
    Bug #3184: Bacola Closcius in Balmora, South Wall Cornerclub spams magic effects if attacked
    Bug #3207: Editor: New objects do not render
    Bug #3212: Arrow of Ranged Silence
    Bug #3213: Looking at Floor After Magical Transport
    Bug #3220: The number of remaining ingredients in the alchemy window doesn't go down when failing to brew a potion
    Bug #3222: Falling through the water in Vivec
    Bug #3223: Crash at the beginning with MOD (The Symphony)
    Bug #3228: Purple screen when leveling up.
    Bug #3233: Infinite disposition via MWDialogue::Filter::testDisposition() glitch
    Bug #3234: Armor mesh stuck on body in inventory menu
    Bug #3235: Unlike vanilla, OpenMW don't allow statics and activators cast effects on the player.
    Bug #3238: Not loading cells when using Poorly Placed Object Fix.esm
    Bug #3248: Editor: Using the "Next Script" and "Previous Script" buttons changes the record status to "Modified"
    Bug #3258: Woman biped skeleton
    Bug #3259: No alternating punches
    Bug #3262: Crash in class selection menu
    Bug #3279: Load menu: Deleting a savegame makes scroll bar jump to the top
    Bug #3326: Starting a new game, getting to class selection, then starting another new game temporarily assigns Acrobat class
    Bug #3327: Stuck in table after loading when character was sneaking when quicksave
    Feature #652: Editor: GMST verifier
    Feature #929: Editor: Info record verifier
    Feature #1279: Editor: Render cell border markers
    Feature #2482: Background cell loading and caching of loaded cells
    Feature #2484: Editor: point lighting
    Feature #2801: Support NIF bump map textures in osg
    Feature #2926: Editor: Optional line wrap in script editor wrap lines
    Feature #3000: Editor: Reimplement 3D scene camera system
    Feature #3035: Editor: Make scenes a drop target for referenceables
    Feature #3043: Editor: Render cell markers v2
    Feature #3164: Editor: Instance Selection Menu
    Feature #3165: Editor: Instance editing mode - move sub mode
    Feature #3244: Allow changing water Level of Interiors behaving like exteriors
    Feature #3250: Editor: Use "Enter" key instead of clicking "Create" button to confirm ID input in Creator Bar
    Support #3179: Fatal error on startup

0.38.0
------

    Bug #1699: Guard will continuously run into mudcrab
    Bug #1934: Saw in Dome of Kasia doesnt harm the player
    Bug #1962: Rat floats when killed near the door
    Bug #1963: Kwama eggsacks pulse too fast
    Bug #2198: NPC voice sound source should be placed at their head
    Bug #2210: OpenMW installation wizard crashes...
    Bug #2211: Editor: handle DELE subrecord at the end of a record
    Bug #2413: ESM error Unknown subrecord in Grandmaster of Hlaalu
    Bug #2537: Bloodmoon quest Ristaag: Sattir not consistently dying, plot fails to advance; same with Grerid
    Bug #2697: "The Swimmer" moves away after leading you to underwater cave
    Bug #2724: Loading previous save duplicates containers and harvestables
    Bug #2769: Inventory doll - Cursor not respecting order of clothes
    Bug #2865: Scripts silently fail when moving NPCs between cells.
    Bug #2873: Starting a new game leads to CTD / Fatal Error
    Bug #2918: Editor: it's not possible to create an omwaddon containing a dot in the file name
    Bug #2933: Dialog box can't disable a npc if it is in another cell. (Rescue Madura Seran).
    Bug #2942: atronach sign behavior (spell absorption) changes when trying to receive a blessing at "shrine of tribunal"
    Bug #2952: Enchantment Merchant Items reshuffled EVERY time 'barter' is clicked
    Bug #2961: ESM Error: Unknown subrecord if Deus Ex Machina mod is loaded
    Bug #2972: Resurrecting the player via console does not work when health was 0
    Bug #2986: Projectile weapons work underwater
    Bug #2988: "Expected subrecord" bugs showing up.
    Bug #2991: Can't use keywords in strings for MessageBox
    Bug #2993: Tribunal:The Shrine of the Dead – Urvel Dulni can't stop to follow the player.
    Bug #3008: NIFFile Error while loading meshes with a NiLODNode
    Bug #3010: Engine: items should sink to the ground when dropped under water
    Bug #3011: NIFFile Error while loading meshes with a NiPointLight
    Bug #3016: Engine: something wrong with scripting - crash / fatal error
    Bug #3020: Editor: verify does not check if given "item ID" (as content) for a "container" exists
    Bug #3026: [MOD: Julan Ashlander Companion] Dialogue not triggering correctly
    Bug #3028: Tooltips for Health, Magicka and Fatigue show in Options menu even when bars aren't visible
    Bug #3034: Item count check dialogue option doesn't work (Guards accept gold even if you don't have enough)
    Bug #3036: Owned tooltip color affects spell tooltips incorrrectly
    Bug #3037: Fatal error loading old ES_Landscape.esp in Store<ESM::LandTexture>::search
    Bug #3038: Player sounds come from underneath
    Bug #3040: Execution of script failed: There is a message box already
    Bug #3047: [MOD: Julan Ashlander Companion] Scripts KS_Bedscript or KS_JulanNight not working as intended
    Bug #3048: Fatal Error
    Bug #3051: High field of view results in first person rendering glitches
    Bug #3053: Crash on new game at character class selection
    Bug #3058: Physiched sleeves aren't rendered correctly.
    Bug #3060: NPCs use wrong landing sound
    Bug #3062: Mod support regression: Andromeda's fast travel.
    Bug #3063: Missing Journal Textures without Tribunal and Bloodmoon installed
    Bug #3077: repeated aifollow causes the distance to stack
    Bug #3078: Creature Dialogues not showing when certain Function/Conditions are required.
    Bug #3082: Crash when entering Holamayan Monastery with mesh replacer installed
    Bug #3086: Party at Boro's House – Creature with Class don't talk under OpenMW
    Bug #3089: Dreamers spawn too soon
    Bug #3100: Certain controls erroneously work as a werewolf
    Bug #3102: Multiple unique soultrap spell sources clone souls.
    Bug #3105: Summoned creatures and objects disappear at midnight
    Bug #3112: gamecontrollerdb file creation with wrong extension
    Bug #3116: Dialogue Function "Same Race" is avoided
    Bug #3117: Dialogue Bug: Choice conditions are tested when not in a choice
    Bug #3118: Body Parts are not rendered when used in a pose.
    Bug #3122: NPC direction is reversed during sneak awareness check
    Feature #776: Sound effects from one direction don't necessarily affect both speakers in stereo
    Feature #858: Different fov settings for hands and the game world
    Feature #1176: Handle movement of objects between cells
    Feature #2507: Editor: choosing colors for syntax highlighting
    Feature #2867: Editor: hide script error list when there are no errors
    Feature #2885: Accept a file format other than nif
    Feature #2982: player->SetDelete 1 results in: PC can't move, menu can be opened
    Feature #2996: Editor: make it possible to preset the height of the script check area in a script view
    Feature #3014: Editor: Tooltips in 3D scene
    Feature #3064: Werewolf field of view
    Feature #3074: Quicksave indicator
    Task #287: const version of Ptr
    Task #2542: Editor: redo user settings system

0.37.0
------

    Bug #385: Light emitting objects have a too short distance of activation
    Bug #455: Animation doesn't resize creature's bounding box
    Bug #602: Only collision model is updated when modifying objects trough console
    Bug #639: Sky horizon at nighttime
    Bug #672: incorrect trajectory of the moons
    Bug #814: incorrect NPC width
    Bug #827: Inaccurate raycasting for dead actors
    Bug #996: Can see underwater clearly when at right height/angle
    Bug #1317: Erene Llenim in Seyda Neen does not walk around
    Bug #1330: Cliff racers fail to hit the player
    Bug #1366: Combat AI can't aim down (in order to hit small creatures)
    Bug #1511: View distance while under water is much too short
    Bug #1563: Terrain positioned incorrectly and appears to vibrate in far-out cells
    Bug #1612: First person models clip through walls
    Bug #1647: Crash switching from full screen to windows mode - D3D9
    Bug #1650: No textures with directx on windows
    Bug #1730: Scripts names starting with digit(s) fail to compile
    Bug #1738: Socucius Ergalla's greetings are doubled during the tutorial
    Bug #1784: First person weapons always in the same position
    Bug #1813: Underwater flora lighting up entire area.
    Bug #1871: Handle controller extrapolation flags
    Bug #1921: Footstep frequency and velocity do not immediately update when speed attribute changes
    Bug #2001: OpenMW crashes on start with OpenGL 1.4 drivers
    Bug #2014: Antialiasing setting does nothing on Linux
    Bug #2037: Some enemies attack the air when spotting the player
    Bug #2052: NIF rotation matrices including scales are not supported
    Bug #2062: Crank in Old Mournhold: Forgotten Sewer turns about the wrong axis
    Bug #2111: Raindrops in front of fire look wrong
    Bug #2140: [OpenGL] Water effects, flames and parts of creatures solid black when observed through brazier flame
    Bug #2147: Trueflame and Hopesfire flame effects not properly aligned with blade
    Bug #2148: Verminous fabricants have little coloured box beneath their feet
    Bug #2149: Sparks in Clockwork City should bounce off the floor
    Bug #2151: Clockwork City dicer trap doesn't activate when you're too close
    Bug #2186: Mini map contains scrambled pixels that cause the mini map to flicker
    Bug #2187: NIF file with more than 255 NiBillboardNodes does not load
    Bug #2191: Editor: Crash when trying to view cell in render view in OpenCS
    Bug #2270: Objects flicker transparently
    Bug #2280: Latest 32bit windows build of openmw runns out of vram
    Bug #2281: NPCs don't scream when they die
    Bug #2286: Jumping animation restarts when equipping mid-air
    Bug #2287: Weapon idle animation stops when turning
    Bug #2355: Light spell doesn't work in 1st person view
    Bug #2362: Lantern glas opaque to flame effect from certain viewing angles
    Bug #2364: Light spells are not as bright as in Morrowind
    Bug #2383: Remove the alpha testing override list
    Bug #2436: Crash on entering cell "Tower of Tel Fyr, Hall of Fyr"
    Bug #2457: Player followers should not report crimes
    Bug #2458: crash in some fighting situations
    Bug #2464: Hiding an emitter node should make that emitter stop firing particles
    Bug #2466: Can't load a save created with OpenMW-0.35.0-win64
    Bug #2468: music from title screen continues after loading savegame
    Bug #2494: Map not consistent between saves
    Bug #2504: Dialog scroll should always start at the top
    Bug #2506: Editor: Undo/Redo shortcuts do not work in script editor
    Bug #2513: Mannequins in mods appear as dead bodies
    Bug #2524: Editor: TopicInfo "custom" condition section is missing
    Bug #2540: Editor: search and verification result table can not be sorted by clicking on the column names
    Bug #2543: Editor: there is a problem with spell effects
    Bug #2544: Editor fails to save NPC information correctly.
    Bug #2545: Editor: delete record in Objects (referenceables) table messes up data
    Bug #2546: Editor: race base attributes and skill boni are not displayed, thus not editable
    Bug #2547: Editor: some NPC data is not displayed, thus not editable
    Bug #2551: Editor: missing data in cell definition
    Bug #2553: Editor: value filter does not work for float values
    Bug #2555: Editor: undo leaves the record status as Modified
    Bug #2559: Make Detect Enchantment marks appear on top of the player arrow
    Bug #2563: position consoling npc doesn't work without cell reload
    Bug #2564: Editor: Closing a subview from code does not clean up properly and will lead to crash on opening the next subview
    Bug #2568: Editor: Setting default window size is ignored
    Bug #2569: Editor: saving from an esp to omwaddon file results in data loss for TopicInfo
    Bug #2575: Editor: Deleted record (with Added (ModifiedOnly) status) remains in the Dialog SubView
    Bug #2576: Editor: Editor doesn't scroll to a newly opened subview, when ScrollBar Only mode is active
    Bug #2578: Editor: changing Level or Reputation of an NPC crashes the editor
    Bug #2579: Editor: filters not updated when adding or cloning records
    Bug #2580: Editor: omwaddon makes OpenMW crash
    Bug #2581: Editor: focus problems in edit subviews single- and multiline input fields
    Bug #2582: Editor: object verifier should check for non-existing scripts being referenced
    Bug #2583: Editor: applying filter to TopicInfo on mods that have added dialouge makes the Editor crash
    Bug #2586: Editor: some dialogue only editable items do not refresh after undo
    Bug #2588: Editor: Cancel button exits program
    Bug #2589: Editor: Regions table - mapcolor does not change correctly
    Bug #2591: Placeatme - spurious 5th parameter raises error
    Bug #2593: COC command prints multiple times when GUI is hidden
    Bug #2598: Editor: scene view of instances has to be zoomed out to displaying something - center camera instance please
    Bug #2607: water behind an invisible NPC becomes invisible as well
    Bug #2611: Editor: Sort problem in Objects table when few nested rows are added
    Bug #2621: crash when a creature has no model
    Bug #2624: Editor: missing columns in tables
    Bug #2627: Character sheet doesn't properly update when backing out of CharGen
    Bug #2642: Editor: endif without if - is not reported as error when "verify" was executed
    Bug #2644: Editor: rebuild the list of available content files when opening the open/new dialogues
    Bug #2656: OpenMW & OpenMW-CS: setting "Flies" flag for ghosts has no effect
    Bug #2659: OpenMW & OpenMW-CS: savegame load fail due to script attached to NPCs
    Bug #2668: Editor: reputation value in the input field is not stored
    Bug #2696: Horkers use land idle animations under water
    Bug #2705: Editor: Sort by Record Type (Objects table) is incorrect
    Bug #2711: Map notes on an exterior cell that shows up with a map marker on the world map do not show up in the tooltip for that cell's marker on the world map
    Bug #2714: Editor: Can't reorder rows with the same topic in different letter case
    Bug #2720: Head tracking for creatures not implemented
    Bug #2722: Alchemy should only include effects shared by at least 2 ingredients
    Bug #2723: "ori" console command is not working
    Bug #2726: Ashlanders in front of Ghostgate start wandering around
    Bug #2727: ESM writer does not handle encoding when saving the TES3 header
    Bug #2728: Editor: Incorrect position of an added row in Info tables
    Bug #2731: Editor: Deleting a record triggers a Qt warning
    Bug #2733: Editor: Undo doesn't restore the Modified status of a record when a nested data is changed
    Bug #2734: Editor: The Search doesn't work
    Bug #2738: Additive moon blending
    Bug #2746: NIF node names should be case insensitive
    Bug #2752: Fog depth/density not handled correctly
    Bug #2753: Editor: line edit in dialogue subview tables shows after a single click
    Bug #2755: Combat AI changes target too frequently
    Bug #2761: Can't attack during block animations
    Bug #2764: Player doesn't raise arm in 3rd person for weathertype 9
    Bug #2768: Current screen resolution not selected in options when starting OpenMW
    Bug #2773: Editor: Deleted scripts are editable
    Bug #2776: ordinators still think I'm wearing their helm even though Khajiit and argonians can't
    Bug #2779: Slider bars continue to move if you don't release mouse button
    Bug #2781: sleep interruption is a little off (is this an added feature?)
    Bug #2782: erroneously able to ready weapon/magic (+sheathe weapon/magic) while paralyzed
    Bug #2785: Editor: Incorrect GMSTs for newly created omwgame files
    Bug #2786: Kwama Queen head is inverted under OpenMW
    Bug #2788: additem and removeitem incorrect gold behavior
    Bug #2790: --start doesn't trace down
    Bug #2791: Editor: Listed attributes and skill should not be based on number of NPC objects.
    Bug #2792: glitched merchantile/infinite free items
    Bug #2794: Need to ignore quotes in names of script function
    Bug #2797: Editor: Crash when removing the first row in a nested table
    Bug #2800: Show an error message when S3TC support is missing
    Bug #2811: Targetted Open spell effect persists.
    Bug #2819: Editor: bodypart's race filter not displayed correctly
    Bug #2820: Editor: table sorting is inverted
    Bug #2821: Editor: undo/redo command labels are incorrect
    Bug #2826: locking beds that have been locked via magic psuedo-freezes the game
    Bug #2830: Script compiler does not accept IDs as instruction/functions arguments if the ID is also a keyword
    Bug #2832: Cell names are not localized on the world map
    Bug #2833: [cosmetic] Players swimming at water's surface are slightly too low.
    Bug #2840: Save/load menu is not entirely localized
    Bug #2853: [exploit/bug] disintegrate weapon incorrectly applying to lockpicks, probes. creates unbreakable lockpicks
    Bug #2855: Mouse wheel in journal is not disabled by "Options" panel.
    Bug #2856: Heart of Lorkhan doesn't visually respond to attacks
    Bug #2863: Inventory highlights wrong category after load
    Bug #2864: Illuminated Order 1.0c Bug – The teleport amulet is not placed in the PC inventory.
    Bug #2866: Editor: use checkbox instead of combobox for boolean values
    Bug #2875: special cases of fSleepRandMod not behaving properly.
    Bug #2878: Editor: Verify reports "creature has non-positive level" but there is no level setting
    Bug #2879: Editor: entered value of field "Buys *" is not saved for a creature
    Bug #2880: OpenMW & OpenMW-CS: having a scale value of 0.000 makes the game laggy
    Bug #2882: Freeze when entering cell "Guild of Fighters (Ald'ruhn)" after dropping some items inside
    Bug #2883: game not playable if mod providing a spell is removed but the list of known spells still contains it
    Bug #2884: NPC chats about wrong player race
    Bug #2886: Adding custom races breaks existing numbering of PcRace
    Bug #2888: Editor: value entered in "AI Wander Idle" is not kept
    Bug #2889: Editor: creatures made with the CS (not cloned) are always dead
    Bug #2890: Editor: can't make NPC say a specific "Hello" voice-dialouge
    Bug #2893: Editor: making a creature use textual dialogue doesn't work.
    Bug #2901: Editor: gold for trading can not be set for creatures
    Bug #2907: looking from uderwater part of the PC that is below the surface looks like it would be above the water
    Bug #2914: Magicka not recalculated on character generation
    Bug #2915: When paralyzed, you can still enter and exit sneak
    Bug #2917: chameleon does not work for creatures
    Bug #2927: Editor: in the automatic script checker local variable caches are not invalidated/updated on modifications of other scripts
    Bug #2930: Editor: AIWander Idle can not be set for a creature
    Bug #2932: Editor: you can add rows to "Creature Attack" but you can not enter values
    Bug #2938: Editor: Can't add a start script.
    Bug #2944: Spell chance for power to show as 0 on hud when used
    Bug #2953: Editor: rightclick in an empty place in the menu bar shows an unnamed checkbox
    Bug #2956: Editor: freezes while editing Filter
    Bug #2959: space character in field enchantment (of an amulet) prevents rendering of surroundings
    Bug #2962: OpenMW: Assertion `it != invStore.end()' failed
    Bug #2964: Recursive script execution can corrupt script runtime data
    Bug #2973: Editor: placing a chest in the game world and activating it heavily blurrs the character portrait
    Bug #2978: Editor: Cannot edit alchemy ingredient properties
    Bug #2980: Editor: Attribute and Skill can be selected for spells that do not require these parameters, leading to non-functional spells
    Bug #2990: Compiling a script with warning mode 2 and enabled error downgrading leads to infinite recursion
    Bug #2992: [Mod: Great House Dagoth] Killing Dagoth Gares freezes the game
    Bug #3007: PlaceItem takes radians instead of degrees + angle reliability
    Feature #706: Editor: Script Editor enhancements
    Feature #872: Editor: Colour values in tables
    Feature #880: Editor: ID auto-complete
    Feature #928: Editor: Partial sorting in info tables
    Feature #942: Editor: Dialogue for editing/viewing content file meta information
    Feature #1057: NiStencilProperty
    Feature #1278: Editor: Mouse picking in worldspace widget
    Feature #1280: Editor: Cell border arrows
    Feature #1401: Editor: Cloning enhancements
    Feature #1463: Editor: Fine grained configuration of extended revert/delete commands
    Feature #1591: Editor: Make fields in creation bar drop targets where applicable
    Feature #1998: Editor: Magic effect record verifier
    Feature #1999: Editor Sound Gen record verifier
    Feature #2000: Editor: Pathgrid record verifier
    Feature #2528: Game Time Tracker
    Feature #2534: Editor: global search does not auomatically focus the search input field
    Feature #2535: OpenMW: allow comments in openmw.cfg
    Feature #2541: Editor: provide a go to the very bottom button for TopicInfo and JournalInfo
    Feature #2549: Editor: add a horizontal slider to scroll between opened tables
    Feature #2558: Editor: provide a shortcut for closing the subview that has the focus
    Feature #2565: Editor: add context menu for dialogue sub view fields with an item matching "Edit 'x'" from the table subview context menu
    Feature #2585: Editor: Ignore mouse wheel input for numeric values unless the respective widget has the focus
    Feature #2620: Editor: make the verify-view refreshable
    Feature #2622: Editor: Make double click behaviour in result tables configurable (see ID tables)
    Feature #2717: Editor: Add severity column to report tables
    Feature #2729: Editor: Various dialogue button bar improvements
    Feature #2739: Profiling overlay
    Feature #2740: Resource manager optimizations
    Feature #2741: Make NIF files into proper resources
    Feature #2742: Use the skinning data in NIF files as-is
    Feature #2743: Small feature culling
    Feature #2744: Configurable near clip distance
    Feature #2745: GUI scaling option
    Feature #2747: Support anonymous textures
    Feature #2749: Loading screen optimizations
    Feature #2751: Character preview optimization
    Feature #2804: Editor: Merge Tool
    Feature #2818: Editor: allow copying a record ID to the clipboard
    Feature #2946: Editor: add script line number in results of search
    Feature #2963: Editor: Mouse button bindings in 3D scene
    Feature #2983: Sun Glare fader
    Feature #2999: Scaling of journal and books
    Task #2665: Support building with Qt5
    Task #2725: Editor: Remove Display_YesNo
    Task #2730: Replace hardcoded column numbers in SimpleDialogueSubView/DialogueSubView
    Task #2750: Bullet shape instancing optimization
    Task #2793: Replace grid size setting with half grid size setting
    Task #3003: Support FFMPEG 2.9 (Debian request)

0.36.1
------

    Bug #2590: Start scripts not added correctly

0.36.0
------

    Bug #923: Editor: Operations-Multithreading is broken
    Bug #1317: Erene Llenim in Seyda Neen does not walk around
    Bug #1405: Water rendering glitch near Seyda Neen lighthouse
    Bug #1621: "Error Detecting Morrowind Installation" in the default directory
    Bug #2216: Creating a clone of the player stops you moving.
    Bug #2387: Casting bound weapon spell doesn't switch to "ready weapon" mode
    Bug #2407: Default to (0, 0) when "unknown cell" is encountered.
    Bug #2411: enchanted item charges don't update/refresh if spell list window is pinned open
    Bug #2428: Editor: cloning / creating new container class results in invalid omwaddon file - openmw-0.35
    Bug #2429: Editor - cloning omits some values or sets different values than the original has
    Bug #2430: NPC with negative fatigue don't fall (LGNPC Vivec, Foreign Quarter v2.21)
    Bug #2432: Error on startup with Uvirith's Legacy enabled
    Bug #2435: Editor: changed entries in the objects window are not shown as such
    Bug #2437: Editor: changing an entry of a container/NPC/clothing/ingredient/globals will not be saved in the omwaddon file
    Bug #2447: Editor doesn't save terrain information
    Bug #2451: Editor not listing files with accented characters
    Bug #2453: Chargen: sex, race and hair sliders not initialized properly
    Bug #2459: Minor terrain clipping through statics due to difference in triangle alignment
    Bug #2461: Invisible sound mark has collision in Sandus Ancestral Tomb
    Bug #2465: tainted gold stack
    Bug #2475: cumulative stacks of 100 point fortify skill speechcraft boosts do not apply correctly
    Bug #2498: Editor: crash when issuing undo command after the table subview is closed
    Bug #2500: Editor: object table - can't undo delete record
    Bug #2518: OpenMW detect spell returns false positives
    Bug #2521: NPCs don't react to stealing when inventory menu is open.
    Bug #2525: Can't click on red dialogue choice [rise of house telvanni][60fffec]
    Bug #2530: GetSpellEffects not working as in vanilla
    Bug #2557: Crash on first launch after choosing "Run installation wizard"
    Feature #139: Editor: Global Search & Replace
    Feature #1219: Editor: Add dialogue mode only columns
    Feature #2024: Hotkey for hand to hand (i.e. unequip any weapon)
    Feature #2119: "Always Sneak" key bind
    Feature #2262: Editor: Handle moved instances
    Feature #2425: Editor: Add start script table
    Feature #2426: Editor: start script record verifier
    Feature #2480: Launcher: Multiselect entries in the Data Files list
    Feature #2505: Editor: optionally show a line number column in the script editor
    Feature #2512: Editor: Offer use of monospace fonts in the script editor as an option
    Feature #2514: Editor: focus on ID input field on clone/add
    Feature #2519: it is not possible to change icons that appear on the map after casting the Detect <animal | enchantment | key> spells
    Task #2460: OS X: Use Application Support directory as user data path
    Task #2516: Editor: Change References / Referenceables terminology

0.35.1
------

    Bug #781: incorrect trajectory of the sun
    Bug #1079: Wrong starting position in "Character Stuff Wonderland"
    Bug #1443: Repetitive taking of a stolen object is repetitively considered as a crime
    Bug #1533: Divine Intervention goes to the wrong place.
    Bug #1714: No visual indicator for time passed during training
    Bug #1916: Telekinesis does not allow safe opening of traps
    Bug #2227: Editor: addon file name inconsistency
    Bug #2271: Player can melee enemies from water with impunity
    Bug #2275: Objects with bigger scale move further using Move script
    Bug #2285: Aryon's Dominator enchantment does not work properly
    Bug #2290: No punishment for stealing gold from owned containers
    Bug #2328: Launcher does not respond to Ctrl+C
    Bug #2334: Drag-and-drop on a content file in the launcher creates duplicate items
    Bug #2338: Arrows reclaimed from corpses do not stack sometimes
    Bug #2344: Launcher - Settings importer running correctly?
    Bug #2346: Launcher - Importing plugins into content list screws up the load order
    Bug #2348: Mod: H.E.L.L.U.V.A. Handy Holdables does not appear in the content list
    Bug #2353: Detect Animal detects dead creatures
    Bug #2354: Cmake does not respect LIB_SUFFIX
    Bug #2356: Active magic set inactive when switching magic items
    Bug #2361: ERROR: ESM Error: Previous record contains unread bytes
    Bug #2382: Switching spells with "next spell" or "previous spell" while holding shift promps delete spell dialog
    Bug #2388: Regression: Can't toggle map on/off
    Bug #2392: MOD Shrines - Restore Health and Cancel Options adds 100 health points
    Bug #2394: List of Data Files tab in openmw-laucher needs to show all content files.
    Bug #2402: Editor: skills saved incorrectly
    Bug #2408: Equipping a constant effect Restore Health/Magicka/Fatigue item will permanently boost the stat it's restoring
    Bug #2415: It is now possible to fall off the prison ship into the water when starting a new game
    Bug #2419: MOD MCA crash to desktop
    Bug #2420: Game crashes when character enters a certain area
    Bug #2421: infinite loop when using cycle weapon without having a weapon
    Feature #2221: Cannot dress dead NPCs
    Feature #2349: Check CMake sets correct MSVC compiler settings for release build.
    Feature #2397: Set default values for global mandatory records.
    Feature #2412: Basic joystick support

0.35.0
------

    Bug #244: Clipping/static in relation to the ghostgate/fence sound.
    Bug #531: Missing transparent menu items
    Bug #811: Content Lists in openmw.cfg are overwritten
    Bug #925: OpenCS doesn't launch because it thinks its already started
    Bug #969: Water shader strange behaviour on AMD card
    Bug #1049: Partially highlighted word in dialogue may cause incorrect line break
    Bug #1069: omwlauncher.exe crashes due to file lock
    Bug #1192: It is possible to jump on top of hostile creatures in combat
    Bug #1342: Loud ambient sounds
    Bug #1431: Creatures can climb the player
    Bug #1605: Guard in CharGen doesn't turn around to face you when reaching stairs
    Bug #1624: Moon edges don't transition properly
    Bug #1634: Items dropped by PC have collision
    Bug #1637: Weird NPC behaviour in Vivec, Hlaalu Ancestral Vaults?
    Bug #1638: Cannot climb staircases
    Bug #1648: Enchanted equipment badly handled at game reload
    Bug #1663: Crash when casting spell at enemy near you
    Bug #1683: Scale doesn't apply to animated collision nodes
    Bug #1702: Active enchanted item forgotten
    Bug #1730: Scripts names starting with digit(s) fail to compile
    Bug #1743: Moons are transparent
    Bug #1745: Shadows crash: Assertion `mEffects.empty()' failed.
    Bug #1785: Can't equip two-handed weapon and shield
    Bug #1809: Player falls too easily
    Bug #1825: Sword of Perithia can´t run in OpenMW
    Bug #1899: The launcher resets any alterations you´ve made in the mod list order,
    Bug #1964: Idle voices/dialogs not triggered correctly
    Bug #1980: Please, change default click behavior in OpenMW Launchers Data Files list
    Bug #1984: Vampire corpses standing up when looting the first item
    Bug #1985: Calm spell does nothing
    Bug #1986: Spell name lights up on mouseover but spell cost does not
    Bug #1989: Tooltip still shown when menu toggled off
    Bug #2010: Raindrops Displayed While Underwater
    Bug #2023: Walking into plants causes massive framedrop
    Bug #2031: [MOD: Shrines - Restore Health and Cancel Options]: Restore health option doesn't work
    Bug #2039: Lake Fjalding pillar of fire not rendered
    Bug #2040: AI_follow should stop further from the target
    Bug #2076: Slaughterfish AI
    Bug #2077: Direction of long jump can be changed much more than it is possible in vanilla
    Bug #2078: error during rendering: Object '' not found (const)
    Bug #2105: Lockpicking causes screen sync glitch
    Bug #2113: [MOD: Julan Ashlander Companion] Julan does not act correctly within the Ghostfence.
    Bug #2123: Window glow mod: Collision issues
    Bug #2133: Missing collision for bridges in Balmora when using Morrowind Rebirth 2.81
    Bug #2135: Casting a summon spell while the summon is active does not reset the summon.
    Bug #2144: Changing equipment will unequip drawn arrows/bolts
    Bug #2169: Yellow on faces when using opengl renderer and mods from overhaul on windows
    Bug #2175: Pathgrid mods do not overwrite the existing pathgrid
    Bug #2176: Morrowind -Russian localization end add-on ChaosHeart. Error in framelistener;object ;frenzying toush; not found <const>
    Bug #2181: Mod Morrowind crafting merchants die.
    Bug #2182: mods changing skill progression double the bonus for class specialization
    Bug #2183: Editor: Skills "use value" only allows integer between 0 and 99
    Bug #2184: Animated Morrowind Expanded produces an error on Open MW Launch
    Bug #2185: Conditional Operator formats
    Bug #2193: Quest: Gateway Ghost
    Bug #2194: Cannot summon multiples of the same creature
    Bug #2195: Pathgrid in the (0,0) exterior cell not loaded
    Bug #2200: Outdoor NPCs can stray away and keep walking into a wall
    Bug #2201: Creatures do not receive fall damage
    Bug #2202: The enchantment the item can hold is calculated incorrectly
    Bug #2203: Having the mod Living Cities of Vvardenfall running causes the game world to fail to load after leaving the prison ship
    Bug #2204: Abot's Water Life - Book rendered incorrectly
    Bug #2205: sound_waterfall script no longer compiles
    Bug #2206: Dialogue script fails to compile (extra .)
    Bug #2207: Script using – instead of - character does not compile
    Bug #2208: Failing dialogue scripts in french Morrowind.esm
    Bug #2214: LGNPC Vivec Redoran 1.62 and The King Rat (Size and inventory Issues)
    Bug #2215: Beast races can use enchanted boots
    Bug #2218: Incorrect names body parts in 3D models for open helmet with skinning
    Bug #2219: Orcs in Ghorak Manor in Caldera don't attack if you pick their pockets.
    Bug #2220: Chargen race preview head incorrect orientation
    Bug #2223: Reseting rock falling animation
    Bug #2224: Fortify Attribute effects do not stack when Spellmaking.
    Bug #2226: OpenCS pseudo-crash
    Bug #2230: segfaulting when entering Ald'ruhn with a specific mod: "fermeture la nuit" (closed by night)
    Bug #2233: Area effect spells on touch do not have the area effect
    Bug #2234: Dwarven Crossbow clips through the ground when dropped
    Bug #2235: class SettingsBase<> reverses the order of entries with multiple keys.
    Bug #2236: Weird two handed longsword + torch interaction
    Bug #2237: Shooting arrows while sneaking do not agro
    Bug #2238: Bipedal creatures not using weapons are not handled properly
    Bug #2245: Incorrect topic highlighting in HT_SpyBaladas quest
    Bug #2252: Tab completion incomplete for places using COC from the console.
    Bug #2255: Camera reverts to first person on load
    Bug #2259: enhancement: the save/load progress bar is not very progressive
    Bug #2263: TogglePOV can not be bound to Alt key
    Bug #2267: dialogue disabling via mod
    Bug #2268: Highlighting Files with load order problems in Data Files tab of Launcher
    Bug #2276: [Mod]ShotN issues with Karthwasten
    Bug #2283: Count argument for PlaceAt functions not working
    Bug #2284: Local map notes should be visible on door marker leading to the cell with the note
    Bug #2293: There is a graphical glitch at the end of the spell's animation in 3rd Person (looking over the shoulder) view
    Bug #2294: When using Skyrim UI Overhaul, the tops of pinnable menus are invisible
    Bug #2302: Random leveled items repeat way too often in a single dungeon
    Bug #2306: Enchanted arrows should not be retrievable from corpses
    Bug #2308: No sound effect when drawing the next throwing knife
    Bug #2309: Guards chase see the player character even if they're invisible
    Bug #2319: Inverted controls and other issues after becoming a vampire
    Bug #2324: Spells cast when crossing cell border are imprinted on the local map
    Bug #2330: Actors with Drain Health effect retain health after dying
    Bug #2331: tgm (god mode) won't allow the player to cast spells if the player doesn't have enough mana
    Bug #2332: Error in framelistener: Need a skeleton to attach the arrow to
    Feature #114: ess-Importer
    Feature #504: Editor: Delete selected rows from result windows
    Feature #1024: Addition of remaining equipping hotkeys
    Feature #1067: Handle NIF interpolation type 4 (XYZ_ROTATION_KEY)
    Feature #1125: AI fast-forward
    Feature #1228: Drowning while knocked out
    Feature #1325: Editor: Opening window and User Settings window cleanup
    Feature #1537: Ability to change the grid size from 3x3 to 5x5 (or more with good pc)
    Feature #1546: Leveled list script functions
    Feature #1659: Test dialogue scripts in --script-all
    Feature #1720: NPC lookAt controller
    Feature #2178: Load initial particle system state from NIF files
    Feature #2197: Editor: When clicking on a script error in the report window set cursor in script editor to the respective line/column
    Feature #2261: Warn when loading save games with mod mismatch
    Feature #2313: ess-Importer: convert global map exploration overlay
    Feature #2318: Add commandline option to load a save game
    Task #810: Rename "profile" to "content list"
    Task #2196: Label local/global openmw.cfg files via comments

0.34.0
------

    Bug #904: omwlauncher doesn't allow installing Tribunal and Bloodmoon if only MW is installed
    Bug #986: Launcher: renaming profile names is broken
    Bug #1061: "Browse to CD..." launcher crash
    Bug #1135: Launcher crashes if user does not have write permission
    Bug #1231: Current installer in launcher does not correctly import russian Morrowind.ini settings from setup.inx
    Bug #1288: Fix the Alignment of the Resolution Combobox
    Bug #1343: BIK videos occasionally out of sync with audio
    Bug #1684: Morrowind Grass Mod graphical glitches
    Bug #1734: NPC in fight with invisible/sneaking player
    Bug #1982: Long class names are cut off in the UI
    Bug #2012: Editor: OpenCS script compiler sometimes fails to find IDs
    Bug #2015: Running while levitating does not affect speed but still drains fatigue
    Bug #2018: OpenMW don´t reset modified cells to vanilla when a plugin is deselected and don´t apply changes to cells already visited.
    Bug #2045: ToggleMenus command should close dialogue windows
    Bug #2046: Crash: light_de_streetlight_01_223
    Bug #2047: Buglamp tooltip minor correction
    Bug #2050: Roobrush floating texture bits
    Bug #2053: Slaves react negatively to PC picking up slave's bracers
    Bug #2055: Dremora corpses use the wrong model
    Bug #2056: Mansilamat Vabdas's corpse is floating in the water
    Bug #2057: "Quest: Larius Varro Tells A Little Story": Bounty not completely removed after finishing quest
    Bug #2059: Silenced enemies try to cast spells anyway
    Bug #2060: Editor: Special case implementation for top level window with single sub-window should be optional
    Bug #2061: Editor: SubView closing that is not directly triggered by the user isn't handled properly
    Bug #2063: Tribunal: Quest 'The Warlords' doesn't work
    Bug #2064: Sneak attack on hostiles causes bounty
    Bug #2065: Editor: Qt signal-slot error when closing a dialogue subview
    Bug #2070: Loading ESP in OpenMW works but fails in OpenCS
    Bug #2071: CTD in 0.33
    Bug #2073: Storm atronach animation stops now and then
    Bug #2075: Molag Amur Region, Map shows water on solid ground
    Bug #2080: game won't work with fair magicka regen
    Bug #2082: NPCs appear frozen or switched off after leaving and quickly reentering a cell
    Bug #2088: OpenMW is unable to play OGG files.
    Bug #2093: Darth Gares talks to you in Ilunibi even when he's not there, screwing up the Main Quests
    Bug #2095: Coordinate and rotation editing in the Reference table does not work.
    Bug #2096: Some overflow fun and bartering exploit
    Bug #2098: [D3D] Game crash on maximize
    Bug #2099: Activate, player seems not to work
    Bug #2104: Only labels are sensitive in buttons
    Bug #2107: "Slowfall" effect is too weak
    Bug #2114: OpenCS doesn't load an ESP file full of errors even though Vanilla MW Construction Set can
    Bug #2117: Crash when encountering bandits on opposite side of river from the egg mine south of Balmora
    Bug #2124: [Mod: Baldurians Transparent Glass Amor] Armor above head
    Bug #2125: Unnamed NiNodes in weapons problem in First Person
    Bug #2126: Dirty dialog script in tribunal.esm causing bug in Tribunal MQ
    Bug #2128: Crash when picking character's face
    Bug #2129: Disable the third-person zoom feature by default
    Bug #2130: Ash storm particles shown too long during transition to clear sky
    Bug #2137: Editor: exception caused by following the Creature column of a SoundGen record
    Bug #2139: Mouse movement should be ignored during intro video
    Bug #2143: Editor: Saving is broken
    Bug #2145: OpenMW - crash while exiting x64 debug build
    Bug #2152: You can attack Almalexia during her final monologue
    Bug #2154: Visual effects behave weirdly after loading/taking a screenshot
    Bug #2155: Vivec has too little magicka
    Bug #2156: Azura's spirit fades away too fast
    Bug #2158: [Mod]Julan Ashlander Companion 2.0: Negative magicka
    Bug #2161: Editor: combat/magic/stealth values of creature not displayed correctly
    Bug #2163: OpenMW can't detect death if the NPC die by the post damage effect of a magic weapon.
    Bug #2168: Westly's Master Head Pack X – Some hairs aren't rendered correctly.
    Bug #2170: Mods using conversations to update PC inconsistant
    Bug #2180: Editor: Verifier doesn't handle Windows-specific path issues when dealing with resources
    Bug #2212: Crash or unexpected behavior while closing OpenCS cell render window on OS X
    Feature #238: Add UI to run INI-importer from the launcher
    Feature #854: Editor: Add user setting to show status bar
    Feature #987: Launcher: first launch instructions for CD need to be more explicit
    Feature #1232: There is no way to set the "encoding" option using launcher UI.
    Feature #1281: Editor: Render cell markers
    Feature #1918: Editor: Functionality for Double-Clicking in Tables
    Feature #1966: Editor: User Settings dialogue grouping/labelling/tooltips
    Feature #2097: Editor: Edit position of references in 3D scene
    Feature #2121: Editor: Add edit mode button to scene toolbar
    Task #1965: Editor: Improve layout of user settings dialogue

0.33.1
------

    Bug #2108: OpenCS fails to build

0.33.0
------

    Bug #371: If console assigned to ` (probably to any symbolic key), "`" symbol will be added to console every time it closed
    Bug #1148: Some books'/scrolls' contents are displayed incorrectly
    Bug #1290: Editor: status bar is not updated when record filter is changed
    Bug #1292: Editor: Documents are not removed on closing the last view
    Bug #1301: Editor: File->Exit only checks the document it was issued from.
    Bug #1353: Bluetooth on with no speaker connected results in significantly longer initial load times
    Bug #1436: NPCs react from too far distance
    Bug #1472: PC is placed on top of following NPC when changing cell
    Bug #1487: Tall PC can get stuck in staircases
    Bug #1565: Editor: Subviews are deleted on shutdown instead when they are closed
    Bug #1623: Door marker on Ghorak Manor's balcony makes PC stuck
    Bug #1633: Loaddoor to Sadrith Mora, Telvanni Council House spawns PC in the air
    Bug #1655: Use Appropriate Application Icons on Windows
    Bug #1679: Tribunal expansion, Meryn Othralas the backstage manager in the theatre group in Mournhold in the great bazaar district is floating a good feet above the ground.
    Bug #1705: Rain is broken in third person
    Bug #1706: Thunder and lighting still occurs while the game is paused during the rain
    Bug #1708: No long jumping
    Bug #1710: Editor: ReferenceableID drag to references record filter field creates incorrect filter
    Bug #1712: Rest on Water
    Bug #1715: "Cancel" button is not always on the same side of menu
    Bug #1725: Editor: content file can be opened multiple times from the same dialogue
    Bug #1730: [MOD: Less Generic Nerevarine] Compile failure attempting to enter the Corprusarium.
    Bug #1733: Unhandled ffmpeg sample formats
    Bug #1735: Editor: "Edit Record" context menu button not opening subview for journal infos
    Bug #1750: Editor: record edits result in duplicate entries
    Bug #1789: Editor: Some characters cannot be used in addon name
    Bug #1803: Resizing the map does not keep the pre-resize center at the post-resize center
    Bug #1821: Recovering Cloudcleaver quest: attacking Sosia is considered a crime when you side with Hlormar
    Bug #1838: Editor: Preferences window appears off screen
    Bug #1839: Editor: Record filter title should be moved two pixels to the right
    Bug #1849: Subrecord error in MAO_Containers
    Bug #1854: Knocked-out actors don't fully act knocked out
    Bug #1855: "Soul trapped" sound doesn't play
    Bug #1857: Missing sound effect for enchanted items with empty charge
    Bug #1859: Missing console command: ResetActors (RA)
    Bug #1861: Vendor category "MagicItems" is unhandled
    Bug #1862: Launcher doesn't start if a file listed in launcher.cfg has correct name but wrong capitalization
    Bug #1864: Editor: Region field for cell record in dialogue subview not working
    Bug #1869: Editor: Change label "Musics" to "Music"
    Bug #1870: Goblins killed while knocked down remain in knockdown-pose
    Bug #1874: CellChanged events should not trigger when crossing exterior cell border
    Bug #1877: Spriggans killed instantly if hit while regening
    Bug #1878: Magic Menu text not un-highlighting correctly when going from spell to item as active magic
    Bug #1881: Stuck in ceiling when entering castle karstaags tower
    Bug #1884: Unlit torches still produce a burning sound
    Bug #1885: Can type text in price field in barter window
    Bug #1887: Equipped items do not emit sounds
    Bug #1889: draugr lord aesliip will attack you and remain non-hostile
    Bug #1892: Guard asks player to pay bounty of 0 gold
    Bug #1895: getdistance should only return max float if ref and target are in different worldspaces
    Bug #1896: Crash Report
    Bug #1897: Conjured Equipment cant be re-equipped if removed
    Bug #1898: Only Gidar Verothan follows you during establish the mine quest
    Bug #1900: Black screen when you open the door and breath underwater
    Bug #1904: Crash on casting recall spell
    Bug #1906: Bound item checks should use the GMSTs
    Bug #1907: Bugged door. Mournhold, The Winged Guar
    Bug #1908: Crime reported for attacking Drathas Nerus's henchmen while they attack Dilborn
    Bug #1909: Weird Quest Flow Infidelities quest
    Bug #1910: Follower fighting with gone npc
    Bug #1911: Npcs will drown themselves
    Bug #1912: World map arrow stays static when inside a building
    Bug #1920: Ulyne Henim disappears when game is loaded inside Vas
    Bug #1922: alchemy-> potion of paralyze
    Bug #1923: "levitation magic cannot be used here" shows outside of tribunal
    Bug #1927: AI prefer melee over magic.
    Bug #1929: Tamriel Rebuilt: Named cells that lie within the overlap with Morrowind.esm are not shown
    Bug #1932: BTB - Spells 14.1 magic effects don´t overwrite the Vanilla ones but are added
    Bug #1935: Stacks of items are worth more when sold individually
    Bug #1940: Launcher does not list addon files if base game file is renamed to a different case
    Bug #1946: Mod "Tel Nechim - moved" breaks savegames
    Bug #1947: Buying/Selling price doesn't properly affect the growth of mercantile skill
    Bug #1950: followers from east empire company quest will fight each other if combat happens with anything
    Bug #1958: Journal can be scrolled indefinitely with a mouse wheel
    Bug #1959: Follower not leaving party on quest end
    Bug #1960: Key bindings not always saved correctly
    Bug #1961: Spell merchants selling racial bonus spells
    Bug #1967: segmentation fault on load saves
    Bug #1968: Jump sounds are not controlled by footsteps slider, sound weird compared to footsteps
    Bug #1970: PC suffers silently when taking damage from lava
    Bug #1971: Dwarven Sceptre collision area is not removed after killing one
    Bug #1974: Dalin/Daris Norvayne follows player indefinitely
    Bug #1975: East Empire Company faction rank breaks during Raven Rock questline
    Bug #1979: 0 strength = permanently over encumbered
    Bug #1993: Shrine blessing in Maar Gan doesn't work
    Bug #2008: Enchanted items do not recharge
    Bug #2011: Editor: OpenCS script compiler doesn't handle member variable access properly
    Bug #2016: Dagoth Ur already dead in Facility Cavern
    Bug #2017: Fighters Guild Quest: The Code Book - dialogue loop when UMP is loaded.
    Bug #2019: Animation of 'Correct UV Mudcrabs' broken
    Bug #2022: Alchemy window - Removing ingredient doesn't remove the number of ingredients
    Bug #2025: Missing mouse-over text for non affordable items
    Bug #2028: [MOD: Tamriel Rebuilt] Crashing when trying to enter interior cell "Ruinous Keep, Great Hall"
    Bug #2029: Ienith Brothers Thiev's Guild quest journal entry not adding
    Feature #471: Editor: Special case implementation for top-level window with single sub-window
    Feature #472: Editor: Sub-Window re-use settings
    Feature #704: Font colors import from fallback settings
    Feature #879: Editor: Open sub-views in a new top-level window
    Feature #932: Editor: magic effect table
    Feature #937: Editor: Path Grid table
    Feature #938: Editor: Sound Gen table
    Feature #1117: Death and LevelUp music
    Feature #1226: Editor: Request UniversalId editing from table columns
    Feature #1545: Targeting console on player
    Feature #1597: Editor: Render terrain
    Feature #1695: Editor: add column for CellRef's global variable
    Feature #1696: Editor: use ESM::Cell's RefNum counter
    Feature #1697: Redden player's vision when hit
    Feature #1856: Spellcasting for non-biped creatures
    Feature #1879: Editor: Run OpenMW with the currently edited content list
    Task #1851: Move AI temporary state out of AI packages
    Task #1865: Replace char type in records

0.32.0
------

    Bug #1132: Unable to jump when facing a wall
    Bug #1341: Summoned Creatures do not immediately disappear when killed.
    Bug #1430: CharGen Revamped script does not compile
    Bug #1451: NPCs shouldn't equip weapons prior to fighting
    Bug #1461: Stopped start scripts do not restart on load
    Bug #1473: Dead NPC standing and in 2 pieces
    Bug #1482: Abilities are depleted when interrupted during casting
    Bug #1503: Behaviour of NPCs facing the player
    Bug #1506: Missing character, French edition: three-points
    Bug #1528: Inventory very slow after 2 hours
    Bug #1540: Extra arguments should be ignored for script functions
    Bug #1541: Helseth's Champion: Tribunal
    Bug #1570: Journal cannot be opened while in inventory screen
    Bug #1573: PC joins factions at random
    Bug #1576: NPCs aren't switching their weapons when out of ammo
    Bug #1579: Guards detect creatures in far distance, instead on sight
    Bug #1588: The Siege of the Skaal Village: bloodmoon
    Bug #1593: The script compiler isn't recognising some names that contain a -
    Bug #1606: Books: Question marks instead of quotation marks
    Bug #1608: Dead bodies prevent door from opening/closing.
    Bug #1609: Imperial guards in Sadrith Mora are not using their spears
    Bug #1610: The bounty number is not displayed properly with high numbers
    Bug #1620: Implement correct formula for auto-calculated NPC spells
    Bug #1630: Boats standing vertically in Vivec
    Bug #1635: Arrest dialogue is executed second time after I select "Go to jail"
    Bug #1637: Weird NPC behaviour in Vivec, Hlaalu Ancestral Vaults?
    Bug #1641: Persuasion dialog remains after loading, possibly resulting in crash
    Bug #1644: "Goodbye" and similar options on dialogues prevents escape working properly.
    Bug #1646: PC skill stats are not updated immediately when changing equipment
    Bug #1652: Non-aggressive creature
    Bug #1653: Quickloading while the container window is open crashes the game
    Bug #1654: Priority of checks in organic containers
    Bug #1656: Inventory items merge issue when repairing
    Bug #1657: Attacked state of NPCs is not saved properly
    Bug #1660: Rank dialogue condition ignored
    Bug #1668: Game starts on day 2 instead of day 1
    Bug #1669: Critical Strikes while fighting a target who is currently fighting me
    Bug #1672: OpenCS doesn't save the projects
    Bug #1673: Fatigue decreasing by only one point when running
    Bug #1675: Minimap and localmap graphic glitches
    Bug #1676: Pressing the OK button on the travel menu cancels the travel and exits the menu
    Bug #1677: Sleeping in a rented bed is considered a crime
    Bug #1685: NPCs turn towards player even if invisible/sneaking
    Bug #1686: UI bug: cursor is clicking "world/local" map button while inventory window is closed?
    Bug #1690: Double clicking on a inventory window header doesn't close it.
    Bug #1693: Spell Absorption does not absorb shrine blessings
    Bug #1694: journal displays learned topics as quests
    Bug #1700: Sideways scroll of text boxes
    Bug #1701: Player enchanting requires player hold money, always 100% sucessful.
    Bug #1704: self-made Fortify Intelligence/Drain willpower potions are broken
    Bug #1707: Pausing the game through the esc menu will silence rain, pausing it by opening the inventory will not.
    Bug #1709: Remesa Othril is hostile to Hlaalu members
    Bug #1713: Crash on load after death
    Bug #1719: Blind effect has slight border at the edge of the screen where it is ineffective.
    Bug #1722: Crash after creating enchanted item, reloading saved game
    Bug #1723: Content refs that are stacked share the same index after unstacking
    Bug #1726: Can't finish Aengoth the Jeweler's quest : Retrieve the Scrap Metal
    Bug #1727: Targets almost always resist soultrap scrolls
    Bug #1728: Casting a soultrap spell on invalid target yields no message
    Bug #1729: Chop attack doesn't work if walking diagonally
    Bug #1732: Error handling for missing script function arguments produces weird message
    Bug #1736: Alt-tabbing removes detail from overworld map.
    Bug #1737: Going through doors with (high magnitude?) leviation will put the player high up, possibly even out of bounds.
    Bug #1739: Setting a variable on an NPC from another NPC's dialogue result sets the wrong variable
    Bug #1741: The wait dialogue doesn't black the screen out properly during waiting.
    Bug #1742: ERROR: Object 'sDifficulty' not found (const)
    Bug #1744: Night sky in Skies V.IV (& possibly v3) by SWG rendered incorrectly
    Bug #1746: Bow/marksman weapon condition does not degrade with use
    Bug #1749: Constant Battle Music
    Bug #1752: Alt-Tabbing in the character menus makes the paper doll disappear temporarily
    Bug #1753: Cost of training is not added to merchant's inventory
    Bug #1755: Disposition changes do not persist if the conversation menu is closed by purchasing training.
    Bug #1756: Caught Blight after being cured of Corprus
    Bug #1758: Crash Upon Loading New Cell
    Bug #1760: Player's Magicka is not recalculated upon drained or boosted intelligence
    Bug #1761: Equiped torches lost on reload
    Bug #1762: Your spell did not get a target. Soul trap. Gorenea Andrano
    Bug #1763: Custom Spell Magicka Cost
    Bug #1765: Azuras Star breaks on recharging item
    Bug #1767: GetPCRank did not handle ignored explicit references
    Bug #1772: Dark Brotherhood Assassins never use their Carved Ebony Dart, sticking to their melee weapon.
    Bug #1774: String table overflow also occurs when loading TheGloryRoad.esm
    Bug #1776: dagoth uthol runs in slow motion
    Bug #1778: Incorrect values in spellmaking window
    Bug #1779: Icon of Master Propylon Index is not visible
    Bug #1783: Invisible NPC after looting corpse
    Bug #1787: Health Calculation
    Bug #1788: Skeletons, ghosts etc block doors when we try to open
    Bug #1791: [MOD: LGNPC Foreign Quarter] NPC in completely the wrong place.
    Bug #1792: Potions should show more effects
    Bug #1793: Encumbrance while bartering
    Bug #1794: Fortify attribute not affecting fatigue
    Bug #1795: Too much magicka
    Bug #1796: "Off by default" torch burning
    Bug #1797: Fish too slow
    Bug #1798: Rest until healed shouldn't show with full health and magicka
    Bug #1802: Mark location moved
    Bug #1804: stutter with recent builds
    Bug #1810: attack gothens dremora doesnt agro the others.
    Bug #1811: Regression: Crash Upon Loading New Cell
    Bug #1812: Mod: "QuickChar" weird button placement
    Bug #1815: Keys show value and weight, Vanilla Morrowind's keys dont.
    Bug #1817: Persuasion results do not show using unpatched MW ESM
    Bug #1818: Quest B3_ZainabBride moves to stage 47 upon loading save while Falura Llervu is following
    Bug #1823: AI response to theft incorrect - only guards react, in vanilla everyone does.
    Bug #1829: On-Target Spells Rendered Behind Water Surface Effects
    Bug #1830: Galsa Gindu's house is on fire
    Bug #1832: Fatal Error: OGRE Exception(2:InvalidParametersException)
    Bug #1836: Attacked Guards open "fine/jail/resist"-dialogue after killing you
    Bug #1840: Infinite recursion in ActionTeleport
    Bug #1843: Escorted people change into player's cell after completion of escort stage
    Bug #1845: Typing 'j' into 'Name' fields opens the journal
    Bug #1846: Text pasted into the console still appears twice (Windows)
    Bug #1847: "setfatigue 0" doesn't render NPC unconscious
    Bug #1848: I can talk to unconscious actors
    Bug #1866: Crash when player gets killed by a creature summoned by him
    Bug #1868: Memory leaking when openmw window is minimized
    Feature #47: Magic Effects
    Feature #642: Control NPC mouth movement using current Say sound
    Feature #939: Editor: Resources tables
    Feature #961: AI Combat for magic (spells, potions and enchanted items)
    Feature #1111: Collision script instructions (used e.g. by Lava)
    Feature #1120: Command creature/humanoid magic effects
    Feature #1121: Elemental shield magic effects
    Feature #1122: Light magic effect
    Feature #1139: AI: Friendly hits
    Feature #1141: AI: combat party
    Feature #1326: Editor: Add tooltips to all graphical buttons
    Feature #1489: Magic effect Get/Mod/Set functions
    Feature #1505: Difficulty slider
    Feature #1538: Targeted scripts
    Feature #1571: Allow creating custom markers on the local map
    Feature #1615: Determine local variables from compiled scripts instead of the values in the script record
    Feature #1616: Editor: Body part record verifier
    Feature #1651: Editor: Improved keyboard navigation for scene toolbar
    Feature #1666: Script blacklisting
    Feature #1711: Including the Git revision number from the command line "--version" switch.
    Feature #1721: NPC eye blinking
    Feature #1740: Scene toolbar buttons for selecting which type of elements are rendered
    Feature #1790: Mouse wheel scrolling for the journal
    Feature #1850: NiBSPArrayController
    Task #768: On windows, settings folder should be "OpenMW", not "openmw"
    Task #908: Share keyframe data
    Task #1716: Remove defunct option for building without FFmpeg

0.31.0
------

    Bug #245: Cloud direction and weather systems differ from Morrowind
    Bug #275: Local Map does not always show objects that span multiple cells
    Bug #538: Update CenterOnCell (COC) function behavior
    Bug #618: Local and World Map Textures are sometimes Black
    Bug #640: Water behaviour at night
    Bug #668: OpenMW doesn't support non-latin paths on Windows
    Bug #746: OpenMW doesn't check if the background music was already played
    Bug #747: Door is stuck if cell is left before animation finishes
    Bug #772: Disabled statics are visible on map
    Bug #829: OpenMW uses up all available vram, when playing for extended time
    Bug #869: Dead bodies don't collide with anything
    Bug #894: Various character creation issues
    Bug #897/#1369: opencs Segmentation Fault after "new" or "load"
    Bug #899: Various jumping issues
    Bug #952: Reflection effects are one frame delayed
    Bug #993: Able to interact with world during Wait/Rest dialog
    Bug #995: Dropped items can be placed inside the wall
    Bug #1008: Corpses always face up upon reentering the cell
    Bug #1035: Random colour patterns appearing in automap
    Bug #1037: Footstep volume issues
    Bug #1047: Creation of wrong links in dialogue window
    Bug #1129: Summoned creature time life duration seems infinite
    Bug #1134: Crimes can be committed against hostile NPCs
    Bug #1136: Creature run speed formula is incorrect
    Bug #1150: Weakness to Fire doesn't apply to Fire Damage in the same spell
    Bug #1155: NPCs killing each other
    Bug #1166: Bittercup script still does not work
    Bug #1178: .bsa file names are case sensitive.
    Bug #1179: Crash after trying to load game after being killed
    Bug #1180: Changing footstep sound location
    Bug #1196: Jumping not disabled when showing messageboxes
    Bug #1202: "strange" keys are not shown in binding menu, and are not saved either, but works
    Bug #1216: Broken dialog topics in russian Morrowind
    Bug #1217: Container content changes based on the current position of the mouse
    Bug #1234: Loading/saving issues with dynamic records
    Bug #1277: Text pasted into the console appears twice
    Bug #1284: Crash on New Game
    Bug #1303: It's possible to skip the chargen
    Bug #1304: Slaughterfish should not detect the player unless the player is in the water
    Bug #1311: Editor: deleting Record Filter line does not reset the filter
    Bug #1324: ERROR: ESM Error: String table overflow when loading Animated Morrowind.esp
    Bug #1328: Editor: Bogus Filter created when dragging multiple records to filter bar of non-applicable table
    Bug #1331: Walking/running sound persist after killing NPC`s that are walking/running.
    Bug #1334: Previously equipped items not shown as unequipped after attempting to sell them.
    Bug #1335: Actors ignore vertical axis when deciding to attack
    Bug #1338: Unknown toggle option for shadows
    Bug #1339: "Ashlands Region" is visible when beginning new game during "Loading Area" process
    Bug #1340: Guards prompt Player with punishment options after resisting arrest with another guard.
    Bug #1348: Regression: Bug #1098 has returned with a vengeance
    Bug #1349: [TR] TR_Data mesh tr_ex_imp_gatejamb01 cannot be activated
    Bug #1352: Disabling an ESX file does not disable dependent ESX files
    Bug #1355: CppCat Checks OpenMW
    Bug #1356: Incorrect voice type filtering for sleep interrupts
    Bug #1357: Restarting the game clears saves
    Bug #1360: Seyda Neen silk rider dialog problem
    Bug #1361: Some lights don't work
    Bug #1364: It is difficult to bind "Mouse 1" to an action in the options menu
    Bug #1370: Animation compilation mod does not work properly
    Bug #1371: SL_Pick01.nif from third party fails to load in openmw, but works in Vanilla
    Bug #1373: When stealing in front of Sellus Gravius cannot exit the dialog
    Bug #1378: Installs to /usr/local are not working
    Bug #1380: Loading a save file fail if one of the content files is disabled
    Bug #1382: "getHExact() size mismatch" crash on loading official plugin "Siege at Firemoth.esp"
    Bug #1386: Arkngthand door will not open
    Bug #1388: Segfault when modifying View Distance in Menu options
    Bug #1389: Crash when loading a save after dying
    Bug #1390: Apostrophe characters not displayed [French version]
    Bug #1391: Custom made icon background texture for magical weapons and stuff isn't scaled properly on GUI.
    Bug #1393: Coin icon during the level up dialogue are off of the background
    Bug #1394: Alt+F4 doesn't work on Win version
    Bug #1395: Changing rings switches only the last one put on
    Bug #1396: Pauldron parts aren't showing when the robe is equipped
    Bug #1402: Dialogue of some shrines have wrong button orientation
    Bug #1403: Items are floating in the air when they're dropped onto dead bodies.
    Bug #1404: Forearms are not rendered on Argonian females
    Bug #1407: Alchemy allows making potions from two of the same item
    Bug #1408: "Max sale" button gives you all the items AND all the trader's gold
    Bug #1409: Rest "Until Healed" broken for characters with stunted magicka.
    Bug #1412: Empty travel window opens while playing through start game
    Bug #1413: Save game ignores missing writing permission
    Bug #1414: The Underground 2 ESM Error
    Bug #1416: Not all splash screens in the Splash directory are used
    Bug #1417: Loading saved game does not terminate
    Bug #1419: Skyrim: Home of the Nords error
    Bug #1422: ClearInfoActor
    Bug #1423: ForceGreeting closes existing dialogue windows
    Bug #1425: Cannot load save game
    Bug #1426: Read skill books aren't stored in savegame
    Bug #1427: Useless items can be set under hotkeys
    Bug #1429: Text variables in journal
    Bug #1432: When attacking friendly NPC, the crime is reported and bounty is raised after each swing
    Bug #1435: Stealing priceless items is without punishment
    Bug #1437: Door marker at Jobasha's Rare Books is spawning PC in the air
    Bug #1440: Topic selection menu should be wider
    Bug #1441: Dropping items on the rug makes them inaccessible
    Bug #1442: When dropping and taking some looted items, bystanders consider that as a crime
    Bug #1444: Arrows and bolts are not dropped where the cursor points
    Bug #1445: Security trainers offering acrobatics instead
    Bug #1447: Character dash not displayed, French edition
    Bug #1448: When the player is killed by the guard while having a bounty on his head, the guard dialogue opens over and over instead of loading dialogue
    Bug #1454: Script error in SkipTutorial
    Bug #1456: Bad lighting when using certain Morrowind.ini generated by MGE
    Bug #1457: Heart of Lorkan comes after you when attacking it
    Bug #1458: Modified Keybindings are not remembered
    Bug #1459: Dura Gra-Bol doesn't respond to PC attack
    Bug #1462: Interior cells not loaded with Morrowind Patch active
    Bug #1469: Item tooltip should show the base value, not real value
    Bug #1477: Death count is not stored in savegame
    Bug #1478: AiActivate does not trigger activate scripts
    Bug #1481: Weapon not rendered when partially submerged in water
    Bug #1483: Enemies are attacking even while dying
    Bug #1486: ESM Error: Don't know what to do with INFO
    Bug #1490: Arrows shot at PC can end up in inventory
    Bug #1492: Monsters respawn on top of one another
    Bug #1493: Dialogue box opens with follower NPC even if NPC is dead
    Bug #1494: Paralysed cliffracers remain airbourne
    Bug #1495: Dialogue box opens with follower NPC even the game is paused
    Bug #1496: GUI messages are not cleared when loading another saved game
    Bug #1499: Underwater sound sometimes plays when transitioning from interior.
    Bug #1500: Targetted spells and water.
    Bug #1502: Console error message on info refusal
    Bug #1507: Bloodmoon MQ The Ritual of Beasts: Can't remove the arrow
    Bug #1508: Bloodmoon: Fort Frostmoth, cant talk with Carnius Magius
    Bug #1516: PositionCell doesn't move actors to current cell
    Bug #1518: ForceGreeting broken for explicit references
    Bug #1522: Crash after attempting to play non-music file
    Bug #1523: World map empty after loading interior save
    Bug #1524: Arrows in waiting/resting dialog act like minimum and maximum buttons
    Bug #1525: Werewolf: Killed NPC's don't fill werewolfs hunger for blood
    Bug #1527: Werewolf: Detect life detects wrong type of actor
    Bug #1529: OpenMW crash during "the shrine of the dead" mission (tribunal)
    Bug #1530: Selected text in the console has the same color as the background
    Bug #1539: Barilzar's Mazed Band: Tribunal
    Bug #1542: Looping taunts from NPC`s after death: Tribunal
    Bug #1543: OpenCS crash when using drag&drop in script editor
    Bug #1547: Bamz-Amschend: Centurion Archers combat problem
    Bug #1548: The Missing Hand: Tribunal
    Bug #1549: The Mad God: Tribunal, Dome of Serlyn
    Bug #1557: A bounty is calculated from actual item cost
    Bug #1562: Invisible terrain on top of Red Mountain
    Bug #1564: Cave of the hidden music: Bloodmoon
    Bug #1567: Editor: Deleting of referenceables does not work
    Bug #1568: Picking up a stack of items and holding the enter key and moving your mouse around paints a bunch of garbage on screen.
    Bug #1574: Solstheim: Drauger cant inflict damage on player
    Bug #1578: Solstheim: Bonewolf running animation not working
    Bug #1585: Particle effects on PC are stopped when paralyzed
    Bug #1589: Tribunal: Crimson Plague quest does not update when Gedna Relvel is killed
    Bug #1590: Failed to save game: compile error
    Bug #1598: Segfault when making Drain/Fortify Skill spells
    Bug #1599: Unable to switch to fullscreen
    Bug #1613: Morrowind Rebirth duplicate objects / vanilla objects not removed
    Bug #1618: Death notice fails to show up
    Bug #1628: Alt+Tab Segfault
    Feature #32: Periodic Cleanup/Refill
    Feature #41: Precipitation and weather particles
    Feature #568: Editor: Configuration setup
    Feature #649: Editor: Threaded loading
    Feature #930: Editor: Cell record saving
    Feature #934: Editor: Body part table
    Feature #935: Editor: Enchantment effect table
    Feature #1162: Dialogue merging
    Feature #1174: Saved Game: add missing creature state
    Feature #1177: Saved Game: fog of war state
    Feature #1312: Editor: Combat/Magic/Stealth values for creatures are not displayed
    Feature #1314: Make NPCs and creatures fight each other
    Feature #1315: Crime: Murder
    Feature #1321: Sneak skill enhancements
    Feature #1323: Handle restocking items
    Feature #1332: Saved Game: levelled creatures
    Feature #1347: modFactionReaction script instruction
    Feature #1362: Animated main menu support
    Feature #1433: Store walk/run toggle
    Feature #1449: Use names instead of numbers for saved game files and folders
    Feature #1453: Adding Delete button to the load menu
    Feature #1460: Enable Journal screen while in dialogue
    Feature #1480: Play Battle music when in combat
    Feature #1501: Followers unable to fast travel with you
    Feature #1520: Disposition and distance-based aggression/ShouldAttack
    Feature #1595: Editor: Object rendering in cells
    Task #940: Move license to locations where applicable
    Task #1333: Remove cmake git tag reading
    Task #1566: Editor: Object rendering refactoring

0.30.0
------

    Bug #416: Extreme shaking can occur during cell transitions while moving
    Bug #1003: Province Cyrodiil: Ogre Exception in Stirk
    Bug #1071: Crash when given a non-existent content file
    Bug #1080: OpenMW allows resting/using a bed while in combat
    Bug #1097: Wrong punishment for stealing in Census and Excise Office at the start of a new game
    Bug #1098: Unlocked evidence chests should get locked after new evidence is put into them
    Bug #1099: NPCs that you attacked still fight you after you went to jail/paid your fine
    Bug #1100: Taking items from a corpse is considered stealing
    Bug #1126: Some creatures can't get close enough to attack
    Bug #1144: Killed creatures seem to die again each time player transitions indoors/outdoors
    Bug #1181: loading a saved game does not reset the player control status
    Bug #1185: Collision issues in Addamasartus
    Bug #1187: Athyn Sarethi mission, rescuing varvur sarethi from the doesnt end the mission
    Bug #1189: Crash when entering interior cell "Gnisis, Arvs-Drelen"
    Bug #1191: Picking up papers without inventory in new game
    Bug #1195: NPCs do not equip torches in certain interiors
    Bug #1197: mouse wheel makes things scroll too fast
    Bug #1200: door blocked by monsters
    Bug #1201: item's magical charges are only refreshed when they are used
    Bug #1203: Scribs do not defend themselves
    Bug #1204: creatures life is not empty when they are dead
    Bug #1205: armor experience does not progress when hits are taken
    Bug #1206: blood particules always red. Undeads and mechanicals should have a different one.
    Bug #1209: Tarhiel never falls
    Bug #1210: journal adding script is ran again after having saved/loaded
    Bug #1224: Names of custom classes are not properly handled in save games
    Bug #1227: Editor: Fixed case handling for broken localised versions of Morrowind.esm
    Bug #1235: Indoors walk stutter
    Bug #1236: Aborting intro movie brings up the menu
    Bug #1239: NPCs get stuck when walking past each other
    Bug #1240: BTB - Settings 14.1 and Health Bar.
    Bug #1241: BTB - Character and Khajiit Prejudice
    Bug #1248: GUI Weapon icon is changed to hand-to-hand after save load
    Bug #1254: Guild ranks do not show in dialogue
    Bug #1255: When opening a container and selecting "Take All", the screen flashes blue
    Bug #1260: Level Up menu doesn't show image when using a custom class
    Bug #1265: Quit Menu Has Misaligned Buttons
    Bug #1270: Active weapon icon is not updated when weapon is repaired
    Bug #1271: NPC Stuck in hovering "Jumping" animation
    Bug #1272: Crash when attempting to load Big City esm file.
    Bug #1276: Editor: Dropping a region into the filter of a cell subview fails
    Bug #1286: Dialogue topic list clips with window frame
    Bug #1291: Saved game: store faction membership
    Bug #1293: Pluginless Khajiit Head Pack by ashiraniir makes OpenMW close.
    Bug #1294: Pasting in console adds text to end, not at cursor
    Bug #1295: Conversation loop when asking about "specific place" in Vivec
    Bug #1296: Caius doesn't leave at start of quest "Mehra Milo and the Lost Prophecies"
    Bug #1297: Saved game: map markers
    Bug #1302: ring_keley script causes vector::_M_range_check exception
    Bug #1309: Bug on "You violated the law" dialog
    Bug #1319: Creatures sometimes rendered incorrectly
    Feature #50: Ranged Combat
    Feature #58: Sneaking Skill
    Feature #73: Crime and Punishment
    Feature #135: Editor: OGRE integration
    Feature #541: Editor: Dialogue Sub-Views
    Feature #853: Editor: Rework User Settings
    Feature #944: Editor: lighting modes
    Feature #945: Editor: Camera navigation mode
    Feature #953: Trader gold
    Feature #1140: AI: summoned creatures
    Feature #1142: AI follow: Run stance
    Feature #1154: Not all NPCs get aggressive when one is attacked
    Feature #1169: Terrain threading
    Feature #1172: Loading screen and progress bars during saved/loading game
    Feature #1173: Saved Game: include weather state
    Feature #1207: Class creation form does not remember
    Feature #1220: Editor: Preview Subview
    Feature #1223: Saved Game: Local Variables
    Feature #1229: Quicksave, quickload, autosave
    Feature #1230: Deleting saves
    Feature #1233: Bribe gold is placed into NPCs inventory
    Feature #1252: Saved Game: quick key bindings
    Feature #1273: Editor: Region Map context menu
    Feature #1274: Editor: Region Map drag & drop
    Feature #1275: Editor: Scene subview drop
    Feature #1282: Non-faction member crime recognition.
    Feature #1289: NPCs return to default position
    Task #941: Remove unused cmake files

0.29.0
------

    Bug #556: Video soundtrack not played when music volume is set to zero
    Bug #829: OpenMW uses up all available vram, when playing for extended time
    Bug #848: Wrong amount of footsteps playing in 1st person
    Bug #888: Ascended Sleepers have movement issues
    Bug #892: Explicit references are allowed on all script functions
    Bug #999: Graphic Herbalism (mod): sometimes doesn't activate properly
    Bug #1009: Lake Fjalding AI related slowdown.
    Bug #1041: Music playback issues on OS X >= 10.9
    Bug #1043: No message box when advancing skill "Speechcraft" while in dialog window
    Bug #1060: Some message boxes are cut off at the bottom
    Bug #1062: Bittercup script does not work ('end' variable)
    Bug #1074: Inventory paperdoll obscures armour rating
    Bug #1077: Message after killing an essential NPC disappears too fast
    Bug #1078: "Clutterbane" shows empty charge bar
    Bug #1083: UndoWerewolf fails
    Bug #1088: Better Clothes Bloodmoon Plus 1.5 by Spirited Treasure pants are not rendered
    Bug #1090: Start scripts fail when going to a non-predefined cell
    Bug #1091: Crash: Assertion `!q.isNaN() && "Invalid orientation supplied as parameter"' failed.
    Bug #1093: Weapons of aggressive NPCs are invisible after you exit and re-enter interior
    Bug #1105: Magicka is depleted when using uncastable spells
    Bug #1106: Creatures should be able to run
    Bug #1107: TR cliffs have way too huge collision boxes in OpenMW
    Bug #1109: Cleaning True Light and Darkness with Tes3cmd makes Addamasartus , Zenarbael and Yasamsi flooded.
    Bug #1114: Bad output for desktop-file-validate on openmw.desktop (and opencs.desktop)
    Bug #1115: Memory leak when spying on Fargoth
    Bug #1137: Script execution fails (drenSlaveOwners script)
    Bug #1143: Mehra Milo quest (vivec informants) is broken
    Bug #1145: Issues with moving gold between inventory and containers
    Bug #1146: Issues with picking up stacks of gold
    Bug #1147: Dwemer Crossbows are held incorrectly
    Bug #1158: Armor rating should always stay below inventory mannequin
    Bug #1159: Quick keys can be set during character generation
    Bug #1160: Crash on equip lockpick when
    Bug #1167: Editor: Referenceables are not correctly loaded when dealing with more than one content file
    Bug #1184: Game Save: overwriting an existing save does not actually overwrites the file
    Feature #30: Loading/Saving (still missing a few parts)
    Feature #101: AI Package: Activate
    Feature #103: AI Package: Follow, FollowCell
    Feature #138: Editor: Drag & Drop
    Feature #428: Player death
    Feature #505: Editor: Record Cloning
    Feature #701: Levelled creatures
    Feature #708: Improved Local Variable handling
    Feature #709: Editor: Script verifier
    Feature #764: Missing journal backend features
    Feature #777: Creature weapons/shields
    Feature #789: Editor: Referenceable record verifier
    Feature #924: Load/Save GUI (still missing loading screen and progress bars)
    Feature #946: Knockdown
    Feature #947: Decrease fatigue when running, swimming and attacking
    Feature #956: Melee Combat: Blocking
    Feature #957: Area magic
    Feature #960: Combat/AI combat for creatures
    Feature #962: Combat-Related AI instructions
    Feature #1075: Damage/Restore skill/attribute magic effects
    Feature #1076: Soultrap magic effect
    Feature #1081: Disease contraction
    Feature #1086: Blood particles
    Feature #1092: Interrupt resting
    Feature #1101: Inventory equip scripts
    Feature #1116: Version/Build number in Launcher window
    Feature #1119: Resistance/weakness to normal weapons magic effect
    Feature #1123: Slow Fall magic effect
    Feature #1130: Auto-calculate spells
    Feature #1164: Editor: Case-insensitive sorting in tables

0.28.0
------

    Bug #399: Inventory changes are not visible immediately
    Bug #417: Apply weather instantly when teleporting
    Bug #566: Global Map position marker not updated for interior cells
    Bug #712: Looting corpse delay
    Bug #716: Problem with the "Vurt's Ascadian Isles Mod" mod
    Bug #805: Two TR meshes appear black (v0.24RC)
    Bug #841: Third-person activation distance taken from camera rather than head
    Bug #845: NPCs hold torches during the day
    Bug #855: Vvardenfell Visages Volume I some hairs don´t appear since 0,24
    Bug #856: Maormer race by Mac Kom - The heads are way up
    Bug #864: Walk locks during loading in 3rd person
    Bug #871: active weapon/magic item icon is not immediately made blank if item is removed during dialog
    Bug #882: Hircine's Ring doesn't always work
    Bug #909: [Tamriel Rebuilt] crashes in Akamora
    Bug #922: Launcher writing merged openmw.cfg files
    Bug #943: Random magnitude should be calculated per effect
    Bug #948: Negative fatigue level should be allowed
    Bug #949: Particles in world space
    Bug #950: Hard crash on x64 Linux running --new-game (on startup)
    Bug #951: setMagicka and setFatigue have no effect
    Bug #954: Problem with equipping inventory items when using a keyboard shortcut
    Bug #955: Issues with equipping torches
    Bug #966: Shield is visible when casting spell
    Bug #967: Game crashes when equipping silver candlestick
    Bug #970: Segmentation fault when starting at Bal Isra
    Bug #977: Pressing down key in console doesn't go forward in history
    Bug #979: Tooltip disappears when changing inventory
    Bug #980: Barter: item category is remembered, but not shown
    Bug #981: Mod: replacing model has wrong position/orientation
    Bug #982: Launcher: Addon unchecking is not saved
    Bug #983: Fix controllers to affect objects attached to the base node
    Bug #985: Player can talk to NPCs who are in combat
    Bug #989: OpenMW crashes when trying to include mod with capital .ESP
    Bug #991: Merchants equip items with harmful constant effect enchantments
    Bug #994: Don't cap skills/attributes when set via console
    Bug #998: Setting the max health should also set the current health
    Bug #1005: Torches are visible when casting spells and during hand to hand combat.
    Bug #1006: Many NPCs have 0 skill
    Bug #1007: Console fills up with text
    Bug #1013: Player randomly loses health or dies
    Bug #1014: Persuasion window is not centered in maximized window
    Bug #1015: Player status window scroll state resets on status change
    Bug #1016: Notification window not big enough for all skill level ups
    Bug #1020: Saved window positions are not rescaled appropriately on resolution change
    Bug #1022: Messages stuck permanently on screen when they pile up
    Bug #1023: Journals doesn't open
    Bug #1026: Game loses track of torch usage.
    Bug #1028: Crash on pickup of jug in Unexplored Shipwreck, Upper level
    Bug #1029: Quick keys menu: Select compatible replacement when tool used up
    Bug #1042: TES3 header data wrong encoding
    Bug #1045: OS X: deployed OpenCS won't launch
    Bug #1046: All damaged weaponry is worth 1 gold
    Bug #1048: Links in "locked" dialogue are still clickable
    Bug #1052: Using color codes when naming your character actually changes the name's color
    Bug #1054: Spell effects not visible in front of water
    Bug #1055: Power-Spell animation starts even though you already casted it that day
    Bug #1059: Cure disease potion removes all effects from player, even your race bonus and race ability
    Bug #1063: Crash upon checking out game start ship area in Seyda Neen
    Bug #1064: openmw binaries link to unnecessary libraries
    Bug #1065: Landing from a high place in water still causes fall damage
    Bug #1072: Drawing weapon increases torch brightness
    Bug #1073: Merchants sell stacks of gold
    Feature #43: Visuals for Magic Effects
    Feature #51: Ranged Magic
    Feature #52: Touch Range Magic
    Feature #53: Self Range Magic
    Feature #54: Spell Casting
    Feature #70: Vampirism
    Feature #100: Combat AI
    Feature #171: Implement NIF record NiFlipController
    Feature #410: Window to restore enchanted item charge
    Feature #647: Enchanted item glow
    Feature #723: Invisibility/Chameleon magic effects
    Feature #737: Resist Magicka magic effect
    Feature #758: GetLOS
    Feature #926: Editor: Info-Record tables
    Feature #958: Material controllers
    Feature #959: Terrain bump, specular, & parallax mapping
    Feature #990: Request: unlock mouse when in any menu
    Feature #1018: Do not allow view mode switching while performing an action
    Feature #1027: Vertex morph animation (NiGeomMorpherController)
    Feature #1031: Handle NiBillboardNode
    Feature #1051: Implement NIF texture slot DarkTexture
    Task #873: Unify OGRE initialisation

0.27.0
------

    Bug #597: Assertion `dialogue->mId == id' failed in esmstore.cpp
    Bug #794: incorrect display of decimal numbers
    Bug #840: First-person sneaking camera height
    Bug #887: Ambient sounds playing while paused
    Bug #902: Problems with Polish character encoding
    Bug #907: Entering third person using the mousewheel is possible even if it's impossible using the key
    Bug #910: Some CDs not working correctly with Unshield installer
    Bug #917: Quick character creation plugin does not work
    Bug #918: Fatigue does not refill
    Bug #919: The PC falls dead in Beshara - OpenMW nightly Win64 (708CDE2)
    Feature #57: Acrobatics Skill
    Feature #462: Editor: Start Dialogue
    Feature #546: Modify ESX selector to handle new content file scheme
    Feature #588: Editor: Adjust name/path of edited content files
    Feature #644: Editor: Save
    Feature #710: Editor: Configure script compiler context
    Feature #790: God Mode
    Feature #881: Editor: Allow only one instance of OpenCS
    Feature #889: Editor: Record filtering
    Feature #895: Extinguish torches
    Feature #898: Breath meter enhancements
    Feature #901: Editor: Default record filter
    Feature #913: Merge --master and --plugin switches

0.26.0
------

    Bug #274: Inconsistencies in the terrain
    Bug #557: Already-dead NPCs do not equip clothing/items.
    Bug #592: Window resizing
    Bug #612: [Tamriel Rebuilt] Missing terrain (South of Tel Oren)
    Bug #664: Heart of lorkhan acts like a dead body (container)
    Bug #767: Wonky ramp physics & water
    Bug #780: Swimming out of water
    Bug #792: Wrong ground alignment on actors when no clipping
    Bug #796: Opening and closing door sound issue
    Bug #797: No clipping hinders opening and closing of doors
    Bug #799: sliders in enchanting window
    Bug #838: Pressing key during startup procedure freezes the game
    Bug #839: Combat/magic stances during character creation
    Bug #843: [Tribunal] Dark Brotherhood assassin appears without equipment
    Bug #844: Resting "until healed" option given even with full stats
    Bug #846: Equipped torches are invisible.
    Bug #847: Incorrect formula for autocalculated NPC initial health
    Bug #850: Shealt weapon sound plays when leaving magic-ready stance
    Bug #852: Some boots do not produce footstep sounds
    Bug #860: FPS bar misalignment
    Bug #861: Unable to print screen
    Bug #863: No sneaking and jumping at the same time
    Bug #866: Empty variables in [Movies] section of Morrowind.ini gets imported into OpenMW.cfg as blank fallback option and crashes game on start.
    Bug #867: Dancing girls in "Suran, Desele's House of Earthly Delights" don't dance.
    Bug #868: Idle animations are repeated
    Bug #874: Underwater swimming close to the ground is jerky
    Bug #875: Animation problem while swimming on the surface and looking up
    Bug #876: Always a starting upper case letter in the inventory
    Bug #878: Active spell effects don't update the layout properly when ended
    Bug #891: Cell 24,-12 (Tamriel Rebuilt) crashes on load
    Bug #896: New game sound issue
    Feature #49: Melee Combat
    Feature #71: Lycanthropy
    Feature #393: Initialise MWMechanics::AiSequence from ESM::AIPackageList
    Feature #622: Multiple positions for inventory window
    Feature #627: Drowning
    Feature #786: Allow the 'Activate' key to close the countdialog window
    Feature #798: Morrowind installation via Launcher (Linux/Max OS only)
    Feature #851: First/Third person transitions with mouse wheel
    Task #689: change PhysicActor::enableCollisions
    Task #707: Reorganise Compiler

0.25.0
------

    Bug #411: Launcher crash on OS X < 10.8
    Bug #604: Terrible performance drop in the Census and Excise Office.
    Bug #676: Start Scripts fail to load
    Bug #677: OpenMW does not accept script names with -
    Bug #766: Extra space in front of topic links
    Bug #793: AIWander Isn't Being Passed The Repeat Parameter
    Bug #795: Sound playing with drawn weapon and crossing cell-border
    Bug #800: can't select weapon for enchantment
    Bug #801: Player can move while over-encumbered
    Bug #802: Dead Keys not working
    Bug #808: mouse capture
    Bug #809: ini Importer does not work without an existing cfg file
    Bug #812: Launcher will run OpenMW with no ESM or ESP selected
    Bug #813: OpenMW defaults to Morrowind.ESM with no ESM or ESP selected
    Bug #817: Dead NPCs and Creatures still have collision boxes
    Bug #820: Incorrect sorting of answers (Dialogue)
    Bug #826: mwinimport dumps core when given an unknown parameter
    Bug #833: getting stuck in door
    Bug #835: Journals/books not showing up properly.
    Feature #38: SoundGen
    Feature #105: AI Package: Wander
    Feature #230: 64-bit compatibility for OS X
    Feature #263: Hardware mouse cursors
    Feature #449: Allow mouse outside of window while paused
    Feature #736: First person animations
    Feature #750: Using mouse wheel in third person mode
    Feature #822: Autorepeat for slider buttons

0.24.0
------

    Bug #284: Book's text misalignment
    Bug #445: Camera able to get slightly below floor / terrain
    Bug #582: Seam issue in Red Mountain
    Bug #632: Journal Next Button shows white square
    Bug #653: IndexedStore ignores index
    Bug #694: Parser does not recognize float values starting with .
    Bug #699: Resource handling broken with Ogre 1.9 trunk
    Bug #718: components/esm/loadcell is using the mwworld subsystem
    Bug #729: Levelled item list tries to add nonexistent item
    Bug #730: Arrow buttons in the settings menu do not work.
    Bug #732: Erroneous behavior when binding keys
    Bug #733: Unclickable dialogue topic
    Bug #734: Book empty line problem
    Bug #738: OnDeath only works with implicit references
    Bug #740: Script compiler fails on scripts with special names
    Bug #742: Wait while no clipping
    Bug #743: Problem with changeweather console command
    Bug #744: No wait dialogue after starting a new game
    Bug #748: Player is not able to unselect objects with the console
    Bug #751: AddItem should only spawn a message box when called from dialogue
    Bug #752: The enter button has several functions in trade and looting that is not impelemted.
    Bug #753: Fargoth's Ring Quest Strange Behavior
    Bug #755: Launcher writes duplicate lines into settings.cfg
    Bug #759: Second quest in mages guild does not work
    Bug #763: Enchantment cast cost is wrong
    Bug #770: The "Take" and "Close" buttons in the scroll GUI are stretched incorrectly
    Bug #773: AIWander Isn't Being Passed The Correct idle Values
    Bug #778: The journal can be opened at the start of a new game
    Bug #779: Divayth Fyr starts as dead
    Bug #787: "Batch count" on detailed FPS counter gets cut-off
    Bug #788: chargen scroll layout does not match vanilla
    Feature #60: Atlethics Skill
    Feature #65: Security Skill
    Feature #74: Interaction with non-load-doors
    Feature #98: Render Weapon and Shield
    Feature #102: AI Package: Escort, EscortCell
    Feature #182: Advanced Journal GUI
    Feature #288: Trading enhancements
    Feature #405: Integrate "new game" into the menu
    Feature #537: Highlight dialogue topic links
    Feature #658: Rotate, RotateWorld script instructions and local rotations
    Feature #690: Animation Layering
    Feature #722: Night Eye/Blind magic effects
    Feature #735: Move, MoveWorld script instructions.
    Feature #760: Non-removable corpses

0.23.0
------

    Bug #522: Player collides with placeable items
    Bug #553: Open/Close sounds played when accessing main menu w/ Journal Open
    Bug #561: Tooltip word wrapping delay
    Bug #578: Bribing works incorrectly
    Bug #601: PositionCell fails on negative coordinates
    Bug #606: Some NPCs hairs not rendered with Better Heads addon
    Bug #609: Bad rendering of bone boots
    Bug #613: Messagebox causing assert to fail
    Bug #631: Segfault on shutdown
    Bug #634: Exception when talking to Calvus Horatius in Mournhold, royal palace courtyard
    Bug #635: Scale NPCs depending on race
    Bug #643: Dialogue Race select function is inverted
    Bug #646: Twohanded weapons don't work properly
    Bug #654: Crash when dropping objects without a collision shape
    Bug #655/656: Objects that were disabled or deleted (but not both) were added to the scene when re-entering a cell
    Bug #660: "g" in "change" cut off in Race Menu
    Bug #661: Arrille sells me the key to his upstairs room
    Bug #662: Day counter starts at 2 instead of 1
    Bug #663: Cannot select "come unprepared" topic in dialog with Dagoth Ur
    Bug #665: Pickpocket -> "Grab all" grabs all NPC inventory, even not listed in container window.
    Bug #666: Looking up/down problem
    Bug #667: Active effects border visible during loading
    Bug #669: incorrect player position at new game start
    Bug #670: race selection menu: sex, face and hair left button not totally clickable
    Bug #671: new game: player is naked
    Bug #674: buying or selling items doesn't change amount of gold
    Bug #675: fatigue is not set to its maximum when starting a new game
    Bug #678: Wrong rotation order causes RefData's rotation to be stored incorrectly
    Bug #680: different gold coins in Tel Mara
    Bug #682: Race menu ignores playable flag for some hairs and faces
    Bug #685: Script compiler does not accept ":" after a function name
    Bug #688: dispose corpse makes cross-hair to disappear
    Bug #691: Auto equipping ignores equipment conditions
    Bug #692: OpenMW doesnt load "loose file" texture packs that places resources directly in data folder
    Bug #696: Draugr incorrect head offset
    Bug #697: Sail transparency issue
    Bug #700: "On the rocks" mod does not load its UV coordinates correctly.
    Bug #702: Some race mods don't work
    Bug #711: Crash during character creation
    Bug #715: Growing Tauryon
    Bug #725: Auto calculate stats
    Bug #728: Failure to open container and talk dialogue
    Bug #731: Crash with Mush-Mere's "background" topic
    Feature #55/657: Item Repairing
    Feature #62/87: Enchanting
    Feature #99: Pathfinding
    Feature #104: AI Package: Travel
    Feature #129: Levelled items
    Feature #204: Texture animations
    Feature #239: Fallback-Settings
    Feature #535: Console object selection improvements
    Feature #629: Add levelup description in levelup layout dialog
    Feature #630: Optional format subrecord in (tes3) header
    Feature #641: Armor rating
    Feature #645: OnDeath script function
    Feature #683: Companion item UI
    Feature #698: Basic Particles
    Task #648: Split up components/esm/loadlocks
    Task #695: mwgui cleanup

0.22.0
------

    Bug #311: Potential infinite recursion in script compiler
    Bug #355: Keyboard repeat rate (in Xorg) are left disabled after game exit.
    Bug #382: Weird effect in 3rd person on water
    Bug #387: Always use detailed shape for physics raycasts
    Bug #420: Potion/ingredient effects do not stack
    Bug #429: Parts of dwemer door not picked up correctly for activation/tooltips
    Bug #434/Bug #605: Object movement between cells not properly implemented
    Bug #502: Duplicate player collision model at origin
    Bug #509: Dialogue topic list shifts inappropriately
    Bug #513: Sliding stairs
    Bug #515: Launcher does not support non-latin strings
    Bug #525: Race selection preview camera wrong position
    Bug #526: Attributes / skills should not go below zero
    Bug #529: Class and Birthsign menus options should be preselected
    Bug #530: Lock window button graphic missing
    Bug #532: Missing map menu graphics
    Bug #545: ESX selector does not list ESM files properly
    Bug #547: Global variables of type short are read incorrectly
    Bug #550: Invisible meshes collision and tooltip
    Bug #551: Performance drop when loading multiple ESM files
    Bug #552: Don't list CG in options if it is not available
    Bug #555: Character creation windows "OK" button broken
    Bug #558: Segmentation fault when Alt-tabbing with console opened
    Bug #559: Dialog window should not be available before character creation is finished
    Bug #560: Tooltip borders should be stretched
    Bug #562: Sound should not be played when an object cannot be picked up
    Bug #565: Water animation speed + timescale
    Bug #572: Better Bodies' textures don't work
    Bug #573: OpenMW doesn't load if TR_Mainland.esm is enabled (Tamriel Rebuilt mod)
    Bug #574: Moving left/right should not cancel auto-run
    Bug #575: Crash entering the Chamber of Song
    Bug #576: Missing includes
    Bug #577: Left Gloves Addon causes ESMReader exception
    Bug #579: Unable to open container "Kvama Egg Sack"
    Bug #581: Mimicking vanilla Morrowind water
    Bug #583: Gender not recognized
    Bug #586: Wrong char gen behaviour
    Bug #587: "End" script statements with spaces don't work
    Bug #589: Closing message boxes by pressing the activation key
    Bug #590: Ugly Dagoth Ur rendering
    Bug #591: Race selection issues
    Bug #593: Persuasion response should be random
    Bug #595: Footless guard
    Bug #599: Waterfalls are invisible from a certain distance
    Bug #600: Waterfalls rendered incorrectly, cut off by water
    Bug #607: New beast bodies mod crashes
    Bug #608: Crash in cell "Mournhold, Royal Palace"
    Bug #611: OpenMW doesn't find some of textures used in Tamriel Rebuilt
    Bug #613: Messagebox causing assert to fail
    Bug #615: Meshes invisible from above water
    Bug #617: Potion effects should be hidden until discovered
    Bug #619: certain moss hanging from tree has rendering bug
    Bug #621: Batching bloodmoon's trees
    Bug #623: NiMaterialProperty alpha unhandled
    Bug #628: Launcher in latest master crashes the game
    Bug #633: Crash on startup: Better Heads
    Bug #636: Incorrect Char Gen Menu Behavior
    Feature #29: Allow ESPs and multiple ESMs
    Feature #94: Finish class selection-dialogue
    Feature #149: Texture Alphas
    Feature #237: Run Morrowind-ini importer from launcher
    Feature #286: Update Active Spell Icons
    Feature #334: Swimming animation
    Feature #335: Walking animation
    Feature #360: Proper collision shapes for NPCs and creatures
    Feature #367: Lights that behave more like original morrowind implementation
    Feature #477: Special local scripting variables
    Feature #528: Message boxes should close when enter is pressed under certain conditions.
    Feature #543: Add bsa files to the settings imported by the ini importer
    Feature #594: coordinate space and utility functions
    Feature #625: Zoom in vanity mode
    Task #464: Refactor launcher ESX selector into a re-usable component
    Task #624: Unified implementation of type-variable sub-records

0.21.0
------

    Bug #253: Dialogs don't work for Russian version of Morrowind
    Bug #267: Activating creatures without dialogue can still activate the dialogue GUI
    Bug #354: True flickering lights
    Bug #386: The main menu's first entry is wrong (in french)
    Bug #479: Adding the spell "Ash Woe Blight" to the player causes strange attribute oscillations
    Bug #495: Activation Range
    Bug #497: Failed Disposition check doesn't stop a dialogue entry from being returned
    Bug #498: Failing a disposition check shouldn't eliminate topics from the the list of those available
    Bug #500: Disposition for most NPCs is 0/100
    Bug #501: Getdisposition command wrongly returns base disposition
    Bug #506: Journal UI doesn't update anymore
    Bug #507: EnableRestMenu is not a valid command - change it to EnableRest
    Bug #508: Crash in Ald Daedroth Shrine
    Bug #517: Wrong price calculation when untrading an item
    Bug #521: MWGui::InventoryWindow creates a duplicate player actor at the origin
    Bug #524: Beast races are able to wear shoes
    Bug #527: Background music fails to play
    Bug #533: The arch at Gnisis entrance is not displayed
    Bug #534: Terrain gets its correct shape only some time after the cell is loaded
    Bug #536: The same entry can be added multiple times to the journal
    Bug #539: Race selection is broken
    Bug #544: Terrain normal map corrupt when the map is rendered
    Feature #39: Video Playback
    Feature #151: ^-escape sequences in text output
    Feature #392: Add AI related script functions
    Feature #456: Determine required ini fallback values and adjust the ini importer accordingly
    Feature #460: Experimental DirArchives improvements
    Feature #540: Execute scripts of objects in containers/inventories in active cells
    Task #401: Review GMST fixing
    Task #453: Unify case smashing/folding
    Task #512: Rewrite utf8 component

0.20.0
------

    Bug #366: Changing the player's race during character creation does not change the look of the player character
    Bug #430: Teleporting and using loading doors linking within the same cell reloads the cell
    Bug #437: Stop animations when paused
    Bug #438: Time displays as "0 a.m." when it should be "12 a.m."
    Bug #439: Text in "name" field of potion/spell creation window is persistent
    Bug #440: Starting date at a new game is off by one day
    Bug #442: Console window doesn't close properly sometimes
    Bug #448: Do not break container window formatting when item names are very long
    Bug #458: Topics sometimes not automatically added to known topic list
    Bug #476: Auto-Moving allows player movement after using DisablePlayerControls
    Bug #478: After sleeping in a bed the rest dialogue window opens automtically again
    Bug #492: On creating potions the ingredients are removed twice
    Feature #63: Mercantile skill
    Feature #82: Persuasion Dialogue
    Feature #219: Missing dialogue filters/functions
    Feature #369: Add a FailedAction
    Feature #377: Select head/hair on character creation
    Feature #391: Dummy AI package classes
    Feature #435: Global Map, 2nd Layer
    Feature #450: Persuasion
    Feature #457: Add more script instructions
    Feature #474: update the global variable pcrace when the player's race is changed
    Task #158: Move dynamically generated classes from Player class to World Class
    Task #159: ESMStore rework and cleanup
    Task #163: More Component Namespace Cleanup
    Task #402: Move player data from MWWorld::Player to the player's NPC record
    Task #446: Fix no namespace in BulletShapeLoader

0.19.0
------

    Bug #374: Character shakes in 3rd person mode near the origin
    Bug #404: Gamma correct rendering
    Bug #407: Shoes of St. Rilm do not work
    Bug #408: Rugs has collision even if they are not supposed to
    Bug #412: Birthsign menu sorted incorrectly
    Bug #413: Resolutions presented multiple times in launcher
    Bug #414: launcher.cfg file stored in wrong directory
    Bug #415: Wrong esm order in openmw.cfg
    Bug #418: Sound listener position updates incorrectly
    Bug #423: wrong usage of "Version" entry in openmw.desktop
    Bug #426: Do not use hardcoded splash images
    Bug #431: Don't use markers for raycast
    Bug #432: Crash after picking up items from an NPC
    Feature #21/#95: Sleeping/resting
    Feature #61: Alchemy Skill
    Feature #68: Death
    Feature #69/#86: Spell Creation
    Feature #72/#84: Travel
    Feature #76: Global Map, 1st Layer
    Feature #120: Trainer Window
    Feature #152: Skill Increase from Skill Books
    Feature #160: Record Saving
    Task #400: Review GMST access

0.18.0
------

    Bug #310: Button of the "preferences menu" are too small
    Bug #361: Hand-to-hand skill is always 100
    Bug #365: NPC and creature animation is jerky; Characters float around when they are not supposed to
    Bug #372: playSound3D uses original coordinates instead of current coordinates.
    Bug #373: Static OGRE build faulty
    Bug #375: Alt-tab toggle view
    Bug #376: Screenshots are disable
    Bug #378: Exception when drinking self-made potions
    Bug #380: Cloth visibility problem
    Bug #384: Weird character on doors tooltip.
    Bug #398: Some objects do not collide in MW, but do so in OpenMW
    Feature #22: Implement level-up
    Feature #36: Hide Marker
    Feature #88: Hotkey Window
    Feature #91: Level-Up Dialogue
    Feature #118: Keyboard and Mouse-Button bindings
    Feature #119: Spell Buying Window
    Feature #133: Handle resources across multiple data directories
    Feature #134: Generate a suitable default-value for --data-local
    Feature #292: Object Movement/Creation Script Instructions
    Feature #340: AIPackage data structures
    Feature #356: Ingredients use
    Feature #358: Input system rewrite
    Feature #370: Target handling in actions
    Feature #379: Door markers on the local map
    Feature #389: AI framework
    Feature #395: Using keys to open doors / containers
    Feature #396: Loading screens
    Feature #397: Inventory avatar image and race selection head preview
    Task #339: Move sounds into Action

0.17.0
------

    Bug #225: Valgrind reports about 40MB of leaked memory
    Bug #241: Some physics meshes still don't match
    Bug #248: Some textures are too dark
    Bug #300: Dependency on proprietary CG toolkit
    Bug #302: Some objects don't collide although they should
    Bug #308: Freeze in Balmora, Meldor: Armorer
    Bug #313: openmw without a ~/.config/openmw folder segfault.
    Bug #317: adding non-existing spell via console locks game
    Bug #318: Wrong character normals
    Bug #341: Building with Ogre Debug libraries does not use debug version of plugins
    Bug #347: Crash when running openmw with --start="XYZ"
    Bug #353: FindMyGUI.cmake breaks path on Windows
    Bug #359: WindowManager throws exception at destruction
    Bug #364: Laggy input on OS X due to bug in Ogre's event pump implementation
    Feature #33: Allow objects to cross cell-borders
    Feature #59: Dropping Items (replaced stopgap implementation with a proper one)
    Feature #93: Main Menu
    Feature #96/329/330/331/332/333: Player Control
    Feature #180: Object rotation and scaling.
    Feature #272: Incorrect NIF material sharing
    Feature #314: Potion usage
    Feature #324: Skill Gain
    Feature #342: Drain/fortify dynamic stats/attributes magic effects
    Feature #350: Allow console only script instructions
    Feature #352: Run scripts in console on startup
    Task #107: Refactor mw*-subsystems
    Task #325: Make CreatureStats into a class
    Task #345: Use Ogre's animation system
    Task #351: Rewrite Action class to support automatic sound playing

0.16.0
------

    Bug #250: OpenMW launcher erratic behaviour
    Bug #270: Crash because of underwater effect on OS X
    Bug #277: Auto-equipping in some cells not working
    Bug #294: Container GUI ignores disabled inventory menu
    Bug #297: Stats review dialog shows all skills and attribute values as 0
    Bug #298: MechanicsManager::buildPlayer does not remove previous bonuses
    Bug #299: Crash in World::disable
    Bug #306: Non-existent ~/.config/openmw "crash" the launcher.
    Bug #307: False "Data Files" location make the launcher "crash"
    Feature #81: Spell Window
    Feature #85: Alchemy Window
    Feature #181: Support for x.y script syntax
    Feature #242: Weapon and Spell icons
    Feature #254: Ingame settings window
    Feature #293: Allow "stacking" game modes
    Feature #295: Class creation dialog tooltips
    Feature #296: Clicking on the HUD elements should show/hide the respective window
    Feature #301: Direction after using a Teleport Door
    Feature #303: Allow object selection in the console
    Feature #305: Allow the use of = as a synonym for ==
    Feature #312: Compensation for slow object access in poorly written Morrowind.esm scripts
    Task #176: Restructure enabling/disabling of MW-references
    Task #283: Integrate ogre.cfg file in settings file
    Task #290: Auto-Close MW-reference related GUI windows

0.15.0
------

    Bug #5: Physics reimplementation (fixes various issues)
    Bug #258: Resizing arrow's background is not transparent
    Bug #268: Widening the stats window in X direction causes layout problems
    Bug #269: Topic pane in dialgoue window is too small for some longer topics
    Bug #271: Dialog choices are sorted incorrectly
    Bug #281: The single quote character is not rendered on dialog windows
    Bug #285: Terrain not handled properly in cells that are not predefined
    Bug #289: Dialogue filter isn't doing case smashing/folding for item IDs
    Feature #15: Collision with Terrain
    Feature #17: Inventory-, Container- and Trade-Windows
    Feature #44: Floating Labels above Focussed Objects
    Feature #80: Tooltips
    Feature #83: Barter Dialogue
    Feature #90: Book and Scroll Windows
    Feature #156: Item Stacking in Containers
    Feature #213: Pulsating lights
    Feature #218: Feather & Burden
    Feature #256: Implement magic effect bookkeeping
    Feature #259: Add missing information to Stats window
    Feature #260: Correct case for dialogue topics
    Feature #280: GUI texture atlasing
    Feature #291: Ability to use GMST strings from GUI layout files
    Task #255: Make MWWorld::Environment into a singleton

0.14.0
------

    Bug #1: Meshes rendered with wrong orientation
    Bug #6/Task #220: Picking up small objects doesn't always work
    Bug #127: tcg doesn't work
    Bug #178: Compablity problems with Ogre 1.8.0 RC 1
    Bug #211: Wireframe mode (toggleWireframe command) should not apply to Console & other UI
    Bug #227: Terrain crashes when moving away from predefined cells
    Bug #229: On OS X Launcher cannot launch game if path to binary contains spaces
    Bug #235: TGA texture loading problem
    Bug #246: wireframe mode does not work in water
    Feature #8/#232: Water Rendering
    Feature #13: Terrain Rendering
    Feature #37: Render Path Grid
    Feature #66: Factions
    Feature #77: Local Map
    Feature #78: Compass/Mini-Map
    Feature #97: Render Clothing/Armour
    Feature #121: Window Pinning
    Feature #205: Auto equip
    Feature #217: Contiainer should track changes to its content
    Feature #221: NPC Dialogue Window Enhancements
    Feature #233: Game settings manager
    Feature #240: Spell List and selected spell (no GUI yet)
    Feature #243: Draw State
    Task #113: Morrowind.ini Importer
    Task #215: Refactor the sound code
    Task #216: Update MyGUI

0.13.0
------

    Bug #145: Fixed sound problems after cell change
    Bug #179: Pressing space in console triggers activation
    Bug #186: CMake doesn't use the debug versions of Ogre libraries on Linux
    Bug #189: ASCII 16 character added to console on it's activation on Mac OS X
    Bug #190: Case Folding fails with music files
    Bug #192: Keypresses write Text into Console no matter which gui element is active
    Bug #196: Collision shapes out of place
    Bug #202: ESMTool doesn't not work with localised ESM files anymore
    Bug #203: Torch lights only visible on short distance
    Bug #207: Ogre.log not written
    Bug #209: Sounds do not play
    Bug #210: Ogre crash at Dren plantation
    Bug #214: Unsupported file format version
    Bug #222: Launcher is writing openmw.cfg file to wrong location
    Feature #9: NPC Dialogue Window
    Feature #16/42: New sky/weather implementation
    Feature #40: Fading
    Feature #48: NPC Dialogue System
    Feature #117: Equipping Items (backend only, no GUI yet, no rendering of equipped items yet)
    Feature #161: Load REC_PGRD records
    Feature #195: Wireframe-mode
    Feature #198/199: Various sound effects
    Feature #206: Allow picking data path from launcher if non is set
    Task #108: Refactor window manager class
    Task #172: Sound Manager Cleanup
    Task #173: Create OpenEngine systems in the appropriate manager classes
    Task #184: Adjust MSVC and gcc warning levels
    Task #185: RefData rewrite
    Task #201: Workaround for transparency issues
    Task #208: silenced esm_reader.hpp warning

0.12.0
------

    Bug #154: FPS Drop
    Bug #169: Local scripts continue running if associated object is deleted
    Bug #174: OpenMW fails to start if the config directory doesn't exist
    Bug #187: Missing lighting
    Bug #188: Lights without a mesh are not rendered
    Bug #191: Taking screenshot causes crash when running installed
    Feature #28: Sort out the cell load problem
    Feature #31: Allow the player to move away from pre-defined cells
    Feature #35: Use alternate storage location for modified object position
    Feature #45: NPC animations
    Feature #46: Creature Animation
    Feature #89: Basic Journal Window
    Feature #110: Automatically pick up the path of existing MW-installations
    Feature #183: More FPS display settings
    Task #19: Refactor engine class
    Task #109/Feature #162: Automate Packaging
    Task #112: Catch exceptions thrown in input handling functions
    Task #128/#168: Cleanup Configuration File Handling
    Task #131: NPC Activation doesn't work properly
    Task #144: MWRender cleanup
    Task #155: cmake cleanup

0.11.1
------

    Bug #2: Resources loading doesn't work outside of bsa files
    Bug #3: GUI does not render non-English characters
    Bug #7: openmw.cfg location doesn't match
    Bug #124: The TCL alias for ToggleCollision is missing.
    Bug #125: Some command line options can't be used from a .cfg file
    Bug #126: Toggle-type script instructions are less verbose compared with original MW
    Bug #130: NPC-Record Loading fails for some NPCs
    Bug #167: Launcher sets invalid parameters in ogre config
    Feature #10: Journal
    Feature #12: Rendering Optimisations
    Feature #23: Change Launcher GUI to a tabbed interface
    Feature #24: Integrate the OGRE settings window into the launcher
    Feature #25: Determine openmw.cfg location (Launcher)
    Feature #26: Launcher Profiles
    Feature #79: MessageBox
    Feature #116: Tab-Completion in Console
    Feature #132: --data-local and multiple --data
    Feature #143: Non-Rendering Performance-Optimisations
    Feature #150: Accessing objects in cells via ID does only work for objects with all lower case IDs
    Feature #157: Version Handling
    Task #14: Replace tabs with 4 spaces
    Task #18: Move components from global namespace into their own namespace
    Task #123: refactor header files in components/esm

0.10.0
------

* NPC dialogue window (not functional yet)
* Collisions with objects
* Refactor the PlayerPos class
* Adjust file locations
* CMake files and test linking for Bullet
* Replace Ogre raycasting test for activation with something more precise
* Adjust player movement according to collision results
* FPS display
* Various Portability Improvements
* Mac OS X support is back!

0.9.0
-----

* Exterior cells loading, unloading and management
* Character Creation GUI
* Character creation
* Make cell names case insensitive when doing internal lookups
* Music player
* NPCs rendering

0.8.0
-----

* GUI
* Complete and working script engine
* In game console
* Sky rendering
* Sound and music
* Tons of smaller stuff

0.7.0
-----

* This release is a complete rewrite in C++.
* All D code has been culled, and all modules have been rewritten.
* The game is now back up to the level of rendering interior cells and moving around, but physics, sound, GUI, and scripting still remain to be ported from the old codebase.

0.6.0
-----

* Coded a GUI system using MyGUI
* Skinned MyGUI to look like Morrowind (work in progress)
* Integrated the Monster script engine
* Rewrote some functions into script code
* Very early MyGUI < > Monster binding
* Fixed Windows sound problems (replaced old openal32.dll)

0.5.0
-----

* Collision detection with Bullet
* Experimental walk & fall character physics
* New key bindings:
  * t toggle physics mode (walking, flying, ghost),
  * n night eye, brightens the scene
* Fixed incompatability with DMD 1.032 and newer compilers
* * (thanks to tomqyp)
* Various minor changes and updates

0.4.0
-----

* Switched from Audiere to OpenAL
* * (BIG thanks to Chris Robinson)
* Added complete Makefile (again) as a alternative build tool
* More realistic lighting (thanks again to Chris Robinson)
* Various localization fixes tested with Russian and French versions
* Temporary workaround for the Unicode issue: invalid UTF displayed as '?'
* Added ns option to disable sound, for debugging
* Various bug fixes
* Cosmetic changes to placate gdc Wall

0.3.0
-----

* Built and tested on Windows XP
* Partial support for FreeBSD (exceptions do not work)
* You no longer have to download Monster separately
* Made an alternative for building without DSSS (but DSSS still works)
* Renamed main program from 'morro' to 'openmw'
* Made the config system more robust
* Added oc switch for showing Ogre config window on startup
* Removed some config files, these are auto generated when missing.
* Separated plugins.cfg into linux and windows versions.
* Updated Makefile and sources for increased portability
* confirmed to work against OIS 1.0.0 (Ubuntu repository package)

0.2.0
-----

* Compiles with gdc
* Switched to DSSS for building D code
* Includes the program esmtool

0.1.0
-----

first release<|MERGE_RESOLUTION|>--- conflicted
+++ resolved
@@ -1,11 +1,8 @@
 0.47.0
 ------
 
-<<<<<<< HEAD
     Bug #5367: Selecting a spell on an enchanted item per hotkey always plays the equip sound
-=======
     Bug #5369: Spawnpoint in the Grazelands doesn't produce oversized creatures
->>>>>>> 4c8cc0e5
 
 0.46.0
 ------
