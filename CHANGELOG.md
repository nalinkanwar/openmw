--- conflicted
+++ resolved
@@ -1,12 +1,9 @@
 0.46.0
 ------
 
-<<<<<<< HEAD
     Bug #3623: Fix HiDPI on Windows
-=======
     Bug #4540: Rain delay when exiting water
     Bug #4701: PrisonMarker record is not hardcoded like other markers
->>>>>>> 37659953
     Feature #2229: Improve pathfinding AI
     Feature #3442: Default values for fallbacks from ini file
     Feature #4673: Weapon sheathing
