--- conflicted
+++ resolved
@@ -138,11 +138,8 @@
     Bug #5134: Doors rotation by "Lock" console command is inconsistent
     Bug #5137: Textures with Clamp Mode set to Clamp instead of Wrap are too dark outside the boundaries
     Bug #5149: Failing lock pick attempts isn't always a crime
-<<<<<<< HEAD
     Bug #5188: Objects without a name don't fallback to their ID
-=======
     Bug #5161: Creature companions can't be activated when they are knocked down
->>>>>>> a7cfe585
     Feature #1774: Handle AvoidNode
     Feature #2229: Improve pathfinding AI
     Feature #3025: Analogue gamepad movement controls
