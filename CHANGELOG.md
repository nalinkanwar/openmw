0.46.0
------

    Bug #1515: Opening console masks dialogue, inventory menu
    Bug #2395: Duplicated plugins in the launcher when multiple data directories provide the same plugin
    Bug #2969: Scripted items can stack
    Bug #2987: Editor: some chance and AI data fields can overflow
    Bug #3006: 'else if' operator breaks script compilation
    Bug #3109: SetPos/Position handles actors differently
    Bug #3282: Unintended behaviour when assigning F3 and Windows keys
    Bug #3550: Companion from mod attacks the air after combat has ended
    Bug #3609: Items from evidence chest are not considered to be stolen if player is allowed to use the chest
    Bug #3623: Display scaling breaks mouse recognition
    Bug #3725: Using script function in a non-conditional expression breaks script compilation
    Bug #3733: Normal maps are inverted on mirrored UVs
    Bug #3765: DisableTeleporting makes Mark/Recall/Intervention effects undetectable
    Bug #3778: [Mod] Improved Thrown Weapon Projectiles - weapons have wrong transformation during throw animation
    Bug #3812: Wrong multiline tooltips width when word-wrapping is enabled
    Bug #3894: Hostile spell effects not detected/present on first frame of OnPCHitMe
    Bug #4202: Open .omwaddon files without needing toopen openmw-cs first
    Bug #4240: Ash storm origin coordinates and hand shielding animation behavior are incorrect
    Bug #4270: Closing doors while they are obstructed desyncs closing sfx
    Bug #4276: Resizing character window differs from vanilla
    Bug #4329: Removed birthsign abilities are restored after reloading the save
    Bug #4341: Error message about missing GDB is too vague
    Bug #4383: Bow model obscures crosshair when arrow is drawn
    Bug #4384: Resist Normal Weapons only checks ammunition for ranged weapons
    Bug #4411: Reloading a saved game while falling prevents damage in some cases
    Bug #4540: Rain delay when exiting water
    Bug #4600: Crash when no sound output is available or --no-sound is used.
    Bug #4639: Black screen after completing first mages guild mission + training
    Bug #4650: Focus is lost after pressing ESC in confirmation dialog inside savegame dialog
    Bug #4701: PrisonMarker record is not hardcoded like other markers
    Bug #4703: Editor: it's possible to preview levelled list records
    Bug #4705: Editor: unable to open exterior cell views from Instances table
    Bug #4714: Crash upon game load in the repair menu while the "Your repair failed!" message is active
    Bug #4715: "Cannot get class of an empty object" exception after pressing ESC in the dialogue mode
    Bug #4720: Inventory avatar has shield with two-handed weapon during [un]equipping animation
    Bug #4723: ResetActors command works incorrectly
    Bug #4736: LandTexture records overrides do not work
    Bug #4745: Editor: Interior cell lighting field values are not displayed as colors
    Bug #4746: Non-solid player can't run or sneak
    Bug #4747: Bones are not read from X.NIF file for NPC animation
    Bug #4748: Editor: Cloned, moved, added instances re-use RefNum indices
    Bug #4750: Sneaking doesn't work in first person view if the player is in attack ready state
    Bug #4756: Animation issues with VAOs
    Bug #4757: Content selector: files can be cleared when there aren't any files to clear
    Bug #4768: Fallback numerical value recovery chokes on invalid arguments
    Bug #4775: Slowfall effect resets player jumping flag
    Bug #4778: Interiors of Illusion puzzle in Sotha Sil Expanded mod is broken
    Bug #4787: Sneaking makes 1st person walking/bobbing animation super-slow
    Bug #4797: Player sneaking and running stances are not accounted for when in air
    Bug #4800: Standing collisions are not updated immediately when an object is teleported without a cell change
    Bug #4803: Stray special characters before begin statement break script compilation
    Bug #4804: Particle system with the "Has Sizes = false" causes an exception
    Bug #4805: NPC movement speed calculations do not take race Weight into account
    Bug #4810: Raki creature broken in OpenMW
    Bug #4813: Creatures with known file but no "Sound Gen Creature" assigned use default sounds
    Bug #4815: "Finished" journal entry with lower index doesn't close journal, SetJournalIndex closes journal
    Bug #4820: Spell absorption is broken
    Bug #4823: Jail progress bar works incorrectly
    Bug #4826: Uninitialized memory in unit test
    Bug #4827: NiUVController is handled incorrectly
    Bug #4828: Potion looping effects VFX are not shown for NPCs
    Bug #4837: CTD when a mesh with NiLODNode root node with particles is loaded
    Bug #4841: Russian localization ignores implicit keywords
    Bug #4844: Data race in savegame loading / GlobalMap render
    Bug #4847: Idle animation reset oddities
    Bug #4851: No shadows since switch to OSG
    Bug #4860: Actors outside of processing range visible for one frame after spawning
    Bug #4867: Arbitrary text after local variable declarations breaks script compilation
    Bug #4876: AI ratings handling inconsistencies
    Bug #4877: Startup script executes only on a new game start
    Bug #4879: SayDone returns 0 on the frame Say is called
    Bug #4888: Global variable stray explicit reference calls break script compilation
    Bug #4896: Title screen music doesn't loop
    Bug #4902: Using scrollbars in settings causes resolution to change
    Bug #4911: Editor: QOpenGLContext::swapBuffers() warning with Qt5
    Bug #4916: Specular power (shininess) material parameter is ignored when shaders are used.
    Bug #4918: Abilities don't play looping VFX when they're initially applied
    Bug #4920: Combat AI uses incorrect invisibility check
    Bug #4922: Werewolves can not attack if the transformation happens during attack
    Bug #4927: Spell effect having both a skill and an attribute assigned is a fatal error
    Bug #4932: Invalid records matching when loading save with edited plugin
    Bug #4933: Field of View not equal with Morrowind
    Bug #4938: Strings from subrecords with actually empty headers can't be empty
    Bug #4942: Hand-to-Hand attack type is chosen randomly when "always use best attack" is turned off
    Bug #4945: Poor random magic magnitude distribution
    Bug #4947: Player character doesn't use lip animation
    Bug #4948: Footstep sounds while levitating on ground level
    Bug #4952: Torches held by NPCs flicker too quickly
    Bug #4961: Flying creature combat engagement takes z-axis into account
    Bug #4963: Enchant skill progress is incorrect
    Bug #4964: Multiple effect spell projectile sounds play louder than vanilla
    Bug #4965: Global light attenuation settings setup is lacking
    Bug #4969: "Miss" sound plays for any actor
    Bug #4971: OpenMW-CS: Make rotations display as degrees instead of radians
    Bug #4972: Player is able to use quickkeys while disableplayerfighting is active
    Bug #4979: AiTravel maximum range depends on "actors processing range" setting
    Bug #4980: Drowning mechanics is applied for actors indifferently from distance to player
    Bug #4984: "Friendly hits" feature should be used only for player's followers
    Bug #4989: Object dimension-dependent VFX scaling behavior is inconsistent
    Bug #4990: Dead bodies prevent you from hitting
    Bug #4991: Jumping occasionally takes too much fatigue
    Bug #4999: Drop instruction behaves differently from vanilla
    Bug #5001: Possible data race in the Animation::setAlpha()
    Bug #5004: Werewolves shield their eyes during storm
    Bug #5012: "Take all" on owned container generates a messagebox per item
    Bug #5018: Spell tooltips don't support purely negative magnitudes
    Bug #5025: Data race in the ICO::setMaximumNumOfObjectsToCompilePerFrame()
    Bug #5028: Offered price caps are not trading-specific
    Bug #5038: Enchanting success chance calculations are blatantly wrong
    Bug #5047: # in cell names sets color
    Bug #5050: Invalid spell effects are not handled gracefully
    Bug #5055: Mark, Recall, Intervention magic effect abilities have no effect when added and removed in the same frame
    Bug #5056: Calling Cast function on player doesn't equip the spell but casts it
    Bug #5060: Magic effect visuals stop when death animation begins instead of when it ends
    Bug #5063: Shape named "Tri Shadow" in creature mesh is visible if it isn't hidden
    Bug #5067: Ranged attacks on unaware opponents ("critical hits") differ from the vanilla engine
    Bug #5069: Blocking creatures' attacks doesn't degrade shields
    Bug #5074: Paralyzed actors greet the player
    Bug #5075: Enchanting cast style can be changed if there's no object
    Bug #5078: DisablePlayerLooking is broken
    Bug #5082: Scrolling with controller in GUI mode is broken
    Bug #5089: Swimming/Underwater creatures only swim around ground level
    Bug #5092: NPCs with enchanted weapons play sound when out of charges
    Bug #5093: Hand to hand sound plays on knocked out enemies
    Bug #5099: Non-swimming enemies will enter water if player is water walking
    Bug #5103: Sneaking state behavior is still inconsistent
    Bug #5104: Black Dart's enchantment doesn't trigger at low Enchant levels
    Bug #5105: NPCs start combat with werewolves from any distance
    Bug #5106: Still can jump even when encumbered
    Bug #5110: ModRegion with a redundant numerical argument breaks script execution
    Bug #5112: Insufficient magicka for current spell not reflected on HUD icon
    Bug #5113: Unknown alchemy question mark not centered
    Bug #5123: Script won't run on respawn
    Bug #5124: Arrow remains attached to actor if pulling animation was cancelled
    Bug #5126: Swimming creatures without RunForward animations are motionless during combat
    Bug #5134: Doors rotation by "Lock" console command is inconsistent
    Bug #5137: Textures with Clamp Mode set to Clamp instead of Wrap are too dark outside the boundaries
    Bug #5149: Failing lock pick attempts isn't always a crime
<<<<<<< HEAD
    Bug #5155: Lock/unlock behavior differs from vanilla
=======
    Bug #5159: NiMaterialColorController can only control the diffuse color
    Bug #5161: Creature companions can't be activated when they are knocked down
    Bug #5164: Faction owned items handling is incorrect
    Bug #5188: Objects without a name don't fallback to their ID
>>>>>>> d3284c03
    Feature #1774: Handle AvoidNode
    Feature #2229: Improve pathfinding AI
    Feature #3025: Analogue gamepad movement controls
    Feature #3442: Default values for fallbacks from ini file
    Feature #3610: Option to invert X axis
    Feature #3871: Editor: Terrain Selection
    Feature #3893: Implicit target for "set" function in console
    Feature #3980: In-game option to disable controller
    Feature #3999: Shift + Double Click should maximize/restore menu size
    Feature #4001: Toggle sneak controller shortcut
    Feature #4209: Editor: Faction rank sub-table
    Feature #4255: Handle broken RepairedOnMe script function
    Feature #4316: Implement RaiseRank/LowerRank functions properly
    Feature #4360: Improve default controller bindings
    Feature #4673: Weapon sheathing
    Feature #4675: Support for NiRollController
    Feature #4730: Native animated containers support
    Feature #4784: Launcher: Duplicate Content Lists
    Feature #4812: Support NiSwitchNode
    Feature #4836: Daytime node switch
    Feature #4859: Make water reflections more configurable
    Feature #4882: Support for NiPalette node
    Feature #4887: Add openmw command option to set initial random seed
    Feature #4890: Make Distant Terrain configurable
    Feature #4958: Support eight blood types
    Feature #4962: Add casting animations for magic items
    Feature #4968: Scalable UI widget skins
    Feature #4994: Persistent pinnable windows hiding
    Feature #5000: Compressed BSA format support
    Feature #5005: Editor: Instance window via Scene window
    Feature #5010: Native graphics herbalism support
    Feature #5031: Make GetWeaponType function return different values for tools
    Feature #5033: Magic armor mitigation for creatures
    Feature #5034: Make enchanting window stay open after a failed attempt
    Feature #5036: Allow scripted faction leaving
    Feature #5046: Gamepad thumbstick cursor speed
    Feature #5051: Provide a separate textures for scrollbars
    Feature #5091: Human-readable light source duration
    Feature #5094: Unix like console hotkeys
    Feature #5098: Allow user controller bindings
    Feature #5121: Handle NiTriStrips and NiTriStripsData
    Feature #5122: Use magic glow for enchanted arrows
    Feature #5131: Custom skeleton bones
    Feature #5132: Unique animations for different weapon types
    Feature #5146: Safe Dispose corpse
    Feature #5147: Show spell magicka cost in spell buying window
    Task #4686: Upgrade media decoder to a more current FFmpeg API
    Task #4695: Optimize Distant Terrain memory consumption
    Task #4789: Optimize cell transitions
    Task #4721: Add NMake support to the Windows prebuild script

0.45.0
------

    Bug #1875: Actors in inactive cells don't heal from resting
    Bug #1990: Sunrise/sunset not set correct
    Bug #2131: Lustidrike's spell misses the player every time
    Bug #2222: Fatigue's effect on selling price is backwards
    Bug #2256: Landing sound not playing when jumping immediately after landing
    Bug #2274: Thin platform clips through player character instead of lifting
    Bug #2326: After a bound item expires the last equipped item of that type is not automatically re-equipped
    Bug #2446: Restore Attribute/Skill should allow restoring drained attributes
    Bug #2455: Creatures attacks degrade armor
    Bug #2562: Forcing AI to activate a teleport door sometimes causes a crash
    Bug #2626: Resurrecting the player does not resume the game
    Bug #2772: Non-existing class or faction freezes the game
    Bug #2835: Player able to slowly move when overencumbered
    Bug #2852: No murder bounty when a player follower commits murder
    Bug #2862: [macOS] Can't quit launcher using Command-Q or OpenMW->Quit
    Bug #2872: Tab completion in console doesn't work with explicit reference
    Bug #2971: Compiler did not reject lines with naked expressions beginning with x.y
    Bug #3049: Drain and Fortify effects are not properly applied on health, magicka and fatigue
    Bug #3059: Unable to hit with marksman weapons when too close to an enemy
    Bug #3072: Fatal error on AddItem <item> that has a script containing Equip <item>
    Bug #3219: NPC and creature initial position tracing down limit is too small
    Bug #3249: Fixed revert function not updating views properly
    Bug #3288: TrueType fonts are handled incorrectly
    Bug #3374: Touch spells not hitting kwama foragers
    Bug #3486: [Mod] NPC Commands does not work
    Bug #3533: GetSpellEffects should detect effects with zero duration
    Bug #3591: Angled hit distance too low
    Bug #3629: DB assassin attack never triggers creature spawning
    Bug #3681: OpenMW-CS: Clicking Scripts in Preferences spawns many color pickers
    Bug #3762: AddSoulGem and RemoveSpell redundant count arguments break script execution
    Bug #3788: GetPCInJail and GetPCTraveling do not work as in vanilla
    Bug #3836: Script fails to compile when command argument contains "\n"
    Bug #3876: Landscape texture painting is misaligned
    Bug #3890: Magic light source attenuation is inaccurate
    Bug #3897: Have Goodbye give all choices the effects of Goodbye
    Bug #3911: [macOS] Typing in the "Content List name" dialog box produces double characters
    Bug #3920: RemoveSpellEffects doesn't remove constant effects
    Bug #3948: AiCombat moving target aiming uses incorrect speed for magic projectiles
    Bug #3950: FLATTEN_STATIC_TRANSFORMS optimization breaks animated collision shapes
    Bug #3993: Terrain texture blending map is not upscaled
    Bug #3997: Almalexia doesn't pace
    Bug #4036: Weird behaviour of AI packages if package target has non-unique ID
    Bug #4047: OpenMW not reporting its version number in MacOS; OpenMW-CS not doing it fully
    Bug #4110: Fixed undo / redo menu text losing the assigned shortcuts
    Bug #4125: OpenMW logo cropped on bugtracker
    Bug #4215: OpenMW shows book text after last EOL tag
    Bug #4217: Fixme implementation differs from Morrowind's
    Bug #4221: Characters get stuck in V-shaped terrain
    Bug #4230: AiTravel package issues break some Tribunal quests
    Bug #4231: Infected rats from the "Crimson Plague" quest rendered unconscious by change in Drain Fatigue functionality
    Bug #4251: Stationary NPCs do not return to their position after combat
    Bug #4260: Keyboard navigation makes persuasion exploitable
    Bug #4271: Scamp flickers when attacking
    Bug #4274: Pre-0.43 death animations are not forward-compatible with 0.43+
    Bug #4286: Scripted animations can be interrupted
    Bug #4291: Non-persistent actors that started the game as dead do not play death animations
    Bug #4292: CenterOnCell implementation differs from vanilla
    Bug #4293: Faction members are not aware of faction ownerships in barter
    Bug #4304: "Follow" not working as a second AI package
    Bug #4307: World cleanup should remove dead bodies only if death animation is finished
    Bug #4311: OpenMW does not handle RootCollisionNode correctly
    Bug #4327: Missing animations during spell/weapon stance switching
    Bug #4333: Keyboard navigation in containers is not intuitive
    Bug #4358: Running animation is interrupted when magic mode is toggled
    Bug #4368: Settings window ok button doesn't have key focus by default
    Bug #4378: On-self absorb spells restore stats
    Bug #4393: NPCs walk back to where they were after using ResetActors
    Bug #4416: Non-music files crash the game when they are tried to be played
    Bug #4419: MRK NiStringExtraData is handled incorrectly
    Bug #4426: RotateWorld behavior is incorrect
    Bug #4429: [Windows] Error on build INSTALL.vcxproj project (debug) with cmake 3.7.2
    Bug #4431: "Lock 0" console command is a no-op
    Bug #4432: Guards behaviour is incorrect if they do not have AI packages
    Bug #4433: Guard behaviour is incorrect with Alarm = 0
    Bug #4451: Script fails to compile when using "Begin, [ScriptName]" syntax
    Bug #4452: Default terrain texture bleeds through texture transitions
    Bug #4453: Quick keys behaviour is invalid for equipment
    Bug #4454: AI opens doors too slow
    Bug #4457: Item without CanCarry flag prevents shield autoequipping in dark areas
    Bug #4458: AiWander console command handles idle chances incorrectly
    Bug #4459: NotCell dialogue condition doesn't support partial matches
    Bug #4460: Script function "Equip" doesn't bypass beast restrictions
    Bug #4461: "Open" spell from non-player caster isn't a crime
    Bug #4463: %g format doesn't return more digits
    Bug #4464: OpenMW keeps AiState cached storages even after we cancel AI packages
    Bug #4467: Content selector: cyrillic characters are decoded incorrectly in plugin descriptions
    Bug #4469: Abot Silt Striders – Model turn 90 degrees on horizontal
    Bug #4470: Non-bipedal creatures with Weapon & Shield flag have inconsistent behaviour
    Bug #4474: No fallback when getVampireHead fails
    Bug #4475: Scripted animations should not cause movement
    Bug #4479: "Game" category on Advanced page is getting too long
    Bug #4480: Segfault in QuickKeysMenu when item no longer in inventory
    Bug #4489: Goodbye doesn't block dialogue hyperlinks
    Bug #4490: PositionCell on player gives "Error: tried to add local script twice"
    Bug #4494: Training cap based off Base Skill instead of Modified Skill
    Bug #4495: Crossbow animations blending is buggy
    Bug #4496: SpellTurnLeft and SpellTurnRight animation groups are unused
    Bug #4497: File names starting with x or X are not classified as animation
    Bug #4503: Cast and ExplodeSpell commands increase alteration skill
    Bug #4510: Division by zero in MWMechanics::CreatureStats::setAttribute
    Bug #4519: Knockdown does not discard movement in the 1st-person mode
    Bug #4527: Sun renders on water shader in some situations where it shouldn't
    Bug #4531: Movement does not reset idle animations
    Bug #4532: Underwater sfx isn't tied to 3rd person camera
    Bug #4539: Paper Doll is affected by GUI scaling
    Bug #4543: Picking cursed items through inventory (menumode) makes it disappear
    Bug #4545: Creatures flee from werewolves
    Bug #4551: Replace 0 sound range with default range separately
    Bug #4553: Forcegreeting on non-actor opens a dialogue window which cannot be closed
    Bug #4557: Topics with reserved names are handled differently from vanilla
    Bug #4558: Mesh optimizer: check for reserved node name is case-sensitive
    Bug #4560: OpenMW does not update pinned windows properly
    Bug #4563: Fast travel price logic checks destination cell instead of service actor cell
    Bug #4565: Underwater view distance should be limited
    Bug #4573: Player uses headtracking in the 1st-person mode
    Bug #4574: Player turning animations are twitchy
    Bug #4575: Weird result of attack animation blending with movement animations
    Bug #4576: Reset of idle animations when attack can not be started
    Bug #4591: Attack strength should be 0 if player did not hold the attack button
    Bug #4593: Editor: Instance dragging is broken
    Bug #4597: <> operator causes a compile error
    Bug #4604: Picking up gold from the ground only makes 1 grabbed
    Bug #4607: Scaling for animated collision shapes is applied twice
    Bug #4608: Falling damage is applied twice
    Bug #4611: Instant magic effects have 0 duration in custom spell cost calculations unlike vanilla
    Bug #4614: Crash due to division by zero when FlipController has no textures
    Bug #4615: Flicker effects for light sources are handled incorrectly
    Bug #4617: First person sneaking offset is not applied while the character is in air
    Bug #4618: Sneaking is possible while the character is flying
    Bug #4622: Recharging enchanted items with Soul Gems does not award experience if it fails
    Bug #4628: NPC record reputation, disposition and faction rank should have unsigned char type
    Bug #4633: Sneaking stance affects speed even if the actor is not able to crouch
    Bug #4641: GetPCJumping is handled incorrectly
    Bug #4644: %Name should be available for all actors, not just for NPCs
    Bug #4646: Weapon force-equipment messes up ongoing attack animations
    Bug #4648: Hud thinks that throwing weapons have condition
    Bug #4649: Levelup fully restores health
    Bug #4653: Length of non-ASCII strings is handled incorrectly in ESM reader
    Bug #4654: Editor: UpdateVisitor does not initialize skeletons for animated objects
    Bug #4656: Combat AI: back up behaviour is incorrect
    Bug #4668: Editor: Light source color is displayed as an integer
    Bug #4669: ToggleCollision should trace the player down after collision being enabled
    Bug #4671: knownEffect functions should use modified Alchemy skill
    Bug #4672: Pitch factor is handled incorrectly for crossbow animations
    Bug #4674: Journal can be opened when settings window is open
    Bug #4677: Crash in ESM reader when NPC record has DNAM record without DODT one
    Bug #4678: Crash in ESP parser when SCVR has no variable names
    Bug #4684: Spell Absorption is additive
    Bug #4685: Missing sound causes an exception inside Say command
    Bug #4689: Default creature soundgen entries are not used
    Bug #4691: Loading bar for cell should be moved up when text is still active at bottom of screen
    Feature #912: Editor: Add missing icons to UniversalId tables
    Feature #1221: Editor: Creature/NPC rendering
    Feature #1617: Editor: Enchantment effect record verifier
    Feature #1645: Casting effects from objects
    Feature #2606: Editor: Implemented (optional) case sensitive global search
    Feature #2787: Use the autogenerated collision box, if the creature mesh has no predefined one
    Feature #2845: Editor: add record view and preview default keybindings
    Feature #2847: Content selector: allow to copy the path to a file by using the context menu
    Feature #3083: Play animation when NPC is casting spell via script
    Feature #3103: Provide option for disposition to get increased by successful trade
    Feature #3276: Editor: Search - Show number of (remaining) search results and indicate a search without any results
    Feature #3641: Editor: Limit FPS in 3d preview window
    Feature #3703: Ranged sneak attack criticals
    Feature #4012: Editor: Write a log file if OpenCS crashes
    Feature #4222: 360° screenshots
    Feature #4256: Implement ToggleBorders (TB) console command
    Feature #4285: Support soundgen calls for activators
    Feature #4324: Add CFBundleIdentifier in Info.plist to allow for macOS function key shortcuts
    Feature #4345: Add equivalents for the command line commands to Launcher
    Feature #4404: Editor: All EnumDelegate fields should have their items sorted alphabetically
    Feature #4444: Per-group KF-animation files support
    Feature #4466: Editor: Add option to ignore "Base" records when running verifier
    Feature #4488: Make water shader rougher during rain
    Feature #4509: Show count of enchanted items in stack in the spells list
    Feature #4512: Editor: Use markers for lights and creatures levelled lists
    Feature #4548: Weapon priority: use the actual chance to hit the target instead of weapon skill
    Feature #4549: Weapon priority: use the actual damage in weapon rating calculations
    Feature #4550: Weapon priority: make ranged weapon bonus more sensible
    Feature #4579: Add option for applying Strength into hand to hand damage
    Feature #4581: Use proper logging system
    Feature #4624: Spell priority: don't cast hit chance-affecting spells if the enemy is not in respective stance at the moment
    Feature #4625: Weapon priority: use weighted mean for melee damage rating
    Feature #4626: Weapon priority: account for weapon speed
    Feature #4632: AI priority: utilize vanilla AI GMSTs for priority rating
    Feature #4636: Use sTo GMST in spellmaking menu
    Feature #4642: Batching potion creation
    Feature #4647: Cull actors outside of AI processing range
    Feature #4682: Use the collision box from basic creature mesh if the X one have no collisions
    Feature #4697: Use the real thrown weapon damage in tooltips and AI
    Task #2490: Don't open command prompt window on Release-mode builds automatically
    Task #4545: Enable is_pod string test
    Task #4605: Optimize skinning
    Task #4606: Support Rapture3D's OpenAL driver
    Task #4613: Incomplete type errors when compiling with g++ on OSX 10.9
    Task #4621: Optimize combat AI
    Task #4643: Revise editor record verifying functionality
    Task #4645: Use constants instead of widely used magic numbers
    Task #4652: Move call to enemiesNearby() from InputManager::rest() to World::canRest()

0.44.0
------

    Bug #1428: Daedra summoning scripts aren't executed when the item is taken through the inventory
    Bug #1987: Some glyphs are not supported
    Bug #2254: Magic related visual effects are not rendered when loading a saved game
    Bug #2485: Journal alphabetical index doesn't match "Morrowind content language" setting
    Bug #2703: OnPCHitMe is not handled correctly
    Bug #2829: Incorrect order for content list consisting of a game file and an esp without dependencies
    Bug #2841: "Total eclipse" happens if weather settings are not defined.
    Bug #2897: Editor: Rename "Original creature" field
    Bug #3278: Editor: Unchecking "Auto Calc" flag changes certain values
    Bug #3343: Editor: ID sorting is case-sensitive in certain tables
    Bug #3557: Resource priority confusion when using the local data path as installation root
    Bug #3587: Pathgrid and Flying Creatures wrong behaviour – abotWhereAreAllBirdsGoing
    Bug #3603: SetPos should not skip weather transitions
    Bug #3618: Myar Aranath total conversion can't be started due to capital-case extension of the master file
    Bug #3638: Fast forwarding can move NPC inside objects
    Bug #3664: Combat music does not start in dialogue
    Bug #3696: Newlines are accompanied by empty rectangle glyph in dialogs
    Bug #3708: Controllers broken on macOS
    Bug #3726: Items with suppressed activation can be picked up via the inventory menu
    Bug #3783: [Mod] Abot's Silt Striders 1.16 - silt strider "falls" to ground and glides on floor during travel
    Bug #3863: Can be forced to not resist arrest if you cast Calm Humanoid on aggroed death warrant guards
    Bug #3884: Incorrect enemy behavior when exhausted
    Bug #3926: Installation Wizard places Morrowind.esm after Tribunal/Bloodmoon if it has a later file creation date
    Bug #4061: Scripts error on special token included in name
    Bug #4111: Crash when mouse over soulgem with a now-missing soul
    Bug #4122: Swim animation should not be interrupted during underwater attack
    Bug #4134: Battle music behaves different than vanilla
    Bug #4135: Reflecting an absorb spell different from vanilla
    Bug #4136: Enchanted weapons without "ignore normal weapons" flag don't bypass creature "ignore normal weapons" effect
    Bug #4143: Antialiasing produces graphical artifacts when used with shader lighting
    Bug #4159: NPCs' base skeleton files should not be optimized
    Bug #4177: Jumping/landing animation interference/flickering
    Bug #4179: NPCs do not face target
    Bug #4180: Weapon switch sound playing even though no weapon is switched
    Bug #4184: Guards can initiate dialogue even though you are far above them
    Bug #4190: Enchanted clothes changes visibility with Chameleon on equip/unequip
    Bug #4191: "screenshot saved" message also appears in the screenshot image
    Bug #4192: Archers in OpenMW have shorter attack range than archers in Morrowind
    Bug #4210: Some dialogue topics are not highlighted on first encounter
    Bug #4211: FPS drops after minimizing the game during rainy weather
    Bug #4216: Thrown weapon projectile doesn't rotate
    Bug #4223: Displayed spell casting chance must be 0 if player doesn't have enough magicka to cast it
    Bug #4225: Double "Activate" key presses with Mouse and Gamepad.
    Bug #4226: The current player's class should be default value in the class select menu
    Bug #4229: Tribunal/Bloodmoon summoned creatures fight other summons
    Bug #4233: W and A keys override S and D Keys
    Bug #4235: Wireframe mode affects local map
    Bug #4239: Quick load from container screen causes crash
    Bug #4242: Crime greetings display in Journal
    Bug #4245: Merchant NPCs sell ingredients growing on potted plants they own
    Bug #4246: Take armor condition into account when calcuting armor rating
    Bug #4250: Jumping is not as fluid as it was pre-0.43.0
    Bug #4252: "Error in frame: FFmpeg exception: Failed to allocate input stream" message spam if OpenMW encounter non-music file in the Music folder
    Bug #4261: Magic effects from eaten ingredients always have 1 sec duration
    Bug #4263: Arrow position is incorrect in 3rd person view during attack for beast races
    Bug #4264: Player in god mode can be affected by some negative spell effects
    Bug #4269: Crash when hovering the faction section and the 'sAnd' GMST is missing (as in MW 1.0)
    Bug #4272: Root note transformations are discarded again
    Bug #4279: Sometimes cells are not marked as explored on the map
    Bug #4298: Problem with MessageBox and chargen menu interaction order
    Bug #4301: Optimizer breaks LOD nodes
    Bug #4308: PlaceAtMe doesn't inherit scale of calling object
    Bug #4309: Only harmful effects with resistance effect set are resistable
    Bug #4313: Non-humanoid creatures are capable of opening doors
    Bug #4314: Rainy weather slows down the game when changing from indoors/outdoors
    Bug #4319: Collisions for certain meshes are incorrectly ignored
    Bug #4320: Using mouse 1 to move forward causes selection dialogues to jump selections forward.
    Bug #4322: NPC disposition: negative faction reaction modifier doesn't take PC rank into account
    Bug #4328: Ownership by dead actors is not cleared from picked items
    Bug #4334: Torch and shield usage inconsistent with original game
    Bug #4336: Wizard: Incorrect Morrowind assets path autodetection
    Bug #4343: Error message for coc and starting cell shouldn't imply that it only works for interior cells
    Bug #4346: Count formatting does not work well with very high numbers
    Bug #4351: Using AddSoulgem fills all soul gems of the specified type
    Bug #4391: No visual indication is provided when an unavailable spell fails to be chosen via a quick key
    Bug #4392: Inventory filter breaks after loading a game
    Bug #4405: No default terrain in empty cells when distant terrain is enabled
    Bug #4410: [Mod] Arktwend: OpenMW does not use default marker definitions
    Bug #4412: openmw-iniimporter ignores data paths from config
    Bug #4413: Moving with 0 strength uses all of your fatigue
    Bug #4420: Camera flickering when I open up and close menus while sneaking
    Bug #4424: [macOS] Cursor is either empty or garbage when compiled against macOS 10.13 SDK
    Bug #4435: Item health is considered a signed integer
    Bug #4441: Adding items to currently disabled weapon-wielding creatures crashes the game
    Feature #1786: Round up encumbrance value in the encumbrance bar
    Feature #2694: Editor: rename "model" column to make its purpose clear
    Feature #3870: Editor: Terrain Texture Brush Button
    Feature #3872: Editor: Edit functions in terrain texture editing mode
    Feature #4054: Launcher: Create menu for settings.cfg options
    Feature #4064: Option for fast travel services to charge for the first companion
    Feature #4142: Implement fWereWolfHealth GMST
    Feature #4174: Multiple quicksaves
    Feature #4407: Support NiLookAtController
    Feature #4423: Rebalance soul gem values
    Task #4015: Use AppVeyor build artifact features to make continuous builds available
    Editor: New (and more complete) icon set

0.43.0
------

    Bug #815: Different settings cause inconsistent underwater visibility
    Bug #1452: autosave is not executed when waiting
    Bug #1555: Closing containers with spacebar doesn't work after touching an item
    Bug #1692: Can't close container when item is "held"
    Bug #2405: Maximum distance for guards attacking hostile creatures is incorrect
    Bug #2445: Spellcasting can be interrupted
    Bug #2489: Keeping map open not persisted between saves
    Bug #2594: 1st person view uses wrong body texture with Better bodies
    Bug #2628: enablestatreviewmenu command doen't read race, class and sign values from current game
    Bug #2639: Attacking flag isn't reset upon reloading
    Bug #2698: Snow and rain VFX move with the player
    Bug #2704: Some creature swim animations not being used
    Bug #2789: Potential risk of misunderstanding using the colored "owned" crosshair feature
    Bug #3045: Settings containing '#' cannot be loaded
    Bug #3097: Drop() doesn't work when an item is held (with the mouse)
    Bug #3110: GetDetected doesn't work without a reference
    Bug #3126: Framerate nosedives when adjusting dialogue window size
    Bug #3243: Ampersand in configuration files isn't escaped automatically
    Bug #3365: Wrong water reflection along banks
    Bug #3441: Golden saint always dispelling soul trap / spell priority issue
    Bug #3528: Disposing of corpses breaks quests
    Bug #3531: No FPS limit when playing bink videos even though "framerate limit" is set in settings.cfg
    Bug #3647: Multi-effect spells play audio louder than in Vanilla
    Bug #3656: NPCs forget where their place in the world is
    Bug #3665: Music transitions are too abrupt
    Bug #3679: Spell cast effect should disappear after using rest command
    Bug #3684: Merchants do not restock empty soul gems if they acquire filled ones.
    Bug #3694: Wrong magicka bonus applied on character creation
    Bug #3706: Guards don't try to arrest the player if attacked
    Bug #3709: Editor: Camera is not positioned correctly on mode switches related to orbital mode
    Bug #3720: Death counter not cleaned of non-existing IDs when loading a game
    Bug #3744: "Greater/lesser or equal" operators are not parsed when their signs are swapped
    Bug #3749: Yagrum Bagarn moves to different position on encountering
    Bug #3766: DisableLevitation does not remove visuals of preexisting effect
    Bug #3787: Script commands in result box for voiced dialogue are ignored
    Bug #3793: OpenMW tries to animate animated references even when they are disabled
    Bug #3794: Default sound buffer size is too small for mods
    Bug #3796: Mod 'Undress for me' doesn't work: NPCs re-equip everything
    Bug #3798: tgm command behaviour differs from vanilla
    Bug #3804: [Mod] Animated Morrowind: some animations do not loop correctly
    Bug #3805: Slight enchant miscalculation
    Bug #3826: Rendering problems with an image in a letter
    Bug #3833: [Mod] Windows Glow: windows textures are much darker than in original game
    Bug #3835: Bodyparts with multiple NiTriShapes are not handled correctly
    Bug #3839: InventoryStore::purgeEffect() removes only first effect with argument ID
    Bug #3843: Wrong jumping fatigue loss calculations
    Bug #3850: Boethiah's voice is distorted underwater
    Bug #3851: NPCs and player say things while underwater
    Bug #3864: Crash when exiting to Khartag point from Ilunibi
    Bug #3878: Swapping soul gems while enchanting allows constant effect enchantments using any soul gem
    Bug #3879: Dialogue option: Go to jail, persists beyond quickload
    Bug #3891: Journal displays empty entries
    Bug #3892: Empty space before dialogue entry display
    Bug #3898: (mod) PositionCell in dialogue results closes dialogue window
    Bug #3906: "Could not find Data Files location" dialog can appear multiple times
    Bug #3908: [Wizard] User gets stuck if they cancel out of installing from a CD
    Bug #3909: Morrowind Content Language dropdown is the only element on the right half of the Settings window
    Bug #3910: Launcher window can be resized so that it cuts off the scroll
    Bug #3915: NC text key on nifs doesn't work
    Bug #3919: Closing inventory while cursor hovers over spell (or other magic menu item) produces left click sound
    Bug #3922: Combat AI should avoid enemy hits when casts Self-ranged spells
    Bug #3934: [macOS] Copy/Paste from system clipboard uses Control key instead of Command key
    Bug #3935: Incorrect attack strength for AI actors
    Bug #3937: Combat AI: enchanted weapons have too high rating
    Bug #3942: UI sounds are distorted underwater
    Bug #3943: CPU/GPU usage should stop when the game is minimised
    Bug #3944: Attempting to sell stolen items back to their owner does not remove them from your inventory
    Bug #3955: Player's avatar rendering issues
    Bug #3956: EditEffectDialog: Cancel button does not update a Range button and an Area slider properly
    Bug #3957: Weird bodypart rendering if a node has reserved name
    Bug #3960: Clothes with high cost (> 32768) are not handled properly
    Bug #3963: When on edge of being burdened the condition doesn't lower as you run.
    Bug #3971: Editor: Incorrect colour field in cell table
    Bug #3974: Journal page turning doesn't produce sounds
    Bug #3978: Instant opening and closing happens when using a Controller with Menus/Containers
    Bug #3981: Lagging when spells are cast, especially noticeable on new landmasses such as Tamriel Rebuilt
    Bug #3982: Down sounds instead of Up ones are played when trading
    Bug #3987: NPCs attack after some taunting with no "Goodbye"
    Bug #3991: Journal can still be opened at main menu
    Bug #3995: Dispel cancels every temporary magic effect
    Bug #4002: Build broken on OpenBSD with clang
    Bug #4003: Reduce Render Area of Inventory Doll to Fit Within Border
    Bug #4004: Manis Virmaulese attacks without saying anything
    Bug #4010: AiWander: "return to the spawn position" feature does not work properly
    Bug #4016: Closing menus with spacebar will still send certain assigned actions through afterwards
    Bug #4017: GetPCRunning and GetPCSneaking should check that the PC is actually moving
    Bug #4024: Poor music track distribution
    Bug #4025: Custom spell with copy-pasted name always sorts to top of spell list
    Bug #4027: Editor: OpenMW-CS misreports its own name as "OpenCS", under Mac OS
    Bug #4033: Archers don't attack if the arrows have run out and there is no other weapon
    Bug #4037: Editor: New greetings do not work in-game.
    Bug #4049: Reloading a saved game while falling prevents damage
    Bug #4056: Draw animation should not be played when player equips a new weapon
    Bug #4074: Editor: Merging of LAND/LTEX records
    Bug #4076: Disposition bar is not updated when "goodbye" selected in dialogue
    Bug #4079: Alchemy skill increases do not take effect until next batch
    Bug #4093: GetResistFire, getResistFrost and getResistShock doesn't work as in vanilla
    Bug #4094: Level-up messages for levels past 20 are hardcoded not to be used
    Bug #4095: Error in framelistener when take all items from a dead corpse
    Bug #4096: Messagebox with the "%0.f" format should use 0 digit precision
    Bug #4104: Cycling through weapons does not skip broken ones
    Bug #4105: birthsign generation menu does not show full details
    Bug #4107: Editor: Left pane in Preferences window is too narrow
    Bug #4112: Inventory sort order is inconsistent
    Bug #4113: 'Resolution not supported in fullscreen' message is inconvenient
    Bug #4131: Pickpocketing behaviour is different from vanilla
    Bug #4155: NPCs don't equip a second ring in some cases
    Bug #4156: Snow doesn't create water ripples
    Bug #4165: NPCs autoequip new clothing with the same price
    Feature #452: Rain-induced water ripples
    Feature #824: Fading for doors and teleport commands
    Feature #933: Editor: LTEX record table
    Feature #936: Editor: LAND record table
    Feature #1374: AI: Resurface to breathe
    Feature #2320: ess-Importer: convert projectiles
    Feature #2509: Editor: highlighting occurrences of a word in a script
    Feature #2748: Editor: Should use one resource manager per document
    Feature #2834: Have openMW's UI remember what menu items were 'pinned' across boots.
    Feature #2923: Option to show the damage of the arrows through tooltip.
    Feature #3099: Disabling inventory while dragging an item forces you to drop it
    Feature #3274: Editor: Script Editor - Shortcuts and context menu options for commenting code out and uncommenting code respectively
    Feature #3275: Editor: User Settings- Add an option to reset settings to their default status (per category / all)
    Feature #3400: Add keyboard shortcuts for menus
    Feature #3492: Show success rate while enchanting
    Feature #3530: Editor: Reload data files
    Feature #3682: Editor: Default key binding reset
    Feature #3921: Combat AI: aggro priorities
    Feature #3941: Allow starting at an unnamed exterior cell with --start
    Feature #3952: Add Visual Studio 2017 support
    Feature #3953: Combat AI: use "WhenUsed" enchantments
    Feature #4082: Leave the stack of ingredients or potions grabbed after using an ingredient/potion
    Task #2258: Windows installer: launch OpenMW tickbox
    Task #4152: The Windows CI script is moving files around that CMake should be dealing with

0.42.0
------

    Bug #1956: Duplicate objects after loading the game, when a mod was edited
    Bug #2100: Falling leaves in Vurt's Leafy West Gash II not rendered correctly
    Bug #2116: Cant fit through some doorways pressed against staircases
    Bug #2289: Some modal dialogs are not centered on the screen when the window resizes
    Bug #2409: Softlock when pressing weapon/magic switch keys during chargen, afterwards switches weapons even though a text field is selected
    Bug #2483: Previous/Next Weapon hotkeys triggered while typing the name of game save
    Bug #2629: centeroncell, coc causes death / fall damage time to time when teleporting from high
    Bug #2645: Cycling weapons is possible while console/pause menu is open
    Bug #2678: Combat with water creatures do not end upon exiting water
    Bug #2759: Light Problems in Therana's Chamber in Tel Branora
    Bug #2771: unhandled sdl event of type 0x302
    Bug #2777: (constant/on cast) disintegrate armor/weapon on self is seemingly not working
    Bug #2838: Editor: '.' in a record name should be allowed
    Bug #2909: NPCs appear floating when standing on a slope
    Bug #3093: Controller movement cannot be used while mouse is moving
    Bug #3134: Crash possible when using console with open container
    Bug #3254: AI enemies hit between them.
    Bug #3344: Editor: Verification results sorting by Type is not alphabetical.
    Bug #3345: Editor: Cloned and added pathgrids are lost after reopen of saved omwgame file
    Bug #3355: [MGSO] Physics maxing out in south cornerclub Balmora
    Bug #3484: Editor: camera position is not set when changing cell via drag&drop
    Bug #3508: Slowfall kills Jump momentum
    Bug #3580: Crash: Error ElementBufferObject::remove BufferData<0> out of range
    Bug #3581: NPCs wander too much
    Bug #3601: Menu Titles not centered vertically
    Bug #3607: [Mac OS] Beginning of NPC speech cut off (same issue as closed bug #3453)
    Bug #3613: Can not map "next weapon" or "next spell" to controller
    Bug #3617: Enchanted arrows don't explode when hitting the ground
    Bug #3645: Unable to use steps in Vivec, Palace of Vivec
    Bug #3650: Tamriel Rebuilt 16.09.1 – Hist Cuirass GND nif is rendered inside a Pink Box
    Bug #3652: Item icon shadows get stuck in the alchemy GUI
    Bug #3653: Incorrect swish sounds
    Bug #3666: NPC collision should not be disabled until death animation has finished
    Bug #3669: Editor: Text field was missing from book object editing dialogue
    Bug #3670: Unhandled SDL event of type 0x304
    Bug #3671: Incorrect local variable value after picking up bittercup
    Bug #3686: Travelling followers doesn't increase travel fee
    Bug #3689: Problematic greetings from Antares Big Mod that override the appropriate ones.
    Bug #3690: Certain summoned creatures do not engage in combat with underwater creatures
    Bug #3691: Enemies do not initiate combat with player followers on sight
    Bug #3695: [Regression] Dispel does not always dispel spell effects in 0.41
    Bug #3699: Crash on MWWorld::ProjectileManager::moveMagicBolts
    Bug #3700: Climbing on rocks and mountains
    Bug #3704: Creatures don't auto-equip their shields on creation
    Bug #3705: AI combat engagement logic differs from vanilla
    Bug #3707: Animation playing does some very odd things if pc comes in contact with the animated mesh
    Bug #3712: [Mod] Freeze upon entering Adanumuran with mod Adanumuran Reclaimed
    Bug #3713: [Regression] Cancelling dialogue or using travel with creatures throws a (possibly game-breaking) exception
    Bug #3719: Dropped identification papers can't be picked up again
    Bug #3722: Command spell doesn't bring enemies out of combat
    Bug #3727: Using "Activate" mid-script-execution invalidates interpreter context
    Bug #3746: Editor: Book records show attribute IDs instead of skill IDs for teached skills entry.
    Bug #3755: Followers stop following after loading from savegame
    Bug #3772: ModStat lowers attribute to 100 if it was greater
    Bug #3781: Guns in Clean Hunter Rifles mod use crossbow sounds
    Bug #3797: NPC and creature names don't show up in combat when RMB windows are displayed
    Bug #3800: Wrong tooltip maximum width
    Bug #3801: Drowning widget is bugged
    Bug #3802: BarterOffer shouldn't limit pcMercantile
    Bug #3813: Some fatal error
    Bug #3816: Expression parser thinks the -> token is unexpected when a given explicit refID clashes with a journal ID
    Bug #3822: Custom added creatures are not animated
    Feature #451: Water sounds
    Feature #2691: Light particles sometimes not shown in inventory character preview
    Feature #3523: Light source on magic projectiles
    Feature #3644: Nif NiSphericalCollider Unknown Record Type
    Feature #3675: ess-Importer: convert mark location
    Feature #3693: ess-Importer: convert last known exterior cell
    Feature #3748: Editor: Replace "Scroll" check box in Book records with "Book Type" combo box.
    Feature #3751: Editor: Replace "Xyz Blood" check boxes in NPC and Creature records with "Blood Type" combo box
    Feature #3752: Editor: Replace emitter check boxes in Light records with "Emitter Type" combo box
    Feature #3756: Editor: Replace "Female" check box in NPC records with "Gender" combo box
    Feature #3757: Editor: Replace "Female" check box in BodyPart records with "Gender" combo box
    Task #3092: const version of ContainerStoreIterator
    Task #3795: /deps folder not in .gitignore

0.41.0
------

    Bug #1138: Casting water walking doesn't move the player out of the water
    Bug #1931: Rocks from blocked passage in Bamz-Amschend, Radacs Forge can reset and cant be removed again.
    Bug #2048: Almvisi and Divine Intervention display wrong spell effect
    Bug #2054: Show effect-indicator for "instant effect" spells and potions
    Bug #2150: Clockwork City door animation problem
    Bug #2288: Playback of weapon idle animation not correct
    Bug #2410: Stat-review window doesn't display starting spells, powers, or abilities
    Bug #2493: Repairing occasionally very slow
    Bug #2716: [OSG] Water surface is too transparent from some angles
    Bug #2859: [MAC OS X] Cannot exit fullscreen once enabled
    Bug #3091: Editor: will not save addon if global variable value type is null
    Bug #3277: Editor: Non-functional nested tables in subviews need to be hidden instead of being disabled
    Bug #3348: Disabled map markers show on minimap
    Bug #3350: Extending selection to instances with same object results in duplicates.
    Bug #3353: [Mod] Romance version 3.7 script failed
    Bug #3376: [Mod] Vampire Embrace script fails to execute
    Bug #3385: Banners don't animate in stormy weather as they do in the original game
    Bug #3393: Akulakhan re-enabled after main quest
    Bug #3427: Editor: OpenMW-CS instances won´t get deleted
    Bug #3451: Feril Salmyn corpse isn't where it is supposed to be
    Bug #3497: Zero-weight armor is displayed as "heavy" in inventory tooltip
    Bug #3499: Idle animations don't always loop
    Bug #3500: Spark showers at Sotha Sil do not appear until you look at the ceiling
    Bug #3515: Editor: Moved objects in interior cells are teleported to exterior cells.
    Bug #3520: Editor: OpenMW-CS cannot find project file when launching the game
    Bug #3521: Armed NPCs don't use correct melee attacks
    Bug #3535: Changing cell immediately after dying causes character to freeze.
    Bug #3542: Unable to rest if unalerted slaughterfish are in the cell with you
    Bug #3549: Blood effects occur even when a hit is resisted
    Bug #3551: NPC Todwendy in german version can't interact
    Bug #3552: Opening the journal when fonts are missing results in a crash
    Bug #3555: SetInvisible command should not apply graphic effect
    Bug #3561: Editor: changes from omwaddon are not loaded in [New Addon] mode
    Bug #3562: Non-hostile NPCs can be disarmed by stealing their weapons via sneaking
    Bug #3564: Editor: openmw-cs verification results
    Bug #3568: Items that should be invisible are shown in the inventory
    Bug #3574: Alchemy: Alembics and retorts are used in reverse
    Bug #3575: Diaglog choices don't work in mw 0.40
    Bug #3576: Minor differences in AI reaction to hostile spell effects
    Bug #3577: not local nolore dialog test
    Bug #3578: Animation Replacer hangs after one cicle/step
    Bug #3579: Bound Armor skillups and sounds
    Bug #3583: Targetted GetCurrentAiPackage returns 0
    Bug #3584: Persuasion bug
    Bug #3590: Vendor, Ilen Faveran, auto equips items from stock
    Bug #3594: Weather doesn't seem to update correctly in Mournhold
    Bug #3598: Saving doesn't save status of objects
    Bug #3600: Screen goes black when trying to travel to Sadrith Mora
    Bug #3608: Water ripples aren't created when walking on water
    Bug #3626: Argonian NPCs swim like khajiits
    Bug #3627: Cannot delete "Blessed touch" spell from spellbook
    Bug #3634: An enchanted throwing weapon consumes charges from the stack in your inventory. (0.40.0)
    Bug #3635: Levelled items in merchants are "re-rolled" (not bug 2952, see inside)
    Feature #1118: AI combat: flee
    Feature #1596: Editor: Render water
    Feature #2042: Adding a non-portable Light to the inventory should cause the player to glow
    Feature #3166: Editor: Instance editing mode - rotate sub mode
    Feature #3167: Editor: Instance editing mode - scale sub mode
    Feature #3420: ess-Importer: player control flags
    Feature #3489: You shouldn't be be able to re-cast a bound equipment spell
    Feature #3496: Zero-weight boots should play light boot footsteps
    Feature #3516: Water Walking should give a "can't cast" message and fail when you are too deep
    Feature #3519: Play audio and visual effects for all effects in a spell
    Feature #3527: Double spell explosion scaling
    Feature #3534: Play particle textures for spell effects
    Feature #3539: Make NPCs use opponent's weapon range to decide whether to dodge
    Feature #3540: Allow dodging for creatures with "biped" flag
    Feature #3545: Drop shadow for items in menu
    Feature #3558: Implement same spell range for "on touch" spells as original engine
    Feature #3560: Allow using telekinesis with touch spells on objects
    Task #3585: Some objects added by Morrowind Rebirth do not display properly their texture

0.40.0
------

    Bug #1320: AiWander - Creatures in cells without pathgrids do not wander
    Bug #1873: Death events are triggered at the beginning of the death animation
    Bug #1996: Resting interrupts magic effects
    Bug #2399: Vampires can rest in broad daylight and survive the experience
    Bug #2604: Incorrect magicka recalculation
    Bug #2721: Telekinesis extends interaction range where it shouldn't
    Bug #2981: When waiting, NPCs can go where they wouldn't go normally.
    Bug #3045: Esp files containing the letter '#' in the file name cannot be loaded on startup
    Bug #3071: Slowfall does not stop momentum when jumping
    Bug #3085: Plugins can not replace parent cell references with a cell reference of different type
    Bug #3145: Bug with AI Cliff Racer. He will not attack you, unless you put in front of him.
    Bug #3149: Editor: Weather tables were missing from regions
    Bug #3201: Netch shoots over your head
    Bug #3269: If you deselect a mod and try to load a save made inside a cell added by it, you end bellow the terrain in the grid 0/0
    Bug #3286: Editor: Script editor tab width
    Bug #3329: Teleportation spells cause crash to desktop after build update from 0.37 to 0.38.0
    Bug #3331: Editor: Start Scripts table: Adding a script doesn't refresh the list of Start Scripts and allows to add a single script multiple times
    Bug #3332: Editor: Scene view: Tool tips only occur when holding the left mouse button
    Bug #3340: ESS-Importer does not separate item stacks
    Bug #3342: Editor: Creation of pathgrids did not check if the pathgrid already existed
    Bug #3346: "Talked to PC" is always 0 for "Hello" dialogue
    Bug #3349: AITravel doesn't repeat
    Bug #3370: NPCs wandering to invalid locations after training
    Bug #3378: "StopCombat" command does not function in vanilla quest
    Bug #3384: Battle at Nchurdamz - Larienna Macrina does not stop combat after killing Hrelvesuu
    Bug #3388: Monster Respawn tied to Quicksave
    Bug #3390: Strange visual effect in Dagoth Ur's chamber
    Bug #3391: Inappropriate Blight weather behavior at end of main quest
    Bug #3394: Replaced dialogue inherits some of its old data
    Bug #3397: Actors that start the game dead always have the same death pose
    Bug #3401: Sirollus Saccus sells not glass arrows
    Bug #3402: Editor: Weapon data not being properly set
    Bug #3405: Mulvisic Othril will not use her chitin throwing stars
    Bug #3407: Tanisie Verethi will immediately detect the player
    Bug #3408: Improper behavior of ashmire particles
    Bug #3412: Ai Wander start time resets when saving/loading the game
    Bug #3416: 1st person and 3rd person camera isn't converted from .ess correctly
    Bug #3421: Idling long enough while paralyzed sometimes causes character to get stuck
    Bug #3423: Sleep interruption inside dungeons too agressive
    Bug #3424: Pickpocketing sometimes won't work
    Bug #3432: AiFollow / AiEscort durations handled incorrectly
    Bug #3434: Dead NPC's and Creatures still contribute to sneak skill increases
    Bug #3437: Weather-conditioned dialogue should not play in interiors
    Bug #3439: Effects cast by summon stick around after their death
    Bug #3440: Parallax maps looks weird
    Bug #3443: Class graphic for custom class should be Acrobat
    Bug #3446: OpenMW segfaults when using Atrayonis's "Anthology Solstheim: Tomb of the Snow Prince" mod
    Bug #3448: After dispelled, invisibility icon is still displayed
    Bug #3453: First couple of seconds of NPC speech is muted
    Bug #3455: Portable house mods lock player and npc movement up exiting house.
    Bug #3456: Equipping an item will undo dispel of constant effect invisibility
    Bug #3458: Constant effect restore health doesn't work during Wait
    Bug #3466: It is possible to stack multiple scroll effects of the same type
    Bug #3471: When two mods delete the same references, many references are not disabled by the engine.
    Bug #3473: 3rd person camera can be glitched
    Feature #1424: NPC "Face" function
    Feature #2974: Editor: Multiple Deletion of Subrecords
    Feature #3044: Editor: Render path grid v2
    Feature #3362: Editor: Configurable key bindings
    Feature #3375: Make sun / moon reflections weather dependent
    Feature #3386: Editor: Edit pathgrid

0.39.0
------

    Bug #1384: Dark Brotherhood Assassin (and other scripted NPCs?) spawns beneath/inside solid objects
    Bug #1544: "Drop" drops equipped item in a separate stack
    Bug #1587: Collision detection glitches
    Bug #1629: Container UI locks up in Vivec at Jeanne's
    Bug #1771: Dark Brotherhood Assassin oddity in Eight Plates
    Bug #1827: Unhandled NiTextureEffect in ex_dwrv_ruin30.nif
    Bug #2089: When saving while swimming in water in an interior cell, you will be spawned under water on loading
    Bug #2295: Internal texture not showing, nipixeldata
    Bug #2363: Corpses don't disappear
    Bug #2369: Respawns should be timed individually
    Bug #2393: Сharacter is stuck in the tree
    Bug #2444: [Mod] NPCs from Animated Morrowind appears not using proper animations
    Bug #2467: Creatures do not respawn
    Bug #2515: Ghosts in Ibar-Dad spawn stuck in walls
    Bug #2610: FixMe script still needs to be implemented
    Bug #2689: Riekling raider pig constantly screams while running
    Bug #2719: Vivec don't put their hands on the knees with this replacer (Psymoniser Vivec God Replacement NPC Edition v1.0
    Bug #2737: Camera shaking when side stepping around object
    Bug #2760: AI Combat Priority Problem - Use of restoration spell instead of attacking
    Bug #2806: Stack overflow in LocalScripts::getNext
    Bug #2807: Collision detection allows player to become stuck inside objects
    Bug #2814: Stairs to Marandus have improper collision
    Bug #2925: Ranes Ienith will not appear, breaking the Morag Tong and Thieves Guid questlines
    Bug #3024: Editor: Creator bar in startscript subview does not accept script ID drops
    Bug #3046: Sleep creature: Velk is spawned half-underground in the Thirr River Valley
    Bug #3080: Calling aifollow without operant in local script every frame causes mechanics to overheat + log
    Bug #3101: Regression: White guar does not move
    Bug #3108: Game Freeze after Killing Diseased Rat in Foreign Quarter Tomb
    Bug #3124: Bloodmoon Quest - Rite of the Wolf Giver (BM_WolfGiver) – Innocent victim won't turn werewolf
    Bug #3125: Improper dialogue window behavior when talking to creatures
    Bug #3130: Some wandering NPCs disappearing, cannot finish quests
    Bug #3132: Editor: GMST ID named sMake Enchantment is instead named sMake when making new game from scratch
    Bug #3133: OpenMW and the OpenCS are writting warnings about scripts that use the function GetDisabled.
    Bug #3135: Journal entry for The Pigrim's Path missing name
    Bug #3136: Dropped bow is displaced
    Bug #3140: Editor: OpenMW-CS fails to open newly converted and saved omwaddon file.
    Bug #3142: Duplicate Resist Magic message
    Bug #3143: Azura missing her head
    Bug #3146: Potion effect showing when ingredient effects are not known
    Bug #3155: When executing chop attack with a spear, hands turn partly invisible
    Bug #3161: Fast travel from Silt Strider or Boat Ride will break save files made afterwards
    Bug #3163: Editor: Objects dropped to scene do not always save
    Bug #3173: Game Crashes After Casting Recall Spell
    Bug #3174: Constant effect enchantments play spell animation on dead bodies
    Bug #3175: Spell effects do not wear down when caster dies
    Bug #3176: NPCs appearing randomly far away from towns
    Bug #3177: Submerged corpse floats ontop of water when it shouldn't (Widow Vabdas' Deed quest)
    Bug #3184: Bacola Closcius in Balmora, South Wall Cornerclub spams magic effects if attacked
    Bug #3207: Editor: New objects do not render
    Bug #3212: Arrow of Ranged Silence
    Bug #3213: Looking at Floor After Magical Transport
    Bug #3220: The number of remaining ingredients in the alchemy window doesn't go down when failing to brew a potion
    Bug #3222: Falling through the water in Vivec
    Bug #3223: Crash at the beginning with MOD (The Symphony)
    Bug #3228: Purple screen when leveling up.
    Bug #3233: Infinite disposition via MWDialogue::Filter::testDisposition() glitch
    Bug #3234: Armor mesh stuck on body in inventory menu
    Bug #3235: Unlike vanilla, OpenMW don't allow statics and activators cast effects on the player.
    Bug #3238: Not loading cells when using Poorly Placed Object Fix.esm
    Bug #3248: Editor: Using the "Next Script" and "Previous Script" buttons changes the record status to "Modified"
    Bug #3258: Woman biped skeleton
    Bug #3259: No alternating punches
    Bug #3262: Crash in class selection menu
    Bug #3279: Load menu: Deleting a savegame makes scroll bar jump to the top
    Bug #3326: Starting a new game, getting to class selection, then starting another new game temporarily assigns Acrobat class
    Bug #3327: Stuck in table after loading when character was sneaking when quicksave
    Feature #652: Editor: GMST verifier
    Feature #929: Editor: Info record verifier
    Feature #1279: Editor: Render cell border markers
    Feature #2482: Background cell loading and caching of loaded cells
    Feature #2484: Editor: point lighting
    Feature #2801: Support NIF bump map textures in osg
    Feature #2926: Editor: Optional line wrap in script editor wrap lines
    Feature #3000: Editor: Reimplement 3D scene camera system
    Feature #3035: Editor: Make scenes a drop target for referenceables
    Feature #3043: Editor: Render cell markers v2
    Feature #3164: Editor: Instance Selection Menu
    Feature #3165: Editor: Instance editing mode - move sub mode
    Feature #3244: Allow changing water Level of Interiors behaving like exteriors
    Feature #3250: Editor: Use "Enter" key instead of clicking "Create" button to confirm ID input in Creator Bar
    Support #3179: Fatal error on startup

0.38.0
------

    Bug #1699: Guard will continuously run into mudcrab
    Bug #1934: Saw in Dome of Kasia doesnt harm the player
    Bug #1962: Rat floats when killed near the door
    Bug #1963: Kwama eggsacks pulse too fast
    Bug #2198: NPC voice sound source should be placed at their head
    Bug #2210: OpenMW installation wizard crashes...
    Bug #2211: Editor: handle DELE subrecord at the end of a record
    Bug #2413: ESM error Unknown subrecord in Grandmaster of Hlaalu
    Bug #2537: Bloodmoon quest Ristaag: Sattir not consistently dying, plot fails to advance; same with Grerid
    Bug #2697: "The Swimmer" moves away after leading you to underwater cave
    Bug #2724: Loading previous save duplicates containers and harvestables
    Bug #2769: Inventory doll - Cursor not respecting order of clothes
    Bug #2865: Scripts silently fail when moving NPCs between cells.
    Bug #2873: Starting a new game leads to CTD / Fatal Error
    Bug #2918: Editor: it's not possible to create an omwaddon containing a dot in the file name
    Bug #2933: Dialog box can't disable a npc if it is in another cell. (Rescue Madura Seran).
    Bug #2942: atronach sign behavior (spell absorption) changes when trying to receive a blessing at "shrine of tribunal"
    Bug #2952: Enchantment Merchant Items reshuffled EVERY time 'barter' is clicked
    Bug #2961: ESM Error: Unknown subrecord if Deus Ex Machina mod is loaded
    Bug #2972: Resurrecting the player via console does not work when health was 0
    Bug #2986: Projectile weapons work underwater
    Bug #2988: "Expected subrecord" bugs showing up.
    Bug #2991: Can't use keywords in strings for MessageBox
    Bug #2993: Tribunal:The Shrine of the Dead – Urvel Dulni can't stop to follow the player.
    Bug #3008: NIFFile Error while loading meshes with a NiLODNode
    Bug #3010: Engine: items should sink to the ground when dropped under water
    Bug #3011: NIFFile Error while loading meshes with a NiPointLight
    Bug #3016: Engine: something wrong with scripting - crash / fatal error
    Bug #3020: Editor: verify does not check if given "item ID" (as content) for a "container" exists
    Bug #3026: [MOD: Julan Ashlander Companion] Dialogue not triggering correctly
    Bug #3028: Tooltips for Health, Magicka and Fatigue show in Options menu even when bars aren't visible
    Bug #3034: Item count check dialogue option doesn't work (Guards accept gold even if you don't have enough)
    Bug #3036: Owned tooltip color affects spell tooltips incorrrectly
    Bug #3037: Fatal error loading old ES_Landscape.esp in Store<ESM::LandTexture>::search
    Bug #3038: Player sounds come from underneath
    Bug #3040: Execution of script failed: There is a message box already
    Bug #3047: [MOD: Julan Ashlander Companion] Scripts KS_Bedscript or KS_JulanNight not working as intended
    Bug #3048: Fatal Error
    Bug #3051: High field of view results in first person rendering glitches
    Bug #3053: Crash on new game at character class selection
    Bug #3058: Physiched sleeves aren't rendered correctly.
    Bug #3060: NPCs use wrong landing sound
    Bug #3062: Mod support regression: Andromeda's fast travel.
    Bug #3063: Missing Journal Textures without Tribunal and Bloodmoon installed
    Bug #3077: repeated aifollow causes the distance to stack
    Bug #3078: Creature Dialogues not showing when certain Function/Conditions are required.
    Bug #3082: Crash when entering Holamayan Monastery with mesh replacer installed
    Bug #3086: Party at Boro's House – Creature with Class don't talk under OpenMW
    Bug #3089: Dreamers spawn too soon
    Bug #3100: Certain controls erroneously work as a werewolf
    Bug #3102: Multiple unique soultrap spell sources clone souls.
    Bug #3105: Summoned creatures and objects disappear at midnight
    Bug #3112: gamecontrollerdb file creation with wrong extension
    Bug #3116: Dialogue Function "Same Race" is avoided
    Bug #3117: Dialogue Bug: Choice conditions are tested when not in a choice
    Bug #3118: Body Parts are not rendered when used in a pose.
    Bug #3122: NPC direction is reversed during sneak awareness check
    Feature #776: Sound effects from one direction don't necessarily affect both speakers in stereo
    Feature #858: Different fov settings for hands and the game world
    Feature #1176: Handle movement of objects between cells
    Feature #2507: Editor: choosing colors for syntax highlighting
    Feature #2867: Editor: hide script error list when there are no errors
    Feature #2885: Accept a file format other than nif
    Feature #2982: player->SetDelete 1 results in: PC can't move, menu can be opened
    Feature #2996: Editor: make it possible to preset the height of the script check area in a script view
    Feature #3014: Editor: Tooltips in 3D scene
    Feature #3064: Werewolf field of view
    Feature #3074: Quicksave indicator
    Task #287: const version of Ptr
    Task #2542: Editor: redo user settings system

0.37.0
------

    Bug #385: Light emitting objects have a too short distance of activation
    Bug #455: Animation doesn't resize creature's bounding box
    Bug #602: Only collision model is updated when modifying objects trough console
    Bug #639: Sky horizon at nighttime
    Bug #672: incorrect trajectory of the moons
    Bug #814: incorrect NPC width
    Bug #827: Inaccurate raycasting for dead actors
    Bug #996: Can see underwater clearly when at right height/angle
    Bug #1317: Erene Llenim in Seyda Neen does not walk around
    Bug #1330: Cliff racers fail to hit the player
    Bug #1366: Combat AI can't aim down (in order to hit small creatures)
    Bug #1511: View distance while under water is much too short
    Bug #1563: Terrain positioned incorrectly and appears to vibrate in far-out cells
    Bug #1612: First person models clip through walls
    Bug #1647: Crash switching from full screen to windows mode - D3D9
    Bug #1650: No textures with directx on windows
    Bug #1730: Scripts names starting with digit(s) fail to compile
    Bug #1738: Socucius Ergalla's greetings are doubled during the tutorial
    Bug #1784: First person weapons always in the same position
    Bug #1813: Underwater flora lighting up entire area.
    Bug #1871: Handle controller extrapolation flags
    Bug #1921: Footstep frequency and velocity do not immediately update when speed attribute changes
    Bug #2001: OpenMW crashes on start with OpenGL 1.4 drivers
    Bug #2014: Antialiasing setting does nothing on Linux
    Bug #2037: Some enemies attack the air when spotting the player
    Bug #2052: NIF rotation matrices including scales are not supported
    Bug #2062: Crank in Old Mournhold: Forgotten Sewer turns about the wrong axis
    Bug #2111: Raindrops in front of fire look wrong
    Bug #2140: [OpenGL] Water effects, flames and parts of creatures solid black when observed through brazier flame
    Bug #2147: Trueflame and Hopesfire flame effects not properly aligned with blade
    Bug #2148: Verminous fabricants have little coloured box beneath their feet
    Bug #2149: Sparks in Clockwork City should bounce off the floor
    Bug #2151: Clockwork City dicer trap doesn't activate when you're too close
    Bug #2186: Mini map contains scrambled pixels that cause the mini map to flicker
    Bug #2187: NIF file with more than 255 NiBillboardNodes does not load
    Bug #2191: Editor: Crash when trying to view cell in render view in OpenCS
    Bug #2270: Objects flicker transparently
    Bug #2280: Latest 32bit windows build of openmw runns out of vram
    Bug #2281: NPCs don't scream when they die
    Bug #2286: Jumping animation restarts when equipping mid-air
    Bug #2287: Weapon idle animation stops when turning
    Bug #2355: Light spell doesn't work in 1st person view
    Bug #2362: Lantern glas opaque to flame effect from certain viewing angles
    Bug #2364: Light spells are not as bright as in Morrowind
    Bug #2383: Remove the alpha testing override list
    Bug #2436: Crash on entering cell "Tower of Tel Fyr, Hall of Fyr"
    Bug #2457: Player followers should not report crimes
    Bug #2458: crash in some fighting situations
    Bug #2464: Hiding an emitter node should make that emitter stop firing particles
    Bug #2466: Can't load a save created with OpenMW-0.35.0-win64
    Bug #2468: music from title screen continues after loading savegame
    Bug #2494: Map not consistent between saves
    Bug #2504: Dialog scroll should always start at the top
    Bug #2506: Editor: Undo/Redo shortcuts do not work in script editor
    Bug #2513: Mannequins in mods appear as dead bodies
    Bug #2524: Editor: TopicInfo "custom" condition section is missing
    Bug #2540: Editor: search and verification result table can not be sorted by clicking on the column names
    Bug #2543: Editor: there is a problem with spell effects
    Bug #2544: Editor fails to save NPC information correctly.
    Bug #2545: Editor: delete record in Objects (referenceables) table messes up data
    Bug #2546: Editor: race base attributes and skill boni are not displayed, thus not editable
    Bug #2547: Editor: some NPC data is not displayed, thus not editable
    Bug #2551: Editor: missing data in cell definition
    Bug #2553: Editor: value filter does not work for float values
    Bug #2555: Editor: undo leaves the record status as Modified
    Bug #2559: Make Detect Enchantment marks appear on top of the player arrow
    Bug #2563: position consoling npc doesn't work without cell reload
    Bug #2564: Editor: Closing a subview from code does not clean up properly and will lead to crash on opening the next subview
    Bug #2568: Editor: Setting default window size is ignored
    Bug #2569: Editor: saving from an esp to omwaddon file results in data loss for TopicInfo
    Bug #2575: Editor: Deleted record (with Added (ModifiedOnly) status) remains in the Dialog SubView
    Bug #2576: Editor: Editor doesn't scroll to a newly opened subview, when ScrollBar Only mode is active
    Bug #2578: Editor: changing Level or Reputation of an NPC crashes the editor
    Bug #2579: Editor: filters not updated when adding or cloning records
    Bug #2580: Editor: omwaddon makes OpenMW crash
    Bug #2581: Editor: focus problems in edit subviews single- and multiline input fields
    Bug #2582: Editor: object verifier should check for non-existing scripts being referenced
    Bug #2583: Editor: applying filter to TopicInfo on mods that have added dialouge makes the Editor crash
    Bug #2586: Editor: some dialogue only editable items do not refresh after undo
    Bug #2588: Editor: Cancel button exits program
    Bug #2589: Editor: Regions table - mapcolor does not change correctly
    Bug #2591: Placeatme - spurious 5th parameter raises error
    Bug #2593: COC command prints multiple times when GUI is hidden
    Bug #2598: Editor: scene view of instances has to be zoomed out to displaying something - center camera instance please
    Bug #2607: water behind an invisible NPC becomes invisible as well
    Bug #2611: Editor: Sort problem in Objects table when few nested rows are added
    Bug #2621: crash when a creature has no model
    Bug #2624: Editor: missing columns in tables
    Bug #2627: Character sheet doesn't properly update when backing out of CharGen
    Bug #2642: Editor: endif without if - is not reported as error when "verify" was executed
    Bug #2644: Editor: rebuild the list of available content files when opening the open/new dialogues
    Bug #2656: OpenMW & OpenMW-CS: setting "Flies" flag for ghosts has no effect
    Bug #2659: OpenMW & OpenMW-CS: savegame load fail due to script attached to NPCs
    Bug #2668: Editor: reputation value in the input field is not stored
    Bug #2696: Horkers use land idle animations under water
    Bug #2705: Editor: Sort by Record Type (Objects table) is incorrect
    Bug #2711: Map notes on an exterior cell that shows up with a map marker on the world map do not show up in the tooltip for that cell's marker on the world map
    Bug #2714: Editor: Can't reorder rows with the same topic in different letter case
    Bug #2720: Head tracking for creatures not implemented
    Bug #2722: Alchemy should only include effects shared by at least 2 ingredients
    Bug #2723: "ori" console command is not working
    Bug #2726: Ashlanders in front of Ghostgate start wandering around
    Bug #2727: ESM writer does not handle encoding when saving the TES3 header
    Bug #2728: Editor: Incorrect position of an added row in Info tables
    Bug #2731: Editor: Deleting a record triggers a Qt warning
    Bug #2733: Editor: Undo doesn't restore the Modified status of a record when a nested data is changed
    Bug #2734: Editor: The Search doesn't work
    Bug #2738: Additive moon blending
    Bug #2746: NIF node names should be case insensitive
    Bug #2752: Fog depth/density not handled correctly
    Bug #2753: Editor: line edit in dialogue subview tables shows after a single click
    Bug #2755: Combat AI changes target too frequently
    Bug #2761: Can't attack during block animations
    Bug #2764: Player doesn't raise arm in 3rd person for weathertype 9
    Bug #2768: Current screen resolution not selected in options when starting OpenMW
    Bug #2773: Editor: Deleted scripts are editable
    Bug #2776: ordinators still think I'm wearing their helm even though Khajiit and argonians can't
    Bug #2779: Slider bars continue to move if you don't release mouse button
    Bug #2781: sleep interruption is a little off (is this an added feature?)
    Bug #2782: erroneously able to ready weapon/magic (+sheathe weapon/magic) while paralyzed
    Bug #2785: Editor: Incorrect GMSTs for newly created omwgame files
    Bug #2786: Kwama Queen head is inverted under OpenMW
    Bug #2788: additem and removeitem incorrect gold behavior
    Bug #2790: --start doesn't trace down
    Bug #2791: Editor: Listed attributes and skill should not be based on number of NPC objects.
    Bug #2792: glitched merchantile/infinite free items
    Bug #2794: Need to ignore quotes in names of script function
    Bug #2797: Editor: Crash when removing the first row in a nested table
    Bug #2800: Show an error message when S3TC support is missing
    Bug #2811: Targetted Open spell effect persists.
    Bug #2819: Editor: bodypart's race filter not displayed correctly
    Bug #2820: Editor: table sorting is inverted
    Bug #2821: Editor: undo/redo command labels are incorrect
    Bug #2826: locking beds that have been locked via magic psuedo-freezes the game
    Bug #2830: Script compiler does not accept IDs as instruction/functions arguments if the ID is also a keyword
    Bug #2832: Cell names are not localized on the world map
    Bug #2833: [cosmetic] Players swimming at water's surface are slightly too low.
    Bug #2840: Save/load menu is not entirely localized
    Bug #2853: [exploit/bug] disintegrate weapon incorrectly applying to lockpicks, probes. creates unbreakable lockpicks
    Bug #2855: Mouse wheel in journal is not disabled by "Options" panel.
    Bug #2856: Heart of Lorkhan doesn't visually respond to attacks
    Bug #2863: Inventory highlights wrong category after load
    Bug #2864: Illuminated Order 1.0c Bug – The teleport amulet is not placed in the PC inventory.
    Bug #2866: Editor: use checkbox instead of combobox for boolean values
    Bug #2875: special cases of fSleepRandMod not behaving properly.
    Bug #2878: Editor: Verify reports "creature has non-positive level" but there is no level setting
    Bug #2879: Editor: entered value of field "Buys *" is not saved for a creature
    Bug #2880: OpenMW & OpenMW-CS: having a scale value of 0.000 makes the game laggy
    Bug #2882: Freeze when entering cell "Guild of Fighters (Ald'ruhn)" after dropping some items inside
    Bug #2883: game not playable if mod providing a spell is removed but the list of known spells still contains it
    Bug #2884: NPC chats about wrong player race
    Bug #2886: Adding custom races breaks existing numbering of PcRace
    Bug #2888: Editor: value entered in "AI Wander Idle" is not kept
    Bug #2889: Editor: creatures made with the CS (not cloned) are always dead
    Bug #2890: Editor: can't make NPC say a specific "Hello" voice-dialouge
    Bug #2893: Editor: making a creature use textual dialogue doesn't work.
    Bug #2901: Editor: gold for trading can not be set for creatures
    Bug #2907: looking from uderwater part of the PC that is below the surface looks like it would be above the water
    Bug #2914: Magicka not recalculated on character generation
    Bug #2915: When paralyzed, you can still enter and exit sneak
    Bug #2917: chameleon does not work for creatures
    Bug #2927: Editor: in the automatic script checker local variable caches are not invalidated/updated on modifications of other scripts
    Bug #2930: Editor: AIWander Idle can not be set for a creature
    Bug #2932: Editor: you can add rows to "Creature Attack" but you can not enter values
    Bug #2938: Editor: Can't add a start script.
    Bug #2944: Spell chance for power to show as 0 on hud when used
    Bug #2953: Editor: rightclick in an empty place in the menu bar shows an unnamed checkbox
    Bug #2956: Editor: freezes while editing Filter
    Bug #2959: space character in field enchantment (of an amulet) prevents rendering of surroundings
    Bug #2962: OpenMW: Assertion `it != invStore.end()' failed
    Bug #2964: Recursive script execution can corrupt script runtime data
    Bug #2973: Editor: placing a chest in the game world and activating it heavily blurrs the character portrait
    Bug #2978: Editor: Cannot edit alchemy ingredient properties
    Bug #2980: Editor: Attribute and Skill can be selected for spells that do not require these parameters, leading to non-functional spells
    Bug #2990: Compiling a script with warning mode 2 and enabled error downgrading leads to infinite recursion
    Bug #2992: [Mod: Great House Dagoth] Killing Dagoth Gares freezes the game
    Bug #3007: PlaceItem takes radians instead of degrees + angle reliability
    Feature #706: Editor: Script Editor enhancements
    Feature #872: Editor: Colour values in tables
    Feature #880: Editor: ID auto-complete
    Feature #928: Editor: Partial sorting in info tables
    Feature #942: Editor: Dialogue for editing/viewing content file meta information
    Feature #1057: NiStencilProperty
    Feature #1278: Editor: Mouse picking in worldspace widget
    Feature #1280: Editor: Cell border arrows
    Feature #1401: Editor: Cloning enhancements
    Feature #1463: Editor: Fine grained configuration of extended revert/delete commands
    Feature #1591: Editor: Make fields in creation bar drop targets where applicable
    Feature #1998: Editor: Magic effect record verifier
    Feature #1999: Editor Sound Gen record verifier
    Feature #2000: Editor: Pathgrid record verifier
    Feature #2528: Game Time Tracker
    Feature #2534: Editor: global search does not auomatically focus the search input field
    Feature #2535: OpenMW: allow comments in openmw.cfg
    Feature #2541: Editor: provide a go to the very bottom button for TopicInfo and JournalInfo
    Feature #2549: Editor: add a horizontal slider to scroll between opened tables
    Feature #2558: Editor: provide a shortcut for closing the subview that has the focus
    Feature #2565: Editor: add context menu for dialogue sub view fields with an item matching "Edit 'x'" from the table subview context menu
    Feature #2585: Editor: Ignore mouse wheel input for numeric values unless the respective widget has the focus
    Feature #2620: Editor: make the verify-view refreshable
    Feature #2622: Editor: Make double click behaviour in result tables configurable (see ID tables)
    Feature #2717: Editor: Add severity column to report tables
    Feature #2729: Editor: Various dialogue button bar improvements
    Feature #2739: Profiling overlay
    Feature #2740: Resource manager optimizations
    Feature #2741: Make NIF files into proper resources
    Feature #2742: Use the skinning data in NIF files as-is
    Feature #2743: Small feature culling
    Feature #2744: Configurable near clip distance
    Feature #2745: GUI scaling option
    Feature #2747: Support anonymous textures
    Feature #2749: Loading screen optimizations
    Feature #2751: Character preview optimization
    Feature #2804: Editor: Merge Tool
    Feature #2818: Editor: allow copying a record ID to the clipboard
    Feature #2946: Editor: add script line number in results of search
    Feature #2963: Editor: Mouse button bindings in 3D scene
    Feature #2983: Sun Glare fader
    Feature #2999: Scaling of journal and books
    Task #2665: Support building with Qt5
    Task #2725: Editor: Remove Display_YesNo
    Task #2730: Replace hardcoded column numbers in SimpleDialogueSubView/DialogueSubView
    Task #2750: Bullet shape instancing optimization
    Task #2793: Replace grid size setting with half grid size setting
    Task #3003: Support FFMPEG 2.9 (Debian request)

0.36.1
------

    Bug #2590: Start scripts not added correctly

0.36.0
------

    Bug #923: Editor: Operations-Multithreading is broken
    Bug #1317: Erene Llenim in Seyda Neen does not walk around
    Bug #1405: Water rendering glitch near Seyda Neen lighthouse
    Bug #1621: "Error Detecting Morrowind Installation" in the default directory
    Bug #2216: Creating a clone of the player stops you moving.
    Bug #2387: Casting bound weapon spell doesn't switch to "ready weapon" mode
    Bug #2407: Default to (0, 0) when "unknown cell" is encountered.
    Bug #2411: enchanted item charges don't update/refresh if spell list window is pinned open
    Bug #2428: Editor: cloning / creating new container class results in invalid omwaddon file - openmw-0.35
    Bug #2429: Editor - cloning omits some values or sets different values than the original has
    Bug #2430: NPC with negative fatigue don't fall (LGNPC Vivec, Foreign Quarter v2.21)
    Bug #2432: Error on startup with Uvirith's Legacy enabled
    Bug #2435: Editor: changed entries in the objects window are not shown as such
    Bug #2437: Editor: changing an entry of a container/NPC/clothing/ingredient/globals will not be saved in the omwaddon file
    Bug #2447: Editor doesn't save terrain information
    Bug #2451: Editor not listing files with accented characters
    Bug #2453: Chargen: sex, race and hair sliders not initialized properly
    Bug #2459: Minor terrain clipping through statics due to difference in triangle alignment
    Bug #2461: Invisible sound mark has collision in Sandus Ancestral Tomb
    Bug #2465: tainted gold stack
    Bug #2475: cumulative stacks of 100 point fortify skill speechcraft boosts do not apply correctly
    Bug #2498: Editor: crash when issuing undo command after the table subview is closed
    Bug #2500: Editor: object table - can't undo delete record
    Bug #2518: OpenMW detect spell returns false positives
    Bug #2521: NPCs don't react to stealing when inventory menu is open.
    Bug #2525: Can't click on red dialogue choice [rise of house telvanni][60fffec]
    Bug #2530: GetSpellEffects not working as in vanilla
    Bug #2557: Crash on first launch after choosing "Run installation wizard"
    Feature #139: Editor: Global Search & Replace
    Feature #1219: Editor: Add dialogue mode only columns
    Feature #2024: Hotkey for hand to hand (i.e. unequip any weapon)
    Feature #2119: "Always Sneak" key bind
    Feature #2262: Editor: Handle moved instances
    Feature #2425: Editor: Add start script table
    Feature #2426: Editor: start script record verifier
    Feature #2480: Launcher: Multiselect entries in the Data Files list
    Feature #2505: Editor: optionally show a line number column in the script editor
    Feature #2512: Editor: Offer use of monospace fonts in the script editor as an option
    Feature #2514: Editor: focus on ID input field on clone/add
    Feature #2519: it is not possible to change icons that appear on the map after casting the Detect <animal | enchantment | key> spells
    Task #2460: OS X: Use Application Support directory as user data path
    Task #2516: Editor: Change References / Referenceables terminology

0.35.1
------

    Bug #781: incorrect trajectory of the sun
    Bug #1079: Wrong starting position in "Character Stuff Wonderland"
    Bug #1443: Repetitive taking of a stolen object is repetitively considered as a crime
    Bug #1533: Divine Intervention goes to the wrong place.
    Bug #1714: No visual indicator for time passed during training
    Bug #1916: Telekinesis does not allow safe opening of traps
    Bug #2227: Editor: addon file name inconsistency
    Bug #2271: Player can melee enemies from water with impunity
    Bug #2275: Objects with bigger scale move further using Move script
    Bug #2285: Aryon's Dominator enchantment does not work properly
    Bug #2290: No punishment for stealing gold from owned containers
    Bug #2328: Launcher does not respond to Ctrl+C
    Bug #2334: Drag-and-drop on a content file in the launcher creates duplicate items
    Bug #2338: Arrows reclaimed from corpses do not stack sometimes
    Bug #2344: Launcher - Settings importer running correctly?
    Bug #2346: Launcher - Importing plugins into content list screws up the load order
    Bug #2348: Mod: H.E.L.L.U.V.A. Handy Holdables does not appear in the content list
    Bug #2353: Detect Animal detects dead creatures
    Bug #2354: Cmake does not respect LIB_SUFFIX
    Bug #2356: Active magic set inactive when switching magic items
    Bug #2361: ERROR: ESM Error: Previous record contains unread bytes
    Bug #2382: Switching spells with "next spell" or "previous spell" while holding shift promps delete spell dialog
    Bug #2388: Regression: Can't toggle map on/off
    Bug #2392: MOD Shrines - Restore Health and Cancel Options adds 100 health points
    Bug #2394: List of Data Files tab in openmw-laucher needs to show all content files.
    Bug #2402: Editor: skills saved incorrectly
    Bug #2408: Equipping a constant effect Restore Health/Magicka/Fatigue item will permanently boost the stat it's restoring
    Bug #2415: It is now possible to fall off the prison ship into the water when starting a new game
    Bug #2419: MOD MCA crash to desktop
    Bug #2420: Game crashes when character enters a certain area
    Bug #2421: infinite loop when using cycle weapon without having a weapon
    Feature #2221: Cannot dress dead NPCs
    Feature #2349: Check CMake sets correct MSVC compiler settings for release build.
    Feature #2397: Set default values for global mandatory records.
    Feature #2412: Basic joystick support

0.35.0
------

    Bug #244: Clipping/static in relation to the ghostgate/fence sound.
    Bug #531: Missing transparent menu items
    Bug #811: Content Lists in openmw.cfg are overwritten
    Bug #925: OpenCS doesn't launch because it thinks its already started
    Bug #969: Water shader strange behaviour on AMD card
    Bug #1049: Partially highlighted word in dialogue may cause incorrect line break
    Bug #1069: omwlauncher.exe crashes due to file lock
    Bug #1192: It is possible to jump on top of hostile creatures in combat
    Bug #1342: Loud ambient sounds
    Bug #1431: Creatures can climb the player
    Bug #1605: Guard in CharGen doesn't turn around to face you when reaching stairs
    Bug #1624: Moon edges don't transition properly
    Bug #1634: Items dropped by PC have collision
    Bug #1637: Weird NPC behaviour in Vivec, Hlaalu Ancestral Vaults?
    Bug #1638: Cannot climb staircases
    Bug #1648: Enchanted equipment badly handled at game reload
    Bug #1663: Crash when casting spell at enemy near you
    Bug #1683: Scale doesn't apply to animated collision nodes
    Bug #1702: Active enchanted item forgotten
    Bug #1730: Scripts names starting with digit(s) fail to compile
    Bug #1743: Moons are transparent
    Bug #1745: Shadows crash: Assertion `mEffects.empty()' failed.
    Bug #1785: Can't equip two-handed weapon and shield
    Bug #1809: Player falls too easily
    Bug #1825: Sword of Perithia can´t run in OpenMW
    Bug #1899: The launcher resets any alterations you´ve made in the mod list order,
    Bug #1964: Idle voices/dialogs not triggered correctly
    Bug #1980: Please, change default click behavior in OpenMW Launchers Data Files list
    Bug #1984: Vampire corpses standing up when looting the first item
    Bug #1985: Calm spell does nothing
    Bug #1986: Spell name lights up on mouseover but spell cost does not
    Bug #1989: Tooltip still shown when menu toggled off
    Bug #2010: Raindrops Displayed While Underwater
    Bug #2023: Walking into plants causes massive framedrop
    Bug #2031: [MOD: Shrines - Restore Health and Cancel Options]: Restore health option doesn't work
    Bug #2039: Lake Fjalding pillar of fire not rendered
    Bug #2040: AI_follow should stop further from the target
    Bug #2076: Slaughterfish AI
    Bug #2077: Direction of long jump can be changed much more than it is possible in vanilla
    Bug #2078: error during rendering: Object '' not found (const)
    Bug #2105: Lockpicking causes screen sync glitch
    Bug #2113: [MOD: Julan Ashlander Companion] Julan does not act correctly within the Ghostfence.
    Bug #2123: Window glow mod: Collision issues
    Bug #2133: Missing collision for bridges in Balmora when using Morrowind Rebirth 2.81
    Bug #2135: Casting a summon spell while the summon is active does not reset the summon.
    Bug #2144: Changing equipment will unequip drawn arrows/bolts
    Bug #2169: Yellow on faces when using opengl renderer and mods from overhaul on windows
    Bug #2175: Pathgrid mods do not overwrite the existing pathgrid
    Bug #2176: Morrowind -Russian localization end add-on ChaosHeart. Error in framelistener;object ;frenzying toush; not found <const>
    Bug #2181: Mod Morrowind crafting merchants die.
    Bug #2182: mods changing skill progression double the bonus for class specialization
    Bug #2183: Editor: Skills "use value" only allows integer between 0 and 99
    Bug #2184: Animated Morrowind Expanded produces an error on Open MW Launch
    Bug #2185: Conditional Operator formats
    Bug #2193: Quest: Gateway Ghost
    Bug #2194: Cannot summon multiples of the same creature
    Bug #2195: Pathgrid in the (0,0) exterior cell not loaded
    Bug #2200: Outdoor NPCs can stray away and keep walking into a wall
    Bug #2201: Creatures do not receive fall damage
    Bug #2202: The enchantment the item can hold is calculated incorrectly
    Bug #2203: Having the mod Living Cities of Vvardenfall running causes the game world to fail to load after leaving the prison ship
    Bug #2204: Abot's Water Life - Book rendered incorrectly
    Bug #2205: sound_waterfall script no longer compiles
    Bug #2206: Dialogue script fails to compile (extra .)
    Bug #2207: Script using – instead of - character does not compile
    Bug #2208: Failing dialogue scripts in french Morrowind.esm
    Bug #2214: LGNPC Vivec Redoran 1.62 and The King Rat (Size and inventory Issues)
    Bug #2215: Beast races can use enchanted boots
    Bug #2218: Incorrect names body parts in 3D models for open helmet with skinning
    Bug #2219: Orcs in Ghorak Manor in Caldera don't attack if you pick their pockets.
    Bug #2220: Chargen race preview head incorrect orientation
    Bug #2223: Reseting rock falling animation
    Bug #2224: Fortify Attribute effects do not stack when Spellmaking.
    Bug #2226: OpenCS pseudo-crash
    Bug #2230: segfaulting when entering Ald'ruhn with a specific mod: "fermeture la nuit" (closed by night)
    Bug #2233: Area effect spells on touch do not have the area effect
    Bug #2234: Dwarven Crossbow clips through the ground when dropped
    Bug #2235: class SettingsBase<> reverses the order of entries with multiple keys.
    Bug #2236: Weird two handed longsword + torch interaction
    Bug #2237: Shooting arrows while sneaking do not agro
    Bug #2238: Bipedal creatures not using weapons are not handled properly
    Bug #2245: Incorrect topic highlighting in HT_SpyBaladas quest
    Bug #2252: Tab completion incomplete for places using COC from the console.
    Bug #2255: Camera reverts to first person on load
    Bug #2259: enhancement: the save/load progress bar is not very progressive
    Bug #2263: TogglePOV can not be bound to Alt key
    Bug #2267: dialogue disabling via mod
    Bug #2268: Highlighting Files with load order problems in Data Files tab of Launcher
    Bug #2276: [Mod]ShotN issues with Karthwasten
    Bug #2283: Count argument for PlaceAt functions not working
    Bug #2284: Local map notes should be visible on door marker leading to the cell with the note
    Bug #2293: There is a graphical glitch at the end of the spell's animation in 3rd Person (looking over the shoulder) view
    Bug #2294: When using Skyrim UI Overhaul, the tops of pinnable menus are invisible
    Bug #2302: Random leveled items repeat way too often in a single dungeon
    Bug #2306: Enchanted arrows should not be retrievable from corpses
    Bug #2308: No sound effect when drawing the next throwing knife
    Bug #2309: Guards chase see the player character even if they're invisible
    Bug #2319: Inverted controls and other issues after becoming a vampire
    Bug #2324: Spells cast when crossing cell border are imprinted on the local map
    Bug #2330: Actors with Drain Health effect retain health after dying
    Bug #2331: tgm (god mode) won't allow the player to cast spells if the player doesn't have enough mana
    Bug #2332: Error in framelistener: Need a skeleton to attach the arrow to
    Feature #114: ess-Importer
    Feature #504: Editor: Delete selected rows from result windows
    Feature #1024: Addition of remaining equipping hotkeys
    Feature #1067: Handle NIF interpolation type 4 (XYZ_ROTATION_KEY)
    Feature #1125: AI fast-forward
    Feature #1228: Drowning while knocked out
    Feature #1325: Editor: Opening window and User Settings window cleanup
    Feature #1537: Ability to change the grid size from 3x3 to 5x5 (or more with good pc)
    Feature #1546: Leveled list script functions
    Feature #1659: Test dialogue scripts in --script-all
    Feature #1720: NPC lookAt controller
    Feature #2178: Load initial particle system state from NIF files
    Feature #2197: Editor: When clicking on a script error in the report window set cursor in script editor to the respective line/column
    Feature #2261: Warn when loading save games with mod mismatch
    Feature #2313: ess-Importer: convert global map exploration overlay
    Feature #2318: Add commandline option to load a save game
    Task #810: Rename "profile" to "content list"
    Task #2196: Label local/global openmw.cfg files via comments

0.34.0
------

    Bug #904: omwlauncher doesn't allow installing Tribunal and Bloodmoon if only MW is installed
    Bug #986: Launcher: renaming profile names is broken
    Bug #1061: "Browse to CD..." launcher crash
    Bug #1135: Launcher crashes if user does not have write permission
    Bug #1231: Current installer in launcher does not correctly import russian Morrowind.ini settings from setup.inx
    Bug #1288: Fix the Alignment of the Resolution Combobox
    Bug #1343: BIK videos occasionally out of sync with audio
    Bug #1684: Morrowind Grass Mod graphical glitches
    Bug #1734: NPC in fight with invisible/sneaking player
    Bug #1982: Long class names are cut off in the UI
    Bug #2012: Editor: OpenCS script compiler sometimes fails to find IDs
    Bug #2015: Running while levitating does not affect speed but still drains fatigue
    Bug #2018: OpenMW don´t reset modified cells to vanilla when a plugin is deselected and don´t apply changes to cells already visited.
    Bug #2045: ToggleMenus command should close dialogue windows
    Bug #2046: Crash: light_de_streetlight_01_223
    Bug #2047: Buglamp tooltip minor correction
    Bug #2050: Roobrush floating texture bits
    Bug #2053: Slaves react negatively to PC picking up slave's bracers
    Bug #2055: Dremora corpses use the wrong model
    Bug #2056: Mansilamat Vabdas's corpse is floating in the water
    Bug #2057: "Quest: Larius Varro Tells A Little Story": Bounty not completely removed after finishing quest
    Bug #2059: Silenced enemies try to cast spells anyway
    Bug #2060: Editor: Special case implementation for top level window with single sub-window should be optional
    Bug #2061: Editor: SubView closing that is not directly triggered by the user isn't handled properly
    Bug #2063: Tribunal: Quest 'The Warlords' doesn't work
    Bug #2064: Sneak attack on hostiles causes bounty
    Bug #2065: Editor: Qt signal-slot error when closing a dialogue subview
    Bug #2070: Loading ESP in OpenMW works but fails in OpenCS
    Bug #2071: CTD in 0.33
    Bug #2073: Storm atronach animation stops now and then
    Bug #2075: Molag Amur Region, Map shows water on solid ground
    Bug #2080: game won't work with fair magicka regen
    Bug #2082: NPCs appear frozen or switched off after leaving and quickly reentering a cell
    Bug #2088: OpenMW is unable to play OGG files.
    Bug #2093: Darth Gares talks to you in Ilunibi even when he's not there, screwing up the Main Quests
    Bug #2095: Coordinate and rotation editing in the Reference table does not work.
    Bug #2096: Some overflow fun and bartering exploit
    Bug #2098: [D3D] Game crash on maximize
    Bug #2099: Activate, player seems not to work
    Bug #2104: Only labels are sensitive in buttons
    Bug #2107: "Slowfall" effect is too weak
    Bug #2114: OpenCS doesn't load an ESP file full of errors even though Vanilla MW Construction Set can
    Bug #2117: Crash when encountering bandits on opposite side of river from the egg mine south of Balmora
    Bug #2124: [Mod: Baldurians Transparent Glass Amor] Armor above head
    Bug #2125: Unnamed NiNodes in weapons problem in First Person
    Bug #2126: Dirty dialog script in tribunal.esm causing bug in Tribunal MQ
    Bug #2128: Crash when picking character's face
    Bug #2129: Disable the third-person zoom feature by default
    Bug #2130: Ash storm particles shown too long during transition to clear sky
    Bug #2137: Editor: exception caused by following the Creature column of a SoundGen record
    Bug #2139: Mouse movement should be ignored during intro video
    Bug #2143: Editor: Saving is broken
    Bug #2145: OpenMW - crash while exiting x64 debug build
    Bug #2152: You can attack Almalexia during her final monologue
    Bug #2154: Visual effects behave weirdly after loading/taking a screenshot
    Bug #2155: Vivec has too little magicka
    Bug #2156: Azura's spirit fades away too fast
    Bug #2158: [Mod]Julan Ashlander Companion 2.0: Negative magicka
    Bug #2161: Editor: combat/magic/stealth values of creature not displayed correctly
    Bug #2163: OpenMW can't detect death if the NPC die by the post damage effect of a magic weapon.
    Bug #2168: Westly's Master Head Pack X – Some hairs aren't rendered correctly.
    Bug #2170: Mods using conversations to update PC inconsistant
    Bug #2180: Editor: Verifier doesn't handle Windows-specific path issues when dealing with resources
    Bug #2212: Crash or unexpected behavior while closing OpenCS cell render window on OS X
    Feature #238: Add UI to run INI-importer from the launcher
    Feature #854: Editor: Add user setting to show status bar
    Feature #987: Launcher: first launch instructions for CD need to be more explicit
    Feature #1232: There is no way to set the "encoding" option using launcher UI.
    Feature #1281: Editor: Render cell markers
    Feature #1918: Editor: Functionality for Double-Clicking in Tables
    Feature #1966: Editor: User Settings dialogue grouping/labelling/tooltips
    Feature #2097: Editor: Edit position of references in 3D scene
    Feature #2121: Editor: Add edit mode button to scene toolbar
    Task #1965: Editor: Improve layout of user settings dialogue

0.33.1
------

    Bug #2108: OpenCS fails to build

0.33.0
------

    Bug #371: If console assigned to ` (probably to any symbolic key), "`" symbol will be added to console every time it closed
    Bug #1148: Some books'/scrolls' contents are displayed incorrectly
    Bug #1290: Editor: status bar is not updated when record filter is changed
    Bug #1292: Editor: Documents are not removed on closing the last view
    Bug #1301: Editor: File->Exit only checks the document it was issued from.
    Bug #1353: Bluetooth on with no speaker connected results in significantly longer initial load times
    Bug #1436: NPCs react from too far distance
    Bug #1472: PC is placed on top of following NPC when changing cell
    Bug #1487: Tall PC can get stuck in staircases
    Bug #1565: Editor: Subviews are deleted on shutdown instead when they are closed
    Bug #1623: Door marker on Ghorak Manor's balcony makes PC stuck
    Bug #1633: Loaddoor to Sadrith Mora, Telvanni Council House spawns PC in the air
    Bug #1655: Use Appropriate Application Icons on Windows
    Bug #1679: Tribunal expansion, Meryn Othralas the backstage manager in the theatre group in Mournhold in the great bazaar district is floating a good feet above the ground.
    Bug #1705: Rain is broken in third person
    Bug #1706: Thunder and lighting still occurs while the game is paused during the rain
    Bug #1708: No long jumping
    Bug #1710: Editor: ReferenceableID drag to references record filter field creates incorrect filter
    Bug #1712: Rest on Water
    Bug #1715: "Cancel" button is not always on the same side of menu
    Bug #1725: Editor: content file can be opened multiple times from the same dialogue
    Bug #1730: [MOD: Less Generic Nerevarine] Compile failure attempting to enter the Corprusarium.
    Bug #1733: Unhandled ffmpeg sample formats
    Bug #1735: Editor: "Edit Record" context menu button not opening subview for journal infos
    Bug #1750: Editor: record edits result in duplicate entries
    Bug #1789: Editor: Some characters cannot be used in addon name
    Bug #1803: Resizing the map does not keep the pre-resize center at the post-resize center
    Bug #1821: Recovering Cloudcleaver quest: attacking Sosia is considered a crime when you side with Hlormar
    Bug #1838: Editor: Preferences window appears off screen
    Bug #1839: Editor: Record filter title should be moved two pixels to the right
    Bug #1849: Subrecord error in MAO_Containers
    Bug #1854: Knocked-out actors don't fully act knocked out
    Bug #1855: "Soul trapped" sound doesn't play
    Bug #1857: Missing sound effect for enchanted items with empty charge
    Bug #1859: Missing console command: ResetActors (RA)
    Bug #1861: Vendor category "MagicItems" is unhandled
    Bug #1862: Launcher doesn't start if a file listed in launcher.cfg has correct name but wrong capitalization
    Bug #1864: Editor: Region field for cell record in dialogue subview not working
    Bug #1869: Editor: Change label "Musics" to "Music"
    Bug #1870: Goblins killed while knocked down remain in knockdown-pose
    Bug #1874: CellChanged events should not trigger when crossing exterior cell border
    Bug #1877: Spriggans killed instantly if hit while regening
    Bug #1878: Magic Menu text not un-highlighting correctly when going from spell to item as active magic
    Bug #1881: Stuck in ceiling when entering castle karstaags tower
    Bug #1884: Unlit torches still produce a burning sound
    Bug #1885: Can type text in price field in barter window
    Bug #1887: Equipped items do not emit sounds
    Bug #1889: draugr lord aesliip will attack you and remain non-hostile
    Bug #1892: Guard asks player to pay bounty of 0 gold
    Bug #1895: getdistance should only return max float if ref and target are in different worldspaces
    Bug #1896: Crash Report
    Bug #1897: Conjured Equipment cant be re-equipped if removed
    Bug #1898: Only Gidar Verothan follows you during establish the mine quest
    Bug #1900: Black screen when you open the door and breath underwater
    Bug #1904: Crash on casting recall spell
    Bug #1906: Bound item checks should use the GMSTs
    Bug #1907: Bugged door. Mournhold, The Winged Guar
    Bug #1908: Crime reported for attacking Drathas Nerus's henchmen while they attack Dilborn
    Bug #1909: Weird Quest Flow Infidelities quest
    Bug #1910: Follower fighting with gone npc
    Bug #1911: Npcs will drown themselves
    Bug #1912: World map arrow stays static when inside a building
    Bug #1920: Ulyne Henim disappears when game is loaded inside Vas
    Bug #1922: alchemy-> potion of paralyze
    Bug #1923: "levitation magic cannot be used here" shows outside of tribunal
    Bug #1927: AI prefer melee over magic.
    Bug #1929: Tamriel Rebuilt: Named cells that lie within the overlap with Morrowind.esm are not shown
    Bug #1932: BTB - Spells 14.1 magic effects don´t overwrite the Vanilla ones but are added
    Bug #1935: Stacks of items are worth more when sold individually
    Bug #1940: Launcher does not list addon files if base game file is renamed to a different case
    Bug #1946: Mod "Tel Nechim - moved" breaks savegames
    Bug #1947: Buying/Selling price doesn't properly affect the growth of mercantile skill
    Bug #1950: followers from east empire company quest will fight each other if combat happens with anything
    Bug #1958: Journal can be scrolled indefinitely with a mouse wheel
    Bug #1959: Follower not leaving party on quest end
    Bug #1960: Key bindings not always saved correctly
    Bug #1961: Spell merchants selling racial bonus spells
    Bug #1967: segmentation fault on load saves
    Bug #1968: Jump sounds are not controlled by footsteps slider, sound weird compared to footsteps
    Bug #1970: PC suffers silently when taking damage from lava
    Bug #1971: Dwarven Sceptre collision area is not removed after killing one
    Bug #1974: Dalin/Daris Norvayne follows player indefinitely
    Bug #1975: East Empire Company faction rank breaks during Raven Rock questline
    Bug #1979: 0 strength = permanently over encumbered
    Bug #1993: Shrine blessing in Maar Gan doesn't work
    Bug #2008: Enchanted items do not recharge
    Bug #2011: Editor: OpenCS script compiler doesn't handle member variable access properly
    Bug #2016: Dagoth Ur already dead in Facility Cavern
    Bug #2017: Fighters Guild Quest: The Code Book - dialogue loop when UMP is loaded.
    Bug #2019: Animation of 'Correct UV Mudcrabs' broken
    Bug #2022: Alchemy window - Removing ingredient doesn't remove the number of ingredients
    Bug #2025: Missing mouse-over text for non affordable items
    Bug #2028: [MOD: Tamriel Rebuilt] Crashing when trying to enter interior cell "Ruinous Keep, Great Hall"
    Bug #2029: Ienith Brothers Thiev's Guild quest journal entry not adding
    Feature #471: Editor: Special case implementation for top-level window with single sub-window
    Feature #472: Editor: Sub-Window re-use settings
    Feature #704: Font colors import from fallback settings
    Feature #879: Editor: Open sub-views in a new top-level window
    Feature #932: Editor: magic effect table
    Feature #937: Editor: Path Grid table
    Feature #938: Editor: Sound Gen table
    Feature #1117: Death and LevelUp music
    Feature #1226: Editor: Request UniversalId editing from table columns
    Feature #1545: Targeting console on player
    Feature #1597: Editor: Render terrain
    Feature #1695: Editor: add column for CellRef's global variable
    Feature #1696: Editor: use ESM::Cell's RefNum counter
    Feature #1697: Redden player's vision when hit
    Feature #1856: Spellcasting for non-biped creatures
    Feature #1879: Editor: Run OpenMW with the currently edited content list
    Task #1851: Move AI temporary state out of AI packages
    Task #1865: Replace char type in records

0.32.0
------

    Bug #1132: Unable to jump when facing a wall
    Bug #1341: Summoned Creatures do not immediately disappear when killed.
    Bug #1430: CharGen Revamped script does not compile
    Bug #1451: NPCs shouldn't equip weapons prior to fighting
    Bug #1461: Stopped start scripts do not restart on load
    Bug #1473: Dead NPC standing and in 2 pieces
    Bug #1482: Abilities are depleted when interrupted during casting
    Bug #1503: Behaviour of NPCs facing the player
    Bug #1506: Missing character, French edition: three-points
    Bug #1528: Inventory very slow after 2 hours
    Bug #1540: Extra arguments should be ignored for script functions
    Bug #1541: Helseth's Champion: Tribunal
    Bug #1570: Journal cannot be opened while in inventory screen
    Bug #1573: PC joins factions at random
    Bug #1576: NPCs aren't switching their weapons when out of ammo
    Bug #1579: Guards detect creatures in far distance, instead on sight
    Bug #1588: The Siege of the Skaal Village: bloodmoon
    Bug #1593: The script compiler isn't recognising some names that contain a -
    Bug #1606: Books: Question marks instead of quotation marks
    Bug #1608: Dead bodies prevent door from opening/closing.
    Bug #1609: Imperial guards in Sadrith Mora are not using their spears
    Bug #1610: The bounty number is not displayed properly with high numbers
    Bug #1620: Implement correct formula for auto-calculated NPC spells
    Bug #1630: Boats standing vertically in Vivec
    Bug #1635: Arrest dialogue is executed second time after I select "Go to jail"
    Bug #1637: Weird NPC behaviour in Vivec, Hlaalu Ancestral Vaults?
    Bug #1641: Persuasion dialog remains after loading, possibly resulting in crash
    Bug #1644: "Goodbye" and similar options on dialogues prevents escape working properly.
    Bug #1646: PC skill stats are not updated immediately when changing equipment
    Bug #1652: Non-aggressive creature
    Bug #1653: Quickloading while the container window is open crashes the game
    Bug #1654: Priority of checks in organic containers
    Bug #1656: Inventory items merge issue when repairing
    Bug #1657: Attacked state of NPCs is not saved properly
    Bug #1660: Rank dialogue condition ignored
    Bug #1668: Game starts on day 2 instead of day 1
    Bug #1669: Critical Strikes while fighting a target who is currently fighting me
    Bug #1672: OpenCS doesn't save the projects
    Bug #1673: Fatigue decreasing by only one point when running
    Bug #1675: Minimap and localmap graphic glitches
    Bug #1676: Pressing the OK button on the travel menu cancels the travel and exits the menu
    Bug #1677: Sleeping in a rented bed is considered a crime
    Bug #1685: NPCs turn towards player even if invisible/sneaking
    Bug #1686: UI bug: cursor is clicking "world/local" map button while inventory window is closed?
    Bug #1690: Double clicking on a inventory window header doesn't close it.
    Bug #1693: Spell Absorption does not absorb shrine blessings
    Bug #1694: journal displays learned topics as quests
    Bug #1700: Sideways scroll of text boxes
    Bug #1701: Player enchanting requires player hold money, always 100% sucessful.
    Bug #1704: self-made Fortify Intelligence/Drain willpower potions are broken
    Bug #1707: Pausing the game through the esc menu will silence rain, pausing it by opening the inventory will not.
    Bug #1709: Remesa Othril is hostile to Hlaalu members
    Bug #1713: Crash on load after death
    Bug #1719: Blind effect has slight border at the edge of the screen where it is ineffective.
    Bug #1722: Crash after creating enchanted item, reloading saved game
    Bug #1723: Content refs that are stacked share the same index after unstacking
    Bug #1726: Can't finish Aengoth the Jeweler's quest : Retrieve the Scrap Metal
    Bug #1727: Targets almost always resist soultrap scrolls
    Bug #1728: Casting a soultrap spell on invalid target yields no message
    Bug #1729: Chop attack doesn't work if walking diagonally
    Bug #1732: Error handling for missing script function arguments produces weird message
    Bug #1736: Alt-tabbing removes detail from overworld map.
    Bug #1737: Going through doors with (high magnitude?) leviation will put the player high up, possibly even out of bounds.
    Bug #1739: Setting a variable on an NPC from another NPC's dialogue result sets the wrong variable
    Bug #1741: The wait dialogue doesn't black the screen out properly during waiting.
    Bug #1742: ERROR: Object 'sDifficulty' not found (const)
    Bug #1744: Night sky in Skies V.IV (& possibly v3) by SWG rendered incorrectly
    Bug #1746: Bow/marksman weapon condition does not degrade with use
    Bug #1749: Constant Battle Music
    Bug #1752: Alt-Tabbing in the character menus makes the paper doll disappear temporarily
    Bug #1753: Cost of training is not added to merchant's inventory
    Bug #1755: Disposition changes do not persist if the conversation menu is closed by purchasing training.
    Bug #1756: Caught Blight after being cured of Corprus
    Bug #1758: Crash Upon Loading New Cell
    Bug #1760: Player's Magicka is not recalculated upon drained or boosted intelligence
    Bug #1761: Equiped torches lost on reload
    Bug #1762: Your spell did not get a target. Soul trap. Gorenea Andrano
    Bug #1763: Custom Spell Magicka Cost
    Bug #1765: Azuras Star breaks on recharging item
    Bug #1767: GetPCRank did not handle ignored explicit references
    Bug #1772: Dark Brotherhood Assassins never use their Carved Ebony Dart, sticking to their melee weapon.
    Bug #1774: String table overflow also occurs when loading TheGloryRoad.esm
    Bug #1776: dagoth uthol runs in slow motion
    Bug #1778: Incorrect values in spellmaking window
    Bug #1779: Icon of Master Propylon Index is not visible
    Bug #1783: Invisible NPC after looting corpse
    Bug #1787: Health Calculation
    Bug #1788: Skeletons, ghosts etc block doors when we try to open
    Bug #1791: [MOD: LGNPC Foreign Quarter] NPC in completely the wrong place.
    Bug #1792: Potions should show more effects
    Bug #1793: Encumbrance while bartering
    Bug #1794: Fortify attribute not affecting fatigue
    Bug #1795: Too much magicka
    Bug #1796: "Off by default" torch burning
    Bug #1797: Fish too slow
    Bug #1798: Rest until healed shouldn't show with full health and magicka
    Bug #1802: Mark location moved
    Bug #1804: stutter with recent builds
    Bug #1810: attack gothens dremora doesnt agro the others.
    Bug #1811: Regression: Crash Upon Loading New Cell
    Bug #1812: Mod: "QuickChar" weird button placement
    Bug #1815: Keys show value and weight, Vanilla Morrowind's keys dont.
    Bug #1817: Persuasion results do not show using unpatched MW ESM
    Bug #1818: Quest B3_ZainabBride moves to stage 47 upon loading save while Falura Llervu is following
    Bug #1823: AI response to theft incorrect - only guards react, in vanilla everyone does.
    Bug #1829: On-Target Spells Rendered Behind Water Surface Effects
    Bug #1830: Galsa Gindu's house is on fire
    Bug #1832: Fatal Error: OGRE Exception(2:InvalidParametersException)
    Bug #1836: Attacked Guards open "fine/jail/resist"-dialogue after killing you
    Bug #1840: Infinite recursion in ActionTeleport
    Bug #1843: Escorted people change into player's cell after completion of escort stage
    Bug #1845: Typing 'j' into 'Name' fields opens the journal
    Bug #1846: Text pasted into the console still appears twice (Windows)
    Bug #1847: "setfatigue 0" doesn't render NPC unconscious
    Bug #1848: I can talk to unconscious actors
    Bug #1866: Crash when player gets killed by a creature summoned by him
    Bug #1868: Memory leaking when openmw window is minimized
    Feature #47: Magic Effects
    Feature #642: Control NPC mouth movement using current Say sound
    Feature #939: Editor: Resources tables
    Feature #961: AI Combat for magic (spells, potions and enchanted items)
    Feature #1111: Collision script instructions (used e.g. by Lava)
    Feature #1120: Command creature/humanoid magic effects
    Feature #1121: Elemental shield magic effects
    Feature #1122: Light magic effect
    Feature #1139: AI: Friendly hits
    Feature #1141: AI: combat party
    Feature #1326: Editor: Add tooltips to all graphical buttons
    Feature #1489: Magic effect Get/Mod/Set functions
    Feature #1505: Difficulty slider
    Feature #1538: Targeted scripts
    Feature #1571: Allow creating custom markers on the local map
    Feature #1615: Determine local variables from compiled scripts instead of the values in the script record
    Feature #1616: Editor: Body part record verifier
    Feature #1651: Editor: Improved keyboard navigation for scene toolbar
    Feature #1666: Script blacklisting
    Feature #1711: Including the Git revision number from the command line "--version" switch.
    Feature #1721: NPC eye blinking
    Feature #1740: Scene toolbar buttons for selecting which type of elements are rendered
    Feature #1790: Mouse wheel scrolling for the journal
    Feature #1850: NiBSPArrayController
    Task #768: On windows, settings folder should be "OpenMW", not "openmw"
    Task #908: Share keyframe data
    Task #1716: Remove defunct option for building without FFmpeg

0.31.0
------

    Bug #245: Cloud direction and weather systems differ from Morrowind
    Bug #275: Local Map does not always show objects that span multiple cells
    Bug #538: Update CenterOnCell (COC) function behavior
    Bug #618: Local and World Map Textures are sometimes Black
    Bug #640: Water behaviour at night
    Bug #668: OpenMW doesn't support non-latin paths on Windows
    Bug #746: OpenMW doesn't check if the background music was already played
    Bug #747: Door is stuck if cell is left before animation finishes
    Bug #772: Disabled statics are visible on map
    Bug #829: OpenMW uses up all available vram, when playing for extended time
    Bug #869: Dead bodies don't collide with anything
    Bug #894: Various character creation issues
    Bug #897/#1369: opencs Segmentation Fault after "new" or "load"
    Bug #899: Various jumping issues
    Bug #952: Reflection effects are one frame delayed
    Bug #993: Able to interact with world during Wait/Rest dialog
    Bug #995: Dropped items can be placed inside the wall
    Bug #1008: Corpses always face up upon reentering the cell
    Bug #1035: Random colour patterns appearing in automap
    Bug #1037: Footstep volume issues
    Bug #1047: Creation of wrong links in dialogue window
    Bug #1129: Summoned creature time life duration seems infinite
    Bug #1134: Crimes can be committed against hostile NPCs
    Bug #1136: Creature run speed formula is incorrect
    Bug #1150: Weakness to Fire doesn't apply to Fire Damage in the same spell
    Bug #1155: NPCs killing each other
    Bug #1166: Bittercup script still does not work
    Bug #1178: .bsa file names are case sensitive.
    Bug #1179: Crash after trying to load game after being killed
    Bug #1180: Changing footstep sound location
    Bug #1196: Jumping not disabled when showing messageboxes
    Bug #1202: "strange" keys are not shown in binding menu, and are not saved either, but works
    Bug #1216: Broken dialog topics in russian Morrowind
    Bug #1217: Container content changes based on the current position of the mouse
    Bug #1234: Loading/saving issues with dynamic records
    Bug #1277: Text pasted into the console appears twice
    Bug #1284: Crash on New Game
    Bug #1303: It's possible to skip the chargen
    Bug #1304: Slaughterfish should not detect the player unless the player is in the water
    Bug #1311: Editor: deleting Record Filter line does not reset the filter
    Bug #1324: ERROR: ESM Error: String table overflow when loading Animated Morrowind.esp
    Bug #1328: Editor: Bogus Filter created when dragging multiple records to filter bar of non-applicable table
    Bug #1331: Walking/running sound persist after killing NPC`s that are walking/running.
    Bug #1334: Previously equipped items not shown as unequipped after attempting to sell them.
    Bug #1335: Actors ignore vertical axis when deciding to attack
    Bug #1338: Unknown toggle option for shadows
    Bug #1339: "Ashlands Region" is visible when beginning new game during "Loading Area" process
    Bug #1340: Guards prompt Player with punishment options after resisting arrest with another guard.
    Bug #1348: Regression: Bug #1098 has returned with a vengeance
    Bug #1349: [TR] TR_Data mesh tr_ex_imp_gatejamb01 cannot be activated
    Bug #1352: Disabling an ESX file does not disable dependent ESX files
    Bug #1355: CppCat Checks OpenMW
    Bug #1356: Incorrect voice type filtering for sleep interrupts
    Bug #1357: Restarting the game clears saves
    Bug #1360: Seyda Neen silk rider dialog problem
    Bug #1361: Some lights don't work
    Bug #1364: It is difficult to bind "Mouse 1" to an action in the options menu
    Bug #1370: Animation compilation mod does not work properly
    Bug #1371: SL_Pick01.nif from third party fails to load in openmw, but works in Vanilla
    Bug #1373: When stealing in front of Sellus Gravius cannot exit the dialog
    Bug #1378: Installs to /usr/local are not working
    Bug #1380: Loading a save file fail if one of the content files is disabled
    Bug #1382: "getHExact() size mismatch" crash on loading official plugin "Siege at Firemoth.esp"
    Bug #1386: Arkngthand door will not open
    Bug #1388: Segfault when modifying View Distance in Menu options
    Bug #1389: Crash when loading a save after dying
    Bug #1390: Apostrophe characters not displayed [French version]
    Bug #1391: Custom made icon background texture for magical weapons and stuff isn't scaled properly on GUI.
    Bug #1393: Coin icon during the level up dialogue are off of the background
    Bug #1394: Alt+F4 doesn't work on Win version
    Bug #1395: Changing rings switches only the last one put on
    Bug #1396: Pauldron parts aren't showing when the robe is equipped
    Bug #1402: Dialogue of some shrines have wrong button orientation
    Bug #1403: Items are floating in the air when they're dropped onto dead bodies.
    Bug #1404: Forearms are not rendered on Argonian females
    Bug #1407: Alchemy allows making potions from two of the same item
    Bug #1408: "Max sale" button gives you all the items AND all the trader's gold
    Bug #1409: Rest "Until Healed" broken for characters with stunted magicka.
    Bug #1412: Empty travel window opens while playing through start game
    Bug #1413: Save game ignores missing writing permission
    Bug #1414: The Underground 2 ESM Error
    Bug #1416: Not all splash screens in the Splash directory are used
    Bug #1417: Loading saved game does not terminate
    Bug #1419: Skyrim: Home of the Nords error
    Bug #1422: ClearInfoActor
    Bug #1423: ForceGreeting closes existing dialogue windows
    Bug #1425: Cannot load save game
    Bug #1426: Read skill books aren't stored in savegame
    Bug #1427: Useless items can be set under hotkeys
    Bug #1429: Text variables in journal
    Bug #1432: When attacking friendly NPC, the crime is reported and bounty is raised after each swing
    Bug #1435: Stealing priceless items is without punishment
    Bug #1437: Door marker at Jobasha's Rare Books is spawning PC in the air
    Bug #1440: Topic selection menu should be wider
    Bug #1441: Dropping items on the rug makes them inaccessible
    Bug #1442: When dropping and taking some looted items, bystanders consider that as a crime
    Bug #1444: Arrows and bolts are not dropped where the cursor points
    Bug #1445: Security trainers offering acrobatics instead
    Bug #1447: Character dash not displayed, French edition
    Bug #1448: When the player is killed by the guard while having a bounty on his head, the guard dialogue opens over and over instead of loading dialogue
    Bug #1454: Script error in SkipTutorial
    Bug #1456: Bad lighting when using certain Morrowind.ini generated by MGE
    Bug #1457: Heart of Lorkan comes after you when attacking it
    Bug #1458: Modified Keybindings are not remembered
    Bug #1459: Dura Gra-Bol doesn't respond to PC attack
    Bug #1462: Interior cells not loaded with Morrowind Patch active
    Bug #1469: Item tooltip should show the base value, not real value
    Bug #1477: Death count is not stored in savegame
    Bug #1478: AiActivate does not trigger activate scripts
    Bug #1481: Weapon not rendered when partially submerged in water
    Bug #1483: Enemies are attacking even while dying
    Bug #1486: ESM Error: Don't know what to do with INFO
    Bug #1490: Arrows shot at PC can end up in inventory
    Bug #1492: Monsters respawn on top of one another
    Bug #1493: Dialogue box opens with follower NPC even if NPC is dead
    Bug #1494: Paralysed cliffracers remain airbourne
    Bug #1495: Dialogue box opens with follower NPC even the game is paused
    Bug #1496: GUI messages are not cleared when loading another saved game
    Bug #1499: Underwater sound sometimes plays when transitioning from interior.
    Bug #1500: Targetted spells and water.
    Bug #1502: Console error message on info refusal
    Bug #1507: Bloodmoon MQ The Ritual of Beasts: Can't remove the arrow
    Bug #1508: Bloodmoon: Fort Frostmoth, cant talk with Carnius Magius
    Bug #1516: PositionCell doesn't move actors to current cell
    Bug #1518: ForceGreeting broken for explicit references
    Bug #1522: Crash after attempting to play non-music file
    Bug #1523: World map empty after loading interior save
    Bug #1524: Arrows in waiting/resting dialog act like minimum and maximum buttons
    Bug #1525: Werewolf: Killed NPC's don't fill werewolfs hunger for blood
    Bug #1527: Werewolf: Detect life detects wrong type of actor
    Bug #1529: OpenMW crash during "the shrine of the dead" mission (tribunal)
    Bug #1530: Selected text in the console has the same color as the background
    Bug #1539: Barilzar's Mazed Band: Tribunal
    Bug #1542: Looping taunts from NPC`s after death: Tribunal
    Bug #1543: OpenCS crash when using drag&drop in script editor
    Bug #1547: Bamz-Amschend: Centurion Archers combat problem
    Bug #1548: The Missing Hand: Tribunal
    Bug #1549: The Mad God: Tribunal, Dome of Serlyn
    Bug #1557: A bounty is calculated from actual item cost
    Bug #1562: Invisible terrain on top of Red Mountain
    Bug #1564: Cave of the hidden music: Bloodmoon
    Bug #1567: Editor: Deleting of referenceables does not work
    Bug #1568: Picking up a stack of items and holding the enter key and moving your mouse around paints a bunch of garbage on screen.
    Bug #1574: Solstheim: Drauger cant inflict damage on player
    Bug #1578: Solstheim: Bonewolf running animation not working
    Bug #1585: Particle effects on PC are stopped when paralyzed
    Bug #1589: Tribunal: Crimson Plague quest does not update when Gedna Relvel is killed
    Bug #1590: Failed to save game: compile error
    Bug #1598: Segfault when making Drain/Fortify Skill spells
    Bug #1599: Unable to switch to fullscreen
    Bug #1613: Morrowind Rebirth duplicate objects / vanilla objects not removed
    Bug #1618: Death notice fails to show up
    Bug #1628: Alt+Tab Segfault
    Feature #32: Periodic Cleanup/Refill
    Feature #41: Precipitation and weather particles
    Feature #568: Editor: Configuration setup
    Feature #649: Editor: Threaded loading
    Feature #930: Editor: Cell record saving
    Feature #934: Editor: Body part table
    Feature #935: Editor: Enchantment effect table
    Feature #1162: Dialogue merging
    Feature #1174: Saved Game: add missing creature state
    Feature #1177: Saved Game: fog of war state
    Feature #1312: Editor: Combat/Magic/Stealth values for creatures are not displayed
    Feature #1314: Make NPCs and creatures fight each other
    Feature #1315: Crime: Murder
    Feature #1321: Sneak skill enhancements
    Feature #1323: Handle restocking items
    Feature #1332: Saved Game: levelled creatures
    Feature #1347: modFactionReaction script instruction
    Feature #1362: Animated main menu support
    Feature #1433: Store walk/run toggle
    Feature #1449: Use names instead of numbers for saved game files and folders
    Feature #1453: Adding Delete button to the load menu
    Feature #1460: Enable Journal screen while in dialogue
    Feature #1480: Play Battle music when in combat
    Feature #1501: Followers unable to fast travel with you
    Feature #1520: Disposition and distance-based aggression/ShouldAttack
    Feature #1595: Editor: Object rendering in cells
    Task #940: Move license to locations where applicable
    Task #1333: Remove cmake git tag reading
    Task #1566: Editor: Object rendering refactoring

0.30.0
------

    Bug #416: Extreme shaking can occur during cell transitions while moving
    Bug #1003: Province Cyrodiil: Ogre Exception in Stirk
    Bug #1071: Crash when given a non-existent content file
    Bug #1080: OpenMW allows resting/using a bed while in combat
    Bug #1097: Wrong punishment for stealing in Census and Excise Office at the start of a new game
    Bug #1098: Unlocked evidence chests should get locked after new evidence is put into them
    Bug #1099: NPCs that you attacked still fight you after you went to jail/paid your fine
    Bug #1100: Taking items from a corpse is considered stealing
    Bug #1126: Some creatures can't get close enough to attack
    Bug #1144: Killed creatures seem to die again each time player transitions indoors/outdoors
    Bug #1181: loading a saved game does not reset the player control status
    Bug #1185: Collision issues in Addamasartus
    Bug #1187: Athyn Sarethi mission, rescuing varvur sarethi from the doesnt end the mission
    Bug #1189: Crash when entering interior cell "Gnisis, Arvs-Drelen"
    Bug #1191: Picking up papers without inventory in new game
    Bug #1195: NPCs do not equip torches in certain interiors
    Bug #1197: mouse wheel makes things scroll too fast
    Bug #1200: door blocked by monsters
    Bug #1201: item's magical charges are only refreshed when they are used
    Bug #1203: Scribs do not defend themselves
    Bug #1204: creatures life is not empty when they are dead
    Bug #1205: armor experience does not progress when hits are taken
    Bug #1206: blood particules always red. Undeads and mechanicals should have a different one.
    Bug #1209: Tarhiel never falls
    Bug #1210: journal adding script is ran again after having saved/loaded
    Bug #1224: Names of custom classes are not properly handled in save games
    Bug #1227: Editor: Fixed case handling for broken localised versions of Morrowind.esm
    Bug #1235: Indoors walk stutter
    Bug #1236: Aborting intro movie brings up the menu
    Bug #1239: NPCs get stuck when walking past each other
    Bug #1240: BTB - Settings 14.1 and Health Bar.
    Bug #1241: BTB - Character and Khajiit Prejudice
    Bug #1248: GUI Weapon icon is changed to hand-to-hand after save load
    Bug #1254: Guild ranks do not show in dialogue
    Bug #1255: When opening a container and selecting "Take All", the screen flashes blue
    Bug #1260: Level Up menu doesn't show image when using a custom class
    Bug #1265: Quit Menu Has Misaligned Buttons
    Bug #1270: Active weapon icon is not updated when weapon is repaired
    Bug #1271: NPC Stuck in hovering "Jumping" animation
    Bug #1272: Crash when attempting to load Big City esm file.
    Bug #1276: Editor: Dropping a region into the filter of a cell subview fails
    Bug #1286: Dialogue topic list clips with window frame
    Bug #1291: Saved game: store faction membership
    Bug #1293: Pluginless Khajiit Head Pack by ashiraniir makes OpenMW close.
    Bug #1294: Pasting in console adds text to end, not at cursor
    Bug #1295: Conversation loop when asking about "specific place" in Vivec
    Bug #1296: Caius doesn't leave at start of quest "Mehra Milo and the Lost Prophecies"
    Bug #1297: Saved game: map markers
    Bug #1302: ring_keley script causes vector::_M_range_check exception
    Bug #1309: Bug on "You violated the law" dialog
    Bug #1319: Creatures sometimes rendered incorrectly
    Feature #50: Ranged Combat
    Feature #58: Sneaking Skill
    Feature #73: Crime and Punishment
    Feature #135: Editor: OGRE integration
    Feature #541: Editor: Dialogue Sub-Views
    Feature #853: Editor: Rework User Settings
    Feature #944: Editor: lighting modes
    Feature #945: Editor: Camera navigation mode
    Feature #953: Trader gold
    Feature #1140: AI: summoned creatures
    Feature #1142: AI follow: Run stance
    Feature #1154: Not all NPCs get aggressive when one is attacked
    Feature #1169: Terrain threading
    Feature #1172: Loading screen and progress bars during saved/loading game
    Feature #1173: Saved Game: include weather state
    Feature #1207: Class creation form does not remember
    Feature #1220: Editor: Preview Subview
    Feature #1223: Saved Game: Local Variables
    Feature #1229: Quicksave, quickload, autosave
    Feature #1230: Deleting saves
    Feature #1233: Bribe gold is placed into NPCs inventory
    Feature #1252: Saved Game: quick key bindings
    Feature #1273: Editor: Region Map context menu
    Feature #1274: Editor: Region Map drag & drop
    Feature #1275: Editor: Scene subview drop
    Feature #1282: Non-faction member crime recognition.
    Feature #1289: NPCs return to default position
    Task #941: Remove unused cmake files

0.29.0
------

    Bug #556: Video soundtrack not played when music volume is set to zero
    Bug #829: OpenMW uses up all available vram, when playing for extended time
    Bug #848: Wrong amount of footsteps playing in 1st person
    Bug #888: Ascended Sleepers have movement issues
    Bug #892: Explicit references are allowed on all script functions
    Bug #999: Graphic Herbalism (mod): sometimes doesn't activate properly
    Bug #1009: Lake Fjalding AI related slowdown.
    Bug #1041: Music playback issues on OS X >= 10.9
    Bug #1043: No message box when advancing skill "Speechcraft" while in dialog window
    Bug #1060: Some message boxes are cut off at the bottom
    Bug #1062: Bittercup script does not work ('end' variable)
    Bug #1074: Inventory paperdoll obscures armour rating
    Bug #1077: Message after killing an essential NPC disappears too fast
    Bug #1078: "Clutterbane" shows empty charge bar
    Bug #1083: UndoWerewolf fails
    Bug #1088: Better Clothes Bloodmoon Plus 1.5 by Spirited Treasure pants are not rendered
    Bug #1090: Start scripts fail when going to a non-predefined cell
    Bug #1091: Crash: Assertion `!q.isNaN() && "Invalid orientation supplied as parameter"' failed.
    Bug #1093: Weapons of aggressive NPCs are invisible after you exit and re-enter interior
    Bug #1105: Magicka is depleted when using uncastable spells
    Bug #1106: Creatures should be able to run
    Bug #1107: TR cliffs have way too huge collision boxes in OpenMW
    Bug #1109: Cleaning True Light and Darkness with Tes3cmd makes Addamasartus , Zenarbael and Yasamsi flooded.
    Bug #1114: Bad output for desktop-file-validate on openmw.desktop (and opencs.desktop)
    Bug #1115: Memory leak when spying on Fargoth
    Bug #1137: Script execution fails (drenSlaveOwners script)
    Bug #1143: Mehra Milo quest (vivec informants) is broken
    Bug #1145: Issues with moving gold between inventory and containers
    Bug #1146: Issues with picking up stacks of gold
    Bug #1147: Dwemer Crossbows are held incorrectly
    Bug #1158: Armor rating should always stay below inventory mannequin
    Bug #1159: Quick keys can be set during character generation
    Bug #1160: Crash on equip lockpick when
    Bug #1167: Editor: Referenceables are not correctly loaded when dealing with more than one content file
    Bug #1184: Game Save: overwriting an existing save does not actually overwrites the file
    Feature #30: Loading/Saving (still missing a few parts)
    Feature #101: AI Package: Activate
    Feature #103: AI Package: Follow, FollowCell
    Feature #138: Editor: Drag & Drop
    Feature #428: Player death
    Feature #505: Editor: Record Cloning
    Feature #701: Levelled creatures
    Feature #708: Improved Local Variable handling
    Feature #709: Editor: Script verifier
    Feature #764: Missing journal backend features
    Feature #777: Creature weapons/shields
    Feature #789: Editor: Referenceable record verifier
    Feature #924: Load/Save GUI (still missing loading screen and progress bars)
    Feature #946: Knockdown
    Feature #947: Decrease fatigue when running, swimming and attacking
    Feature #956: Melee Combat: Blocking
    Feature #957: Area magic
    Feature #960: Combat/AI combat for creatures
    Feature #962: Combat-Related AI instructions
    Feature #1075: Damage/Restore skill/attribute magic effects
    Feature #1076: Soultrap magic effect
    Feature #1081: Disease contraction
    Feature #1086: Blood particles
    Feature #1092: Interrupt resting
    Feature #1101: Inventory equip scripts
    Feature #1116: Version/Build number in Launcher window
    Feature #1119: Resistance/weakness to normal weapons magic effect
    Feature #1123: Slow Fall magic effect
    Feature #1130: Auto-calculate spells
    Feature #1164: Editor: Case-insensitive sorting in tables

0.28.0
------

    Bug #399: Inventory changes are not visible immediately
    Bug #417: Apply weather instantly when teleporting
    Bug #566: Global Map position marker not updated for interior cells
    Bug #712: Looting corpse delay
    Bug #716: Problem with the "Vurt's Ascadian Isles Mod" mod
    Bug #805: Two TR meshes appear black (v0.24RC)
    Bug #841: Third-person activation distance taken from camera rather than head
    Bug #845: NPCs hold torches during the day
    Bug #855: Vvardenfell Visages Volume I some hairs don´t appear since 0,24
    Bug #856: Maormer race by Mac Kom - The heads are way up
    Bug #864: Walk locks during loading in 3rd person
    Bug #871: active weapon/magic item icon is not immediately made blank if item is removed during dialog
    Bug #882: Hircine's Ring doesn't always work
    Bug #909: [Tamriel Rebuilt] crashes in Akamora
    Bug #922: Launcher writing merged openmw.cfg files
    Bug #943: Random magnitude should be calculated per effect
    Bug #948: Negative fatigue level should be allowed
    Bug #949: Particles in world space
    Bug #950: Hard crash on x64 Linux running --new-game (on startup)
    Bug #951: setMagicka and setFatigue have no effect
    Bug #954: Problem with equipping inventory items when using a keyboard shortcut
    Bug #955: Issues with equipping torches
    Bug #966: Shield is visible when casting spell
    Bug #967: Game crashes when equipping silver candlestick
    Bug #970: Segmentation fault when starting at Bal Isra
    Bug #977: Pressing down key in console doesn't go forward in history
    Bug #979: Tooltip disappears when changing inventory
    Bug #980: Barter: item category is remembered, but not shown
    Bug #981: Mod: replacing model has wrong position/orientation
    Bug #982: Launcher: Addon unchecking is not saved
    Bug #983: Fix controllers to affect objects attached to the base node
    Bug #985: Player can talk to NPCs who are in combat
    Bug #989: OpenMW crashes when trying to include mod with capital .ESP
    Bug #991: Merchants equip items with harmful constant effect enchantments
    Bug #994: Don't cap skills/attributes when set via console
    Bug #998: Setting the max health should also set the current health
    Bug #1005: Torches are visible when casting spells and during hand to hand combat.
    Bug #1006: Many NPCs have 0 skill
    Bug #1007: Console fills up with text
    Bug #1013: Player randomly loses health or dies
    Bug #1014: Persuasion window is not centered in maximized window
    Bug #1015: Player status window scroll state resets on status change
    Bug #1016: Notification window not big enough for all skill level ups
    Bug #1020: Saved window positions are not rescaled appropriately on resolution change
    Bug #1022: Messages stuck permanently on screen when they pile up
    Bug #1023: Journals doesn't open
    Bug #1026: Game loses track of torch usage.
    Bug #1028: Crash on pickup of jug in Unexplored Shipwreck, Upper level
    Bug #1029: Quick keys menu: Select compatible replacement when tool used up
    Bug #1042: TES3 header data wrong encoding
    Bug #1045: OS X: deployed OpenCS won't launch
    Bug #1046: All damaged weaponry is worth 1 gold
    Bug #1048: Links in "locked" dialogue are still clickable
    Bug #1052: Using color codes when naming your character actually changes the name's color
    Bug #1054: Spell effects not visible in front of water
    Bug #1055: Power-Spell animation starts even though you already casted it that day
    Bug #1059: Cure disease potion removes all effects from player, even your race bonus and race ability
    Bug #1063: Crash upon checking out game start ship area in Seyda Neen
    Bug #1064: openmw binaries link to unnecessary libraries
    Bug #1065: Landing from a high place in water still causes fall damage
    Bug #1072: Drawing weapon increases torch brightness
    Bug #1073: Merchants sell stacks of gold
    Feature #43: Visuals for Magic Effects
    Feature #51: Ranged Magic
    Feature #52: Touch Range Magic
    Feature #53: Self Range Magic
    Feature #54: Spell Casting
    Feature #70: Vampirism
    Feature #100: Combat AI
    Feature #171: Implement NIF record NiFlipController
    Feature #410: Window to restore enchanted item charge
    Feature #647: Enchanted item glow
    Feature #723: Invisibility/Chameleon magic effects
    Feature #737: Resist Magicka magic effect
    Feature #758: GetLOS
    Feature #926: Editor: Info-Record tables
    Feature #958: Material controllers
    Feature #959: Terrain bump, specular, & parallax mapping
    Feature #990: Request: unlock mouse when in any menu
    Feature #1018: Do not allow view mode switching while performing an action
    Feature #1027: Vertex morph animation (NiGeomMorpherController)
    Feature #1031: Handle NiBillboardNode
    Feature #1051: Implement NIF texture slot DarkTexture
    Task #873: Unify OGRE initialisation

0.27.0
------

    Bug #597: Assertion `dialogue->mId == id' failed in esmstore.cpp
    Bug #794: incorrect display of decimal numbers
    Bug #840: First-person sneaking camera height
    Bug #887: Ambient sounds playing while paused
    Bug #902: Problems with Polish character encoding
    Bug #907: Entering third person using the mousewheel is possible even if it's impossible using the key
    Bug #910: Some CDs not working correctly with Unshield installer
    Bug #917: Quick character creation plugin does not work
    Bug #918: Fatigue does not refill
    Bug #919: The PC falls dead in Beshara - OpenMW nightly Win64 (708CDE2)
    Feature #57: Acrobatics Skill
    Feature #462: Editor: Start Dialogue
    Feature #546: Modify ESX selector to handle new content file scheme
    Feature #588: Editor: Adjust name/path of edited content files
    Feature #644: Editor: Save
    Feature #710: Editor: Configure script compiler context
    Feature #790: God Mode
    Feature #881: Editor: Allow only one instance of OpenCS
    Feature #889: Editor: Record filtering
    Feature #895: Extinguish torches
    Feature #898: Breath meter enhancements
    Feature #901: Editor: Default record filter
    Feature #913: Merge --master and --plugin switches

0.26.0
------

    Bug #274: Inconsistencies in the terrain
    Bug #557: Already-dead NPCs do not equip clothing/items.
    Bug #592: Window resizing
    Bug #612: [Tamriel Rebuilt] Missing terrain (South of Tel Oren)
    Bug #664: Heart of lorkhan acts like a dead body (container)
    Bug #767: Wonky ramp physics & water
    Bug #780: Swimming out of water
    Bug #792: Wrong ground alignment on actors when no clipping
    Bug #796: Opening and closing door sound issue
    Bug #797: No clipping hinders opening and closing of doors
    Bug #799: sliders in enchanting window
    Bug #838: Pressing key during startup procedure freezes the game
    Bug #839: Combat/magic stances during character creation
    Bug #843: [Tribunal] Dark Brotherhood assassin appears without equipment
    Bug #844: Resting "until healed" option given even with full stats
    Bug #846: Equipped torches are invisible.
    Bug #847: Incorrect formula for autocalculated NPC initial health
    Bug #850: Shealt weapon sound plays when leaving magic-ready stance
    Bug #852: Some boots do not produce footstep sounds
    Bug #860: FPS bar misalignment
    Bug #861: Unable to print screen
    Bug #863: No sneaking and jumping at the same time
    Bug #866: Empty variables in [Movies] section of Morrowind.ini gets imported into OpenMW.cfg as blank fallback option and crashes game on start.
    Bug #867: Dancing girls in "Suran, Desele's House of Earthly Delights" don't dance.
    Bug #868: Idle animations are repeated
    Bug #874: Underwater swimming close to the ground is jerky
    Bug #875: Animation problem while swimming on the surface and looking up
    Bug #876: Always a starting upper case letter in the inventory
    Bug #878: Active spell effects don't update the layout properly when ended
    Bug #891: Cell 24,-12 (Tamriel Rebuilt) crashes on load
    Bug #896: New game sound issue
    Feature #49: Melee Combat
    Feature #71: Lycanthropy
    Feature #393: Initialise MWMechanics::AiSequence from ESM::AIPackageList
    Feature #622: Multiple positions for inventory window
    Feature #627: Drowning
    Feature #786: Allow the 'Activate' key to close the countdialog window
    Feature #798: Morrowind installation via Launcher (Linux/Max OS only)
    Feature #851: First/Third person transitions with mouse wheel
    Task #689: change PhysicActor::enableCollisions
    Task #707: Reorganise Compiler

0.25.0
------

    Bug #411: Launcher crash on OS X < 10.8
    Bug #604: Terrible performance drop in the Census and Excise Office.
    Bug #676: Start Scripts fail to load
    Bug #677: OpenMW does not accept script names with -
    Bug #766: Extra space in front of topic links
    Bug #793: AIWander Isn't Being Passed The Repeat Parameter
    Bug #795: Sound playing with drawn weapon and crossing cell-border
    Bug #800: can't select weapon for enchantment
    Bug #801: Player can move while over-encumbered
    Bug #802: Dead Keys not working
    Bug #808: mouse capture
    Bug #809: ini Importer does not work without an existing cfg file
    Bug #812: Launcher will run OpenMW with no ESM or ESP selected
    Bug #813: OpenMW defaults to Morrowind.ESM with no ESM or ESP selected
    Bug #817: Dead NPCs and Creatures still have collision boxes
    Bug #820: Incorrect sorting of answers (Dialogue)
    Bug #826: mwinimport dumps core when given an unknown parameter
    Bug #833: getting stuck in door
    Bug #835: Journals/books not showing up properly.
    Feature #38: SoundGen
    Feature #105: AI Package: Wander
    Feature #230: 64-bit compatibility for OS X
    Feature #263: Hardware mouse cursors
    Feature #449: Allow mouse outside of window while paused
    Feature #736: First person animations
    Feature #750: Using mouse wheel in third person mode
    Feature #822: Autorepeat for slider buttons

0.24.0
------

    Bug #284: Book's text misalignment
    Bug #445: Camera able to get slightly below floor / terrain
    Bug #582: Seam issue in Red Mountain
    Bug #632: Journal Next Button shows white square
    Bug #653: IndexedStore ignores index
    Bug #694: Parser does not recognize float values starting with .
    Bug #699: Resource handling broken with Ogre 1.9 trunk
    Bug #718: components/esm/loadcell is using the mwworld subsystem
    Bug #729: Levelled item list tries to add nonexistent item
    Bug #730: Arrow buttons in the settings menu do not work.
    Bug #732: Erroneous behavior when binding keys
    Bug #733: Unclickable dialogue topic
    Bug #734: Book empty line problem
    Bug #738: OnDeath only works with implicit references
    Bug #740: Script compiler fails on scripts with special names
    Bug #742: Wait while no clipping
    Bug #743: Problem with changeweather console command
    Bug #744: No wait dialogue after starting a new game
    Bug #748: Player is not able to unselect objects with the console
    Bug #751: AddItem should only spawn a message box when called from dialogue
    Bug #752: The enter button has several functions in trade and looting that is not impelemted.
    Bug #753: Fargoth's Ring Quest Strange Behavior
    Bug #755: Launcher writes duplicate lines into settings.cfg
    Bug #759: Second quest in mages guild does not work
    Bug #763: Enchantment cast cost is wrong
    Bug #770: The "Take" and "Close" buttons in the scroll GUI are stretched incorrectly
    Bug #773: AIWander Isn't Being Passed The Correct idle Values
    Bug #778: The journal can be opened at the start of a new game
    Bug #779: Divayth Fyr starts as dead
    Bug #787: "Batch count" on detailed FPS counter gets cut-off
    Bug #788: chargen scroll layout does not match vanilla
    Feature #60: Atlethics Skill
    Feature #65: Security Skill
    Feature #74: Interaction with non-load-doors
    Feature #98: Render Weapon and Shield
    Feature #102: AI Package: Escort, EscortCell
    Feature #182: Advanced Journal GUI
    Feature #288: Trading enhancements
    Feature #405: Integrate "new game" into the menu
    Feature #537: Highlight dialogue topic links
    Feature #658: Rotate, RotateWorld script instructions and local rotations
    Feature #690: Animation Layering
    Feature #722: Night Eye/Blind magic effects
    Feature #735: Move, MoveWorld script instructions.
    Feature #760: Non-removable corpses

0.23.0
------

    Bug #522: Player collides with placeable items
    Bug #553: Open/Close sounds played when accessing main menu w/ Journal Open
    Bug #561: Tooltip word wrapping delay
    Bug #578: Bribing works incorrectly
    Bug #601: PositionCell fails on negative coordinates
    Bug #606: Some NPCs hairs not rendered with Better Heads addon
    Bug #609: Bad rendering of bone boots
    Bug #613: Messagebox causing assert to fail
    Bug #631: Segfault on shutdown
    Bug #634: Exception when talking to Calvus Horatius in Mournhold, royal palace courtyard
    Bug #635: Scale NPCs depending on race
    Bug #643: Dialogue Race select function is inverted
    Bug #646: Twohanded weapons don't work properly
    Bug #654: Crash when dropping objects without a collision shape
    Bug #655/656: Objects that were disabled or deleted (but not both) were added to the scene when re-entering a cell
    Bug #660: "g" in "change" cut off in Race Menu
    Bug #661: Arrille sells me the key to his upstairs room
    Bug #662: Day counter starts at 2 instead of 1
    Bug #663: Cannot select "come unprepared" topic in dialog with Dagoth Ur
    Bug #665: Pickpocket -> "Grab all" grabs all NPC inventory, even not listed in container window.
    Bug #666: Looking up/down problem
    Bug #667: Active effects border visible during loading
    Bug #669: incorrect player position at new game start
    Bug #670: race selection menu: sex, face and hair left button not totally clickable
    Bug #671: new game: player is naked
    Bug #674: buying or selling items doesn't change amount of gold
    Bug #675: fatigue is not set to its maximum when starting a new game
    Bug #678: Wrong rotation order causes RefData's rotation to be stored incorrectly
    Bug #680: different gold coins in Tel Mara
    Bug #682: Race menu ignores playable flag for some hairs and faces
    Bug #685: Script compiler does not accept ":" after a function name
    Bug #688: dispose corpse makes cross-hair to disappear
    Bug #691: Auto equipping ignores equipment conditions
    Bug #692: OpenMW doesnt load "loose file" texture packs that places resources directly in data folder
    Bug #696: Draugr incorrect head offset
    Bug #697: Sail transparency issue
    Bug #700: "On the rocks" mod does not load its UV coordinates correctly.
    Bug #702: Some race mods don't work
    Bug #711: Crash during character creation
    Bug #715: Growing Tauryon
    Bug #725: Auto calculate stats
    Bug #728: Failure to open container and talk dialogue
    Bug #731: Crash with Mush-Mere's "background" topic
    Feature #55/657: Item Repairing
    Feature #62/87: Enchanting
    Feature #99: Pathfinding
    Feature #104: AI Package: Travel
    Feature #129: Levelled items
    Feature #204: Texture animations
    Feature #239: Fallback-Settings
    Feature #535: Console object selection improvements
    Feature #629: Add levelup description in levelup layout dialog
    Feature #630: Optional format subrecord in (tes3) header
    Feature #641: Armor rating
    Feature #645: OnDeath script function
    Feature #683: Companion item UI
    Feature #698: Basic Particles
    Task #648: Split up components/esm/loadlocks
    Task #695: mwgui cleanup

0.22.0
------

    Bug #311: Potential infinite recursion in script compiler
    Bug #355: Keyboard repeat rate (in Xorg) are left disabled after game exit.
    Bug #382: Weird effect in 3rd person on water
    Bug #387: Always use detailed shape for physics raycasts
    Bug #420: Potion/ingredient effects do not stack
    Bug #429: Parts of dwemer door not picked up correctly for activation/tooltips
    Bug #434/Bug #605: Object movement between cells not properly implemented
    Bug #502: Duplicate player collision model at origin
    Bug #509: Dialogue topic list shifts inappropriately
    Bug #513: Sliding stairs
    Bug #515: Launcher does not support non-latin strings
    Bug #525: Race selection preview camera wrong position
    Bug #526: Attributes / skills should not go below zero
    Bug #529: Class and Birthsign menus options should be preselected
    Bug #530: Lock window button graphic missing
    Bug #532: Missing map menu graphics
    Bug #545: ESX selector does not list ESM files properly
    Bug #547: Global variables of type short are read incorrectly
    Bug #550: Invisible meshes collision and tooltip
    Bug #551: Performance drop when loading multiple ESM files
    Bug #552: Don't list CG in options if it is not available
    Bug #555: Character creation windows "OK" button broken
    Bug #558: Segmentation fault when Alt-tabbing with console opened
    Bug #559: Dialog window should not be available before character creation is finished
    Bug #560: Tooltip borders should be stretched
    Bug #562: Sound should not be played when an object cannot be picked up
    Bug #565: Water animation speed + timescale
    Bug #572: Better Bodies' textures don't work
    Bug #573: OpenMW doesn't load if TR_Mainland.esm is enabled (Tamriel Rebuilt mod)
    Bug #574: Moving left/right should not cancel auto-run
    Bug #575: Crash entering the Chamber of Song
    Bug #576: Missing includes
    Bug #577: Left Gloves Addon causes ESMReader exception
    Bug #579: Unable to open container "Kvama Egg Sack"
    Bug #581: Mimicking vanilla Morrowind water
    Bug #583: Gender not recognized
    Bug #586: Wrong char gen behaviour
    Bug #587: "End" script statements with spaces don't work
    Bug #589: Closing message boxes by pressing the activation key
    Bug #590: Ugly Dagoth Ur rendering
    Bug #591: Race selection issues
    Bug #593: Persuasion response should be random
    Bug #595: Footless guard
    Bug #599: Waterfalls are invisible from a certain distance
    Bug #600: Waterfalls rendered incorrectly, cut off by water
    Bug #607: New beast bodies mod crashes
    Bug #608: Crash in cell "Mournhold, Royal Palace"
    Bug #611: OpenMW doesn't find some of textures used in Tamriel Rebuilt
    Bug #613: Messagebox causing assert to fail
    Bug #615: Meshes invisible from above water
    Bug #617: Potion effects should be hidden until discovered
    Bug #619: certain moss hanging from tree has rendering bug
    Bug #621: Batching bloodmoon's trees
    Bug #623: NiMaterialProperty alpha unhandled
    Bug #628: Launcher in latest master crashes the game
    Bug #633: Crash on startup: Better Heads
    Bug #636: Incorrect Char Gen Menu Behavior
    Feature #29: Allow ESPs and multiple ESMs
    Feature #94: Finish class selection-dialogue
    Feature #149: Texture Alphas
    Feature #237: Run Morrowind-ini importer from launcher
    Feature #286: Update Active Spell Icons
    Feature #334: Swimming animation
    Feature #335: Walking animation
    Feature #360: Proper collision shapes for NPCs and creatures
    Feature #367: Lights that behave more like original morrowind implementation
    Feature #477: Special local scripting variables
    Feature #528: Message boxes should close when enter is pressed under certain conditions.
    Feature #543: Add bsa files to the settings imported by the ini importer
    Feature #594: coordinate space and utility functions
    Feature #625: Zoom in vanity mode
    Task #464: Refactor launcher ESX selector into a re-usable component
    Task #624: Unified implementation of type-variable sub-records

0.21.0
------

    Bug #253: Dialogs don't work for Russian version of Morrowind
    Bug #267: Activating creatures without dialogue can still activate the dialogue GUI
    Bug #354: True flickering lights
    Bug #386: The main menu's first entry is wrong (in french)
    Bug #479: Adding the spell "Ash Woe Blight" to the player causes strange attribute oscillations
    Bug #495: Activation Range
    Bug #497: Failed Disposition check doesn't stop a dialogue entry from being returned
    Bug #498: Failing a disposition check shouldn't eliminate topics from the the list of those available
    Bug #500: Disposition for most NPCs is 0/100
    Bug #501: Getdisposition command wrongly returns base disposition
    Bug #506: Journal UI doesn't update anymore
    Bug #507: EnableRestMenu is not a valid command - change it to EnableRest
    Bug #508: Crash in Ald Daedroth Shrine
    Bug #517: Wrong price calculation when untrading an item
    Bug #521: MWGui::InventoryWindow creates a duplicate player actor at the origin
    Bug #524: Beast races are able to wear shoes
    Bug #527: Background music fails to play
    Bug #533: The arch at Gnisis entrance is not displayed
    Bug #534: Terrain gets its correct shape only some time after the cell is loaded
    Bug #536: The same entry can be added multiple times to the journal
    Bug #539: Race selection is broken
    Bug #544: Terrain normal map corrupt when the map is rendered
    Feature #39: Video Playback
    Feature #151: ^-escape sequences in text output
    Feature #392: Add AI related script functions
    Feature #456: Determine required ini fallback values and adjust the ini importer accordingly
    Feature #460: Experimental DirArchives improvements
    Feature #540: Execute scripts of objects in containers/inventories in active cells
    Task #401: Review GMST fixing
    Task #453: Unify case smashing/folding
    Task #512: Rewrite utf8 component

0.20.0
------

    Bug #366: Changing the player's race during character creation does not change the look of the player character
    Bug #430: Teleporting and using loading doors linking within the same cell reloads the cell
    Bug #437: Stop animations when paused
    Bug #438: Time displays as "0 a.m." when it should be "12 a.m."
    Bug #439: Text in "name" field of potion/spell creation window is persistent
    Bug #440: Starting date at a new game is off by one day
    Bug #442: Console window doesn't close properly sometimes
    Bug #448: Do not break container window formatting when item names are very long
    Bug #458: Topics sometimes not automatically added to known topic list
    Bug #476: Auto-Moving allows player movement after using DisablePlayerControls
    Bug #478: After sleeping in a bed the rest dialogue window opens automtically again
    Bug #492: On creating potions the ingredients are removed twice
    Feature #63: Mercantile skill
    Feature #82: Persuasion Dialogue
    Feature #219: Missing dialogue filters/functions
    Feature #369: Add a FailedAction
    Feature #377: Select head/hair on character creation
    Feature #391: Dummy AI package classes
    Feature #435: Global Map, 2nd Layer
    Feature #450: Persuasion
    Feature #457: Add more script instructions
    Feature #474: update the global variable pcrace when the player's race is changed
    Task #158: Move dynamically generated classes from Player class to World Class
    Task #159: ESMStore rework and cleanup
    Task #163: More Component Namespace Cleanup
    Task #402: Move player data from MWWorld::Player to the player's NPC record
    Task #446: Fix no namespace in BulletShapeLoader

0.19.0
------

    Bug #374: Character shakes in 3rd person mode near the origin
    Bug #404: Gamma correct rendering
    Bug #407: Shoes of St. Rilm do not work
    Bug #408: Rugs has collision even if they are not supposed to
    Bug #412: Birthsign menu sorted incorrectly
    Bug #413: Resolutions presented multiple times in launcher
    Bug #414: launcher.cfg file stored in wrong directory
    Bug #415: Wrong esm order in openmw.cfg
    Bug #418: Sound listener position updates incorrectly
    Bug #423: wrong usage of "Version" entry in openmw.desktop
    Bug #426: Do not use hardcoded splash images
    Bug #431: Don't use markers for raycast
    Bug #432: Crash after picking up items from an NPC
    Feature #21/#95: Sleeping/resting
    Feature #61: Alchemy Skill
    Feature #68: Death
    Feature #69/#86: Spell Creation
    Feature #72/#84: Travel
    Feature #76: Global Map, 1st Layer
    Feature #120: Trainer Window
    Feature #152: Skill Increase from Skill Books
    Feature #160: Record Saving
    Task #400: Review GMST access

0.18.0
------

    Bug #310: Button of the "preferences menu" are too small
    Bug #361: Hand-to-hand skill is always 100
    Bug #365: NPC and creature animation is jerky; Characters float around when they are not supposed to
    Bug #372: playSound3D uses original coordinates instead of current coordinates.
    Bug #373: Static OGRE build faulty
    Bug #375: Alt-tab toggle view
    Bug #376: Screenshots are disable
    Bug #378: Exception when drinking self-made potions
    Bug #380: Cloth visibility problem
    Bug #384: Weird character on doors tooltip.
    Bug #398: Some objects do not collide in MW, but do so in OpenMW
    Feature #22: Implement level-up
    Feature #36: Hide Marker
    Feature #88: Hotkey Window
    Feature #91: Level-Up Dialogue
    Feature #118: Keyboard and Mouse-Button bindings
    Feature #119: Spell Buying Window
    Feature #133: Handle resources across multiple data directories
    Feature #134: Generate a suitable default-value for --data-local
    Feature #292: Object Movement/Creation Script Instructions
    Feature #340: AIPackage data structures
    Feature #356: Ingredients use
    Feature #358: Input system rewrite
    Feature #370: Target handling in actions
    Feature #379: Door markers on the local map
    Feature #389: AI framework
    Feature #395: Using keys to open doors / containers
    Feature #396: Loading screens
    Feature #397: Inventory avatar image and race selection head preview
    Task #339: Move sounds into Action

0.17.0
------

    Bug #225: Valgrind reports about 40MB of leaked memory
    Bug #241: Some physics meshes still don't match
    Bug #248: Some textures are too dark
    Bug #300: Dependency on proprietary CG toolkit
    Bug #302: Some objects don't collide although they should
    Bug #308: Freeze in Balmora, Meldor: Armorer
    Bug #313: openmw without a ~/.config/openmw folder segfault.
    Bug #317: adding non-existing spell via console locks game
    Bug #318: Wrong character normals
    Bug #341: Building with Ogre Debug libraries does not use debug version of plugins
    Bug #347: Crash when running openmw with --start="XYZ"
    Bug #353: FindMyGUI.cmake breaks path on Windows
    Bug #359: WindowManager throws exception at destruction
    Bug #364: Laggy input on OS X due to bug in Ogre's event pump implementation
    Feature #33: Allow objects to cross cell-borders
    Feature #59: Dropping Items (replaced stopgap implementation with a proper one)
    Feature #93: Main Menu
    Feature #96/329/330/331/332/333: Player Control
    Feature #180: Object rotation and scaling.
    Feature #272: Incorrect NIF material sharing
    Feature #314: Potion usage
    Feature #324: Skill Gain
    Feature #342: Drain/fortify dynamic stats/attributes magic effects
    Feature #350: Allow console only script instructions
    Feature #352: Run scripts in console on startup
    Task #107: Refactor mw*-subsystems
    Task #325: Make CreatureStats into a class
    Task #345: Use Ogre's animation system
    Task #351: Rewrite Action class to support automatic sound playing

0.16.0
------

    Bug #250: OpenMW launcher erratic behaviour
    Bug #270: Crash because of underwater effect on OS X
    Bug #277: Auto-equipping in some cells not working
    Bug #294: Container GUI ignores disabled inventory menu
    Bug #297: Stats review dialog shows all skills and attribute values as 0
    Bug #298: MechanicsManager::buildPlayer does not remove previous bonuses
    Bug #299: Crash in World::disable
    Bug #306: Non-existent ~/.config/openmw "crash" the launcher.
    Bug #307: False "Data Files" location make the launcher "crash"
    Feature #81: Spell Window
    Feature #85: Alchemy Window
    Feature #181: Support for x.y script syntax
    Feature #242: Weapon and Spell icons
    Feature #254: Ingame settings window
    Feature #293: Allow "stacking" game modes
    Feature #295: Class creation dialog tooltips
    Feature #296: Clicking on the HUD elements should show/hide the respective window
    Feature #301: Direction after using a Teleport Door
    Feature #303: Allow object selection in the console
    Feature #305: Allow the use of = as a synonym for ==
    Feature #312: Compensation for slow object access in poorly written Morrowind.esm scripts
    Task #176: Restructure enabling/disabling of MW-references
    Task #283: Integrate ogre.cfg file in settings file
    Task #290: Auto-Close MW-reference related GUI windows

0.15.0
------

    Bug #5: Physics reimplementation (fixes various issues)
    Bug #258: Resizing arrow's background is not transparent
    Bug #268: Widening the stats window in X direction causes layout problems
    Bug #269: Topic pane in dialgoue window is too small for some longer topics
    Bug #271: Dialog choices are sorted incorrectly
    Bug #281: The single quote character is not rendered on dialog windows
    Bug #285: Terrain not handled properly in cells that are not predefined
    Bug #289: Dialogue filter isn't doing case smashing/folding for item IDs
    Feature #15: Collision with Terrain
    Feature #17: Inventory-, Container- and Trade-Windows
    Feature #44: Floating Labels above Focussed Objects
    Feature #80: Tooltips
    Feature #83: Barter Dialogue
    Feature #90: Book and Scroll Windows
    Feature #156: Item Stacking in Containers
    Feature #213: Pulsating lights
    Feature #218: Feather & Burden
    Feature #256: Implement magic effect bookkeeping
    Feature #259: Add missing information to Stats window
    Feature #260: Correct case for dialogue topics
    Feature #280: GUI texture atlasing
    Feature #291: Ability to use GMST strings from GUI layout files
    Task #255: Make MWWorld::Environment into a singleton

0.14.0
------

    Bug #1: Meshes rendered with wrong orientation
    Bug #6/Task #220: Picking up small objects doesn't always work
    Bug #127: tcg doesn't work
    Bug #178: Compablity problems with Ogre 1.8.0 RC 1
    Bug #211: Wireframe mode (toggleWireframe command) should not apply to Console & other UI
    Bug #227: Terrain crashes when moving away from predefined cells
    Bug #229: On OS X Launcher cannot launch game if path to binary contains spaces
    Bug #235: TGA texture loading problem
    Bug #246: wireframe mode does not work in water
    Feature #8/#232: Water Rendering
    Feature #13: Terrain Rendering
    Feature #37: Render Path Grid
    Feature #66: Factions
    Feature #77: Local Map
    Feature #78: Compass/Mini-Map
    Feature #97: Render Clothing/Armour
    Feature #121: Window Pinning
    Feature #205: Auto equip
    Feature #217: Contiainer should track changes to its content
    Feature #221: NPC Dialogue Window Enhancements
    Feature #233: Game settings manager
    Feature #240: Spell List and selected spell (no GUI yet)
    Feature #243: Draw State
    Task #113: Morrowind.ini Importer
    Task #215: Refactor the sound code
    Task #216: Update MyGUI

0.13.0
------

    Bug #145: Fixed sound problems after cell change
    Bug #179: Pressing space in console triggers activation
    Bug #186: CMake doesn't use the debug versions of Ogre libraries on Linux
    Bug #189: ASCII 16 character added to console on it's activation on Mac OS X
    Bug #190: Case Folding fails with music files
    Bug #192: Keypresses write Text into Console no matter which gui element is active
    Bug #196: Collision shapes out of place
    Bug #202: ESMTool doesn't not work with localised ESM files anymore
    Bug #203: Torch lights only visible on short distance
    Bug #207: Ogre.log not written
    Bug #209: Sounds do not play
    Bug #210: Ogre crash at Dren plantation
    Bug #214: Unsupported file format version
    Bug #222: Launcher is writing openmw.cfg file to wrong location
    Feature #9: NPC Dialogue Window
    Feature #16/42: New sky/weather implementation
    Feature #40: Fading
    Feature #48: NPC Dialogue System
    Feature #117: Equipping Items (backend only, no GUI yet, no rendering of equipped items yet)
    Feature #161: Load REC_PGRD records
    Feature #195: Wireframe-mode
    Feature #198/199: Various sound effects
    Feature #206: Allow picking data path from launcher if non is set
    Task #108: Refactor window manager class
    Task #172: Sound Manager Cleanup
    Task #173: Create OpenEngine systems in the appropriate manager classes
    Task #184: Adjust MSVC and gcc warning levels
    Task #185: RefData rewrite
    Task #201: Workaround for transparency issues
    Task #208: silenced esm_reader.hpp warning

0.12.0
------

    Bug #154: FPS Drop
    Bug #169: Local scripts continue running if associated object is deleted
    Bug #174: OpenMW fails to start if the config directory doesn't exist
    Bug #187: Missing lighting
    Bug #188: Lights without a mesh are not rendered
    Bug #191: Taking screenshot causes crash when running installed
    Feature #28: Sort out the cell load problem
    Feature #31: Allow the player to move away from pre-defined cells
    Feature #35: Use alternate storage location for modified object position
    Feature #45: NPC animations
    Feature #46: Creature Animation
    Feature #89: Basic Journal Window
    Feature #110: Automatically pick up the path of existing MW-installations
    Feature #183: More FPS display settings
    Task #19: Refactor engine class
    Task #109/Feature #162: Automate Packaging
    Task #112: Catch exceptions thrown in input handling functions
    Task #128/#168: Cleanup Configuration File Handling
    Task #131: NPC Activation doesn't work properly
    Task #144: MWRender cleanup
    Task #155: cmake cleanup

0.11.1
------

    Bug #2: Resources loading doesn't work outside of bsa files
    Bug #3: GUI does not render non-English characters
    Bug #7: openmw.cfg location doesn't match
    Bug #124: The TCL alias for ToggleCollision is missing.
    Bug #125: Some command line options can't be used from a .cfg file
    Bug #126: Toggle-type script instructions are less verbose compared with original MW
    Bug #130: NPC-Record Loading fails for some NPCs
    Bug #167: Launcher sets invalid parameters in ogre config
    Feature #10: Journal
    Feature #12: Rendering Optimisations
    Feature #23: Change Launcher GUI to a tabbed interface
    Feature #24: Integrate the OGRE settings window into the launcher
    Feature #25: Determine openmw.cfg location (Launcher)
    Feature #26: Launcher Profiles
    Feature #79: MessageBox
    Feature #116: Tab-Completion in Console
    Feature #132: --data-local and multiple --data
    Feature #143: Non-Rendering Performance-Optimisations
    Feature #150: Accessing objects in cells via ID does only work for objects with all lower case IDs
    Feature #157: Version Handling
    Task #14: Replace tabs with 4 spaces
    Task #18: Move components from global namespace into their own namespace
    Task #123: refactor header files in components/esm

0.10.0
------

* NPC dialogue window (not functional yet)
* Collisions with objects
* Refactor the PlayerPos class
* Adjust file locations
* CMake files and test linking for Bullet
* Replace Ogre raycasting test for activation with something more precise
* Adjust player movement according to collision results
* FPS display
* Various Portability Improvements
* Mac OS X support is back!

0.9.0
-----

* Exterior cells loading, unloading and management
* Character Creation GUI
* Character creation
* Make cell names case insensitive when doing internal lookups
* Music player
* NPCs rendering

0.8.0
-----

* GUI
* Complete and working script engine
* In game console
* Sky rendering
* Sound and music
* Tons of smaller stuff

0.7.0
-----

* This release is a complete rewrite in C++.
* All D code has been culled, and all modules have been rewritten.
* The game is now back up to the level of rendering interior cells and moving around, but physics, sound, GUI, and scripting still remain to be ported from the old codebase.

0.6.0
-----

* Coded a GUI system using MyGUI
* Skinned MyGUI to look like Morrowind (work in progress)
* Integrated the Monster script engine
* Rewrote some functions into script code
* Very early MyGUI < > Monster binding
* Fixed Windows sound problems (replaced old openal32.dll)

0.5.0
-----

* Collision detection with Bullet
* Experimental walk & fall character physics
* New key bindings:
  * t toggle physics mode (walking, flying, ghost),
  * n night eye, brightens the scene
* Fixed incompatability with DMD 1.032 and newer compilers
* * (thanks to tomqyp)
* Various minor changes and updates

0.4.0
-----

* Switched from Audiere to OpenAL
* * (BIG thanks to Chris Robinson)
* Added complete Makefile (again) as a alternative build tool
* More realistic lighting (thanks again to Chris Robinson)
* Various localization fixes tested with Russian and French versions
* Temporary workaround for the Unicode issue: invalid UTF displayed as '?'
* Added ns option to disable sound, for debugging
* Various bug fixes
* Cosmetic changes to placate gdc Wall

0.3.0
-----

* Built and tested on Windows XP
* Partial support for FreeBSD (exceptions do not work)
* You no longer have to download Monster separately
* Made an alternative for building without DSSS (but DSSS still works)
* Renamed main program from 'morro' to 'openmw'
* Made the config system more robust
* Added oc switch for showing Ogre config window on startup
* Removed some config files, these are auto generated when missing.
* Separated plugins.cfg into linux and windows versions.
* Updated Makefile and sources for increased portability
* confirmed to work against OIS 1.0.0 (Ubuntu repository package)

0.2.0
-----

* Compiles with gdc
* Switched to DSSS for building D code
* Includes the program esmtool

0.1.0
-----

first release<|MERGE_RESOLUTION|>--- conflicted
+++ resolved
@@ -139,14 +139,11 @@
     Bug #5134: Doors rotation by "Lock" console command is inconsistent
     Bug #5137: Textures with Clamp Mode set to Clamp instead of Wrap are too dark outside the boundaries
     Bug #5149: Failing lock pick attempts isn't always a crime
-<<<<<<< HEAD
     Bug #5155: Lock/unlock behavior differs from vanilla
-=======
     Bug #5159: NiMaterialColorController can only control the diffuse color
     Bug #5161: Creature companions can't be activated when they are knocked down
     Bug #5164: Faction owned items handling is incorrect
     Bug #5188: Objects without a name don't fallback to their ID
->>>>>>> d3284c03
     Feature #1774: Handle AvoidNode
     Feature #2229: Improve pathfinding AI
     Feature #3025: Analogue gamepad movement controls
