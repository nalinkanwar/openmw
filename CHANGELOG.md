--- conflicted
+++ resolved
@@ -6,11 +6,8 @@
     Bug #4327: Missing animations during spell/weapon stance switching
     Bug #4426: RotateWorld behavior is incorrect
     Bug #4433: Guard behaviour is incorrect with Alarm = 0
-<<<<<<< HEAD
+    Bug #4443: Goodbye option and dialogue choices are not mutually exclusive 
     Feature #4444: Per-group KF-animation files support
-=======
-    Bug #4443: Goodbye option and dialogue choices are not mutually exclusive 
->>>>>>> 0db702df
 
 0.44.0
 ------
