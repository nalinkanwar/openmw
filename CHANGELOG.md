--- conflicted
+++ resolved
@@ -1,13 +1,10 @@
 0.45.0
 ------
+    Bug #2835: Player able to slowly move when overencumbered
     Bug #3374: Touch spells not hitting kwama foragers
     Bug #3591: Angled hit distance too low
-    Bug #2835: Player able to slowly move when overencumbered
-<<<<<<< HEAD
     Bug #3897: Have Goodbye give all choices the effects of Goodbye
-=======
     Bug #4036: Weird behaviour of AI packages if package target has non-unique ID
->>>>>>> fed10e87
     Bug #4221: Characters get stuck in V-shaped terrain
     Bug #4293: Faction members are not aware of faction ownerships in barter
     Bug #4327: Missing animations during spell/weapon stance switching
