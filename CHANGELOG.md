0.45.0
------

    Bug #1990: Sunrise/sunset not set correct
    Bug #2131: Lustidrike's spell misses the player every time
    Bug #2222: Fatigue's effect on selling price is backwards
    Bug #2256: Landing sound not playing when jumping immediately after landing
    Bug #2274: Thin platform clips through player character instead of lifting
    Bug #2326: After a bound item expires the last equipped item of that type is not automatically re-equipped
    Bug #2455: Creatures attacks degrade armor
    Bug #2562: Forcing AI to activate a teleport door sometimes causes a crash
    Bug #2626: Resurrecting the player does not resume the game
    Bug #2772: Non-existing class or faction freezes the game
    Bug #2835: Player able to slowly move when overencumbered
    Bug #2852: No murder bounty when a player follower commits murder
    Bug #2862: [macOS] Can't quit launcher using Command-Q or OpenMW->Quit
    Bug #2872: Tab completion in console doesn't work with explicit reference
    Bug #2971: Compiler did not reject lines with naked expressions beginning with x.y
    Bug #3049: Drain and Fortify effects are not properly applied on health, magicka and fatigue
    Bug #3059: Unable to hit with marksman weapons when too close to an enemy
    Bug #3072: Fatal error on AddItem <item> that has a script containing Equip <item>
    Bug #3249: Fixed revert function not updating views properly
    Bug #3374: Touch spells not hitting kwama foragers
    Bug #3486: [Mod] NPC Commands does not work
    Bug #3533: GetSpellEffects should detect effects with zero duration
    Bug #3591: Angled hit distance too low
    Bug #3629: DB assassin attack never triggers creature spawning
    Bug #3681: OpenMW-CS: Clicking Scripts in Preferences spawns many color pickers
    Bug #3788: GetPCInJail and GetPCTraveling do not work as in vanilla
    Bug #3836: Script fails to compile when command argument contains "\n"
    Bug #3876: Landscape texture painting is misaligned
    Bug #3897: Have Goodbye give all choices the effects of Goodbye
    Bug #3911: [macOS] Typing in the "Content List name" dialog box produces double characters
    Bug #3948: AiCombat moving target aiming uses incorrect speed for magic projectiles
    Bug #3950: FLATTEN_STATIC_TRANSFORMS optimization breaks animated collision shapes
    Bug #3993: Terrain texture blending map is not upscaled
    Bug #3997: Almalexia doesn't pace
    Bug #4036: Weird behaviour of AI packages if package target has non-unique ID
    Bug #4047: OpenMW not reporting its version number in MacOS; OpenMW-CS not doing it fully
    Bug #4110: Fixed undo / redo menu text losing the assigned shortcuts
    Bug #4125: OpenMW logo cropped on bugtracker
    Bug #4215: OpenMW shows book text after last EOL tag
    Bug #4221: Characters get stuck in V-shaped terrain
    Bug #4230: AiTravel package issues break some Tribunal quests
    Bug #4231: Infected rats from the "Crimson Plague" quest rendered unconscious by change in Drain Fatigue functionality
    Bug #4251: Stationary NPCs do not return to their position after combat
    Bug #4271: Scamp flickers when attacking
    Bug #4274: Pre-0.43 death animations are not forward-compatible with 0.43+
    Bug #4286: Scripted animations can be interrupted
    Bug #4291: Non-persistent actors that started the game as dead do not play death animations
    Bug #4293: Faction members are not aware of faction ownerships in barter
    Bug #4304: "Follow" not working as a second AI package
    Bug #4307: World cleanup should remove dead bodies only if death animation is finished
    Bug #4311: OpenMW does not handle RootCollisionNode correctly
    Bug #4327: Missing animations during spell/weapon stance switching
    Bug #4358: Running animation is interrupted when magic mode is toggled
    Bug #4368: Settings window ok button doesn't have key focus by default
    Bug #4378: On-self absorb spells restore stats
    Bug #4393: NPCs walk back to where they were after using ResetActors
    Bug #4416: Handle exception if we try to play non-music file
    Bug #4419: MRK NiStringExtraData is handled incorrectly
    Bug #4426: RotateWorld behavior is incorrect
    Bug #4429: [Windows] Error on build INSTALL.vcxproj project (debug) with cmake 3.7.2
    Bug #4431: "Lock 0" console command is a no-op
    Bug #4432: Guards behaviour is incorrect if they do not have AI packages
    Bug #4433: Guard behaviour is incorrect with Alarm = 0
    Bug #4451: Script fails to compile when using "Begin, [ScriptName]" syntax
    Bug #4452: Default terrain texture bleeds through texture transitions
    Bug #4453: Quick keys behaviour is invalid for equipment
    Bug #4454: AI opens doors too slow
    Bug #4457: Item without CanCarry flag prevents shield autoequipping in dark areas
    Bug #4458: AiWander console command handles idle chances incorrectly
    Bug #4459: NotCell dialogue condition doesn't support partial matches
    Bug #4460: Script function "Equip" doesn't bypass beast restrictions
    Bug #4461: "Open" spell from non-player caster isn't a crime
    Bug #4464: OpenMW keeps AiState cached storages even after we cancel AI packages
    Bug #4469: Abot Silt Striders – Model turn 90 degrees on horizontal
    Bug #4470: Non-bipedal creatures with Weapon & Shield flag have inconsistent behaviour
    Bug #4474: No fallback when getVampireHead fails
    Bug #4475: Scripted animations should not cause movement
    Bug #4479: "Game" category on Advanced page is getting too long
    Bug #4480: Segfault in QuickKeysMenu when item no longer in inventory
    Bug #4489: Goodbye doesn't block dialogue hyperlinks
    Bug #4490: PositionCell on player gives "Error: tried to add local script twice"
    Bug #4494: Training cap based off Base Skill instead of Modified Skill
    Bug #4495: Crossbow animations blending is buggy
    Bug #4496: SpellTurnLeft and SpellTurnRight animation groups are unused
    Bug #4497: File names starting with x or X are not classified as animation
    Bug #4503: Cast and ExplodeSpell commands increase alteration skill
    Bug #4510: Division by zero in MWMechanics::CreatureStats::setAttribute
    Bug #4519: Knockdown does not discard movement in the 1st-person mode
    Bug #4531: Movement does not reset idle animations
    Bug #4539: Paper Doll is affected by GUI scaling
    Bug #4545: Creatures flee from werewolves
    Bug #4551: Replace 0 sound range with default range separately
    Bug #4553: Forcegreeting on non-actor opens a dialogue window which cannot be closed
    Bug #4557: Topics with reserved names are handled differently from vanilla
    Bug #4558: Mesh optimizer: check for reserved node name is case-sensitive
    Bug #4560: OpenMW does not update pinned windows properly
    Bug #4563: Fast travel price logic checks destination cell instead of service actor cell
    Bug #4565: Underwater view distance should be limited
    Bug #4573: Player uses headtracking in the 1st-person mode
    Bug #4574: Player turning animations are twitchy
    Bug #4575: Weird result of attack animation blending with movement animations
    Bug #4576: Reset of idle animations when attack can not be started
    Bug #4591: Attack strength should be 0 if player did not hold the attack button
    Bug #4597: <> operator causes a compile error
    Bug #4604: Picking up gold from the ground only makes 1 grabbed
<<<<<<< HEAD
    Bug #4607: Scaling for animated collision shapes is applied twice
    Bug #4615: Flicker effects for light sources are handled incorrectly
=======
    Bug #4617: First person sneaking offset is not applied while the character is in air
    Bug #4618: Sneaking is possible while the character is flying
>>>>>>> 079b60c1
    Feature #1645: Casting effects from objects
    Feature #2606: Editor: Implemented (optional) case sensitive global search
    Feature #3083: Play animation when NPC is casting spell via script
    Feature #3103: Provide option for disposition to get increased by successful trade
    Feature #3276: Editor: Search - Show number of (remaining) search results and indicate a search without any results
    Feature #3641: Editor: Limit FPS in 3d preview window
    Feature #3703: Ranged sneak attack criticals
    Feature #4012: Editor: Write a log file if OpenCS crashes
    Feature #4222: 360° screenshots
    Feature #4256: Implement ToggleBorders (TB) console command
    Feature #4324: Add CFBundleIdentifier in Info.plist to allow for macOS function key shortcuts
    Feature #4345: Add equivalents for the command line commands to Launcher
    Feature #4404: Editor: All EnumDelegate fields should have their items sorted alphabetically
    Feature #4444: Per-group KF-animation files support
    Feature #4466: Editor: Add option to ignore "Base" records when running verifier
    Feature #4488: Make water shader rougher during rain
    Feature #4509: Show count of enchanted items in stack in the spells list
    Feature #4512: Editor: Use markers for lights and creatures levelled lists
    Feature #4548: Weapon priority: use the actual chance to hit the target instead of weapon skill
    Feature #4549: Weapon priority: use the actual damage in weapon rating calculations
    Feature #4550: Weapon priority: make ranged weapon bonus more sensible
    Feature #4579: Add option for applying Strength into hand to hand damage
    Feature #4581: Use proper logging system
    Task #2490: Don't open command prompt window on Release-mode builds automatically
    Task #4545: Enable is_pod string test
    Task #4605: Optimize skinning
    Task #4606: Support Rapture3D's OpenAL driver
    Task #4613: Incomplete type errors when compiling with g++ on OSX 10.9

0.44.0
------

    Bug #1428: Daedra summoning scripts aren't executed when the item is taken through the inventory
    Bug #1987: Some glyphs are not supported
    Bug #2254: Magic related visual effects are not rendered when loading a saved game
    Bug #2485: Journal alphabetical index doesn't match "Morrowind content language" setting
    Bug #2703: OnPCHitMe is not handled correctly
    Bug #2829: Incorrect order for content list consisting of a game file and an esp without dependencies
    Bug #2841: "Total eclipse" happens if weather settings are not defined.
    Bug #2897: Editor: Rename "Original creature" field
    Bug #3278: Editor: Unchecking "Auto Calc" flag changes certain values
    Bug #3343: Editor: ID sorting is case-sensitive in certain tables
    Bug #3557: Resource priority confusion when using the local data path as installation root
    Bug #3587: Pathgrid and Flying Creatures wrong behaviour – abotWhereAreAllBirdsGoing
    Bug #3603: SetPos should not skip weather transitions
    Bug #3618: Myar Aranath total conversion can't be started due to capital-case extension of the master file
    Bug #3638: Fast forwarding can move NPC inside objects
    Bug #3664: Combat music does not start in dialogue
    Bug #3696: Newlines are accompanied by empty rectangle glyph in dialogs
    Bug #3708: Controllers broken on macOS
    Bug #3726: Items with suppressed activation can be picked up via the inventory menu
    Bug #3783: [Mod] Abot's Silt Striders 1.16 - silt strider "falls" to ground and glides on floor during travel
    Bug #3863: Can be forced to not resist arrest if you cast Calm Humanoid on aggroed death warrant guards
    Bug #3884: Incorrect enemy behavior when exhausted
    Bug #3926: Installation Wizard places Morrowind.esm after Tribunal/Bloodmoon if it has a later file creation date
    Bug #4061: Scripts error on special token included in name
    Bug #4111: Crash when mouse over soulgem with a now-missing soul
    Bug #4122: Swim animation should not be interrupted during underwater attack
    Bug #4134: Battle music behaves different than vanilla
    Bug #4135: Reflecting an absorb spell different from vanilla
    Bug #4136: Enchanted weapons without "ignore normal weapons" flag don't bypass creature "ignore normal weapons" effect
    Bug #4143: Antialiasing produces graphical artifacts when used with shader lighting
    Bug #4159: NPCs' base skeleton files should not be optimized
    Bug #4177: Jumping/landing animation interference/flickering
    Bug #4179: NPCs do not face target
    Bug #4180: Weapon switch sound playing even though no weapon is switched
    Bug #4184: Guards can initiate dialogue even though you are far above them
    Bug #4190: Enchanted clothes changes visibility with Chameleon on equip/unequip
    Bug #4191: "screenshot saved" message also appears in the screenshot image
    Bug #4192: Archers in OpenMW have shorter attack range than archers in Morrowind
    Bug #4210: Some dialogue topics are not highlighted on first encounter
    Bug #4211: FPS drops after minimizing the game during rainy weather
    Bug #4216: Thrown weapon projectile doesn't rotate
    Bug #4223: Displayed spell casting chance must be 0 if player doesn't have enough magicka to cast it
    Bug #4225: Double "Activate" key presses with Mouse and Gamepad.
    Bug #4226: The current player's class should be default value in the class select menu
    Bug #4229: Tribunal/Bloodmoon summoned creatures fight other summons
    Bug #4233: W and A keys override S and D Keys
    Bug #4235: Wireframe mode affects local map
    Bug #4239: Quick load from container screen causes crash
    Bug #4242: Crime greetings display in Journal
    Bug #4245: Merchant NPCs sell ingredients growing on potted plants they own
    Bug #4246: Take armor condition into account when calcuting armor rating
    Bug #4250: Jumping is not as fluid as it was pre-0.43.0
    Bug #4252: "Error in frame: FFmpeg exception: Failed to allocate input stream" message spam if OpenMW encounter non-music file in the Music folder
    Bug #4261: Magic effects from eaten ingredients always have 1 sec duration
    Bug #4263: Arrow position is incorrect in 3rd person view during attack for beast races
    Bug #4264: Player in god mode can be affected by some negative spell effects
    Bug #4269: Crash when hovering the faction section and the 'sAnd' GMST is missing (as in MW 1.0)
    Bug #4272: Root note transformations are discarded again
    Bug #4279: Sometimes cells are not marked as explored on the map
    Bug #4298: Problem with MessageBox and chargen menu interaction order
    Bug #4301: Optimizer breaks LOD nodes
    Bug #4308: PlaceAtMe doesn't inherit scale of calling object
    Bug #4309: Only harmful effects with resistance effect set are resistable
    Bug #4313: Non-humanoid creatures are capable of opening doors
    Bug #4314: Rainy weather slows down the game when changing from indoors/outdoors
    Bug #4319: Collisions for certain meshes are incorrectly ignored
    Bug #4320: Using mouse 1 to move forward causes selection dialogues to jump selections forward.
    Bug #4322: NPC disposition: negative faction reaction modifier doesn't take PC rank into account
    Bug #4328: Ownership by dead actors is not cleared from picked items
    Bug #4334: Torch and shield usage inconsistent with original game
    Bug #4336: Wizard: Incorrect Morrowind assets path autodetection
    Bug #4343: Error message for coc and starting cell shouldn't imply that it only works for interior cells
    Bug #4346: Count formatting does not work well with very high numbers
    Bug #4351: Using AddSoulgem fills all soul gems of the specified type
    Bug #4391: No visual indication is provided when an unavailable spell fails to be chosen via a quick key
    Bug #4392: Inventory filter breaks after loading a game
    Bug #4405: No default terrain in empty cells when distant terrain is enabled
    Bug #4410: [Mod] Arktwend: OpenMW does not use default marker definitions
    Bug #4412: openmw-iniimporter ignores data paths from config
    Bug #4413: Moving with 0 strength uses all of your fatigue
    Bug #4420: Camera flickering when I open up and close menus while sneaking
    Bug #4424: [macOS] Cursor is either empty or garbage when compiled against macOS 10.13 SDK
    Bug #4435: Item health is considered a signed integer
    Bug #4441: Adding items to currently disabled weapon-wielding creatures crashes the game
    Feature #1786: Round up encumbrance value in the encumbrance bar
    Feature #2694: Editor: rename "model" column to make its purpose clear
    Feature #3870: Editor: Terrain Texture Brush Button
    Feature #3872: Editor: Edit functions in terrain texture editing mode
    Feature #4054: Launcher: Create menu for settings.cfg options
    Feature #4064: Option for fast travel services to charge for the first companion
    Feature #4142: Implement fWereWolfHealth GMST
    Feature #4174: Multiple quicksaves
    Feature #4407: Support NiLookAtController
    Feature #4423: Rebalance soul gem values
    Task #4015: Use AppVeyor build artifact features to make continuous builds available
    Editor: New (and more complete) icon set

0.43.0
------

    Bug #815: Different settings cause inconsistent underwater visibility
    Bug #1452: autosave is not executed when waiting
    Bug #1555: Closing containers with spacebar doesn't work after touching an item
    Bug #1692: Can't close container when item is "held"
    Bug #2405: Maximum distance for guards attacking hostile creatures is incorrect
    Bug #2445: Spellcasting can be interrupted
    Bug #2489: Keeping map open not persisted between saves
    Bug #2594: 1st person view uses wrong body texture with Better bodies
    Bug #2628: enablestatreviewmenu command doen't read race, class and sign values from current game
    Bug #2639: Attacking flag isn't reset upon reloading
    Bug #2698: Snow and rain VFX move with the player
    Bug #2704: Some creature swim animations not being used
    Bug #2789: Potential risk of misunderstanding using the colored "owned" crosshair feature
    Bug #3045: Settings containing '#' cannot be loaded
    Bug #3097: Drop() doesn't work when an item is held (with the mouse)
    Bug #3110: GetDetected doesn't work without a reference
    Bug #3126: Framerate nosedives when adjusting dialogue window size
    Bug #3243: Ampersand in configuration files isn't escaped automatically
    Bug #3365: Wrong water reflection along banks
    Bug #3441: Golden saint always dispelling soul trap / spell priority issue
    Bug #3528: Disposing of corpses breaks quests
    Bug #3531: No FPS limit when playing bink videos even though "framerate limit" is set in settings.cfg
    Bug #3647: Multi-effect spells play audio louder than in Vanilla
    Bug #3656: NPCs forget where their place in the world is
    Bug #3665: Music transitions are too abrupt
    Bug #3679: Spell cast effect should disappear after using rest command
    Bug #3684: Merchants do not restock empty soul gems if they acquire filled ones.
    Bug #3694: Wrong magicka bonus applied on character creation
    Bug #3706: Guards don't try to arrest the player if attacked
    Bug #3709: Editor: Camera is not positioned correctly on mode switches related to orbital mode
    Bug #3720: Death counter not cleaned of non-existing IDs when loading a game
    Bug #3744: "Greater/lesser or equal" operators are not parsed when their signs are swapped
    Bug #3749: Yagrum Bagarn moves to different position on encountering
    Bug #3766: DisableLevitation does not remove visuals of preexisting effect
    Bug #3787: Script commands in result box for voiced dialogue are ignored
    Bug #3793: OpenMW tries to animate animated references even when they are disabled
    Bug #3794: Default sound buffer size is too small for mods
    Bug #3796: Mod 'Undress for me' doesn't work: NPCs re-equip everything
    Bug #3798: tgm command behaviour differs from vanilla
    Bug #3804: [Mod] Animated Morrowind: some animations do not loop correctly
    Bug #3805: Slight enchant miscalculation
    Bug #3826: Rendering problems with an image in a letter
    Bug #3833: [Mod] Windows Glow: windows textures are much darker than in original game
    Bug #3835: Bodyparts with multiple NiTriShapes are not handled correctly
    Bug #3839: InventoryStore::purgeEffect() removes only first effect with argument ID
    Bug #3843: Wrong jumping fatigue loss calculations
    Bug #3850: Boethiah's voice is distorted underwater
    Bug #3851: NPCs and player say things while underwater
    Bug #3864: Crash when exiting to Khartag point from Ilunibi
    Bug #3878: Swapping soul gems while enchanting allows constant effect enchantments using any soul gem
    Bug #3879: Dialogue option: Go to jail, persists beyond quickload
    Bug #3891: Journal displays empty entries
    Bug #3892: Empty space before dialogue entry display
    Bug #3898: (mod) PositionCell in dialogue results closes dialogue window
    Bug #3906: "Could not find Data Files location" dialog can appear multiple times
    Bug #3908: [Wizard] User gets stuck if they cancel out of installing from a CD
    Bug #3909: Morrowind Content Language dropdown is the only element on the right half of the Settings window
    Bug #3910: Launcher window can be resized so that it cuts off the scroll
    Bug #3915: NC text key on nifs doesn't work
    Bug #3919: Closing inventory while cursor hovers over spell (or other magic menu item) produces left click sound
    Bug #3922: Combat AI should avoid enemy hits when casts Self-ranged spells
    Bug #3934: [macOS] Copy/Paste from system clipboard uses Control key instead of Command key
    Bug #3935: Incorrect attack strength for AI actors
    Bug #3937: Combat AI: enchanted weapons have too high rating
    Bug #3942: UI sounds are distorted underwater
    Bug #3943: CPU/GPU usage should stop when the game is minimised
    Bug #3944: Attempting to sell stolen items back to their owner does not remove them from your inventory
    Bug #3955: Player's avatar rendering issues
    Bug #3956: EditEffectDialog: Cancel button does not update a Range button and an Area slider properly
    Bug #3957: Weird bodypart rendering if a node has reserved name
    Bug #3960: Clothes with high cost (> 32768) are not handled properly
    Bug #3963: When on edge of being burdened the condition doesn't lower as you run.
    Bug #3971: Editor: Incorrect colour field in cell table
    Bug #3974: Journal page turning doesn't produce sounds
    Bug #3978: Instant opening and closing happens when using a Controller with Menus/Containers
    Bug #3981: Lagging when spells are cast, especially noticeable on new landmasses such as Tamriel Rebuilt
    Bug #3982: Down sounds instead of Up ones are played when trading
    Bug #3987: NPCs attack after some taunting with no "Goodbye"
    Bug #3991: Journal can still be opened at main menu
    Bug #3995: Dispel cancels every temporary magic effect
    Bug #4002: Build broken on OpenBSD with clang
    Bug #4003: Reduce Render Area of Inventory Doll to Fit Within Border
    Bug #4004: Manis Virmaulese attacks without saying anything
    Bug #4010: AiWander: "return to the spawn position" feature does not work properly
    Bug #4016: Closing menus with spacebar will still send certain assigned actions through afterwards
    Bug #4017: GetPCRunning and GetPCSneaking should check that the PC is actually moving
    Bug #4024: Poor music track distribution
    Bug #4025: Custom spell with copy-pasted name always sorts to top of spell list
    Bug #4027: Editor: OpenMW-CS misreports its own name as "OpenCS", under Mac OS
    Bug #4033: Archers don't attack if the arrows have run out and there is no other weapon
    Bug #4037: Editor: New greetings do not work in-game.
    Bug #4049: Reloading a saved game while falling prevents damage
    Bug #4056: Draw animation should not be played when player equips a new weapon
    Bug #4074: Editor: Merging of LAND/LTEX records
    Bug #4076: Disposition bar is not updated when "goodbye" selected in dialogue
    Bug #4079: Alchemy skill increases do not take effect until next batch
    Bug #4093: GetResistFire, getResistFrost and getResistShock doesn't work as in vanilla
    Bug #4094: Level-up messages for levels past 20 are hardcoded not to be used
    Bug #4095: Error in framelistener when take all items from a dead corpse
    Bug #4096: Messagebox with the "%0.f" format should use 0 digit precision
    Bug #4104: Cycling through weapons does not skip broken ones
    Bug #4105: birthsign generation menu does not show full details
    Bug #4107: Editor: Left pane in Preferences window is too narrow
    Bug #4112: Inventory sort order is inconsistent
    Bug #4113: 'Resolution not supported in fullscreen' message is inconvenient
    Bug #4131: Pickpocketing behaviour is different from vanilla
    Bug #4155: NPCs don't equip a second ring in some cases
    Bug #4156: Snow doesn't create water ripples
    Bug #4165: NPCs autoequip new clothing with the same price
    Feature #452: Rain-induced water ripples
    Feature #824: Fading for doors and teleport commands
    Feature #933: Editor: LTEX record table
    Feature #936: Editor: LAND record table
    Feature #1374: AI: Resurface to breathe
    Feature #2320: ess-Importer: convert projectiles
    Feature #2509: Editor: highlighting occurrences of a word in a script
    Feature #2748: Editor: Should use one resource manager per document
    Feature #2834: Have openMW's UI remember what menu items were 'pinned' across boots.
    Feature #2923: Option to show the damage of the arrows through tooltip.
    Feature #3099: Disabling inventory while dragging an item forces you to drop it
    Feature #3274: Editor: Script Editor - Shortcuts and context menu options for commenting code out and uncommenting code respectively
    Feature #3275: Editor: User Settings- Add an option to reset settings to their default status (per category / all)
    Feature #3400: Add keyboard shortcuts for menus
    Feature #3492: Show success rate while enchanting
    Feature #3530: Editor: Reload data files
    Feature #3682: Editor: Default key binding reset
    Feature #3921: Combat AI: aggro priorities
    Feature #3941: Allow starting at an unnamed exterior cell with --start
    Feature #3952: Add Visual Studio 2017 support
    Feature #3953: Combat AI: use "WhenUsed" enchantments
    Feature #4082: Leave the stack of ingredients or potions grabbed after using an ingredient/potion
    Task #2258: Windows installer: launch OpenMW tickbox
    Task #4152: The Windows CI script is moving files around that CMake should be dealing with

0.42.0
------

    Bug #1956: Duplicate objects after loading the game, when a mod was edited
    Bug #2100: Falling leaves in Vurt's Leafy West Gash II not rendered correctly
    Bug #2116: Cant fit through some doorways pressed against staircases
    Bug #2289: Some modal dialogs are not centered on the screen when the window resizes
    Bug #2409: Softlock when pressing weapon/magic switch keys during chargen, afterwards switches weapons even though a text field is selected
    Bug #2483: Previous/Next Weapon hotkeys triggered while typing the name of game save
    Bug #2629: centeroncell, coc causes death / fall damage time to time when teleporting from high
    Bug #2645: Cycling weapons is possible while console/pause menu is open
    Bug #2678: Combat with water creatures do not end upon exiting water
    Bug #2759: Light Problems in Therana's Chamber in Tel Branora
    Bug #2771: unhandled sdl event of type 0x302
    Bug #2777: (constant/on cast) disintegrate armor/weapon on self is seemingly not working
    Bug #2838: Editor: '.' in a record name should be allowed
    Bug #2909: NPCs appear floating when standing on a slope
    Bug #3093: Controller movement cannot be used while mouse is moving
    Bug #3134: Crash possible when using console with open container
    Bug #3254: AI enemies hit between them.
    Bug #3344: Editor: Verification results sorting by Type is not alphabetical.
    Bug #3345: Editor: Cloned and added pathgrids are lost after reopen of saved omwgame file
    Bug #3355: [MGSO] Physics maxing out in south cornerclub Balmora
    Bug #3484: Editor: camera position is not set when changing cell via drag&drop
    Bug #3508: Slowfall kills Jump momentum
    Bug #3580: Crash: Error ElementBufferObject::remove BufferData<0> out of range
    Bug #3581: NPCs wander too much
    Bug #3601: Menu Titles not centered vertically
    Bug #3607: [Mac OS] Beginning of NPC speech cut off (same issue as closed bug #3453)
    Bug #3613: Can not map "next weapon" or "next spell" to controller
    Bug #3617: Enchanted arrows don't explode when hitting the ground
    Bug #3645: Unable to use steps in Vivec, Palace of Vivec
    Bug #3650: Tamriel Rebuilt 16.09.1 – Hist Cuirass GND nif is rendered inside a Pink Box
    Bug #3652: Item icon shadows get stuck in the alchemy GUI
    Bug #3653: Incorrect swish sounds
    Bug #3666: NPC collision should not be disabled until death animation has finished
    Bug #3669: Editor: Text field was missing from book object editing dialogue
    Bug #3670: Unhandled SDL event of type 0x304
    Bug #3671: Incorrect local variable value after picking up bittercup
    Bug #3686: Travelling followers doesn't increase travel fee
    Bug #3689: Problematic greetings from Antares Big Mod that override the appropriate ones.
    Bug #3690: Certain summoned creatures do not engage in combat with underwater creatures
    Bug #3691: Enemies do not initiate combat with player followers on sight
    Bug #3695: [Regression] Dispel does not always dispel spell effects in 0.41
    Bug #3699: Crash on MWWorld::ProjectileManager::moveMagicBolts
    Bug #3700: Climbing on rocks and mountains
    Bug #3704: Creatures don't auto-equip their shields on creation
    Bug #3705: AI combat engagement logic differs from vanilla
    Bug #3707: Animation playing does some very odd things if pc comes in contact with the animated mesh
    Bug #3712: [Mod] Freeze upon entering Adanumuran with mod Adanumuran Reclaimed
    Bug #3713: [Regression] Cancelling dialogue or using travel with creatures throws a (possibly game-breaking) exception
    Bug #3719: Dropped identification papers can't be picked up again
    Bug #3722: Command spell doesn't bring enemies out of combat
    Bug #3727: Using "Activate" mid-script-execution invalidates interpreter context
    Bug #3746: Editor: Book records show attribute IDs instead of skill IDs for teached skills entry.
    Bug #3755: Followers stop following after loading from savegame
    Bug #3772: ModStat lowers attribute to 100 if it was greater
    Bug #3781: Guns in Clean Hunter Rifles mod use crossbow sounds
    Bug #3797: NPC and creature names don't show up in combat when RMB windows are displayed
    Bug #3800: Wrong tooltip maximum width
    Bug #3801: Drowning widget is bugged
    Bug #3802: BarterOffer shouldn't limit pcMercantile
    Bug #3813: Some fatal error
    Bug #3816: Expression parser thinks the -> token is unexpected when a given explicit refID clashes with a journal ID
    Bug #3822: Custom added creatures are not animated
    Feature #451: Water sounds
    Feature #2691: Light particles sometimes not shown in inventory character preview
    Feature #3523: Light source on magic projectiles
    Feature #3644: Nif NiSphericalCollider Unknown Record Type
    Feature #3675: ess-Importer: convert mark location
    Feature #3693: ess-Importer: convert last known exterior cell
    Feature #3748: Editor: Replace "Scroll" check box in Book records with "Book Type" combo box.
    Feature #3751: Editor: Replace "Xyz Blood" check boxes in NPC and Creature records with "Blood Type" combo box
    Feature #3752: Editor: Replace emitter check boxes in Light records with "Emitter Type" combo box
    Feature #3756: Editor: Replace "Female" check box in NPC records with "Gender" combo box
    Feature #3757: Editor: Replace "Female" check box in BodyPart records with "Gender" combo box
    Task #3092: const version of ContainerStoreIterator
    Task #3795: /deps folder not in .gitignore

0.41.0
------

    Bug #1138: Casting water walking doesn't move the player out of the water
    Bug #1931: Rocks from blocked passage in Bamz-Amschend, Radacs Forge can reset and cant be removed again.
    Bug #2048: Almvisi and Divine Intervention display wrong spell effect
    Bug #2054: Show effect-indicator for "instant effect" spells and potions
    Bug #2150: Clockwork City door animation problem
    Bug #2288: Playback of weapon idle animation not correct
    Bug #2410: Stat-review window doesn't display starting spells, powers, or abilities
    Bug #2493: Repairing occasionally very slow
    Bug #2716: [OSG] Water surface is too transparent from some angles
    Bug #2859: [MAC OS X] Cannot exit fullscreen once enabled
    Bug #3091: Editor: will not save addon if global variable value type is null
    Bug #3277: Editor: Non-functional nested tables in subviews need to be hidden instead of being disabled
    Bug #3348: Disabled map markers show on minimap
    Bug #3350: Extending selection to instances with same object results in duplicates.
    Bug #3353: [Mod] Romance version 3.7 script failed
    Bug #3376: [Mod] Vampire Embrace script fails to execute
    Bug #3385: Banners don't animate in stormy weather as they do in the original game
    Bug #3393: Akulakhan re-enabled after main quest
    Bug #3427: Editor: OpenMW-CS instances won´t get deleted
    Bug #3451: Feril Salmyn corpse isn't where it is supposed to be
    Bug #3497: Zero-weight armor is displayed as "heavy" in inventory tooltip
    Bug #3499: Idle animations don't always loop
    Bug #3500: Spark showers at Sotha Sil do not appear until you look at the ceiling
    Bug #3515: Editor: Moved objects in interior cells are teleported to exterior cells.
    Bug #3520: Editor: OpenMW-CS cannot find project file when launching the game
    Bug #3521: Armed NPCs don't use correct melee attacks
    Bug #3535: Changing cell immediately after dying causes character to freeze.
    Bug #3542: Unable to rest if unalerted slaughterfish are in the cell with you
    Bug #3549: Blood effects occur even when a hit is resisted
    Bug #3551: NPC Todwendy in german version can't interact
    Bug #3552: Opening the journal when fonts are missing results in a crash
    Bug #3555: SetInvisible command should not apply graphic effect
    Bug #3561: Editor: changes from omwaddon are not loaded in [New Addon] mode
    Bug #3562: Non-hostile NPCs can be disarmed by stealing their weapons via sneaking
    Bug #3564: Editor: openmw-cs verification results
    Bug #3568: Items that should be invisible are shown in the inventory
    Bug #3574: Alchemy: Alembics and retorts are used in reverse
    Bug #3575: Diaglog choices don't work in mw 0.40
    Bug #3576: Minor differences in AI reaction to hostile spell effects
    Bug #3577: not local nolore dialog test
    Bug #3578: Animation Replacer hangs after one cicle/step
    Bug #3579: Bound Armor skillups and sounds
    Bug #3583: Targetted GetCurrentAiPackage returns 0
    Bug #3584: Persuasion bug
    Bug #3590: Vendor, Ilen Faveran, auto equips items from stock
    Bug #3594: Weather doesn't seem to update correctly in Mournhold
    Bug #3598: Saving doesn't save status of objects
    Bug #3600: Screen goes black when trying to travel to Sadrith Mora
    Bug #3608: Water ripples aren't created when walking on water
    Bug #3626: Argonian NPCs swim like khajiits
    Bug #3627: Cannot delete "Blessed touch" spell from spellbook
    Bug #3634: An enchanted throwing weapon consumes charges from the stack in your inventory. (0.40.0)
    Bug #3635: Levelled items in merchants are "re-rolled" (not bug 2952, see inside)
    Feature #1118: AI combat: flee
    Feature #1596: Editor: Render water
    Feature #2042: Adding a non-portable Light to the inventory should cause the player to glow
    Feature #3166: Editor: Instance editing mode - rotate sub mode
    Feature #3167: Editor: Instance editing mode - scale sub mode
    Feature #3420: ess-Importer: player control flags
    Feature #3489: You shouldn't be be able to re-cast a bound equipment spell
    Feature #3496: Zero-weight boots should play light boot footsteps
    Feature #3516: Water Walking should give a "can't cast" message and fail when you are too deep
    Feature #3519: Play audio and visual effects for all effects in a spell
    Feature #3527: Double spell explosion scaling
    Feature #3534: Play particle textures for spell effects
    Feature #3539: Make NPCs use opponent's weapon range to decide whether to dodge
    Feature #3540: Allow dodging for creatures with "biped" flag
    Feature #3545: Drop shadow for items in menu
    Feature #3558: Implement same spell range for "on touch" spells as original engine
    Feature #3560: Allow using telekinesis with touch spells on objects
    Task #3585: Some objects added by Morrowind Rebirth do not display properly their texture

0.40.0
------

    Bug #1320: AiWander - Creatures in cells without pathgrids do not wander
    Bug #1873: Death events are triggered at the beginning of the death animation
    Bug #1996: Resting interrupts magic effects
    Bug #2399: Vampires can rest in broad daylight and survive the experience
    Bug #2604: Incorrect magicka recalculation
    Bug #2721: Telekinesis extends interaction range where it shouldn't
    Bug #2981: When waiting, NPCs can go where they wouldn't go normally.
    Bug #3045: Esp files containing the letter '#' in the file name cannot be loaded on startup
    Bug #3071: Slowfall does not stop momentum when jumping
    Bug #3085: Plugins can not replace parent cell references with a cell reference of different type
    Bug #3145: Bug with AI Cliff Racer. He will not attack you, unless you put in front of him.
    Bug #3149: Editor: Weather tables were missing from regions
    Bug #3201: Netch shoots over your head
    Bug #3269: If you deselect a mod and try to load a save made inside a cell added by it, you end bellow the terrain in the grid 0/0
    Bug #3286: Editor: Script editor tab width
    Bug #3329: Teleportation spells cause crash to desktop after build update from 0.37 to 0.38.0
    Bug #3331: Editor: Start Scripts table: Adding a script doesn't refresh the list of Start Scripts and allows to add a single script multiple times
    Bug #3332: Editor: Scene view: Tool tips only occur when holding the left mouse button
    Bug #3340: ESS-Importer does not separate item stacks
    Bug #3342: Editor: Creation of pathgrids did not check if the pathgrid already existed
    Bug #3346: "Talked to PC" is always 0 for "Hello" dialogue
    Bug #3349: AITravel doesn't repeat
    Bug #3370: NPCs wandering to invalid locations after training
    Bug #3378: "StopCombat" command does not function in vanilla quest
    Bug #3384: Battle at Nchurdamz - Larienna Macrina does not stop combat after killing Hrelvesuu
    Bug #3388: Monster Respawn tied to Quicksave
    Bug #3390: Strange visual effect in Dagoth Ur's chamber
    Bug #3391: Inappropriate Blight weather behavior at end of main quest
    Bug #3394: Replaced dialogue inherits some of its old data
    Bug #3397: Actors that start the game dead always have the same death pose
    Bug #3401: Sirollus Saccus sells not glass arrows
    Bug #3402: Editor: Weapon data not being properly set
    Bug #3405: Mulvisic Othril will not use her chitin throwing stars
    Bug #3407: Tanisie Verethi will immediately detect the player
    Bug #3408: Improper behavior of ashmire particles
    Bug #3412: Ai Wander start time resets when saving/loading the game
    Bug #3416: 1st person and 3rd person camera isn't converted from .ess correctly
    Bug #3421: Idling long enough while paralyzed sometimes causes character to get stuck
    Bug #3423: Sleep interruption inside dungeons too agressive
    Bug #3424: Pickpocketing sometimes won't work
    Bug #3432: AiFollow / AiEscort durations handled incorrectly
    Bug #3434: Dead NPC's and Creatures still contribute to sneak skill increases
    Bug #3437: Weather-conditioned dialogue should not play in interiors
    Bug #3439: Effects cast by summon stick around after their death
    Bug #3440: Parallax maps looks weird
    Bug #3443: Class graphic for custom class should be Acrobat
    Bug #3446: OpenMW segfaults when using Atrayonis's "Anthology Solstheim: Tomb of the Snow Prince" mod
    Bug #3448: After dispelled, invisibility icon is still displayed
    Bug #3453: First couple of seconds of NPC speech is muted
    Bug #3455: Portable house mods lock player and npc movement up exiting house.
    Bug #3456: Equipping an item will undo dispel of constant effect invisibility
    Bug #3458: Constant effect restore health doesn't work during Wait
    Bug #3466: It is possible to stack multiple scroll effects of the same type
    Bug #3471: When two mods delete the same references, many references are not disabled by the engine.
    Bug #3473: 3rd person camera can be glitched
    Feature #1424: NPC "Face" function
    Feature #2974: Editor: Multiple Deletion of Subrecords
    Feature #3044: Editor: Render path grid v2
    Feature #3362: Editor: Configurable key bindings
    Feature #3375: Make sun / moon reflections weather dependent
    Feature #3386: Editor: Edit pathgrid

0.39.0
------

    Bug #1384: Dark Brotherhood Assassin (and other scripted NPCs?) spawns beneath/inside solid objects
    Bug #1544: "Drop" drops equipped item in a separate stack
    Bug #1587: Collision detection glitches
    Bug #1629: Container UI locks up in Vivec at Jeanne's
    Bug #1771: Dark Brotherhood Assassin oddity in Eight Plates
    Bug #1827: Unhandled NiTextureEffect in ex_dwrv_ruin30.nif
    Bug #2089: When saving while swimming in water in an interior cell, you will be spawned under water on loading
    Bug #2295: Internal texture not showing, nipixeldata
    Bug #2363: Corpses don't disappear
    Bug #2369: Respawns should be timed individually
    Bug #2393: Сharacter is stuck in the tree
    Bug #2444: [Mod] NPCs from Animated Morrowind appears not using proper animations
    Bug #2467: Creatures do not respawn
    Bug #2515: Ghosts in Ibar-Dad spawn stuck in walls
    Bug #2610: FixMe script still needs to be implemented
    Bug #2689: Riekling raider pig constantly screams while running
    Bug #2719: Vivec don't put their hands on the knees with this replacer (Psymoniser Vivec God Replacement NPC Edition v1.0
    Bug #2737: Camera shaking when side stepping around object
    Bug #2760: AI Combat Priority Problem - Use of restoration spell instead of attacking
    Bug #2806: Stack overflow in LocalScripts::getNext
    Bug #2807: Collision detection allows player to become stuck inside objects
    Bug #2814: Stairs to Marandus have improper collision
    Bug #2925: Ranes Ienith will not appear, breaking the Morag Tong and Thieves Guid questlines
    Bug #3024: Editor: Creator bar in startscript subview does not accept script ID drops
    Bug #3046: Sleep creature: Velk is spawned half-underground in the Thirr River Valley
    Bug #3080: Calling aifollow without operant in local script every frame causes mechanics to overheat + log
    Bug #3101: Regression: White guar does not move
    Bug #3108: Game Freeze after Killing Diseased Rat in Foreign Quarter Tomb
    Bug #3124: Bloodmoon Quest - Rite of the Wolf Giver (BM_WolfGiver) – Innocent victim won't turn werewolf
    Bug #3125: Improper dialogue window behavior when talking to creatures
    Bug #3130: Some wandering NPCs disappearing, cannot finish quests
    Bug #3132: Editor: GMST ID named sMake Enchantment is instead named sMake when making new game from scratch
    Bug #3133: OpenMW and the OpenCS are writting warnings about scripts that use the function GetDisabled.
    Bug #3135: Journal entry for The Pigrim's Path missing name
    Bug #3136: Dropped bow is displaced
    Bug #3140: Editor: OpenMW-CS fails to open newly converted and saved omwaddon file.
    Bug #3142: Duplicate Resist Magic message
    Bug #3143: Azura missing her head
    Bug #3146: Potion effect showing when ingredient effects are not known
    Bug #3155: When executing chop attack with a spear, hands turn partly invisible
    Bug #3161: Fast travel from Silt Strider or Boat Ride will break save files made afterwards
    Bug #3163: Editor: Objects dropped to scene do not always save
    Bug #3173: Game Crashes After Casting Recall Spell
    Bug #3174: Constant effect enchantments play spell animation on dead bodies
    Bug #3175: Spell effects do not wear down when caster dies
    Bug #3176: NPCs appearing randomly far away from towns
    Bug #3177: Submerged corpse floats ontop of water when it shouldn't (Widow Vabdas' Deed quest)
    Bug #3184: Bacola Closcius in Balmora, South Wall Cornerclub spams magic effects if attacked
    Bug #3207: Editor: New objects do not render
    Bug #3212: Arrow of Ranged Silence
    Bug #3213: Looking at Floor After Magical Transport
    Bug #3220: The number of remaining ingredients in the alchemy window doesn't go down when failing to brew a potion
    Bug #3222: Falling through the water in Vivec
    Bug #3223: Crash at the beginning with MOD (The Symphony)
    Bug #3228: Purple screen when leveling up.
    Bug #3233: Infinite disposition via MWDialogue::Filter::testDisposition() glitch
    Bug #3234: Armor mesh stuck on body in inventory menu
    Bug #3235: Unlike vanilla, OpenMW don't allow statics and activators cast effects on the player.
    Bug #3238: Not loading cells when using Poorly Placed Object Fix.esm
    Bug #3248: Editor: Using the "Next Script" and "Previous Script" buttons changes the record status to "Modified"
    Bug #3258: Woman biped skeleton
    Bug #3259: No alternating punches
    Bug #3262: Crash in class selection menu
    Bug #3279: Load menu: Deleting a savegame makes scroll bar jump to the top
    Bug #3326: Starting a new game, getting to class selection, then starting another new game temporarily assigns Acrobat class
    Bug #3327: Stuck in table after loading when character was sneaking when quicksave
    Feature #652: Editor: GMST verifier
    Feature #929: Editor: Info record verifier
    Feature #1279: Editor: Render cell border markers
    Feature #2482: Background cell loading and caching of loaded cells
    Feature #2484: Editor: point lighting
    Feature #2801: Support NIF bump map textures in osg
    Feature #2926: Editor: Optional line wrap in script editor wrap lines
    Feature #3000: Editor: Reimplement 3D scene camera system
    Feature #3035: Editor: Make scenes a drop target for referenceables
    Feature #3043: Editor: Render cell markers v2
    Feature #3164: Editor: Instance Selection Menu
    Feature #3165: Editor: Instance editing mode - move sub mode
    Feature #3244: Allow changing water Level of Interiors behaving like exteriors
    Feature #3250: Editor: Use "Enter" key instead of clicking "Create" button to confirm ID input in Creator Bar
    Support #3179: Fatal error on startup

0.38.0
------

    Bug #1699: Guard will continuously run into mudcrab
    Bug #1934: Saw in Dome of Kasia doesnt harm the player
    Bug #1962: Rat floats when killed near the door
    Bug #1963: Kwama eggsacks pulse too fast
    Bug #2198: NPC voice sound source should be placed at their head
    Bug #2210: OpenMW installation wizard crashes...
    Bug #2211: Editor: handle DELE subrecord at the end of a record
    Bug #2413: ESM error Unknown subrecord in Grandmaster of Hlaalu
    Bug #2537: Bloodmoon quest Ristaag: Sattir not consistently dying, plot fails to advance; same with Grerid
    Bug #2697: "The Swimmer" moves away after leading you to underwater cave
    Bug #2724: Loading previous save duplicates containers and harvestables
    Bug #2769: Inventory doll - Cursor not respecting order of clothes
    Bug #2865: Scripts silently fail when moving NPCs between cells.
    Bug #2873: Starting a new game leads to CTD / Fatal Error
    Bug #2918: Editor: it's not possible to create an omwaddon containing a dot in the file name
    Bug #2933: Dialog box can't disable a npc if it is in another cell. (Rescue Madura Seran).
    Bug #2942: atronach sign behavior (spell absorption) changes when trying to receive a blessing at "shrine of tribunal"
    Bug #2952: Enchantment Merchant Items reshuffled EVERY time 'barter' is clicked
    Bug #2961: ESM Error: Unknown subrecord if Deus Ex Machina mod is loaded
    Bug #2972: Resurrecting the player via console does not work when health was 0
    Bug #2986: Projectile weapons work underwater
    Bug #2988: "Expected subrecord" bugs showing up.
    Bug #2991: Can't use keywords in strings for MessageBox
    Bug #2993: Tribunal:The Shrine of the Dead – Urvel Dulni can't stop to follow the player.
    Bug #3008: NIFFile Error while loading meshes with a NiLODNode
    Bug #3010: Engine: items should sink to the ground when dropped under water
    Bug #3011: NIFFile Error while loading meshes with a NiPointLight
    Bug #3016: Engine: something wrong with scripting - crash / fatal error
    Bug #3020: Editor: verify does not check if given "item ID" (as content) for a "container" exists
    Bug #3026: [MOD: Julan Ashlander Companion] Dialogue not triggering correctly
    Bug #3028: Tooltips for Health, Magicka and Fatigue show in Options menu even when bars aren't visible
    Bug #3034: Item count check dialogue option doesn't work (Guards accept gold even if you don't have enough)
    Bug #3036: Owned tooltip color affects spell tooltips incorrrectly
    Bug #3037: Fatal error loading old ES_Landscape.esp in Store<ESM::LandTexture>::search
    Bug #3038: Player sounds come from underneath
    Bug #3040: Execution of script failed: There is a message box already
    Bug #3047: [MOD: Julan Ashlander Companion] Scripts KS_Bedscript or KS_JulanNight not working as intended
    Bug #3048: Fatal Error
    Bug #3051: High field of view results in first person rendering glitches
    Bug #3053: Crash on new game at character class selection
    Bug #3058: Physiched sleeves aren't rendered correctly.
    Bug #3060: NPCs use wrong landing sound
    Bug #3062: Mod support regression: Andromeda's fast travel.
    Bug #3063: Missing Journal Textures without Tribunal and Bloodmoon installed
    Bug #3077: repeated aifollow causes the distance to stack
    Bug #3078: Creature Dialogues not showing when certain Function/Conditions are required.
    Bug #3082: Crash when entering Holamayan Monastery with mesh replacer installed
    Bug #3086: Party at Boro's House – Creature with Class don't talk under OpenMW
    Bug #3089: Dreamers spawn too soon
    Bug #3100: Certain controls erroneously work as a werewolf
    Bug #3102: Multiple unique soultrap spell sources clone souls.
    Bug #3105: Summoned creatures and objects disappear at midnight
    Bug #3112: gamecontrollerdb file creation with wrong extension
    Bug #3116: Dialogue Function "Same Race" is avoided
    Bug #3117: Dialogue Bug: Choice conditions are tested when not in a choice
    Bug #3118: Body Parts are not rendered when used in a pose.
    Bug #3122: NPC direction is reversed during sneak awareness check
    Feature #776: Sound effects from one direction don't necessarily affect both speakers in stereo
    Feature #858: Different fov settings for hands and the game world
    Feature #1176: Handle movement of objects between cells
    Feature #2507: Editor: choosing colors for syntax highlighting
    Feature #2867: Editor: hide script error list when there are no errors
    Feature #2885: Accept a file format other than nif
    Feature #2982: player->SetDelete 1 results in: PC can't move, menu can be opened
    Feature #2996: Editor: make it possible to preset the height of the script check area in a script view
    Feature #3014: Editor: Tooltips in 3D scene
    Feature #3064: Werewolf field of view
    Feature #3074: Quicksave indicator
    Task #287: const version of Ptr
    Task #2542: Editor: redo user settings system

0.37.0
------

    Bug #385: Light emitting objects have a too short distance of activation
    Bug #455: Animation doesn't resize creature's bounding box
    Bug #602: Only collision model is updated when modifying objects trough console
    Bug #639: Sky horizon at nighttime
    Bug #672: incorrect trajectory of the moons
    Bug #814: incorrect NPC width
    Bug #827: Inaccurate raycasting for dead actors
    Bug #996: Can see underwater clearly when at right height/angle
    Bug #1317: Erene Llenim in Seyda Neen does not walk around
    Bug #1330: Cliff racers fail to hit the player
    Bug #1366: Combat AI can't aim down (in order to hit small creatures)
    Bug #1511: View distance while under water is much too short
    Bug #1563: Terrain positioned incorrectly and appears to vibrate in far-out cells
    Bug #1612: First person models clip through walls
    Bug #1647: Crash switching from full screen to windows mode - D3D9
    Bug #1650: No textures with directx on windows
    Bug #1730: Scripts names starting with digit(s) fail to compile
    Bug #1738: Socucius Ergalla's greetings are doubled during the tutorial
    Bug #1784: First person weapons always in the same position
    Bug #1813: Underwater flora lighting up entire area.
    Bug #1871: Handle controller extrapolation flags
    Bug #1921: Footstep frequency and velocity do not immediately update when speed attribute changes
    Bug #2001: OpenMW crashes on start with OpenGL 1.4 drivers
    Bug #2014: Antialiasing setting does nothing on Linux
    Bug #2037: Some enemies attack the air when spotting the player
    Bug #2052: NIF rotation matrices including scales are not supported
    Bug #2062: Crank in Old Mournhold: Forgotten Sewer turns about the wrong axis
    Bug #2111: Raindrops in front of fire look wrong
    Bug #2140: [OpenGL] Water effects, flames and parts of creatures solid black when observed through brazier flame
    Bug #2147: Trueflame and Hopesfire flame effects not properly aligned with blade
    Bug #2148: Verminous fabricants have little coloured box beneath their feet
    Bug #2149: Sparks in Clockwork City should bounce off the floor
    Bug #2151: Clockwork City dicer trap doesn't activate when you're too close
    Bug #2186: Mini map contains scrambled pixels that cause the mini map to flicker
    Bug #2187: NIF file with more than 255 NiBillboardNodes does not load
    Bug #2191: Editor: Crash when trying to view cell in render view in OpenCS
    Bug #2270: Objects flicker transparently
    Bug #2280: Latest 32bit windows build of openmw runns out of vram
    Bug #2281: NPCs don't scream when they die
    Bug #2286: Jumping animation restarts when equipping mid-air
    Bug #2287: Weapon idle animation stops when turning
    Bug #2355: Light spell doesn't work in 1st person view
    Bug #2362: Lantern glas opaque to flame effect from certain viewing angles
    Bug #2364: Light spells are not as bright as in Morrowind
    Bug #2383: Remove the alpha testing override list
    Bug #2436: Crash on entering cell "Tower of Tel Fyr, Hall of Fyr"
    Bug #2457: Player followers should not report crimes
    Bug #2458: crash in some fighting situations
    Bug #2464: Hiding an emitter node should make that emitter stop firing particles
    Bug #2466: Can't load a save created with OpenMW-0.35.0-win64
    Bug #2468: music from title screen continues after loading savegame
    Bug #2494: Map not consistent between saves
    Bug #2504: Dialog scroll should always start at the top
    Bug #2506: Editor: Undo/Redo shortcuts do not work in script editor
    Bug #2513: Mannequins in mods appear as dead bodies
    Bug #2524: Editor: TopicInfo "custom" condition section is missing
    Bug #2540: Editor: search and verification result table can not be sorted by clicking on the column names
    Bug #2543: Editor: there is a problem with spell effects
    Bug #2544: Editor fails to save NPC information correctly.
    Bug #2545: Editor: delete record in Objects (referenceables) table messes up data
    Bug #2546: Editor: race base attributes and skill boni are not displayed, thus not editable
    Bug #2547: Editor: some NPC data is not displayed, thus not editable
    Bug #2551: Editor: missing data in cell definition
    Bug #2553: Editor: value filter does not work for float values
    Bug #2555: Editor: undo leaves the record status as Modified
    Bug #2559: Make Detect Enchantment marks appear on top of the player arrow
    Bug #2563: position consoling npc doesn't work without cell reload
    Bug #2564: Editor: Closing a subview from code does not clean up properly and will lead to crash on opening the next subview
    Bug #2568: Editor: Setting default window size is ignored
    Bug #2569: Editor: saving from an esp to omwaddon file results in data loss for TopicInfo
    Bug #2575: Editor: Deleted record (with Added (ModifiedOnly) status) remains in the Dialog SubView
    Bug #2576: Editor: Editor doesn't scroll to a newly opened subview, when ScrollBar Only mode is active
    Bug #2578: Editor: changing Level or Reputation of an NPC crashes the editor
    Bug #2579: Editor: filters not updated when adding or cloning records
    Bug #2580: Editor: omwaddon makes OpenMW crash
    Bug #2581: Editor: focus problems in edit subviews single- and multiline input fields
    Bug #2582: Editor: object verifier should check for non-existing scripts being referenced
    Bug #2583: Editor: applying filter to TopicInfo on mods that have added dialouge makes the Editor crash
    Bug #2586: Editor: some dialogue only editable items do not refresh after undo
    Bug #2588: Editor: Cancel button exits program
    Bug #2589: Editor: Regions table - mapcolor does not change correctly
    Bug #2591: Placeatme - spurious 5th parameter raises error
    Bug #2593: COC command prints multiple times when GUI is hidden
    Bug #2598: Editor: scene view of instances has to be zoomed out to displaying something - center camera instance please
    Bug #2607: water behind an invisible NPC becomes invisible as well
    Bug #2611: Editor: Sort problem in Objects table when few nested rows are added
    Bug #2621: crash when a creature has no model
    Bug #2624: Editor: missing columns in tables
    Bug #2627: Character sheet doesn't properly update when backing out of CharGen
    Bug #2642: Editor: endif without if - is not reported as error when "verify" was executed
    Bug #2644: Editor: rebuild the list of available content files when opening the open/new dialogues
    Bug #2656: OpenMW & OpenMW-CS: setting "Flies" flag for ghosts has no effect
    Bug #2659: OpenMW & OpenMW-CS: savegame load fail due to script attached to NPCs
    Bug #2668: Editor: reputation value in the input field is not stored
    Bug #2696: Horkers use land idle animations under water
    Bug #2705: Editor: Sort by Record Type (Objects table) is incorrect
    Bug #2711: Map notes on an exterior cell that shows up with a map marker on the world map do not show up in the tooltip for that cell's marker on the world map
    Bug #2714: Editor: Can't reorder rows with the same topic in different letter case
    Bug #2720: Head tracking for creatures not implemented
    Bug #2722: Alchemy should only include effects shared by at least 2 ingredients
    Bug #2723: "ori" console command is not working
    Bug #2726: Ashlanders in front of Ghostgate start wandering around
    Bug #2727: ESM writer does not handle encoding when saving the TES3 header
    Bug #2728: Editor: Incorrect position of an added row in Info tables
    Bug #2731: Editor: Deleting a record triggers a Qt warning
    Bug #2733: Editor: Undo doesn't restore the Modified status of a record when a nested data is changed
    Bug #2734: Editor: The Search doesn't work
    Bug #2738: Additive moon blending
    Bug #2746: NIF node names should be case insensitive
    Bug #2752: Fog depth/density not handled correctly
    Bug #2753: Editor: line edit in dialogue subview tables shows after a single click
    Bug #2755: Combat AI changes target too frequently
    Bug #2761: Can't attack during block animations
    Bug #2764: Player doesn't raise arm in 3rd person for weathertype 9
    Bug #2768: Current screen resolution not selected in options when starting OpenMW
    Bug #2773: Editor: Deleted scripts are editable
    Bug #2776: ordinators still think I'm wearing their helm even though Khajiit and argonians can't
    Bug #2779: Slider bars continue to move if you don't release mouse button
    Bug #2781: sleep interruption is a little off (is this an added feature?)
    Bug #2782: erroneously able to ready weapon/magic (+sheathe weapon/magic) while paralyzed
    Bug #2785: Editor: Incorrect GMSTs for newly created omwgame files
    Bug #2786: Kwama Queen head is inverted under OpenMW
    Bug #2788: additem and removeitem incorrect gold behavior
    Bug #2790: --start doesn't trace down
    Bug #2791: Editor: Listed attributes and skill should not be based on number of NPC objects.
    Bug #2792: glitched merchantile/infinite free items
    Bug #2794: Need to ignore quotes in names of script function
    Bug #2797: Editor: Crash when removing the first row in a nested table
    Bug #2800: Show an error message when S3TC support is missing
    Bug #2811: Targetted Open spell effect persists.
    Bug #2819: Editor: bodypart's race filter not displayed correctly
    Bug #2820: Editor: table sorting is inverted
    Bug #2821: Editor: undo/redo command labels are incorrect
    Bug #2826: locking beds that have been locked via magic psuedo-freezes the game
    Bug #2830: Script compiler does not accept IDs as instruction/functions arguments if the ID is also a keyword
    Bug #2832: Cell names are not localized on the world map
    Bug #2833: [cosmetic] Players swimming at water's surface are slightly too low.
    Bug #2840: Save/load menu is not entirely localized
    Bug #2853: [exploit/bug] disintegrate weapon incorrectly applying to lockpicks, probes. creates unbreakable lockpicks
    Bug #2855: Mouse wheel in journal is not disabled by "Options" panel.
    Bug #2856: Heart of Lorkhan doesn't visually respond to attacks
    Bug #2863: Inventory highlights wrong category after load
    Bug #2864: Illuminated Order 1.0c Bug – The teleport amulet is not placed in the PC inventory.
    Bug #2866: Editor: use checkbox instead of combobox for boolean values
    Bug #2875: special cases of fSleepRandMod not behaving properly.
    Bug #2878: Editor: Verify reports "creature has non-positive level" but there is no level setting
    Bug #2879: Editor: entered value of field "Buys *" is not saved for a creature
    Bug #2880: OpenMW & OpenMW-CS: having a scale value of 0.000 makes the game laggy
    Bug #2882: Freeze when entering cell "Guild of Fighters (Ald'ruhn)" after dropping some items inside
    Bug #2883: game not playable if mod providing a spell is removed but the list of known spells still contains it
    Bug #2884: NPC chats about wrong player race
    Bug #2886: Adding custom races breaks existing numbering of PcRace
    Bug #2888: Editor: value entered in "AI Wander Idle" is not kept
    Bug #2889: Editor: creatures made with the CS (not cloned) are always dead
    Bug #2890: Editor: can't make NPC say a specific "Hello" voice-dialouge
    Bug #2893: Editor: making a creature use textual dialogue doesn't work.
    Bug #2901: Editor: gold for trading can not be set for creatures
    Bug #2907: looking from uderwater part of the PC that is below the surface looks like it would be above the water
    Bug #2914: Magicka not recalculated on character generation
    Bug #2915: When paralyzed, you can still enter and exit sneak
    Bug #2917: chameleon does not work for creatures
    Bug #2927: Editor: in the automatic script checker local variable caches are not invalidated/updated on modifications of other scripts
    Bug #2930: Editor: AIWander Idle can not be set for a creature
    Bug #2932: Editor: you can add rows to "Creature Attack" but you can not enter values
    Bug #2938: Editor: Can't add a start script.
    Bug #2944: Spell chance for power to show as 0 on hud when used
    Bug #2953: Editor: rightclick in an empty place in the menu bar shows an unnamed checkbox
    Bug #2956: Editor: freezes while editing Filter
    Bug #2959: space character in field enchantment (of an amulet) prevents rendering of surroundings
    Bug #2962: OpenMW: Assertion `it != invStore.end()' failed
    Bug #2964: Recursive script execution can corrupt script runtime data
    Bug #2973: Editor: placing a chest in the game world and activating it heavily blurrs the character portrait
    Bug #2978: Editor: Cannot edit alchemy ingredient properties
    Bug #2980: Editor: Attribute and Skill can be selected for spells that do not require these parameters, leading to non-functional spells
    Bug #2990: Compiling a script with warning mode 2 and enabled error downgrading leads to infinite recursion
    Bug #2992: [Mod: Great House Dagoth] Killing Dagoth Gares freezes the game
    Bug #3007: PlaceItem takes radians instead of degrees + angle reliability
    Feature #706: Editor: Script Editor enhancements
    Feature #872: Editor: Colour values in tables
    Feature #880: Editor: ID auto-complete
    Feature #928: Editor: Partial sorting in info tables
    Feature #942: Editor: Dialogue for editing/viewing content file meta information
    Feature #1057: NiStencilProperty
    Feature #1278: Editor: Mouse picking in worldspace widget
    Feature #1280: Editor: Cell border arrows
    Feature #1401: Editor: Cloning enhancements
    Feature #1463: Editor: Fine grained configuration of extended revert/delete commands
    Feature #1591: Editor: Make fields in creation bar drop targets where applicable
    Feature #1998: Editor: Magic effect record verifier
    Feature #1999: Editor Sound Gen record verifier
    Feature #2000: Editor: Pathgrid record verifier
    Feature #2528: Game Time Tracker
    Feature #2534: Editor: global search does not auomatically focus the search input field
    Feature #2535: OpenMW: allow comments in openmw.cfg
    Feature #2541: Editor: provide a go to the very bottom button for TopicInfo and JournalInfo
    Feature #2549: Editor: add a horizontal slider to scroll between opened tables
    Feature #2558: Editor: provide a shortcut for closing the subview that has the focus
    Feature #2565: Editor: add context menu for dialogue sub view fields with an item matching "Edit 'x'" from the table subview context menu
    Feature #2585: Editor: Ignore mouse wheel input for numeric values unless the respective widget has the focus
    Feature #2620: Editor: make the verify-view refreshable
    Feature #2622: Editor: Make double click behaviour in result tables configurable (see ID tables)
    Feature #2717: Editor: Add severity column to report tables
    Feature #2729: Editor: Various dialogue button bar improvements
    Feature #2739: Profiling overlay
    Feature #2740: Resource manager optimizations
    Feature #2741: Make NIF files into proper resources
    Feature #2742: Use the skinning data in NIF files as-is
    Feature #2743: Small feature culling
    Feature #2744: Configurable near clip distance
    Feature #2745: GUI scaling option
    Feature #2747: Support anonymous textures
    Feature #2749: Loading screen optimizations
    Feature #2751: Character preview optimization
    Feature #2804: Editor: Merge Tool
    Feature #2818: Editor: allow copying a record ID to the clipboard
    Feature #2946: Editor: add script line number in results of search
    Feature #2963: Editor: Mouse button bindings in 3D scene
    Feature #2983: Sun Glare fader
    Feature #2999: Scaling of journal and books
    Task #2665: Support building with Qt5
    Task #2725: Editor: Remove Display_YesNo
    Task #2730: Replace hardcoded column numbers in SimpleDialogueSubView/DialogueSubView
    Task #2750: Bullet shape instancing optimization
    Task #2793: Replace grid size setting with half grid size setting
    Task #3003: Support FFMPEG 2.9 (Debian request)

0.36.1
------

    Bug #2590: Start scripts not added correctly

0.36.0
------

    Bug #923: Editor: Operations-Multithreading is broken
    Bug #1317: Erene Llenim in Seyda Neen does not walk around
    Bug #1405: Water rendering glitch near Seyda Neen lighthouse
    Bug #1621: "Error Detecting Morrowind Installation" in the default directory
    Bug #2216: Creating a clone of the player stops you moving.
    Bug #2387: Casting bound weapon spell doesn't switch to "ready weapon" mode
    Bug #2407: Default to (0, 0) when "unknown cell" is encountered.
    Bug #2411: enchanted item charges don't update/refresh if spell list window is pinned open
    Bug #2428: Editor: cloning / creating new container class results in invalid omwaddon file - openmw-0.35
    Bug #2429: Editor - cloning omits some values or sets different values than the original has
    Bug #2430: NPC with negative fatigue don't fall (LGNPC Vivec, Foreign Quarter v2.21)
    Bug #2432: Error on startup with Uvirith's Legacy enabled
    Bug #2435: Editor: changed entries in the objects window are not shown as such
    Bug #2437: Editor: changing an entry of a container/NPC/clothing/ingredient/globals will not be saved in the omwaddon file
    Bug #2447: Editor doesn't save terrain information
    Bug #2451: Editor not listing files with accented characters
    Bug #2453: Chargen: sex, race and hair sliders not initialized properly
    Bug #2459: Minor terrain clipping through statics due to difference in triangle alignment
    Bug #2461: Invisible sound mark has collision in Sandus Ancestral Tomb
    Bug #2465: tainted gold stack
    Bug #2475: cumulative stacks of 100 point fortify skill speechcraft boosts do not apply correctly
    Bug #2498: Editor: crash when issuing undo command after the table subview is closed
    Bug #2500: Editor: object table - can't undo delete record
    Bug #2518: OpenMW detect spell returns false positives
    Bug #2521: NPCs don't react to stealing when inventory menu is open.
    Bug #2525: Can't click on red dialogue choice [rise of house telvanni][60fffec]
    Bug #2530: GetSpellEffects not working as in vanilla
    Bug #2557: Crash on first launch after choosing "Run installation wizard"
    Feature #139: Editor: Global Search & Replace
    Feature #1219: Editor: Add dialogue mode only columns
    Feature #2024: Hotkey for hand to hand (i.e. unequip any weapon)
    Feature #2119: "Always Sneak" key bind
    Feature #2262: Editor: Handle moved instances
    Feature #2425: Editor: Add start script table
    Feature #2426: Editor: start script record verifier
    Feature #2480: Launcher: Multiselect entries in the Data Files list
    Feature #2505: Editor: optionally show a line number column in the script editor
    Feature #2512: Editor: Offer use of monospace fonts in the script editor as an option
    Feature #2514: Editor: focus on ID input field on clone/add
    Feature #2519: it is not possible to change icons that appear on the map after casting the Detect <animal | enchantment | key> spells
    Task #2460: OS X: Use Application Support directory as user data path
    Task #2516: Editor: Change References / Referenceables terminology

0.35.1
------

    Bug #781: incorrect trajectory of the sun
    Bug #1079: Wrong starting position in "Character Stuff Wonderland"
    Bug #1443: Repetitive taking of a stolen object is repetitively considered as a crime
    Bug #1533: Divine Intervention goes to the wrong place.
    Bug #1714: No visual indicator for time passed during training
    Bug #1916: Telekinesis does not allow safe opening of traps
    Bug #2227: Editor: addon file name inconsistency
    Bug #2271: Player can melee enemies from water with impunity
    Bug #2275: Objects with bigger scale move further using Move script
    Bug #2285: Aryon's Dominator enchantment does not work properly
    Bug #2290: No punishment for stealing gold from owned containers
    Bug #2328: Launcher does not respond to Ctrl+C
    Bug #2334: Drag-and-drop on a content file in the launcher creates duplicate items
    Bug #2338: Arrows reclaimed from corpses do not stack sometimes
    Bug #2344: Launcher - Settings importer running correctly?
    Bug #2346: Launcher - Importing plugins into content list screws up the load order
    Bug #2348: Mod: H.E.L.L.U.V.A. Handy Holdables does not appear in the content list
    Bug #2353: Detect Animal detects dead creatures
    Bug #2354: Cmake does not respect LIB_SUFFIX
    Bug #2356: Active magic set inactive when switching magic items
    Bug #2361: ERROR: ESM Error: Previous record contains unread bytes
    Bug #2382: Switching spells with "next spell" or "previous spell" while holding shift promps delete spell dialog
    Bug #2388: Regression: Can't toggle map on/off
    Bug #2392: MOD Shrines - Restore Health and Cancel Options adds 100 health points
    Bug #2394: List of Data Files tab in openmw-laucher needs to show all content files.
    Bug #2402: Editor: skills saved incorrectly
    Bug #2408: Equipping a constant effect Restore Health/Magicka/Fatigue item will permanently boost the stat it's restoring
    Bug #2415: It is now possible to fall off the prison ship into the water when starting a new game
    Bug #2419: MOD MCA crash to desktop
    Bug #2420: Game crashes when character enters a certain area
    Bug #2421: infinite loop when using cycle weapon without having a weapon
    Feature #2221: Cannot dress dead NPCs
    Feature #2349: Check CMake sets correct MSVC compiler settings for release build.
    Feature #2397: Set default values for global mandatory records.
    Feature #2412: Basic joystick support

0.35.0
------

    Bug #244: Clipping/static in relation to the ghostgate/fence sound.
    Bug #531: Missing transparent menu items
    Bug #811: Content Lists in openmw.cfg are overwritten
    Bug #925: OpenCS doesn't launch because it thinks its already started
    Bug #969: Water shader strange behaviour on AMD card
    Bug #1049: Partially highlighted word in dialogue may cause incorrect line break
    Bug #1069: omwlauncher.exe crashes due to file lock
    Bug #1192: It is possible to jump on top of hostile creatures in combat
    Bug #1342: Loud ambient sounds
    Bug #1431: Creatures can climb the player
    Bug #1605: Guard in CharGen doesn't turn around to face you when reaching stairs
    Bug #1624: Moon edges don't transition properly
    Bug #1634: Items dropped by PC have collision
    Bug #1637: Weird NPC behaviour in Vivec, Hlaalu Ancestral Vaults?
    Bug #1638: Cannot climb staircases
    Bug #1648: Enchanted equipment badly handled at game reload
    Bug #1663: Crash when casting spell at enemy near you
    Bug #1683: Scale doesn't apply to animated collision nodes
    Bug #1702: Active enchanted item forgotten
    Bug #1730: Scripts names starting with digit(s) fail to compile
    Bug #1743: Moons are transparent
    Bug #1745: Shadows crash: Assertion `mEffects.empty()' failed.
    Bug #1785: Can't equip two-handed weapon and shield
    Bug #1809: Player falls too easily
    Bug #1825: Sword of Perithia can´t run in OpenMW
    Bug #1899: The launcher resets any alterations you´ve made in the mod list order,
    Bug #1964: Idle voices/dialogs not triggered correctly
    Bug #1980: Please, change default click behavior in OpenMW Launchers Data Files list
    Bug #1984: Vampire corpses standing up when looting the first item
    Bug #1985: Calm spell does nothing
    Bug #1986: Spell name lights up on mouseover but spell cost does not
    Bug #1989: Tooltip still shown when menu toggled off
    Bug #2010: Raindrops Displayed While Underwater
    Bug #2023: Walking into plants causes massive framedrop
    Bug #2031: [MOD: Shrines - Restore Health and Cancel Options]: Restore health option doesn't work
    Bug #2039: Lake Fjalding pillar of fire not rendered
    Bug #2040: AI_follow should stop further from the target
    Bug #2076: Slaughterfish AI
    Bug #2077: Direction of long jump can be changed much more than it is possible in vanilla
    Bug #2078: error during rendering: Object '' not found (const)
    Bug #2105: Lockpicking causes screen sync glitch
    Bug #2113: [MOD: Julan Ashlander Companion] Julan does not act correctly within the Ghostfence.
    Bug #2123: Window glow mod: Collision issues
    Bug #2133: Missing collision for bridges in Balmora when using Morrowind Rebirth 2.81
    Bug #2135: Casting a summon spell while the summon is active does not reset the summon.
    Bug #2144: Changing equipment will unequip drawn arrows/bolts
    Bug #2169: Yellow on faces when using opengl renderer and mods from overhaul on windows
    Bug #2175: Pathgrid mods do not overwrite the existing pathgrid
    Bug #2176: Morrowind -Russian localization end add-on ChaosHeart. Error in framelistener;object ;frenzying toush; not found <const>
    Bug #2181: Mod Morrowind crafting merchants die.
    Bug #2182: mods changing skill progression double the bonus for class specialization
    Bug #2183: Editor: Skills "use value" only allows integer between 0 and 99
    Bug #2184: Animated Morrowind Expanded produces an error on Open MW Launch
    Bug #2185: Conditional Operator formats
    Bug #2193: Quest: Gateway Ghost
    Bug #2194: Cannot summon multiples of the same creature
    Bug #2195: Pathgrid in the (0,0) exterior cell not loaded
    Bug #2200: Outdoor NPCs can stray away and keep walking into a wall
    Bug #2201: Creatures do not receive fall damage
    Bug #2202: The enchantment the item can hold is calculated incorrectly
    Bug #2203: Having the mod Living Cities of Vvardenfall running causes the game world to fail to load after leaving the prison ship
    Bug #2204: Abot's Water Life - Book rendered incorrectly
    Bug #2205: sound_waterfall script no longer compiles
    Bug #2206: Dialogue script fails to compile (extra .)
    Bug #2207: Script using – instead of - character does not compile
    Bug #2208: Failing dialogue scripts in french Morrowind.esm
    Bug #2214: LGNPC Vivec Redoran 1.62 and The King Rat (Size and inventory Issues)
    Bug #2215: Beast races can use enchanted boots
    Bug #2218: Incorrect names body parts in 3D models for open helmet with skinning
    Bug #2219: Orcs in Ghorak Manor in Caldera don't attack if you pick their pockets.
    Bug #2220: Chargen race preview head incorrect orientation
    Bug #2223: Reseting rock falling animation
    Bug #2224: Fortify Attribute effects do not stack when Spellmaking.
    Bug #2226: OpenCS pseudo-crash
    Bug #2230: segfaulting when entering Ald'ruhn with a specific mod: "fermeture la nuit" (closed by night)
    Bug #2233: Area effect spells on touch do not have the area effect
    Bug #2234: Dwarven Crossbow clips through the ground when dropped
    Bug #2235: class SettingsBase<> reverses the order of entries with multiple keys.
    Bug #2236: Weird two handed longsword + torch interaction
    Bug #2237: Shooting arrows while sneaking do not agro
    Bug #2238: Bipedal creatures not using weapons are not handled properly
    Bug #2245: Incorrect topic highlighting in HT_SpyBaladas quest
    Bug #2252: Tab completion incomplete for places using COC from the console.
    Bug #2255: Camera reverts to first person on load
    Bug #2259: enhancement: the save/load progress bar is not very progressive
    Bug #2263: TogglePOV can not be bound to Alt key
    Bug #2267: dialogue disabling via mod
    Bug #2268: Highlighting Files with load order problems in Data Files tab of Launcher
    Bug #2276: [Mod]ShotN issues with Karthwasten
    Bug #2283: Count argument for PlaceAt functions not working
    Bug #2284: Local map notes should be visible on door marker leading to the cell with the note
    Bug #2293: There is a graphical glitch at the end of the spell's animation in 3rd Person (looking over the shoulder) view
    Bug #2294: When using Skyrim UI Overhaul, the tops of pinnable menus are invisible
    Bug #2302: Random leveled items repeat way too often in a single dungeon
    Bug #2306: Enchanted arrows should not be retrievable from corpses
    Bug #2308: No sound effect when drawing the next throwing knife
    Bug #2309: Guards chase see the player character even if they're invisible
    Bug #2319: Inverted controls and other issues after becoming a vampire
    Bug #2324: Spells cast when crossing cell border are imprinted on the local map
    Bug #2330: Actors with Drain Health effect retain health after dying
    Bug #2331: tgm (god mode) won't allow the player to cast spells if the player doesn't have enough mana
    Bug #2332: Error in framelistener: Need a skeleton to attach the arrow to
    Feature #114: ess-Importer
    Feature #504: Editor: Delete selected rows from result windows
    Feature #1024: Addition of remaining equipping hotkeys
    Feature #1067: Handle NIF interpolation type 4 (XYZ_ROTATION_KEY)
    Feature #1125: AI fast-forward
    Feature #1228: Drowning while knocked out
    Feature #1325: Editor: Opening window and User Settings window cleanup
    Feature #1537: Ability to change the grid size from 3x3 to 5x5 (or more with good pc)
    Feature #1546: Leveled list script functions
    Feature #1659: Test dialogue scripts in --script-all
    Feature #1720: NPC lookAt controller
    Feature #2178: Load initial particle system state from NIF files
    Feature #2197: Editor: When clicking on a script error in the report window set cursor in script editor to the respective line/column
    Feature #2261: Warn when loading save games with mod mismatch
    Feature #2313: ess-Importer: convert global map exploration overlay
    Feature #2318: Add commandline option to load a save game
    Task #810: Rename "profile" to "content list"
    Task #2196: Label local/global openmw.cfg files via comments

0.34.0
------

    Bug #904: omwlauncher doesn't allow installing Tribunal and Bloodmoon if only MW is installed
    Bug #986: Launcher: renaming profile names is broken
    Bug #1061: "Browse to CD..." launcher crash
    Bug #1135: Launcher crashes if user does not have write permission
    Bug #1231: Current installer in launcher does not correctly import russian Morrowind.ini settings from setup.inx
    Bug #1288: Fix the Alignment of the Resolution Combobox
    Bug #1343: BIK videos occasionally out of sync with audio
    Bug #1684: Morrowind Grass Mod graphical glitches
    Bug #1734: NPC in fight with invisible/sneaking player
    Bug #1982: Long class names are cut off in the UI
    Bug #2012: Editor: OpenCS script compiler sometimes fails to find IDs
    Bug #2015: Running while levitating does not affect speed but still drains fatigue
    Bug #2018: OpenMW don´t reset modified cells to vanilla when a plugin is deselected and don´t apply changes to cells already visited.
    Bug #2045: ToggleMenus command should close dialogue windows
    Bug #2046: Crash: light_de_streetlight_01_223
    Bug #2047: Buglamp tooltip minor correction
    Bug #2050: Roobrush floating texture bits
    Bug #2053: Slaves react negatively to PC picking up slave's bracers
    Bug #2055: Dremora corpses use the wrong model
    Bug #2056: Mansilamat Vabdas's corpse is floating in the water
    Bug #2057: "Quest: Larius Varro Tells A Little Story": Bounty not completely removed after finishing quest
    Bug #2059: Silenced enemies try to cast spells anyway
    Bug #2060: Editor: Special case implementation for top level window with single sub-window should be optional
    Bug #2061: Editor: SubView closing that is not directly triggered by the user isn't handled properly
    Bug #2063: Tribunal: Quest 'The Warlords' doesn't work
    Bug #2064: Sneak attack on hostiles causes bounty
    Bug #2065: Editor: Qt signal-slot error when closing a dialogue subview
    Bug #2070: Loading ESP in OpenMW works but fails in OpenCS
    Bug #2071: CTD in 0.33
    Bug #2073: Storm atronach animation stops now and then
    Bug #2075: Molag Amur Region, Map shows water on solid ground
    Bug #2080: game won't work with fair magicka regen
    Bug #2082: NPCs appear frozen or switched off after leaving and quickly reentering a cell
    Bug #2088: OpenMW is unable to play OGG files.
    Bug #2093: Darth Gares talks to you in Ilunibi even when he's not there, screwing up the Main Quests
    Bug #2095: Coordinate and rotation editing in the Reference table does not work.
    Bug #2096: Some overflow fun and bartering exploit
    Bug #2098: [D3D] Game crash on maximize
    Bug #2099: Activate, player seems not to work
    Bug #2104: Only labels are sensitive in buttons
    Bug #2107: "Slowfall" effect is too weak
    Bug #2114: OpenCS doesn't load an ESP file full of errors even though Vanilla MW Construction Set can
    Bug #2117: Crash when encountering bandits on opposite side of river from the egg mine south of Balmora
    Bug #2124: [Mod: Baldurians Transparent Glass Amor] Armor above head
    Bug #2125: Unnamed NiNodes in weapons problem in First Person
    Bug #2126: Dirty dialog script in tribunal.esm causing bug in Tribunal MQ
    Bug #2128: Crash when picking character's face
    Bug #2129: Disable the third-person zoom feature by default
    Bug #2130: Ash storm particles shown too long during transition to clear sky
    Bug #2137: Editor: exception caused by following the Creature column of a SoundGen record
    Bug #2139: Mouse movement should be ignored during intro video
    Bug #2143: Editor: Saving is broken
    Bug #2145: OpenMW - crash while exiting x64 debug build
    Bug #2152: You can attack Almalexia during her final monologue
    Bug #2154: Visual effects behave weirdly after loading/taking a screenshot
    Bug #2155: Vivec has too little magicka
    Bug #2156: Azura's spirit fades away too fast
    Bug #2158: [Mod]Julan Ashlander Companion 2.0: Negative magicka
    Bug #2161: Editor: combat/magic/stealth values of creature not displayed correctly
    Bug #2163: OpenMW can't detect death if the NPC die by the post damage effect of a magic weapon.
    Bug #2168: Westly's Master Head Pack X – Some hairs aren't rendered correctly.
    Bug #2170: Mods using conversations to update PC inconsistant
    Bug #2180: Editor: Verifier doesn't handle Windows-specific path issues when dealing with resources
    Bug #2212: Crash or unexpected behavior while closing OpenCS cell render window on OS X
    Feature #238: Add UI to run INI-importer from the launcher
    Feature #854: Editor: Add user setting to show status bar
    Feature #987: Launcher: first launch instructions for CD need to be more explicit
    Feature #1232: There is no way to set the "encoding" option using launcher UI.
    Feature #1281: Editor: Render cell markers
    Feature #1918: Editor: Functionality for Double-Clicking in Tables
    Feature #1966: Editor: User Settings dialogue grouping/labelling/tooltips
    Feature #2097: Editor: Edit position of references in 3D scene
    Feature #2121: Editor: Add edit mode button to scene toolbar
    Task #1965: Editor: Improve layout of user settings dialogue

0.33.1
------

    Bug #2108: OpenCS fails to build

0.33.0
------

    Bug #371: If console assigned to ` (probably to any symbolic key), "`" symbol will be added to console every time it closed
    Bug #1148: Some books'/scrolls' contents are displayed incorrectly
    Bug #1290: Editor: status bar is not updated when record filter is changed
    Bug #1292: Editor: Documents are not removed on closing the last view
    Bug #1301: Editor: File->Exit only checks the document it was issued from.
    Bug #1353: Bluetooth on with no speaker connected results in significantly longer initial load times
    Bug #1436: NPCs react from too far distance
    Bug #1472: PC is placed on top of following NPC when changing cell
    Bug #1487: Tall PC can get stuck in staircases
    Bug #1565: Editor: Subviews are deleted on shutdown instead when they are closed
    Bug #1623: Door marker on Ghorak Manor's balcony makes PC stuck
    Bug #1633: Loaddoor to Sadrith Mora, Telvanni Council House spawns PC in the air
    Bug #1655: Use Appropriate Application Icons on Windows
    Bug #1679: Tribunal expansion, Meryn Othralas the backstage manager in the theatre group in Mournhold in the great bazaar district is floating a good feet above the ground.
    Bug #1705: Rain is broken in third person
    Bug #1706: Thunder and lighting still occurs while the game is paused during the rain
    Bug #1708: No long jumping
    Bug #1710: Editor: ReferenceableID drag to references record filter field creates incorrect filter
    Bug #1712: Rest on Water
    Bug #1715: "Cancel" button is not always on the same side of menu
    Bug #1725: Editor: content file can be opened multiple times from the same dialogue
    Bug #1730: [MOD: Less Generic Nerevarine] Compile failure attempting to enter the Corprusarium.
    Bug #1733: Unhandled ffmpeg sample formats
    Bug #1735: Editor: "Edit Record" context menu button not opening subview for journal infos
    Bug #1750: Editor: record edits result in duplicate entries
    Bug #1789: Editor: Some characters cannot be used in addon name
    Bug #1803: Resizing the map does not keep the pre-resize center at the post-resize center
    Bug #1821: Recovering Cloudcleaver quest: attacking Sosia is considered a crime when you side with Hlormar
    Bug #1838: Editor: Preferences window appears off screen
    Bug #1839: Editor: Record filter title should be moved two pixels to the right
    Bug #1849: Subrecord error in MAO_Containers
    Bug #1854: Knocked-out actors don't fully act knocked out
    Bug #1855: "Soul trapped" sound doesn't play
    Bug #1857: Missing sound effect for enchanted items with empty charge
    Bug #1859: Missing console command: ResetActors (RA)
    Bug #1861: Vendor category "MagicItems" is unhandled
    Bug #1862: Launcher doesn't start if a file listed in launcher.cfg has correct name but wrong capitalization
    Bug #1864: Editor: Region field for cell record in dialogue subview not working
    Bug #1869: Editor: Change label "Musics" to "Music"
    Bug #1870: Goblins killed while knocked down remain in knockdown-pose
    Bug #1874: CellChanged events should not trigger when crossing exterior cell border
    Bug #1877: Spriggans killed instantly if hit while regening
    Bug #1878: Magic Menu text not un-highlighting correctly when going from spell to item as active magic
    Bug #1881: Stuck in ceiling when entering castle karstaags tower
    Bug #1884: Unlit torches still produce a burning sound
    Bug #1885: Can type text in price field in barter window
    Bug #1887: Equipped items do not emit sounds
    Bug #1889: draugr lord aesliip will attack you and remain non-hostile
    Bug #1892: Guard asks player to pay bounty of 0 gold
    Bug #1895: getdistance should only return max float if ref and target are in different worldspaces
    Bug #1896: Crash Report
    Bug #1897: Conjured Equipment cant be re-equipped if removed
    Bug #1898: Only Gidar Verothan follows you during establish the mine quest
    Bug #1900: Black screen when you open the door and breath underwater
    Bug #1904: Crash on casting recall spell
    Bug #1906: Bound item checks should use the GMSTs
    Bug #1907: Bugged door. Mournhold, The Winged Guar
    Bug #1908: Crime reported for attacking Drathas Nerus's henchmen while they attack Dilborn
    Bug #1909: Weird Quest Flow Infidelities quest
    Bug #1910: Follower fighting with gone npc
    Bug #1911: Npcs will drown themselves
    Bug #1912: World map arrow stays static when inside a building
    Bug #1920: Ulyne Henim disappears when game is loaded inside Vas
    Bug #1922: alchemy-> potion of paralyze
    Bug #1923: "levitation magic cannot be used here" shows outside of tribunal
    Bug #1927: AI prefer melee over magic.
    Bug #1929: Tamriel Rebuilt: Named cells that lie within the overlap with Morrowind.esm are not shown
    Bug #1932: BTB - Spells 14.1 magic effects don´t overwrite the Vanilla ones but are added
    Bug #1935: Stacks of items are worth more when sold individually
    Bug #1940: Launcher does not list addon files if base game file is renamed to a different case
    Bug #1946: Mod "Tel Nechim - moved" breaks savegames
    Bug #1947: Buying/Selling price doesn't properly affect the growth of mercantile skill
    Bug #1950: followers from east empire company quest will fight each other if combat happens with anything
    Bug #1958: Journal can be scrolled indefinitely with a mouse wheel
    Bug #1959: Follower not leaving party on quest end
    Bug #1960: Key bindings not always saved correctly
    Bug #1961: Spell merchants selling racial bonus spells
    Bug #1967: segmentation fault on load saves
    Bug #1968: Jump sounds are not controlled by footsteps slider, sound weird compared to footsteps
    Bug #1970: PC suffers silently when taking damage from lava
    Bug #1971: Dwarven Sceptre collision area is not removed after killing one
    Bug #1974: Dalin/Daris Norvayne follows player indefinitely
    Bug #1975: East Empire Company faction rank breaks during Raven Rock questline
    Bug #1979: 0 strength = permanently over encumbered
    Bug #1993: Shrine blessing in Maar Gan doesn't work
    Bug #2008: Enchanted items do not recharge
    Bug #2011: Editor: OpenCS script compiler doesn't handle member variable access properly
    Bug #2016: Dagoth Ur already dead in Facility Cavern
    Bug #2017: Fighters Guild Quest: The Code Book - dialogue loop when UMP is loaded.
    Bug #2019: Animation of 'Correct UV Mudcrabs' broken
    Bug #2022: Alchemy window - Removing ingredient doesn't remove the number of ingredients
    Bug #2025: Missing mouse-over text for non affordable items
    Bug #2028: [MOD: Tamriel Rebuilt] Crashing when trying to enter interior cell "Ruinous Keep, Great Hall"
    Bug #2029: Ienith Brothers Thiev's Guild quest journal entry not adding
    Feature #471: Editor: Special case implementation for top-level window with single sub-window
    Feature #472: Editor: Sub-Window re-use settings
    Feature #704: Font colors import from fallback settings
    Feature #879: Editor: Open sub-views in a new top-level window
    Feature #932: Editor: magic effect table
    Feature #937: Editor: Path Grid table
    Feature #938: Editor: Sound Gen table
    Feature #1117: Death and LevelUp music
    Feature #1226: Editor: Request UniversalId editing from table columns
    Feature #1545: Targeting console on player
    Feature #1597: Editor: Render terrain
    Feature #1695: Editor: add column for CellRef's global variable
    Feature #1696: Editor: use ESM::Cell's RefNum counter
    Feature #1697: Redden player's vision when hit
    Feature #1856: Spellcasting for non-biped creatures
    Feature #1879: Editor: Run OpenMW with the currently edited content list
    Task #1851: Move AI temporary state out of AI packages
    Task #1865: Replace char type in records

0.32.0
------

    Bug #1132: Unable to jump when facing a wall
    Bug #1341: Summoned Creatures do not immediately disappear when killed.
    Bug #1430: CharGen Revamped script does not compile
    Bug #1451: NPCs shouldn't equip weapons prior to fighting
    Bug #1461: Stopped start scripts do not restart on load
    Bug #1473: Dead NPC standing and in 2 pieces
    Bug #1482: Abilities are depleted when interrupted during casting
    Bug #1503: Behaviour of NPCs facing the player
    Bug #1506: Missing character, French edition: three-points
    Bug #1528: Inventory very slow after 2 hours
    Bug #1540: Extra arguments should be ignored for script functions
    Bug #1541: Helseth's Champion: Tribunal
    Bug #1570: Journal cannot be opened while in inventory screen
    Bug #1573: PC joins factions at random
    Bug #1576: NPCs aren't switching their weapons when out of ammo
    Bug #1579: Guards detect creatures in far distance, instead on sight
    Bug #1588: The Siege of the Skaal Village: bloodmoon
    Bug #1593: The script compiler isn't recognising some names that contain a -
    Bug #1606: Books: Question marks instead of quotation marks
    Bug #1608: Dead bodies prevent door from opening/closing.
    Bug #1609: Imperial guards in Sadrith Mora are not using their spears
    Bug #1610: The bounty number is not displayed properly with high numbers
    Bug #1620: Implement correct formula for auto-calculated NPC spells
    Bug #1630: Boats standing vertically in Vivec
    Bug #1635: Arrest dialogue is executed second time after I select "Go to jail"
    Bug #1637: Weird NPC behaviour in Vivec, Hlaalu Ancestral Vaults?
    Bug #1641: Persuasion dialog remains after loading, possibly resulting in crash
    Bug #1644: "Goodbye" and similar options on dialogues prevents escape working properly.
    Bug #1646: PC skill stats are not updated immediately when changing equipment
    Bug #1652: Non-aggressive creature
    Bug #1653: Quickloading while the container window is open crashes the game
    Bug #1654: Priority of checks in organic containers
    Bug #1656: Inventory items merge issue when repairing
    Bug #1657: Attacked state of NPCs is not saved properly
    Bug #1660: Rank dialogue condition ignored
    Bug #1668: Game starts on day 2 instead of day 1
    Bug #1669: Critical Strikes while fighting a target who is currently fighting me
    Bug #1672: OpenCS doesn't save the projects
    Bug #1673: Fatigue decreasing by only one point when running
    Bug #1675: Minimap and localmap graphic glitches
    Bug #1676: Pressing the OK button on the travel menu cancels the travel and exits the menu
    Bug #1677: Sleeping in a rented bed is considered a crime
    Bug #1685: NPCs turn towards player even if invisible/sneaking
    Bug #1686: UI bug: cursor is clicking "world/local" map button while inventory window is closed?
    Bug #1690: Double clicking on a inventory window header doesn't close it.
    Bug #1693: Spell Absorption does not absorb shrine blessings
    Bug #1694: journal displays learned topics as quests
    Bug #1700: Sideways scroll of text boxes
    Bug #1701: Player enchanting requires player hold money, always 100% sucessful.
    Bug #1704: self-made Fortify Intelligence/Drain willpower potions are broken
    Bug #1707: Pausing the game through the esc menu will silence rain, pausing it by opening the inventory will not.
    Bug #1709: Remesa Othril is hostile to Hlaalu members
    Bug #1713: Crash on load after death
    Bug #1719: Blind effect has slight border at the edge of the screen where it is ineffective.
    Bug #1722: Crash after creating enchanted item, reloading saved game
    Bug #1723: Content refs that are stacked share the same index after unstacking
    Bug #1726: Can't finish Aengoth the Jeweler's quest : Retrieve the Scrap Metal
    Bug #1727: Targets almost always resist soultrap scrolls
    Bug #1728: Casting a soultrap spell on invalid target yields no message
    Bug #1729: Chop attack doesn't work if walking diagonally
    Bug #1732: Error handling for missing script function arguments produces weird message
    Bug #1736: Alt-tabbing removes detail from overworld map.
    Bug #1737: Going through doors with (high magnitude?) leviation will put the player high up, possibly even out of bounds.
    Bug #1739: Setting a variable on an NPC from another NPC's dialogue result sets the wrong variable
    Bug #1741: The wait dialogue doesn't black the screen out properly during waiting.
    Bug #1742: ERROR: Object 'sDifficulty' not found (const)
    Bug #1744: Night sky in Skies V.IV (& possibly v3) by SWG rendered incorrectly
    Bug #1746: Bow/marksman weapon condition does not degrade with use
    Bug #1749: Constant Battle Music
    Bug #1752: Alt-Tabbing in the character menus makes the paper doll disappear temporarily
    Bug #1753: Cost of training is not added to merchant's inventory
    Bug #1755: Disposition changes do not persist if the conversation menu is closed by purchasing training.
    Bug #1756: Caught Blight after being cured of Corprus
    Bug #1758: Crash Upon Loading New Cell
    Bug #1760: Player's Magicka is not recalculated upon drained or boosted intelligence
    Bug #1761: Equiped torches lost on reload
    Bug #1762: Your spell did not get a target. Soul trap. Gorenea Andrano
    Bug #1763: Custom Spell Magicka Cost
    Bug #1765: Azuras Star breaks on recharging item
    Bug #1767: GetPCRank did not handle ignored explicit references
    Bug #1772: Dark Brotherhood Assassins never use their Carved Ebony Dart, sticking to their melee weapon.
    Bug #1774: String table overflow also occurs when loading TheGloryRoad.esm
    Bug #1776: dagoth uthol runs in slow motion
    Bug #1778: Incorrect values in spellmaking window
    Bug #1779: Icon of Master Propylon Index is not visible
    Bug #1783: Invisible NPC after looting corpse
    Bug #1787: Health Calculation
    Bug #1788: Skeletons, ghosts etc block doors when we try to open
    Bug #1791: [MOD: LGNPC Foreign Quarter] NPC in completely the wrong place.
    Bug #1792: Potions should show more effects
    Bug #1793: Encumbrance while bartering
    Bug #1794: Fortify attribute not affecting fatigue
    Bug #1795: Too much magicka
    Bug #1796: "Off by default" torch burning
    Bug #1797: Fish too slow
    Bug #1798: Rest until healed shouldn't show with full health and magicka
    Bug #1802: Mark location moved
    Bug #1804: stutter with recent builds
    Bug #1810: attack gothens dremora doesnt agro the others.
    Bug #1811: Regression: Crash Upon Loading New Cell
    Bug #1812: Mod: "QuickChar" weird button placement
    Bug #1815: Keys show value and weight, Vanilla Morrowind's keys dont.
    Bug #1817: Persuasion results do not show using unpatched MW ESM
    Bug #1818: Quest B3_ZainabBride moves to stage 47 upon loading save while Falura Llervu is following
    Bug #1823: AI response to theft incorrect - only guards react, in vanilla everyone does.
    Bug #1829: On-Target Spells Rendered Behind Water Surface Effects
    Bug #1830: Galsa Gindu's house is on fire
    Bug #1832: Fatal Error: OGRE Exception(2:InvalidParametersException)
    Bug #1836: Attacked Guards open "fine/jail/resist"-dialogue after killing you
    Bug #1840: Infinite recursion in ActionTeleport
    Bug #1843: Escorted people change into player's cell after completion of escort stage
    Bug #1845: Typing 'j' into 'Name' fields opens the journal
    Bug #1846: Text pasted into the console still appears twice (Windows)
    Bug #1847: "setfatigue 0" doesn't render NPC unconscious
    Bug #1848: I can talk to unconscious actors
    Bug #1866: Crash when player gets killed by a creature summoned by him
    Bug #1868: Memory leaking when openmw window is minimized
    Feature #47: Magic Effects
    Feature #642: Control NPC mouth movement using current Say sound
    Feature #939: Editor: Resources tables
    Feature #961: AI Combat for magic (spells, potions and enchanted items)
    Feature #1111: Collision script instructions (used e.g. by Lava)
    Feature #1120: Command creature/humanoid magic effects
    Feature #1121: Elemental shield magic effects
    Feature #1122: Light magic effect
    Feature #1139: AI: Friendly hits
    Feature #1141: AI: combat party
    Feature #1326: Editor: Add tooltips to all graphical buttons
    Feature #1489: Magic effect Get/Mod/Set functions
    Feature #1505: Difficulty slider
    Feature #1538: Targeted scripts
    Feature #1571: Allow creating custom markers on the local map
    Feature #1615: Determine local variables from compiled scripts instead of the values in the script record
    Feature #1616: Editor: Body part record verifier
    Feature #1651: Editor: Improved keyboard navigation for scene toolbar
    Feature #1666: Script blacklisting
    Feature #1711: Including the Git revision number from the command line "--version" switch.
    Feature #1721: NPC eye blinking
    Feature #1740: Scene toolbar buttons for selecting which type of elements are rendered
    Feature #1790: Mouse wheel scrolling for the journal
    Feature #1850: NiBSPArrayController
    Task #768: On windows, settings folder should be "OpenMW", not "openmw"
    Task #908: Share keyframe data
    Task #1716: Remove defunct option for building without FFmpeg

0.31.0
------

    Bug #245: Cloud direction and weather systems differ from Morrowind
    Bug #275: Local Map does not always show objects that span multiple cells
    Bug #538: Update CenterOnCell (COC) function behavior
    Bug #618: Local and World Map Textures are sometimes Black
    Bug #640: Water behaviour at night
    Bug #668: OpenMW doesn't support non-latin paths on Windows
    Bug #746: OpenMW doesn't check if the background music was already played
    Bug #747: Door is stuck if cell is left before animation finishes
    Bug #772: Disabled statics are visible on map
    Bug #829: OpenMW uses up all available vram, when playing for extended time
    Bug #869: Dead bodies don't collide with anything
    Bug #894: Various character creation issues
    Bug #897/#1369: opencs Segmentation Fault after "new" or "load"
    Bug #899: Various jumping issues
    Bug #952: Reflection effects are one frame delayed
    Bug #993: Able to interact with world during Wait/Rest dialog
    Bug #995: Dropped items can be placed inside the wall
    Bug #1008: Corpses always face up upon reentering the cell
    Bug #1035: Random colour patterns appearing in automap
    Bug #1037: Footstep volume issues
    Bug #1047: Creation of wrong links in dialogue window
    Bug #1129: Summoned creature time life duration seems infinite
    Bug #1134: Crimes can be committed against hostile NPCs
    Bug #1136: Creature run speed formula is incorrect
    Bug #1150: Weakness to Fire doesn't apply to Fire Damage in the same spell
    Bug #1155: NPCs killing each other
    Bug #1166: Bittercup script still does not work
    Bug #1178: .bsa file names are case sensitive.
    Bug #1179: Crash after trying to load game after being killed
    Bug #1180: Changing footstep sound location
    Bug #1196: Jumping not disabled when showing messageboxes
    Bug #1202: "strange" keys are not shown in binding menu, and are not saved either, but works
    Bug #1216: Broken dialog topics in russian Morrowind
    Bug #1217: Container content changes based on the current position of the mouse
    Bug #1234: Loading/saving issues with dynamic records
    Bug #1277: Text pasted into the console appears twice
    Bug #1284: Crash on New Game
    Bug #1303: It's possible to skip the chargen
    Bug #1304: Slaughterfish should not detect the player unless the player is in the water
    Bug #1311: Editor: deleting Record Filter line does not reset the filter
    Bug #1324: ERROR: ESM Error: String table overflow when loading Animated Morrowind.esp
    Bug #1328: Editor: Bogus Filter created when dragging multiple records to filter bar of non-applicable table
    Bug #1331: Walking/running sound persist after killing NPC`s that are walking/running.
    Bug #1334: Previously equipped items not shown as unequipped after attempting to sell them.
    Bug #1335: Actors ignore vertical axis when deciding to attack
    Bug #1338: Unknown toggle option for shadows
    Bug #1339: "Ashlands Region" is visible when beginning new game during "Loading Area" process
    Bug #1340: Guards prompt Player with punishment options after resisting arrest with another guard.
    Bug #1348: Regression: Bug #1098 has returned with a vengeance
    Bug #1349: [TR] TR_Data mesh tr_ex_imp_gatejamb01 cannot be activated
    Bug #1352: Disabling an ESX file does not disable dependent ESX files
    Bug #1355: CppCat Checks OpenMW
    Bug #1356: Incorrect voice type filtering for sleep interrupts
    Bug #1357: Restarting the game clears saves
    Bug #1360: Seyda Neen silk rider dialog problem
    Bug #1361: Some lights don't work
    Bug #1364: It is difficult to bind "Mouse 1" to an action in the options menu
    Bug #1370: Animation compilation mod does not work properly
    Bug #1371: SL_Pick01.nif from third party fails to load in openmw, but works in Vanilla
    Bug #1373: When stealing in front of Sellus Gravius cannot exit the dialog
    Bug #1378: Installs to /usr/local are not working
    Bug #1380: Loading a save file fail if one of the content files is disabled
    Bug #1382: "getHExact() size mismatch" crash on loading official plugin "Siege at Firemoth.esp"
    Bug #1386: Arkngthand door will not open
    Bug #1388: Segfault when modifying View Distance in Menu options
    Bug #1389: Crash when loading a save after dying
    Bug #1390: Apostrophe characters not displayed [French version]
    Bug #1391: Custom made icon background texture for magical weapons and stuff isn't scaled properly on GUI.
    Bug #1393: Coin icon during the level up dialogue are off of the background
    Bug #1394: Alt+F4 doesn't work on Win version
    Bug #1395: Changing rings switches only the last one put on
    Bug #1396: Pauldron parts aren't showing when the robe is equipped
    Bug #1402: Dialogue of some shrines have wrong button orientation
    Bug #1403: Items are floating in the air when they're dropped onto dead bodies.
    Bug #1404: Forearms are not rendered on Argonian females
    Bug #1407: Alchemy allows making potions from two of the same item
    Bug #1408: "Max sale" button gives you all the items AND all the trader's gold
    Bug #1409: Rest "Until Healed" broken for characters with stunted magicka.
    Bug #1412: Empty travel window opens while playing through start game
    Bug #1413: Save game ignores missing writing permission
    Bug #1414: The Underground 2 ESM Error
    Bug #1416: Not all splash screens in the Splash directory are used
    Bug #1417: Loading saved game does not terminate
    Bug #1419: Skyrim: Home of the Nords error
    Bug #1422: ClearInfoActor
    Bug #1423: ForceGreeting closes existing dialogue windows
    Bug #1425: Cannot load save game
    Bug #1426: Read skill books aren't stored in savegame
    Bug #1427: Useless items can be set under hotkeys
    Bug #1429: Text variables in journal
    Bug #1432: When attacking friendly NPC, the crime is reported and bounty is raised after each swing
    Bug #1435: Stealing priceless items is without punishment
    Bug #1437: Door marker at Jobasha's Rare Books is spawning PC in the air
    Bug #1440: Topic selection menu should be wider
    Bug #1441: Dropping items on the rug makes them inaccessible
    Bug #1442: When dropping and taking some looted items, bystanders consider that as a crime
    Bug #1444: Arrows and bolts are not dropped where the cursor points
    Bug #1445: Security trainers offering acrobatics instead
    Bug #1447: Character dash not displayed, French edition
    Bug #1448: When the player is killed by the guard while having a bounty on his head, the guard dialogue opens over and over instead of loading dialogue
    Bug #1454: Script error in SkipTutorial
    Bug #1456: Bad lighting when using certain Morrowind.ini generated by MGE
    Bug #1457: Heart of Lorkan comes after you when attacking it
    Bug #1458: Modified Keybindings are not remembered
    Bug #1459: Dura Gra-Bol doesn't respond to PC attack
    Bug #1462: Interior cells not loaded with Morrowind Patch active
    Bug #1469: Item tooltip should show the base value, not real value
    Bug #1477: Death count is not stored in savegame
    Bug #1478: AiActivate does not trigger activate scripts
    Bug #1481: Weapon not rendered when partially submerged in water
    Bug #1483: Enemies are attacking even while dying
    Bug #1486: ESM Error: Don't know what to do with INFO
    Bug #1490: Arrows shot at PC can end up in inventory
    Bug #1492: Monsters respawn on top of one another
    Bug #1493: Dialogue box opens with follower NPC even if NPC is dead
    Bug #1494: Paralysed cliffracers remain airbourne
    Bug #1495: Dialogue box opens with follower NPC even the game is paused
    Bug #1496: GUI messages are not cleared when loading another saved game
    Bug #1499: Underwater sound sometimes plays when transitioning from interior.
    Bug #1500: Targetted spells and water.
    Bug #1502: Console error message on info refusal
    Bug #1507: Bloodmoon MQ The Ritual of Beasts: Can't remove the arrow
    Bug #1508: Bloodmoon: Fort Frostmoth, cant talk with Carnius Magius
    Bug #1516: PositionCell doesn't move actors to current cell
    Bug #1518: ForceGreeting broken for explicit references
    Bug #1522: Crash after attempting to play non-music file
    Bug #1523: World map empty after loading interior save
    Bug #1524: Arrows in waiting/resting dialog act like minimum and maximum buttons
    Bug #1525: Werewolf: Killed NPC's don't fill werewolfs hunger for blood
    Bug #1527: Werewolf: Detect life detects wrong type of actor
    Bug #1529: OpenMW crash during "the shrine of the dead" mission (tribunal)
    Bug #1530: Selected text in the console has the same color as the background
    Bug #1539: Barilzar's Mazed Band: Tribunal
    Bug #1542: Looping taunts from NPC`s after death: Tribunal
    Bug #1543: OpenCS crash when using drag&drop in script editor
    Bug #1547: Bamz-Amschend: Centurion Archers combat problem
    Bug #1548: The Missing Hand: Tribunal
    Bug #1549: The Mad God: Tribunal, Dome of Serlyn
    Bug #1557: A bounty is calculated from actual item cost
    Bug #1562: Invisible terrain on top of Red Mountain
    Bug #1564: Cave of the hidden music: Bloodmoon
    Bug #1567: Editor: Deleting of referenceables does not work
    Bug #1568: Picking up a stack of items and holding the enter key and moving your mouse around paints a bunch of garbage on screen.
    Bug #1574: Solstheim: Drauger cant inflict damage on player
    Bug #1578: Solstheim: Bonewolf running animation not working
    Bug #1585: Particle effects on PC are stopped when paralyzed
    Bug #1589: Tribunal: Crimson Plague quest does not update when Gedna Relvel is killed
    Bug #1590: Failed to save game: compile error
    Bug #1598: Segfault when making Drain/Fortify Skill spells
    Bug #1599: Unable to switch to fullscreen
    Bug #1613: Morrowind Rebirth duplicate objects / vanilla objects not removed
    Bug #1618: Death notice fails to show up
    Bug #1628: Alt+Tab Segfault
    Feature #32: Periodic Cleanup/Refill
    Feature #41: Precipitation and weather particles
    Feature #568: Editor: Configuration setup
    Feature #649: Editor: Threaded loading
    Feature #930: Editor: Cell record saving
    Feature #934: Editor: Body part table
    Feature #935: Editor: Enchantment effect table
    Feature #1162: Dialogue merging
    Feature #1174: Saved Game: add missing creature state
    Feature #1177: Saved Game: fog of war state
    Feature #1312: Editor: Combat/Magic/Stealth values for creatures are not displayed
    Feature #1314: Make NPCs and creatures fight each other
    Feature #1315: Crime: Murder
    Feature #1321: Sneak skill enhancements
    Feature #1323: Handle restocking items
    Feature #1332: Saved Game: levelled creatures
    Feature #1347: modFactionReaction script instruction
    Feature #1362: Animated main menu support
    Feature #1433: Store walk/run toggle
    Feature #1449: Use names instead of numbers for saved game files and folders
    Feature #1453: Adding Delete button to the load menu
    Feature #1460: Enable Journal screen while in dialogue
    Feature #1480: Play Battle music when in combat
    Feature #1501: Followers unable to fast travel with you
    Feature #1520: Disposition and distance-based aggression/ShouldAttack
    Feature #1595: Editor: Object rendering in cells
    Task #940: Move license to locations where applicable
    Task #1333: Remove cmake git tag reading
    Task #1566: Editor: Object rendering refactoring

0.30.0
------

    Bug #416: Extreme shaking can occur during cell transitions while moving
    Bug #1003: Province Cyrodiil: Ogre Exception in Stirk
    Bug #1071: Crash when given a non-existent content file
    Bug #1080: OpenMW allows resting/using a bed while in combat
    Bug #1097: Wrong punishment for stealing in Census and Excise Office at the start of a new game
    Bug #1098: Unlocked evidence chests should get locked after new evidence is put into them
    Bug #1099: NPCs that you attacked still fight you after you went to jail/paid your fine
    Bug #1100: Taking items from a corpse is considered stealing
    Bug #1126: Some creatures can't get close enough to attack
    Bug #1144: Killed creatures seem to die again each time player transitions indoors/outdoors
    Bug #1181: loading a saved game does not reset the player control status
    Bug #1185: Collision issues in Addamasartus
    Bug #1187: Athyn Sarethi mission, rescuing varvur sarethi from the doesnt end the mission
    Bug #1189: Crash when entering interior cell "Gnisis, Arvs-Drelen"
    Bug #1191: Picking up papers without inventory in new game
    Bug #1195: NPCs do not equip torches in certain interiors
    Bug #1197: mouse wheel makes things scroll too fast
    Bug #1200: door blocked by monsters
    Bug #1201: item's magical charges are only refreshed when they are used
    Bug #1203: Scribs do not defend themselves
    Bug #1204: creatures life is not empty when they are dead
    Bug #1205: armor experience does not progress when hits are taken
    Bug #1206: blood particules always red. Undeads and mechanicals should have a different one.
    Bug #1209: Tarhiel never falls
    Bug #1210: journal adding script is ran again after having saved/loaded
    Bug #1224: Names of custom classes are not properly handled in save games
    Bug #1227: Editor: Fixed case handling for broken localised versions of Morrowind.esm
    Bug #1235: Indoors walk stutter
    Bug #1236: Aborting intro movie brings up the menu
    Bug #1239: NPCs get stuck when walking past each other
    Bug #1240: BTB - Settings 14.1 and Health Bar.
    Bug #1241: BTB - Character and Khajiit Prejudice
    Bug #1248: GUI Weapon icon is changed to hand-to-hand after save load
    Bug #1254: Guild ranks do not show in dialogue
    Bug #1255: When opening a container and selecting "Take All", the screen flashes blue
    Bug #1260: Level Up menu doesn't show image when using a custom class
    Bug #1265: Quit Menu Has Misaligned Buttons
    Bug #1270: Active weapon icon is not updated when weapon is repaired
    Bug #1271: NPC Stuck in hovering "Jumping" animation
    Bug #1272: Crash when attempting to load Big City esm file.
    Bug #1276: Editor: Dropping a region into the filter of a cell subview fails
    Bug #1286: Dialogue topic list clips with window frame
    Bug #1291: Saved game: store faction membership
    Bug #1293: Pluginless Khajiit Head Pack by ashiraniir makes OpenMW close.
    Bug #1294: Pasting in console adds text to end, not at cursor
    Bug #1295: Conversation loop when asking about "specific place" in Vivec
    Bug #1296: Caius doesn't leave at start of quest "Mehra Milo and the Lost Prophecies"
    Bug #1297: Saved game: map markers
    Bug #1302: ring_keley script causes vector::_M_range_check exception
    Bug #1309: Bug on "You violated the law" dialog
    Bug #1319: Creatures sometimes rendered incorrectly
    Feature #50: Ranged Combat
    Feature #58: Sneaking Skill
    Feature #73: Crime and Punishment
    Feature #135: Editor: OGRE integration
    Feature #541: Editor: Dialogue Sub-Views
    Feature #853: Editor: Rework User Settings
    Feature #944: Editor: lighting modes
    Feature #945: Editor: Camera navigation mode
    Feature #953: Trader gold
    Feature #1140: AI: summoned creatures
    Feature #1142: AI follow: Run stance
    Feature #1154: Not all NPCs get aggressive when one is attacked
    Feature #1169: Terrain threading
    Feature #1172: Loading screen and progress bars during saved/loading game
    Feature #1173: Saved Game: include weather state
    Feature #1207: Class creation form does not remember
    Feature #1220: Editor: Preview Subview
    Feature #1223: Saved Game: Local Variables
    Feature #1229: Quicksave, quickload, autosave
    Feature #1230: Deleting saves
    Feature #1233: Bribe gold is placed into NPCs inventory
    Feature #1252: Saved Game: quick key bindings
    Feature #1273: Editor: Region Map context menu
    Feature #1274: Editor: Region Map drag & drop
    Feature #1275: Editor: Scene subview drop
    Feature #1282: Non-faction member crime recognition.
    Feature #1289: NPCs return to default position
    Task #941: Remove unused cmake files

0.29.0
------

    Bug #556: Video soundtrack not played when music volume is set to zero
    Bug #829: OpenMW uses up all available vram, when playing for extended time
    Bug #848: Wrong amount of footsteps playing in 1st person
    Bug #888: Ascended Sleepers have movement issues
    Bug #892: Explicit references are allowed on all script functions
    Bug #999: Graphic Herbalism (mod): sometimes doesn't activate properly
    Bug #1009: Lake Fjalding AI related slowdown.
    Bug #1041: Music playback issues on OS X >= 10.9
    Bug #1043: No message box when advancing skill "Speechcraft" while in dialog window
    Bug #1060: Some message boxes are cut off at the bottom
    Bug #1062: Bittercup script does not work ('end' variable)
    Bug #1074: Inventory paperdoll obscures armour rating
    Bug #1077: Message after killing an essential NPC disappears too fast
    Bug #1078: "Clutterbane" shows empty charge bar
    Bug #1083: UndoWerewolf fails
    Bug #1088: Better Clothes Bloodmoon Plus 1.5 by Spirited Treasure pants are not rendered
    Bug #1090: Start scripts fail when going to a non-predefined cell
    Bug #1091: Crash: Assertion `!q.isNaN() && "Invalid orientation supplied as parameter"' failed.
    Bug #1093: Weapons of aggressive NPCs are invisible after you exit and re-enter interior
    Bug #1105: Magicka is depleted when using uncastable spells
    Bug #1106: Creatures should be able to run
    Bug #1107: TR cliffs have way too huge collision boxes in OpenMW
    Bug #1109: Cleaning True Light and Darkness with Tes3cmd makes Addamasartus , Zenarbael and Yasamsi flooded.
    Bug #1114: Bad output for desktop-file-validate on openmw.desktop (and opencs.desktop)
    Bug #1115: Memory leak when spying on Fargoth
    Bug #1137: Script execution fails (drenSlaveOwners script)
    Bug #1143: Mehra Milo quest (vivec informants) is broken
    Bug #1145: Issues with moving gold between inventory and containers
    Bug #1146: Issues with picking up stacks of gold
    Bug #1147: Dwemer Crossbows are held incorrectly
    Bug #1158: Armor rating should always stay below inventory mannequin
    Bug #1159: Quick keys can be set during character generation
    Bug #1160: Crash on equip lockpick when
    Bug #1167: Editor: Referenceables are not correctly loaded when dealing with more than one content file
    Bug #1184: Game Save: overwriting an existing save does not actually overwrites the file
    Feature #30: Loading/Saving (still missing a few parts)
    Feature #101: AI Package: Activate
    Feature #103: AI Package: Follow, FollowCell
    Feature #138: Editor: Drag & Drop
    Feature #428: Player death
    Feature #505: Editor: Record Cloning
    Feature #701: Levelled creatures
    Feature #708: Improved Local Variable handling
    Feature #709: Editor: Script verifier
    Feature #764: Missing journal backend features
    Feature #777: Creature weapons/shields
    Feature #789: Editor: Referenceable record verifier
    Feature #924: Load/Save GUI (still missing loading screen and progress bars)
    Feature #946: Knockdown
    Feature #947: Decrease fatigue when running, swimming and attacking
    Feature #956: Melee Combat: Blocking
    Feature #957: Area magic
    Feature #960: Combat/AI combat for creatures
    Feature #962: Combat-Related AI instructions
    Feature #1075: Damage/Restore skill/attribute magic effects
    Feature #1076: Soultrap magic effect
    Feature #1081: Disease contraction
    Feature #1086: Blood particles
    Feature #1092: Interrupt resting
    Feature #1101: Inventory equip scripts
    Feature #1116: Version/Build number in Launcher window
    Feature #1119: Resistance/weakness to normal weapons magic effect
    Feature #1123: Slow Fall magic effect
    Feature #1130: Auto-calculate spells
    Feature #1164: Editor: Case-insensitive sorting in tables

0.28.0
------

    Bug #399: Inventory changes are not visible immediately
    Bug #417: Apply weather instantly when teleporting
    Bug #566: Global Map position marker not updated for interior cells
    Bug #712: Looting corpse delay
    Bug #716: Problem with the "Vurt's Ascadian Isles Mod" mod
    Bug #805: Two TR meshes appear black (v0.24RC)
    Bug #841: Third-person activation distance taken from camera rather than head
    Bug #845: NPCs hold torches during the day
    Bug #855: Vvardenfell Visages Volume I some hairs don´t appear since 0,24
    Bug #856: Maormer race by Mac Kom - The heads are way up
    Bug #864: Walk locks during loading in 3rd person
    Bug #871: active weapon/magic item icon is not immediately made blank if item is removed during dialog
    Bug #882: Hircine's Ring doesn't always work
    Bug #909: [Tamriel Rebuilt] crashes in Akamora
    Bug #922: Launcher writing merged openmw.cfg files
    Bug #943: Random magnitude should be calculated per effect
    Bug #948: Negative fatigue level should be allowed
    Bug #949: Particles in world space
    Bug #950: Hard crash on x64 Linux running --new-game (on startup)
    Bug #951: setMagicka and setFatigue have no effect
    Bug #954: Problem with equipping inventory items when using a keyboard shortcut
    Bug #955: Issues with equipping torches
    Bug #966: Shield is visible when casting spell
    Bug #967: Game crashes when equipping silver candlestick
    Bug #970: Segmentation fault when starting at Bal Isra
    Bug #977: Pressing down key in console doesn't go forward in history
    Bug #979: Tooltip disappears when changing inventory
    Bug #980: Barter: item category is remembered, but not shown
    Bug #981: Mod: replacing model has wrong position/orientation
    Bug #982: Launcher: Addon unchecking is not saved
    Bug #983: Fix controllers to affect objects attached to the base node
    Bug #985: Player can talk to NPCs who are in combat
    Bug #989: OpenMW crashes when trying to include mod with capital .ESP
    Bug #991: Merchants equip items with harmful constant effect enchantments
    Bug #994: Don't cap skills/attributes when set via console
    Bug #998: Setting the max health should also set the current health
    Bug #1005: Torches are visible when casting spells and during hand to hand combat.
    Bug #1006: Many NPCs have 0 skill
    Bug #1007: Console fills up with text
    Bug #1013: Player randomly loses health or dies
    Bug #1014: Persuasion window is not centered in maximized window
    Bug #1015: Player status window scroll state resets on status change
    Bug #1016: Notification window not big enough for all skill level ups
    Bug #1020: Saved window positions are not rescaled appropriately on resolution change
    Bug #1022: Messages stuck permanently on screen when they pile up
    Bug #1023: Journals doesn't open
    Bug #1026: Game loses track of torch usage.
    Bug #1028: Crash on pickup of jug in Unexplored Shipwreck, Upper level
    Bug #1029: Quick keys menu: Select compatible replacement when tool used up
    Bug #1042: TES3 header data wrong encoding
    Bug #1045: OS X: deployed OpenCS won't launch
    Bug #1046: All damaged weaponry is worth 1 gold
    Bug #1048: Links in "locked" dialogue are still clickable
    Bug #1052: Using color codes when naming your character actually changes the name's color
    Bug #1054: Spell effects not visible in front of water
    Bug #1055: Power-Spell animation starts even though you already casted it that day
    Bug #1059: Cure disease potion removes all effects from player, even your race bonus and race ability
    Bug #1063: Crash upon checking out game start ship area in Seyda Neen
    Bug #1064: openmw binaries link to unnecessary libraries
    Bug #1065: Landing from a high place in water still causes fall damage
    Bug #1072: Drawing weapon increases torch brightness
    Bug #1073: Merchants sell stacks of gold
    Feature #43: Visuals for Magic Effects
    Feature #51: Ranged Magic
    Feature #52: Touch Range Magic
    Feature #53: Self Range Magic
    Feature #54: Spell Casting
    Feature #70: Vampirism
    Feature #100: Combat AI
    Feature #171: Implement NIF record NiFlipController
    Feature #410: Window to restore enchanted item charge
    Feature #647: Enchanted item glow
    Feature #723: Invisibility/Chameleon magic effects
    Feature #737: Resist Magicka magic effect
    Feature #758: GetLOS
    Feature #926: Editor: Info-Record tables
    Feature #958: Material controllers
    Feature #959: Terrain bump, specular, & parallax mapping
    Feature #990: Request: unlock mouse when in any menu
    Feature #1018: Do not allow view mode switching while performing an action
    Feature #1027: Vertex morph animation (NiGeomMorpherController)
    Feature #1031: Handle NiBillboardNode
    Feature #1051: Implement NIF texture slot DarkTexture
    Task #873: Unify OGRE initialisation

0.27.0
------

    Bug #597: Assertion `dialogue->mId == id' failed in esmstore.cpp
    Bug #794: incorrect display of decimal numbers
    Bug #840: First-person sneaking camera height
    Bug #887: Ambient sounds playing while paused
    Bug #902: Problems with Polish character encoding
    Bug #907: Entering third person using the mousewheel is possible even if it's impossible using the key
    Bug #910: Some CDs not working correctly with Unshield installer
    Bug #917: Quick character creation plugin does not work
    Bug #918: Fatigue does not refill
    Bug #919: The PC falls dead in Beshara - OpenMW nightly Win64 (708CDE2)
    Feature #57: Acrobatics Skill
    Feature #462: Editor: Start Dialogue
    Feature #546: Modify ESX selector to handle new content file scheme
    Feature #588: Editor: Adjust name/path of edited content files
    Feature #644: Editor: Save
    Feature #710: Editor: Configure script compiler context
    Feature #790: God Mode
    Feature #881: Editor: Allow only one instance of OpenCS
    Feature #889: Editor: Record filtering
    Feature #895: Extinguish torches
    Feature #898: Breath meter enhancements
    Feature #901: Editor: Default record filter
    Feature #913: Merge --master and --plugin switches

0.26.0
------

    Bug #274: Inconsistencies in the terrain
    Bug #557: Already-dead NPCs do not equip clothing/items.
    Bug #592: Window resizing
    Bug #612: [Tamriel Rebuilt] Missing terrain (South of Tel Oren)
    Bug #664: Heart of lorkhan acts like a dead body (container)
    Bug #767: Wonky ramp physics & water
    Bug #780: Swimming out of water
    Bug #792: Wrong ground alignment on actors when no clipping
    Bug #796: Opening and closing door sound issue
    Bug #797: No clipping hinders opening and closing of doors
    Bug #799: sliders in enchanting window
    Bug #838: Pressing key during startup procedure freezes the game
    Bug #839: Combat/magic stances during character creation
    Bug #843: [Tribunal] Dark Brotherhood assassin appears without equipment
    Bug #844: Resting "until healed" option given even with full stats
    Bug #846: Equipped torches are invisible.
    Bug #847: Incorrect formula for autocalculated NPC initial health
    Bug #850: Shealt weapon sound plays when leaving magic-ready stance
    Bug #852: Some boots do not produce footstep sounds
    Bug #860: FPS bar misalignment
    Bug #861: Unable to print screen
    Bug #863: No sneaking and jumping at the same time
    Bug #866: Empty variables in [Movies] section of Morrowind.ini gets imported into OpenMW.cfg as blank fallback option and crashes game on start.
    Bug #867: Dancing girls in "Suran, Desele's House of Earthly Delights" don't dance.
    Bug #868: Idle animations are repeated
    Bug #874: Underwater swimming close to the ground is jerky
    Bug #875: Animation problem while swimming on the surface and looking up
    Bug #876: Always a starting upper case letter in the inventory
    Bug #878: Active spell effects don't update the layout properly when ended
    Bug #891: Cell 24,-12 (Tamriel Rebuilt) crashes on load
    Bug #896: New game sound issue
    Feature #49: Melee Combat
    Feature #71: Lycanthropy
    Feature #393: Initialise MWMechanics::AiSequence from ESM::AIPackageList
    Feature #622: Multiple positions for inventory window
    Feature #627: Drowning
    Feature #786: Allow the 'Activate' key to close the countdialog window
    Feature #798: Morrowind installation via Launcher (Linux/Max OS only)
    Feature #851: First/Third person transitions with mouse wheel
    Task #689: change PhysicActor::enableCollisions
    Task #707: Reorganise Compiler

0.25.0
------

    Bug #411: Launcher crash on OS X < 10.8
    Bug #604: Terrible performance drop in the Census and Excise Office.
    Bug #676: Start Scripts fail to load
    Bug #677: OpenMW does not accept script names with -
    Bug #766: Extra space in front of topic links
    Bug #793: AIWander Isn't Being Passed The Repeat Parameter
    Bug #795: Sound playing with drawn weapon and crossing cell-border
    Bug #800: can't select weapon for enchantment
    Bug #801: Player can move while over-encumbered
    Bug #802: Dead Keys not working
    Bug #808: mouse capture
    Bug #809: ini Importer does not work without an existing cfg file
    Bug #812: Launcher will run OpenMW with no ESM or ESP selected
    Bug #813: OpenMW defaults to Morrowind.ESM with no ESM or ESP selected
    Bug #817: Dead NPCs and Creatures still have collision boxes
    Bug #820: Incorrect sorting of answers (Dialogue)
    Bug #826: mwinimport dumps core when given an unknown parameter
    Bug #833: getting stuck in door
    Bug #835: Journals/books not showing up properly.
    Feature #38: SoundGen
    Feature #105: AI Package: Wander
    Feature #230: 64-bit compatibility for OS X
    Feature #263: Hardware mouse cursors
    Feature #449: Allow mouse outside of window while paused
    Feature #736: First person animations
    Feature #750: Using mouse wheel in third person mode
    Feature #822: Autorepeat for slider buttons

0.24.0
------

    Bug #284: Book's text misalignment
    Bug #445: Camera able to get slightly below floor / terrain
    Bug #582: Seam issue in Red Mountain
    Bug #632: Journal Next Button shows white square
    Bug #653: IndexedStore ignores index
    Bug #694: Parser does not recognize float values starting with .
    Bug #699: Resource handling broken with Ogre 1.9 trunk
    Bug #718: components/esm/loadcell is using the mwworld subsystem
    Bug #729: Levelled item list tries to add nonexistent item
    Bug #730: Arrow buttons in the settings menu do not work.
    Bug #732: Erroneous behavior when binding keys
    Bug #733: Unclickable dialogue topic
    Bug #734: Book empty line problem
    Bug #738: OnDeath only works with implicit references
    Bug #740: Script compiler fails on scripts with special names
    Bug #742: Wait while no clipping
    Bug #743: Problem with changeweather console command
    Bug #744: No wait dialogue after starting a new game
    Bug #748: Player is not able to unselect objects with the console
    Bug #751: AddItem should only spawn a message box when called from dialogue
    Bug #752: The enter button has several functions in trade and looting that is not impelemted.
    Bug #753: Fargoth's Ring Quest Strange Behavior
    Bug #755: Launcher writes duplicate lines into settings.cfg
    Bug #759: Second quest in mages guild does not work
    Bug #763: Enchantment cast cost is wrong
    Bug #770: The "Take" and "Close" buttons in the scroll GUI are stretched incorrectly
    Bug #773: AIWander Isn't Being Passed The Correct idle Values
    Bug #778: The journal can be opened at the start of a new game
    Bug #779: Divayth Fyr starts as dead
    Bug #787: "Batch count" on detailed FPS counter gets cut-off
    Bug #788: chargen scroll layout does not match vanilla
    Feature #60: Atlethics Skill
    Feature #65: Security Skill
    Feature #74: Interaction with non-load-doors
    Feature #98: Render Weapon and Shield
    Feature #102: AI Package: Escort, EscortCell
    Feature #182: Advanced Journal GUI
    Feature #288: Trading enhancements
    Feature #405: Integrate "new game" into the menu
    Feature #537: Highlight dialogue topic links
    Feature #658: Rotate, RotateWorld script instructions and local rotations
    Feature #690: Animation Layering
    Feature #722: Night Eye/Blind magic effects
    Feature #735: Move, MoveWorld script instructions.
    Feature #760: Non-removable corpses

0.23.0
------

    Bug #522: Player collides with placeable items
    Bug #553: Open/Close sounds played when accessing main menu w/ Journal Open
    Bug #561: Tooltip word wrapping delay
    Bug #578: Bribing works incorrectly
    Bug #601: PositionCell fails on negative coordinates
    Bug #606: Some NPCs hairs not rendered with Better Heads addon
    Bug #609: Bad rendering of bone boots
    Bug #613: Messagebox causing assert to fail
    Bug #631: Segfault on shutdown
    Bug #634: Exception when talking to Calvus Horatius in Mournhold, royal palace courtyard
    Bug #635: Scale NPCs depending on race
    Bug #643: Dialogue Race select function is inverted
    Bug #646: Twohanded weapons don't work properly
    Bug #654: Crash when dropping objects without a collision shape
    Bug #655/656: Objects that were disabled or deleted (but not both) were added to the scene when re-entering a cell
    Bug #660: "g" in "change" cut off in Race Menu
    Bug #661: Arrille sells me the key to his upstairs room
    Bug #662: Day counter starts at 2 instead of 1
    Bug #663: Cannot select "come unprepared" topic in dialog with Dagoth Ur
    Bug #665: Pickpocket -> "Grab all" grabs all NPC inventory, even not listed in container window.
    Bug #666: Looking up/down problem
    Bug #667: Active effects border visible during loading
    Bug #669: incorrect player position at new game start
    Bug #670: race selection menu: sex, face and hair left button not totally clickable
    Bug #671: new game: player is naked
    Bug #674: buying or selling items doesn't change amount of gold
    Bug #675: fatigue is not set to its maximum when starting a new game
    Bug #678: Wrong rotation order causes RefData's rotation to be stored incorrectly
    Bug #680: different gold coins in Tel Mara
    Bug #682: Race menu ignores playable flag for some hairs and faces
    Bug #685: Script compiler does not accept ":" after a function name
    Bug #688: dispose corpse makes cross-hair to disappear
    Bug #691: Auto equipping ignores equipment conditions
    Bug #692: OpenMW doesnt load "loose file" texture packs that places resources directly in data folder
    Bug #696: Draugr incorrect head offset
    Bug #697: Sail transparency issue
    Bug #700: "On the rocks" mod does not load its UV coordinates correctly.
    Bug #702: Some race mods don't work
    Bug #711: Crash during character creation
    Bug #715: Growing Tauryon
    Bug #725: Auto calculate stats
    Bug #728: Failure to open container and talk dialogue
    Bug #731: Crash with Mush-Mere's "background" topic
    Feature #55/657: Item Repairing
    Feature #62/87: Enchanting
    Feature #99: Pathfinding
    Feature #104: AI Package: Travel
    Feature #129: Levelled items
    Feature #204: Texture animations
    Feature #239: Fallback-Settings
    Feature #535: Console object selection improvements
    Feature #629: Add levelup description in levelup layout dialog
    Feature #630: Optional format subrecord in (tes3) header
    Feature #641: Armor rating
    Feature #645: OnDeath script function
    Feature #683: Companion item UI
    Feature #698: Basic Particles
    Task #648: Split up components/esm/loadlocks
    Task #695: mwgui cleanup

0.22.0
------

    Bug #311: Potential infinite recursion in script compiler
    Bug #355: Keyboard repeat rate (in Xorg) are left disabled after game exit.
    Bug #382: Weird effect in 3rd person on water
    Bug #387: Always use detailed shape for physics raycasts
    Bug #420: Potion/ingredient effects do not stack
    Bug #429: Parts of dwemer door not picked up correctly for activation/tooltips
    Bug #434/Bug #605: Object movement between cells not properly implemented
    Bug #502: Duplicate player collision model at origin
    Bug #509: Dialogue topic list shifts inappropriately
    Bug #513: Sliding stairs
    Bug #515: Launcher does not support non-latin strings
    Bug #525: Race selection preview camera wrong position
    Bug #526: Attributes / skills should not go below zero
    Bug #529: Class and Birthsign menus options should be preselected
    Bug #530: Lock window button graphic missing
    Bug #532: Missing map menu graphics
    Bug #545: ESX selector does not list ESM files properly
    Bug #547: Global variables of type short are read incorrectly
    Bug #550: Invisible meshes collision and tooltip
    Bug #551: Performance drop when loading multiple ESM files
    Bug #552: Don't list CG in options if it is not available
    Bug #555: Character creation windows "OK" button broken
    Bug #558: Segmentation fault when Alt-tabbing with console opened
    Bug #559: Dialog window should not be available before character creation is finished
    Bug #560: Tooltip borders should be stretched
    Bug #562: Sound should not be played when an object cannot be picked up
    Bug #565: Water animation speed + timescale
    Bug #572: Better Bodies' textures don't work
    Bug #573: OpenMW doesn't load if TR_Mainland.esm is enabled (Tamriel Rebuilt mod)
    Bug #574: Moving left/right should not cancel auto-run
    Bug #575: Crash entering the Chamber of Song
    Bug #576: Missing includes
    Bug #577: Left Gloves Addon causes ESMReader exception
    Bug #579: Unable to open container "Kvama Egg Sack"
    Bug #581: Mimicking vanilla Morrowind water
    Bug #583: Gender not recognized
    Bug #586: Wrong char gen behaviour
    Bug #587: "End" script statements with spaces don't work
    Bug #589: Closing message boxes by pressing the activation key
    Bug #590: Ugly Dagoth Ur rendering
    Bug #591: Race selection issues
    Bug #593: Persuasion response should be random
    Bug #595: Footless guard
    Bug #599: Waterfalls are invisible from a certain distance
    Bug #600: Waterfalls rendered incorrectly, cut off by water
    Bug #607: New beast bodies mod crashes
    Bug #608: Crash in cell "Mournhold, Royal Palace"
    Bug #611: OpenMW doesn't find some of textures used in Tamriel Rebuilt
    Bug #613: Messagebox causing assert to fail
    Bug #615: Meshes invisible from above water
    Bug #617: Potion effects should be hidden until discovered
    Bug #619: certain moss hanging from tree has rendering bug
    Bug #621: Batching bloodmoon's trees
    Bug #623: NiMaterialProperty alpha unhandled
    Bug #628: Launcher in latest master crashes the game
    Bug #633: Crash on startup: Better Heads
    Bug #636: Incorrect Char Gen Menu Behavior
    Feature #29: Allow ESPs and multiple ESMs
    Feature #94: Finish class selection-dialogue
    Feature #149: Texture Alphas
    Feature #237: Run Morrowind-ini importer from launcher
    Feature #286: Update Active Spell Icons
    Feature #334: Swimming animation
    Feature #335: Walking animation
    Feature #360: Proper collision shapes for NPCs and creatures
    Feature #367: Lights that behave more like original morrowind implementation
    Feature #477: Special local scripting variables
    Feature #528: Message boxes should close when enter is pressed under certain conditions.
    Feature #543: Add bsa files to the settings imported by the ini importer
    Feature #594: coordinate space and utility functions
    Feature #625: Zoom in vanity mode
    Task #464: Refactor launcher ESX selector into a re-usable component
    Task #624: Unified implementation of type-variable sub-records

0.21.0
------

    Bug #253: Dialogs don't work for Russian version of Morrowind
    Bug #267: Activating creatures without dialogue can still activate the dialogue GUI
    Bug #354: True flickering lights
    Bug #386: The main menu's first entry is wrong (in french)
    Bug #479: Adding the spell "Ash Woe Blight" to the player causes strange attribute oscillations
    Bug #495: Activation Range
    Bug #497: Failed Disposition check doesn't stop a dialogue entry from being returned
    Bug #498: Failing a disposition check shouldn't eliminate topics from the the list of those available
    Bug #500: Disposition for most NPCs is 0/100
    Bug #501: Getdisposition command wrongly returns base disposition
    Bug #506: Journal UI doesn't update anymore
    Bug #507: EnableRestMenu is not a valid command - change it to EnableRest
    Bug #508: Crash in Ald Daedroth Shrine
    Bug #517: Wrong price calculation when untrading an item
    Bug #521: MWGui::InventoryWindow creates a duplicate player actor at the origin
    Bug #524: Beast races are able to wear shoes
    Bug #527: Background music fails to play
    Bug #533: The arch at Gnisis entrance is not displayed
    Bug #534: Terrain gets its correct shape only some time after the cell is loaded
    Bug #536: The same entry can be added multiple times to the journal
    Bug #539: Race selection is broken
    Bug #544: Terrain normal map corrupt when the map is rendered
    Feature #39: Video Playback
    Feature #151: ^-escape sequences in text output
    Feature #392: Add AI related script functions
    Feature #456: Determine required ini fallback values and adjust the ini importer accordingly
    Feature #460: Experimental DirArchives improvements
    Feature #540: Execute scripts of objects in containers/inventories in active cells
    Task #401: Review GMST fixing
    Task #453: Unify case smashing/folding
    Task #512: Rewrite utf8 component

0.20.0
------

    Bug #366: Changing the player's race during character creation does not change the look of the player character
    Bug #430: Teleporting and using loading doors linking within the same cell reloads the cell
    Bug #437: Stop animations when paused
    Bug #438: Time displays as "0 a.m." when it should be "12 a.m."
    Bug #439: Text in "name" field of potion/spell creation window is persistent
    Bug #440: Starting date at a new game is off by one day
    Bug #442: Console window doesn't close properly sometimes
    Bug #448: Do not break container window formatting when item names are very long
    Bug #458: Topics sometimes not automatically added to known topic list
    Bug #476: Auto-Moving allows player movement after using DisablePlayerControls
    Bug #478: After sleeping in a bed the rest dialogue window opens automtically again
    Bug #492: On creating potions the ingredients are removed twice
    Feature #63: Mercantile skill
    Feature #82: Persuasion Dialogue
    Feature #219: Missing dialogue filters/functions
    Feature #369: Add a FailedAction
    Feature #377: Select head/hair on character creation
    Feature #391: Dummy AI package classes
    Feature #435: Global Map, 2nd Layer
    Feature #450: Persuasion
    Feature #457: Add more script instructions
    Feature #474: update the global variable pcrace when the player's race is changed
    Task #158: Move dynamically generated classes from Player class to World Class
    Task #159: ESMStore rework and cleanup
    Task #163: More Component Namespace Cleanup
    Task #402: Move player data from MWWorld::Player to the player's NPC record
    Task #446: Fix no namespace in BulletShapeLoader

0.19.0
------

    Bug #374: Character shakes in 3rd person mode near the origin
    Bug #404: Gamma correct rendering
    Bug #407: Shoes of St. Rilm do not work
    Bug #408: Rugs has collision even if they are not supposed to
    Bug #412: Birthsign menu sorted incorrectly
    Bug #413: Resolutions presented multiple times in launcher
    Bug #414: launcher.cfg file stored in wrong directory
    Bug #415: Wrong esm order in openmw.cfg
    Bug #418: Sound listener position updates incorrectly
    Bug #423: wrong usage of "Version" entry in openmw.desktop
    Bug #426: Do not use hardcoded splash images
    Bug #431: Don't use markers for raycast
    Bug #432: Crash after picking up items from an NPC
    Feature #21/#95: Sleeping/resting
    Feature #61: Alchemy Skill
    Feature #68: Death
    Feature #69/#86: Spell Creation
    Feature #72/#84: Travel
    Feature #76: Global Map, 1st Layer
    Feature #120: Trainer Window
    Feature #152: Skill Increase from Skill Books
    Feature #160: Record Saving
    Task #400: Review GMST access

0.18.0
------

    Bug #310: Button of the "preferences menu" are too small
    Bug #361: Hand-to-hand skill is always 100
    Bug #365: NPC and creature animation is jerky; Characters float around when they are not supposed to
    Bug #372: playSound3D uses original coordinates instead of current coordinates.
    Bug #373: Static OGRE build faulty
    Bug #375: Alt-tab toggle view
    Bug #376: Screenshots are disable
    Bug #378: Exception when drinking self-made potions
    Bug #380: Cloth visibility problem
    Bug #384: Weird character on doors tooltip.
    Bug #398: Some objects do not collide in MW, but do so in OpenMW
    Feature #22: Implement level-up
    Feature #36: Hide Marker
    Feature #88: Hotkey Window
    Feature #91: Level-Up Dialogue
    Feature #118: Keyboard and Mouse-Button bindings
    Feature #119: Spell Buying Window
    Feature #133: Handle resources across multiple data directories
    Feature #134: Generate a suitable default-value for --data-local
    Feature #292: Object Movement/Creation Script Instructions
    Feature #340: AIPackage data structures
    Feature #356: Ingredients use
    Feature #358: Input system rewrite
    Feature #370: Target handling in actions
    Feature #379: Door markers on the local map
    Feature #389: AI framework
    Feature #395: Using keys to open doors / containers
    Feature #396: Loading screens
    Feature #397: Inventory avatar image and race selection head preview
    Task #339: Move sounds into Action

0.17.0
------

    Bug #225: Valgrind reports about 40MB of leaked memory
    Bug #241: Some physics meshes still don't match
    Bug #248: Some textures are too dark
    Bug #300: Dependency on proprietary CG toolkit
    Bug #302: Some objects don't collide although they should
    Bug #308: Freeze in Balmora, Meldor: Armorer
    Bug #313: openmw without a ~/.config/openmw folder segfault.
    Bug #317: adding non-existing spell via console locks game
    Bug #318: Wrong character normals
    Bug #341: Building with Ogre Debug libraries does not use debug version of plugins
    Bug #347: Crash when running openmw with --start="XYZ"
    Bug #353: FindMyGUI.cmake breaks path on Windows
    Bug #359: WindowManager throws exception at destruction
    Bug #364: Laggy input on OS X due to bug in Ogre's event pump implementation
    Feature #33: Allow objects to cross cell-borders
    Feature #59: Dropping Items (replaced stopgap implementation with a proper one)
    Feature #93: Main Menu
    Feature #96/329/330/331/332/333: Player Control
    Feature #180: Object rotation and scaling.
    Feature #272: Incorrect NIF material sharing
    Feature #314: Potion usage
    Feature #324: Skill Gain
    Feature #342: Drain/fortify dynamic stats/attributes magic effects
    Feature #350: Allow console only script instructions
    Feature #352: Run scripts in console on startup
    Task #107: Refactor mw*-subsystems
    Task #325: Make CreatureStats into a class
    Task #345: Use Ogre's animation system
    Task #351: Rewrite Action class to support automatic sound playing

0.16.0
------

    Bug #250: OpenMW launcher erratic behaviour
    Bug #270: Crash because of underwater effect on OS X
    Bug #277: Auto-equipping in some cells not working
    Bug #294: Container GUI ignores disabled inventory menu
    Bug #297: Stats review dialog shows all skills and attribute values as 0
    Bug #298: MechanicsManager::buildPlayer does not remove previous bonuses
    Bug #299: Crash in World::disable
    Bug #306: Non-existent ~/.config/openmw "crash" the launcher.
    Bug #307: False "Data Files" location make the launcher "crash"
    Feature #81: Spell Window
    Feature #85: Alchemy Window
    Feature #181: Support for x.y script syntax
    Feature #242: Weapon and Spell icons
    Feature #254: Ingame settings window
    Feature #293: Allow "stacking" game modes
    Feature #295: Class creation dialog tooltips
    Feature #296: Clicking on the HUD elements should show/hide the respective window
    Feature #301: Direction after using a Teleport Door
    Feature #303: Allow object selection in the console
    Feature #305: Allow the use of = as a synonym for ==
    Feature #312: Compensation for slow object access in poorly written Morrowind.esm scripts
    Task #176: Restructure enabling/disabling of MW-references
    Task #283: Integrate ogre.cfg file in settings file
    Task #290: Auto-Close MW-reference related GUI windows

0.15.0
------

    Bug #5: Physics reimplementation (fixes various issues)
    Bug #258: Resizing arrow's background is not transparent
    Bug #268: Widening the stats window in X direction causes layout problems
    Bug #269: Topic pane in dialgoue window is too small for some longer topics
    Bug #271: Dialog choices are sorted incorrectly
    Bug #281: The single quote character is not rendered on dialog windows
    Bug #285: Terrain not handled properly in cells that are not predefined
    Bug #289: Dialogue filter isn't doing case smashing/folding for item IDs
    Feature #15: Collision with Terrain
    Feature #17: Inventory-, Container- and Trade-Windows
    Feature #44: Floating Labels above Focussed Objects
    Feature #80: Tooltips
    Feature #83: Barter Dialogue
    Feature #90: Book and Scroll Windows
    Feature #156: Item Stacking in Containers
    Feature #213: Pulsating lights
    Feature #218: Feather & Burden
    Feature #256: Implement magic effect bookkeeping
    Feature #259: Add missing information to Stats window
    Feature #260: Correct case for dialogue topics
    Feature #280: GUI texture atlasing
    Feature #291: Ability to use GMST strings from GUI layout files
    Task #255: Make MWWorld::Environment into a singleton

0.14.0
------

    Bug #1: Meshes rendered with wrong orientation
    Bug #6/Task #220: Picking up small objects doesn't always work
    Bug #127: tcg doesn't work
    Bug #178: Compablity problems with Ogre 1.8.0 RC 1
    Bug #211: Wireframe mode (toggleWireframe command) should not apply to Console & other UI
    Bug #227: Terrain crashes when moving away from predefined cells
    Bug #229: On OS X Launcher cannot launch game if path to binary contains spaces
    Bug #235: TGA texture loading problem
    Bug #246: wireframe mode does not work in water
    Feature #8/#232: Water Rendering
    Feature #13: Terrain Rendering
    Feature #37: Render Path Grid
    Feature #66: Factions
    Feature #77: Local Map
    Feature #78: Compass/Mini-Map
    Feature #97: Render Clothing/Armour
    Feature #121: Window Pinning
    Feature #205: Auto equip
    Feature #217: Contiainer should track changes to its content
    Feature #221: NPC Dialogue Window Enhancements
    Feature #233: Game settings manager
    Feature #240: Spell List and selected spell (no GUI yet)
    Feature #243: Draw State
    Task #113: Morrowind.ini Importer
    Task #215: Refactor the sound code
    Task #216: Update MyGUI

0.13.0
------

    Bug #145: Fixed sound problems after cell change
    Bug #179: Pressing space in console triggers activation
    Bug #186: CMake doesn't use the debug versions of Ogre libraries on Linux
    Bug #189: ASCII 16 character added to console on it's activation on Mac OS X
    Bug #190: Case Folding fails with music files
    Bug #192: Keypresses write Text into Console no matter which gui element is active
    Bug #196: Collision shapes out of place
    Bug #202: ESMTool doesn't not work with localised ESM files anymore
    Bug #203: Torch lights only visible on short distance
    Bug #207: Ogre.log not written
    Bug #209: Sounds do not play
    Bug #210: Ogre crash at Dren plantation
    Bug #214: Unsupported file format version
    Bug #222: Launcher is writing openmw.cfg file to wrong location
    Feature #9: NPC Dialogue Window
    Feature #16/42: New sky/weather implementation
    Feature #40: Fading
    Feature #48: NPC Dialogue System
    Feature #117: Equipping Items (backend only, no GUI yet, no rendering of equipped items yet)
    Feature #161: Load REC_PGRD records
    Feature #195: Wireframe-mode
    Feature #198/199: Various sound effects
    Feature #206: Allow picking data path from launcher if non is set
    Task #108: Refactor window manager class
    Task #172: Sound Manager Cleanup
    Task #173: Create OpenEngine systems in the appropriate manager classes
    Task #184: Adjust MSVC and gcc warning levels
    Task #185: RefData rewrite
    Task #201: Workaround for transparency issues
    Task #208: silenced esm_reader.hpp warning

0.12.0
------

    Bug #154: FPS Drop
    Bug #169: Local scripts continue running if associated object is deleted
    Bug #174: OpenMW fails to start if the config directory doesn't exist
    Bug #187: Missing lighting
    Bug #188: Lights without a mesh are not rendered
    Bug #191: Taking screenshot causes crash when running installed
    Feature #28: Sort out the cell load problem
    Feature #31: Allow the player to move away from pre-defined cells
    Feature #35: Use alternate storage location for modified object position
    Feature #45: NPC animations
    Feature #46: Creature Animation
    Feature #89: Basic Journal Window
    Feature #110: Automatically pick up the path of existing MW-installations
    Feature #183: More FPS display settings
    Task #19: Refactor engine class
    Task #109/Feature #162: Automate Packaging
    Task #112: Catch exceptions thrown in input handling functions
    Task #128/#168: Cleanup Configuration File Handling
    Task #131: NPC Activation doesn't work properly
    Task #144: MWRender cleanup
    Task #155: cmake cleanup

0.11.1
------

    Bug #2: Resources loading doesn't work outside of bsa files
    Bug #3: GUI does not render non-English characters
    Bug #7: openmw.cfg location doesn't match
    Bug #124: The TCL alias for ToggleCollision is missing.
    Bug #125: Some command line options can't be used from a .cfg file
    Bug #126: Toggle-type script instructions are less verbose compared with original MW
    Bug #130: NPC-Record Loading fails for some NPCs
    Bug #167: Launcher sets invalid parameters in ogre config
    Feature #10: Journal
    Feature #12: Rendering Optimisations
    Feature #23: Change Launcher GUI to a tabbed interface
    Feature #24: Integrate the OGRE settings window into the launcher
    Feature #25: Determine openmw.cfg location (Launcher)
    Feature #26: Launcher Profiles
    Feature #79: MessageBox
    Feature #116: Tab-Completion in Console
    Feature #132: --data-local and multiple --data
    Feature #143: Non-Rendering Performance-Optimisations
    Feature #150: Accessing objects in cells via ID does only work for objects with all lower case IDs
    Feature #157: Version Handling
    Task #14: Replace tabs with 4 spaces
    Task #18: Move components from global namespace into their own namespace
    Task #123: refactor header files in components/esm

0.10.0
------

* NPC dialogue window (not functional yet)
* Collisions with objects
* Refactor the PlayerPos class
* Adjust file locations
* CMake files and test linking for Bullet
* Replace Ogre raycasting test for activation with something more precise
* Adjust player movement according to collision results
* FPS display
* Various Portability Improvements
* Mac OS X support is back!

0.9.0
-----

* Exterior cells loading, unloading and management
* Character Creation GUI
* Character creation
* Make cell names case insensitive when doing internal lookups
* Music player
* NPCs rendering

0.8.0
-----

* GUI
* Complete and working script engine
* In game console
* Sky rendering
* Sound and music
* Tons of smaller stuff

0.7.0
-----

* This release is a complete rewrite in C++.
* All D code has been culled, and all modules have been rewritten.
* The game is now back up to the level of rendering interior cells and moving around, but physics, sound, GUI, and scripting still remain to be ported from the old codebase.

0.6.0
-----

* Coded a GUI system using MyGUI
* Skinned MyGUI to look like Morrowind (work in progress)
* Integrated the Monster script engine
* Rewrote some functions into script code
* Very early MyGUI < > Monster binding
* Fixed Windows sound problems (replaced old openal32.dll)

0.5.0
-----

* Collision detection with Bullet
* Experimental walk & fall character physics
* New key bindings:
  * t toggle physics mode (walking, flying, ghost),
  * n night eye, brightens the scene
* Fixed incompatability with DMD 1.032 and newer compilers
* * (thanks to tomqyp)
* Various minor changes and updates

0.4.0
-----

* Switched from Audiere to OpenAL
* * (BIG thanks to Chris Robinson)
* Added complete Makefile (again) as a alternative build tool
* More realistic lighting (thanks again to Chris Robinson)
* Various localization fixes tested with Russian and French versions
* Temporary workaround for the Unicode issue: invalid UTF displayed as '?'
* Added ns option to disable sound, for debugging
* Various bug fixes
* Cosmetic changes to placate gdc Wall

0.3.0
-----

* Built and tested on Windows XP
* Partial support for FreeBSD (exceptions do not work)
* You no longer have to download Monster separately
* Made an alternative for building without DSSS (but DSSS still works)
* Renamed main program from 'morro' to 'openmw'
* Made the config system more robust
* Added oc switch for showing Ogre config window on startup
* Removed some config files, these are auto generated when missing.
* Separated plugins.cfg into linux and windows versions.
* Updated Makefile and sources for increased portability
* confirmed to work against OIS 1.0.0 (Ubuntu repository package)

0.2.0
-----

* Compiles with gdc
* Switched to DSSS for building D code
* Includes the program esmtool

0.1.0
-----

first release<|MERGE_RESOLUTION|>--- conflicted
+++ resolved
@@ -106,13 +106,10 @@
     Bug #4591: Attack strength should be 0 if player did not hold the attack button
     Bug #4597: <> operator causes a compile error
     Bug #4604: Picking up gold from the ground only makes 1 grabbed
-<<<<<<< HEAD
     Bug #4607: Scaling for animated collision shapes is applied twice
     Bug #4615: Flicker effects for light sources are handled incorrectly
-=======
     Bug #4617: First person sneaking offset is not applied while the character is in air
     Bug #4618: Sneaking is possible while the character is flying
->>>>>>> 079b60c1
     Feature #1645: Casting effects from objects
     Feature #2606: Editor: Implemented (optional) case sensitive global search
     Feature #3083: Play animation when NPC is casting spell via script
