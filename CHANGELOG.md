--- conflicted
+++ resolved
@@ -151,11 +151,8 @@
     Feature #5730: Add graphic herbalism option to the launcher and documents
     Feature #5771: ori command should report where a mesh is loaded from and whether the x version is used.
     Feature #5813: Instanced groundcover support
-<<<<<<< HEAD
+    Feature #5814: Bsatool should be able to create BSA archives, not only to extract it
     Feature #5828: Support more than 8 lights
-=======
-    Feature #5814: Bsatool should be able to create BSA archives, not only to extract it
->>>>>>> b79f2638
     Feature #5910: Fall back to delta time when physics can't keep up
     Task #5480: Drop Qt4 support
     Task #5520: Improve cell name autocompleter implementation
