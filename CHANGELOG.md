--- conflicted
+++ resolved
@@ -130,12 +130,9 @@
     Feature #4581: Use proper logging system
     Task #2490: Don't open command prompt window on Release-mode builds automatically
     Task #4545: Enable is_pod string test
-<<<<<<< HEAD
-    Task #4613: Incomplete type errors when compiling with g++ on OSX 10.9
-=======
     Task #4605: Optimize skinning
     Task #4606: Support Rapture3D's OpenAL driver
->>>>>>> 327f36b0
+    Task #4613: Incomplete type errors when compiling with g++ on OSX 10.9
 
 0.44.0
 ------
