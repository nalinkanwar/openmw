--- conflicted
+++ resolved
@@ -4,11 +4,8 @@
     Bug #1990: Sunrise/sunset not set correct
     Bug #2222: Fatigue's effect on selling price is backwards
     Bug #2326: After a bound item expires the last equipped item of that type is not automatically re-equipped
-<<<<<<< HEAD
     Bug #2562: Forcing AI to activate a teleport door sometimes causes a crash
-=======
     Bug #2772: Non-existing class or faction freezes the game
->>>>>>> 49ba00a3
     Bug #2835: Player able to slowly move when overencumbered
     Bug #2852: No murder bounty when a player follower commits murder
     Bug #2862: [macOS] Can't quit launcher using Command-Q or OpenMW->Quit
