--- conflicted
+++ resolved
@@ -442,17 +442,22 @@
 # This makes fogging independent from the viewing angle. Shaders will be used to render all objects.
 radial fog = false
 
-<<<<<<< HEAD
-# Set maximum number of lights per object, does not include the sun. 
-# This feature may not work on your device, in which case it will fall back to the previous OpenGL limit of 8 lights. 
-# "[Shaders]/clamp lighting" must be set to 'false' and "[Shaders]/force shaders" must be set to 'true' for this to take effect. 
+# Internal handling of lights, values are 'legacy', 'default', 'experimental'
+lighting method = experimental
+
+# Sets the bounding sphere multiplier of light sources, which are used to determine if an object should
+# receive lighting. Higher values will allow for smoother transitions of light sources, but may have a performance cost and
+# requires a higher number of 'max lights' set. It is recommended to keep this at 1.0 with 'legacy' lighting enabled.
+light bounds multiplier =  1.9
+
+# Set maximum number of lights per object. 
+# Only used when 'lighting method' is not set to 'legacy'
 max lights = 16
-=======
+
 # Convert the alpha test (cutout/punchthrough alpha) to alpha-to-coverage.
 # This allows MSAA to work with alpha-tested meshes, producing better-looking edges without pixelation.
 # When MSAA is off, this setting will have no visible effect, but might have a performance cost.
 antialias alpha test = false
->>>>>>> 56ef1ec5
 
 [Input]
 
