--- conflicted
+++ resolved
@@ -534,7 +534,110 @@
 companion w = 0.38
 companion h = 0.63
 
-<<<<<<< HEAD
+[Navigator]
+
+# Scale of NavMesh coordinates to world coordinates (value > 0.0). Recastnavigation builds voxels for world geometry.
+# Basically voxel size is 1 / "cell size". To reduce amount of voxels we apply scale factor, to make voxel size
+# "recast scale factor" / "cell size". Default value calculates by this equation:
+# sStepSizeUp * "recast scale factor" / "cell size" = 3 (max climb height should be equal to 3 voxels)
+recast scale factor = 0.017647058823529415
+
+# The z-axis cell size to use for fields. (value > 0.0)
+# Defines voxel/grid/cell size. So their values have significant
+# side effects on all parameters defined in voxel units.
+# The minimum value for this parameter depends on the platform's floating point
+# accuracy, with the practical minimum usually around 0.05.
+# Same default value is used in RecastDemo.
+cell height = 0.2
+
+# The xy-plane cell size to use for fields. (value > 0.0)
+# Defines voxel/grid/cell size. So their values have significant
+# side effects on all parameters defined in voxel units.
+# The minimum value for this parameter depends on the platform's floating point
+# accuracy, with the practical minimum usually around 0.05.
+# Same default value is used in RecastDemo.
+cell size = 0.2
+
+# Sets the sampling distance to use when generating the detail mesh. (value = 0.0 or value >= 0.9)
+detail sample dist = 6.0
+
+# The maximum distance the detail mesh surface should deviate from heightfield data. (value >= 0.0)
+detail sample max error = 1.0
+
+# The maximum distance a simplfied contour's border edges should deviate the original raw contour. (value >= 0.0)
+max simplification error = 1.3
+
+# The width and height of each tile. (value > 0)
+tile size = 64
+
+# The size of the non-navigable border around the heightfield. (value >= 0)
+border size = 16
+
+# The maximum allowed length for contour edges along the border of the mesh. (value >= 0)
+max edge len = 12
+
+# Maximum number of search nodes. (0 < value <= 65535)
+max nav mesh query nodes = 2048
+
+# Maximum number of polygons per navmesh tile (value = 2^n, 0 < n < 22). Maximum number of navmesh tiles depends on
+# this value. 22 bits is a limit to store both tile identifier and polygon identifier (tiles = 2^(22 - log2(polygons))).
+# See recastnavigation for more details.
+max polygons per tile = 4096
+
+# The maximum number of vertices allowed for polygons generated during the contour to polygon conversion process. (value >= 3)
+max verts per poly = 6
+
+# Any regions with a span count smaller than this value will, if possible, be merged with larger regions. (value >= 0)
+region merge size = 20
+
+# The minimum number of cells allowed to form isolated island areas. (value >= 0)
+region min size = 8
+
+# Number of background threads to update nav mesh (value >= 1)
+async nav mesh updater threads = 1
+
+# Maximum total cached size of all nav mesh tiles in bytes (value >= 0)
+max nav mesh tiles cache size = 268435456
+
+# Maximum size of path over polygons (value > 0)
+max polygon path size = 1024
+
+# Maximum size of smoothed path (value > 0)
+max smooth path size = 1024
+
+# Maximum number of triangles in each node of mesh AABB tree (value > 0)
+triangles per chunk = 256
+
+# Enable debug log (true, false)
+enable log = false
+
+# Write debug log to this file
+log path = detournavigator.log
+
+# Write recast mesh to file in .obj format for each use to update nav mesh (true, false)
+enable write recast mesh to file = false
+
+# Write NavMesh to file to be able to open by RecastDemo (true, false)
+enable write nav mesh to file = false
+
+# Write each recast mesh file with revision in name. Otherwise will rewrite same file. (true, false)
+enable recast mesh file name revision = false
+
+# Write each nav mesh file with revision in name. Otherwise will rewrite same file. (true, false)
+enable nav mesh file name revision = false
+
+# Write recast mesh file at path with this prefix
+recast mesh path prefix =
+
+# Write nav mesh file at path with this prefix
+nav mesh path prefix =
+
+# Render nav mesh (true, false)
+enable nav mesh render = false
+
+# Render agents paths (true, false)
+enable agents paths render = false
+
 [Shadows]
 # Enable or disable shadows. Bear in mind that this will force OpenMW to use shaders as if "[Shaders]/force shaders" was set to true.
 enable shadows = false
@@ -565,109 +668,4 @@
 # Allow world objects to cast shadows. Potentially decreases performance.
 object shadows = false
 # Allow shadows indoors. Due to limitations with Morrowind's data, only actors can cast shadows indoors, which some might feel is distracting.
-enable indoor shadows = true
-=======
-[Navigator]
-
-# Scale of NavMesh coordinates to world coordinates (value > 0.0). Recastnavigation builds voxels for world geometry.
-# Basically voxel size is 1 / "cell size". To reduce amount of voxels we apply scale factor, to make voxel size
-# "recast scale factor" / "cell size". Default value calculates by this equation:
-# sStepSizeUp * "recast scale factor" / "cell size" = 3 (max climb height should be equal to 3 voxels)
-recast scale factor = 0.017647058823529415
-
-# The z-axis cell size to use for fields. (value > 0.0)
-# Defines voxel/grid/cell size. So their values have significant
-# side effects on all parameters defined in voxel units.
-# The minimum value for this parameter depends on the platform's floating point
-# accuracy, with the practical minimum usually around 0.05.
-# Same default value is used in RecastDemo.
-cell height = 0.2
-
-# The xy-plane cell size to use for fields. (value > 0.0)
-# Defines voxel/grid/cell size. So their values have significant
-# side effects on all parameters defined in voxel units.
-# The minimum value for this parameter depends on the platform's floating point
-# accuracy, with the practical minimum usually around 0.05.
-# Same default value is used in RecastDemo.
-cell size = 0.2
-
-# Sets the sampling distance to use when generating the detail mesh. (value = 0.0 or value >= 0.9)
-detail sample dist = 6.0
-
-# The maximum distance the detail mesh surface should deviate from heightfield data. (value >= 0.0)
-detail sample max error = 1.0
-
-# The maximum distance a simplfied contour's border edges should deviate the original raw contour. (value >= 0.0)
-max simplification error = 1.3
-
-# The width and height of each tile. (value > 0)
-tile size = 64
-
-# The size of the non-navigable border around the heightfield. (value >= 0)
-border size = 16
-
-# The maximum allowed length for contour edges along the border of the mesh. (value >= 0)
-max edge len = 12
-
-# Maximum number of search nodes. (0 < value <= 65535)
-max nav mesh query nodes = 2048
-
-# Maximum number of polygons per navmesh tile (value = 2^n, 0 < n < 22). Maximum number of navmesh tiles depends on
-# this value. 22 bits is a limit to store both tile identifier and polygon identifier (tiles = 2^(22 - log2(polygons))).
-# See recastnavigation for more details.
-max polygons per tile = 4096
-
-# The maximum number of vertices allowed for polygons generated during the contour to polygon conversion process. (value >= 3)
-max verts per poly = 6
-
-# Any regions with a span count smaller than this value will, if possible, be merged with larger regions. (value >= 0)
-region merge size = 20
-
-# The minimum number of cells allowed to form isolated island areas. (value >= 0)
-region min size = 8
-
-# Number of background threads to update nav mesh (value >= 1)
-async nav mesh updater threads = 1
-
-# Maximum total cached size of all nav mesh tiles in bytes (value >= 0)
-max nav mesh tiles cache size = 268435456
-
-# Maximum size of path over polygons (value > 0)
-max polygon path size = 1024
-
-# Maximum size of smoothed path (value > 0)
-max smooth path size = 1024
-
-# Maximum number of triangles in each node of mesh AABB tree (value > 0)
-triangles per chunk = 256
-
-# Enable debug log (true, false)
-enable log = false
-
-# Write debug log to this file
-log path = detournavigator.log
-
-# Write recast mesh to file in .obj format for each use to update nav mesh (true, false)
-enable write recast mesh to file = false
-
-# Write NavMesh to file to be able to open by RecastDemo (true, false)
-enable write nav mesh to file = false
-
-# Write each recast mesh file with revision in name. Otherwise will rewrite same file. (true, false)
-enable recast mesh file name revision = false
-
-# Write each nav mesh file with revision in name. Otherwise will rewrite same file. (true, false)
-enable nav mesh file name revision = false
-
-# Write recast mesh file at path with this prefix
-recast mesh path prefix =
-
-# Write nav mesh file at path with this prefix
-nav mesh path prefix =
-
-# Render nav mesh (true, false)
-enable nav mesh render = false
-
-# Render agents paths (true, false)
-enable agents paths render = false
->>>>>>> 3c8bb9cf
+enable indoor shadows = true