--- conflicted
+++ resolved
@@ -829,13 +829,8 @@
 # Enable the debug overlay to see where each shadow map affects.
 enable debug overlay = false
 
-<<<<<<< HEAD
 # Used to set the type of tight scene bound calculation method to be used by the shadow map that covers a smaller area. "bounds" (default) is less precise shadows but better performance or "primitives" for more precise shadows at expense of CPU.
 compute scene bounds = bounds
-=======
-# Attempt to better use the shadow map by making them cover a smaller area. May have a major performance impact.
-compute tight scene bounds = false
->>>>>>> 6f8eefcb
 
 # How large to make the shadow map(s). Higher values increase GPU load, but can produce better-looking results. Power-of-two values may turn out to be faster on some GPU/driver combinations.
 shadow map resolution = 1024
