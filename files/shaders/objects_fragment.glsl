--- conflicted
+++ resolved
@@ -154,6 +154,7 @@
 
     vec4 diffuseColor = getDiffuseColor();
     gl_FragData[0].a *= diffuseColor.a;
+    alphaTest();
 
     float shadowing = unshadowedLightRatio(linearDepth);
     vec3 lighting;
@@ -171,11 +172,7 @@
     lighting = max(lighting, 0.0);
 #endif
 
-<<<<<<< HEAD
-    alphaTest();
-=======
     gl_FragData[0].xyz *= lighting;
->>>>>>> 215b27ca
 
 #if @envMap && !@preLightEnv
     gl_FragData[0].xyz += texture2D(envMap, envTexCoordGen).xyz * envMapColor.xyz * envLuma;
