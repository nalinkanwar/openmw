#version 120

<<<<<<< HEAD
#extension GL_ARB_uniform_buffer_object : enable
=======
#if @useGPUShader4
    #extension GL_EXT_gpu_shader4: require
#endif
>>>>>>> 56ef1ec5

#if @diffuseMap
uniform sampler2D diffuseMap;
varying vec2 diffuseMapUV;
#endif

#if @darkMap
uniform sampler2D darkMap;
varying vec2 darkMapUV;
#endif

#if @detailMap
uniform sampler2D detailMap;
varying vec2 detailMapUV;
#endif

#if @decalMap
uniform sampler2D decalMap;
varying vec2 decalMapUV;
#endif

#if @emissiveMap
uniform sampler2D emissiveMap;
varying vec2 emissiveMapUV;
#endif

#if @normalMap
uniform sampler2D normalMap;
varying vec2 normalMapUV;
varying vec4 passTangent;
#endif

#if @envMap
uniform sampler2D envMap;
varying vec2 envMapUV;
uniform vec4 envMapColor;
#endif

#if @specularMap
uniform sampler2D specularMap;
varying vec2 specularMapUV;
#endif

#if @bumpMap
uniform sampler2D bumpMap;
varying vec2 bumpMapUV;
uniform vec2 envMapLumaBias;
uniform mat2 bumpMapMatrix;
#endif

uniform bool simpleWater;
uniform bool noAlpha;

varying float euclideanDepth;
varying float linearDepth;

#define PER_PIXEL_LIGHTING (@normalMap || @forcePPL)

#if !PER_PIXEL_LIGHTING
centroid varying vec3 passLighting;
centroid varying vec3 shadowDiffuseLighting;
#endif
varying vec3 passViewPos;
varying vec3 passNormal;

#include "vertexcolors.glsl"
#include "shadows_fragment.glsl"
#include "parallax.glsl"
<<<<<<< HEAD
#include "lighting.glsl"
=======
#include "alpha.glsl"
>>>>>>> 56ef1ec5

void main()
{
#if @diffuseMap
    vec2 adjustedDiffuseUV = diffuseMapUV;
#endif

#if @normalMap
    vec4 normalTex = texture2D(normalMap, normalMapUV);

    vec3 normalizedNormal = normalize(passNormal);
    vec3 normalizedTangent = normalize(passTangent.xyz);
    vec3 binormal = cross(normalizedTangent, normalizedNormal) * passTangent.w;
    mat3 tbnTranspose = mat3(normalizedTangent, binormal, normalizedNormal);

    vec3 viewNormal = gl_NormalMatrix * normalize(tbnTranspose * (normalTex.xyz * 2.0 - 1.0));
#endif

#if (!@normalMap && (@parallax || @forcePPL))
    vec3 viewNormal = gl_NormalMatrix * normalize(passNormal);
#endif

#if @parallax
    vec3 cameraPos = (gl_ModelViewMatrixInverse * vec4(0,0,0,1)).xyz;
    vec3 objectPos = (gl_ModelViewMatrixInverse * vec4(passViewPos, 1)).xyz;
    vec3 eyeDir = normalize(cameraPos - objectPos);
    vec2 offset = getParallaxOffset(eyeDir, tbnTranspose, normalTex.a, (passTangent.w > 0.0) ? -1.f : 1.f);
    adjustedDiffuseUV += offset; // only offset diffuse for now, other textures are more likely to be using a completely different UV set

    // TODO: check not working as the same UV buffer is being bound to different targets
    // if diffuseMapUV == normalMapUV
#if 1
    // fetch a new normal using updated coordinates
    normalTex = texture2D(normalMap, adjustedDiffuseUV);
    viewNormal = gl_NormalMatrix * normalize(tbnTranspose * (normalTex.xyz * 2.0 - 1.0));
#endif

#endif

#if @diffuseMap
    gl_FragData[0] = texture2D(diffuseMap, adjustedDiffuseUV);
    gl_FragData[0].a *= coveragePreservingAlphaScale(diffuseMap, adjustedDiffuseUV);
#else
    gl_FragData[0] = vec4(1.0);
#endif

    vec4 diffuseColor = getDiffuseColor();
    gl_FragData[0].a *= diffuseColor.a;
    alphaTest();

#if @detailMap
    gl_FragData[0].xyz *= texture2D(detailMap, detailMapUV).xyz * 2.0;
#endif

#if @darkMap
    gl_FragData[0].xyz *= texture2D(darkMap, darkMapUV).xyz;
#endif

#if @decalMap
    vec4 decalTex = texture2D(decalMap, decalMapUV);
    gl_FragData[0].xyz = mix(gl_FragData[0].xyz, decalTex.xyz, decalTex.a);
#endif

#if @envMap

    vec2 envTexCoordGen = envMapUV;
    float envLuma = 1.0;

#if @normalMap
    // if using normal map + env map, take advantage of per-pixel normals for envTexCoordGen
    vec3 viewVec = normalize(passViewPos.xyz);
    vec3 r = reflect( viewVec, viewNormal );
    float m = 2.0 * sqrt( r.x*r.x + r.y*r.y + (r.z+1.0)*(r.z+1.0) );
    envTexCoordGen = vec2(r.x/m + 0.5, r.y/m + 0.5);
#endif

#if @bumpMap
    vec4 bumpTex = texture2D(bumpMap, bumpMapUV);
    envTexCoordGen += bumpTex.rg * bumpMapMatrix;
    envLuma = clamp(bumpTex.b * envMapLumaBias.x + envMapLumaBias.y, 0.0, 1.0);
#endif

#if @preLightEnv
    gl_FragData[0].xyz += texture2D(envMap, envTexCoordGen).xyz * envMapColor.xyz * envLuma;
#endif

#endif

    float shadowing = unshadowedLightRatio(linearDepth);
    vec3 lighting;
#if !PER_PIXEL_LIGHTING
    lighting = passLighting + shadowDiffuseLighting * shadowing;
#else
    vec3 diffuseLight, ambientLight;
    doLighting(passViewPos, normalize(viewNormal), shadowing, diffuseLight, ambientLight);
    lighting = diffuseColor.xyz * diffuseLight + getAmbientColor().xyz * ambientLight + getEmissionColor().xyz;
#endif

#if @clamp
    lighting = clamp(lighting, vec3(0.0), vec3(1.0));
#else
    lighting = max(lighting, 0.0);
#endif

    gl_FragData[0].xyz *= lighting;

#if @envMap && !@preLightEnv
    gl_FragData[0].xyz += texture2D(envMap, envTexCoordGen).xyz * envMapColor.xyz * envLuma;
#endif

#if @emissiveMap
    gl_FragData[0].xyz += texture2D(emissiveMap, emissiveMapUV).xyz;
#endif

#if @specularMap
    vec4 specTex = texture2D(specularMap, specularMapUV);
    float shininess = specTex.a * 255.0;
    vec3 matSpec = specTex.xyz;
#else
    float shininess = gl_FrontMaterial.shininess;
    vec3 matSpec = getSpecularColor().xyz;
#endif

    if (matSpec != vec3(0.0))
    {
#if (!@normalMap && !@parallax && !@forcePPL)
        vec3 viewNormal = gl_NormalMatrix * normalize(passNormal);
#endif
        gl_FragData[0].xyz += getSpecular(normalize(viewNormal), normalize(passViewPos.xyz), shininess, matSpec) * shadowing;
    }
#if @radialFog
    float depth;
    // For the less detailed mesh of simple water we need to recalculate depth on per-pixel basis
    if (simpleWater)
        depth = length(passViewPos);
    else
        depth = euclideanDepth;
    float fogValue = clamp((depth - gl_Fog.start) * gl_Fog.scale, 0.0, 1.0);
#else
    float fogValue = clamp((linearDepth - gl_Fog.start) * gl_Fog.scale, 0.0, 1.0);
#endif
    gl_FragData[0].xyz = mix(gl_FragData[0].xyz, gl_Fog.color.xyz, fogValue);

#if @translucentFramebuffer
    // having testing & blending isn't enough - we need to write an opaque pixel to be opaque
    if (noAlpha)
        gl_FragData[0].a = 1.0;
#endif

    applyShadowDebugOverlay();
}<|MERGE_RESOLUTION|>--- conflicted
+++ resolved
@@ -1,12 +1,12 @@
 #version 120
 
-<<<<<<< HEAD
-#extension GL_ARB_uniform_buffer_object : enable
-=======
+#if @useUBO
+    #extension GL_ARB_uniform_buffer_object : require
+#endif
+
 #if @useGPUShader4
     #extension GL_EXT_gpu_shader4: require
 #endif
->>>>>>> 56ef1ec5
 
 #if @diffuseMap
 uniform sampler2D diffuseMap;
@@ -75,11 +75,8 @@
 #include "vertexcolors.glsl"
 #include "shadows_fragment.glsl"
 #include "parallax.glsl"
-<<<<<<< HEAD
 #include "lighting.glsl"
-=======
 #include "alpha.glsl"
->>>>>>> 56ef1ec5
 
 void main()
 {
