#include <iostream>

#include <string>
#include <fstream>

#include <boost/program_options.hpp>

#include "engine.hpp"

using namespace std;

/// Parse command line options and openmw.cfg file (if one exists). Results are directly
/// written to \a engine.
/// \return Run OpenMW?

bool parseOptions (int argc, char**argv, OMW::Engine& engine)
{
    boost::program_options::options_description desc (
        "Syntax: openmw <options>\nAllowed options");

    desc.add_options()
        ("help", "print help message")
        ("data", boost::program_options::value<std::string>()->default_value ("data"),
            "set data directory")
        ("start", boost::program_options::value<std::string>()->default_value ("Beshara"),
            "set initial cell (only interior cells supported at the moment")
        ("master", boost::program_options::value<std::string>()->default_value ("Morrowind"),
            "master file")
        ;
  
    boost::program_options::variables_map variables;
    
    std::ifstream configFile ("openmw.cfg");

<<<<<<< HEAD
    boost::program_options::parsed_options valid_opts = 
      boost::program_options::command_line_parser(argc, argv).options(desc).allow_unregistered().run();

    boost::program_options::store(valid_opts, variables);
    boost::program_options::notify(variables);
=======
    boost::program_options::store (
        boost::program_options::parse_command_line (argc, argv, desc), variables);
    boost::program_options::notify (variables);
>>>>>>> 3ed03fee

    if (configFile.is_open())
        boost::program_options::store (
            boost::program_options::parse_config_file (configFile, desc), variables);

    if (variables.count ("help"))
    {
        std::cout << desc << std::endl;
        return false;
    }

    engine.setDataDir (variables["data"].as<std::string>());
    engine.setCell (variables["start"].as<std::string>());
    engine.addMaster (variables["master"].as<std::string>());

    return true;
}

int main(int argc, char**argv)
{
    try
    {
        OMW::Engine engine;
    
        if (parseOptions (argc, argv, engine))
        {
            engine.go();
        }
    }
    catch(exception &e)
    {
        cout << "\nERROR: " << e.what() << endl;
        return 1;
    }
  
    return 0;
}<|MERGE_RESOLUTION|>--- conflicted
+++ resolved
@@ -32,17 +32,16 @@
     
     std::ifstream configFile ("openmw.cfg");
 
-<<<<<<< HEAD
     boost::program_options::parsed_options valid_opts = 
       boost::program_options::command_line_parser(argc, argv).options(desc).allow_unregistered().run();
 
     boost::program_options::store(valid_opts, variables);
     boost::program_options::notify(variables);
-=======
+	/*
     boost::program_options::store (
         boost::program_options::parse_command_line (argc, argv, desc), variables);
     boost::program_options::notify (variables);
->>>>>>> 3ed03fee
+	*/
 
     if (configFile.is_open())
         boost::program_options::store (
