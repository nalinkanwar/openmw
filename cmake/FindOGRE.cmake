#-------------------------------------------------------------------
# This file is part of the CMake build system for OGRE
#     (Object-oriented Graphics Rendering Engine)
# For the latest info, see http://www.ogre3d.org/
#
# The contents of this file are placed in the public domain. Feel
# free to make use of it in any way you like.
#-------------------------------------------------------------------

# - Try to find OGRE
# If you have multiple versions of Ogre installed, use the CMake or
# the environment variable OGRE_HOME to point to the path where the
# desired Ogre version can be found.
# By default this script will look for a dynamic Ogre build. If you
# need to link against static Ogre libraries, set the CMake variable
# OGRE_STATIC to TRUE.
#
# Once done, this will define
#
#  OGRE_FOUND - system has OGRE
<<<<<<< HEAD
#  OGRE_INCLUDE_DIRS - the OGRE include directories 
=======
#  OGRE_INCLUDE_DIRS - the OGRE include directories
>>>>>>> 69f0ec99
#  OGRE_LIBRARIES - link these to use the OGRE core
#  OGRE_BINARY_REL - location of the main Ogre binary (win32 non-static only, release)
#  OGRE_BINARY_DBG - location of the main Ogre binaries (win32 non-static only, debug)
#
# Additionally this script searches for the following optional
# parts of the Ogre package:
#  Plugin_BSPSceneManager, Plugin_CgProgramManager,
#  Plugin_OctreeSceneManager, Plugin_OctreeZone,
#  Plugin_ParticleFX, Plugin_PCZSceneManager,
#  RenderSystem_GL, RenderSystem_Direct3D9,
#  Paging, Terrain
#
# For each of these components, the following variables are defined:
#
<<<<<<< HEAD
#  OGRE_${COMPONENT}_FOUND - ${COMPONENT} is available
#  OGRE_${COMPONENT}_INCLUDE_DIRS - additional include directories for ${COMPONENT}
#  OGRE_${COMPONENT}_LIBRARIES - link these to use ${COMPONENT} 
=======

#  OGRE_${COMPONENT}_FOUND - ${COMPONENT} is available
#  OGRE_${COMPONENT}_INCLUDE_DIRS - additional include directories for ${COMPONENT}
#  OGRE_${COMPONENT}_LIBRARIES - link these to use ${COMPONENT}
>>>>>>> 69f0ec99
#  OGRE_${COMPONENT}_BINARY_REL - location of the component binary (win32 non-static only, release)
#  OGRE_${COMPONENT}_BINARY_DBG - location of the component binary (win32 non-static only, debug)
#
# Finally, the following variables are defined:
#
#  OGRE_PLUGIN_DIR_REL - The directory where the release versions of
#       the OGRE plugins are located
#  OGRE_PLUGIN_DIR_DBG - The directory where the debug versions of
#       the OGRE plugins are located
#  OGRE_MEDIA_DIR - The directory where the OGRE sample media is
#       located, if available

include(FindPkgMacros)
include(PreprocessorUtils)
findpkg_begin(OGRE)


# Get path, convert backslashes as ${ENV_${var}}
getenv_path(OGRE_HOME)
getenv_path(OGRE_SDK)
getenv_path(OGRE_SOURCE)
getenv_path(OGRE_BUILD)
getenv_path(OGRE_DEPENDENCIES_DIR)
getenv_path(PROGRAMFILES)

# Determine whether to search for a dynamic or static build
if (OGRE_STATIC)
  set(OGRE_LIB_SUFFIX "Static")
else ()
  set(OGRE_LIB_SUFFIX "")
endif ()


set(OGRE_LIBRARY_NAMES "OgreMain${OGRE_LIB_SUFFIX}")
get_debug_names(OGRE_LIBRARY_NAMES)

# construct search paths from environmental hints and
# OS specific guesses
if (WIN32)
  set(OGRE_PREFIX_GUESSES
    ${ENV_PROGRAMFILES}/OGRE
    C:/OgreSDK
  )
elseif (UNIX)
  set(OGRE_PREFIX_GUESSES
    /opt/ogre
    /opt/OGRE
    /usr/lib${LIB_SUFFIX}/ogre
    /usr/lib${LIB_SUFFIX}/OGRE
    /usr/local/lib${LIB_SUFFIX}/ogre
    /usr/local/lib${LIB_SUFFIX}/OGRE
    $ENV{HOME}/ogre
    $ENV{HOME}/OGRE
  )
endif ()
set(OGRE_PREFIX_PATH
  ${OGRE_HOME} ${OGRE_SDK} ${ENV_OGRE_HOME} ${ENV_OGRE_SDK}
  ${OGRE_PREFIX_GUESSES}
)
create_search_paths(OGRE)
# If both OGRE_BUILD and OGRE_SOURCE are set, prepare to find Ogre in a build dir
set(OGRE_PREFIX_SOURCE ${OGRE_SOURCE} ${ENV_OGRE_SOURCE})
set(OGRE_PREFIX_BUILD ${OGRE_BUILD} ${ENV_OGRE_BUILD})
set(OGRE_PREFIX_DEPENDENCIES_DIR ${OGRE_DEPENDENCIES_DIR} ${ENV_OGRE_DEPENDENCIES_DIR})
if (OGRE_PREFIX_SOURCE AND OGRE_PREFIX_BUILD)
  foreach(dir ${OGRE_PREFIX_SOURCE})
    set(OGRE_INC_SEARCH_PATH ${dir}/OgreMain/include ${dir}/Dependencies/include ${dir}/iPhoneDependencies/include ${OGRE_INC_SEARCH_PATH})
    set(OGRE_LIB_SEARCH_PATH ${dir}/lib ${dir}/Dependencies/lib ${dir}/iPhoneDependencies/lib ${OGRE_LIB_SEARCH_PATH})
    set(OGRE_BIN_SEARCH_PATH ${dir}/Samples/Common/bin ${OGRE_BIN_SEARCH_PATH})
  endforeach(dir)
  foreach(dir ${OGRE_PREFIX_BUILD})
    set(OGRE_INC_SEARCH_PATH ${dir}/include ${OGRE_INC_SEARCH_PATH})
    set(OGRE_LIB_SEARCH_PATH ${dir}/lib ${OGRE_LIB_SEARCH_PATH})
    set(OGRE_BIN_SEARCH_PATH ${dir}/bin ${OGRE_BIN_SEARCH_PATH})
	set(OGRE_BIN_SEARCH_PATH ${dir}/Samples/Common/bin ${OGRE_BIN_SEARCH_PATH})
  endforeach(dir)
<<<<<<< HEAD
  
=======

>>>>>>> 69f0ec99
  if (OGRE_PREFIX_DEPENDENCIES_DIR)
    set(OGRE_INC_SEARCH_PATH ${OGRE_PREFIX_DEPENDENCIES_DIR}/include ${OGRE_INC_SEARCH_PATH})
    set(OGRE_LIB_SEARCH_PATH ${OGRE_PREFIX_DEPENDENCIES_DIR}/lib ${OGRE_LIB_SEARCH_PATH})
    set(OGRE_BIN_SEARCH_PATH ${OGRE_PREFIX_DEPENDENCIES_DIR}/bin ${OGRE_BIN_SEARCH_PATH})
  endif()
else()
  set(OGRE_PREFIX_SOURCE "NOTFOUND")
  set(OGRE_PREFIX_BUILD "NOTFOUND")
endif ()

# redo search if any of the environmental hints changed
<<<<<<< HEAD
set(OGRE_COMPONENTS Paging Terrain 
  Plugin_BSPSceneManager Plugin_CgProgramManager Plugin_OctreeSceneManager
  Plugin_OctreeZone Plugin_PCZSceneManager Plugin_ParticleFX
  RenderSystem_Direct3D11 RenderSystem_Direct3D9 RenderSystem_GL RenderSystem_GLES RenderSystem_GLES2)
set(OGRE_RESET_VARS 
  OGRE_CONFIG_INCLUDE_DIR OGRE_INCLUDE_DIR 
=======
set(OGRE_COMPONENTS Paging Terrain
  Plugin_BSPSceneManager Plugin_CgProgramManager Plugin_OctreeSceneManager
  Plugin_OctreeZone Plugin_PCZSceneManager Plugin_ParticleFX
  RenderSystem_Direct3D11 RenderSystem_Direct3D9 RenderSystem_GL RenderSystem_GLES RenderSystem_GLES2)
set(OGRE_RESET_VARS
  OGRE_CONFIG_INCLUDE_DIR OGRE_INCLUDE_DIR
>>>>>>> 69f0ec99
  OGRE_LIBRARY_FWK OGRE_LIBRARY_REL OGRE_LIBRARY_DBG
  OGRE_PLUGIN_DIR_DBG OGRE_PLUGIN_DIR_REL OGRE_MEDIA_DIR)
foreach (comp ${OGRE_COMPONENTS})
  set(OGRE_RESET_VARS ${OGRE_RESET_VARS}
    OGRE_${comp}_INCLUDE_DIR OGRE_${comp}_LIBRARY_FWK
    OGRE_${comp}_LIBRARY_DBG OGRE_${comp}_LIBRARY_REL
  )
endforeach (comp)
set(OGRE_PREFIX_WATCH ${OGRE_PREFIX_PATH} ${OGRE_PREFIX_SOURCE} ${OGRE_PREFIX_BUILD})
clear_if_changed(OGRE_PREFIX_WATCH ${OGRE_RESET_VARS})

# try to locate Ogre via pkg-config
use_pkgconfig(OGRE_PKGC "OGRE${OGRE_LIB_SUFFIX}")

if(NOT OGRE_BUILD_PLATFORM_APPLE_IOS)
  # try to find framework on OSX
  findpkg_framework(OGRE)
else()
	set(OGRE_LIBRARY_FWK "")
endif()

# locate Ogre include files
find_path(OGRE_CONFIG_INCLUDE_DIR NAMES OgreBuildSettings.h HINTS ${OGRE_INC_SEARCH_PATH} ${OGRE_FRAMEWORK_INCLUDES} ${OGRE_PKGC_INCLUDE_DIRS} PATH_SUFFIXES "OGRE")
find_path(OGRE_INCLUDE_DIR NAMES OgreRoot.h HINTS ${OGRE_CONFIG_INCLUDE_DIR} ${OGRE_INC_SEARCH_PATH} ${OGRE_FRAMEWORK_INCLUDES} ${OGRE_PKGC_INCLUDE_DIRS} PATH_SUFFIXES "OGRE")
set(OGRE_INCOMPATIBLE FALSE)

if (OGRE_INCLUDE_DIR)
  if (NOT OGRE_CONFIG_INCLUDE_DIR)
    set(OGRE_CONFIG_INCLUDE_DIR ${OGRE_INCLUDE_DIR})
  endif ()
  # determine Ogre version
  file(READ ${OGRE_INCLUDE_DIR}/OgrePrerequisites.h OGRE_TEMP_VERSION_CONTENT)
  get_preprocessor_entry(OGRE_TEMP_VERSION_CONTENT OGRE_VERSION_MAJOR OGRE_VERSION_MAJOR)
  get_preprocessor_entry(OGRE_TEMP_VERSION_CONTENT OGRE_VERSION_MINOR OGRE_VERSION_MINOR)
  get_preprocessor_entry(OGRE_TEMP_VERSION_CONTENT OGRE_VERSION_PATCH OGRE_VERSION_PATCH)
  get_preprocessor_entry(OGRE_TEMP_VERSION_CONTENT OGRE_VERSION_NAME OGRE_VERSION_NAME)
  set(OGRE_VERSION "${OGRE_VERSION_MAJOR}.${OGRE_VERSION_MINOR}.${OGRE_VERSION_PATCH}")
  pkg_message(OGRE "Found Ogre ${OGRE_VERSION_NAME} (${OGRE_VERSION})")

  # determine configuration settings
  set(OGRE_CONFIG_HEADERS
    ${OGRE_CONFIG_INCLUDE_DIR}/OgreBuildSettings.h
    ${OGRE_CONFIG_INCLUDE_DIR}/OgreConfig.h
  )
  foreach(CFG_FILE ${OGRE_CONFIG_HEADERS})
    if (EXISTS ${CFG_FILE})
      set(OGRE_CONFIG_HEADER ${CFG_FILE})
      break()
    endif()
  endforeach()
  if (OGRE_CONFIG_HEADER)
    file(READ ${OGRE_CONFIG_HEADER} OGRE_TEMP_CONFIG_CONTENT)
    has_preprocessor_entry(OGRE_TEMP_CONFIG_CONTENT OGRE_STATIC_LIB OGRE_CONFIG_STATIC)
    get_preprocessor_entry(OGRE_TEMP_CONFIG_CONTENT OGRE_THREAD_SUPPORT OGRE_CONFIG_THREADS)
    get_preprocessor_entry(OGRE_TEMP_CONFIG_CONTENT OGRE_THREAD_PROVIDER OGRE_CONFIG_THREAD_PROVIDER)
    get_preprocessor_entry(OGRE_TEMP_CONFIG_CONTENT OGRE_NO_FREEIMAGE OGRE_CONFIG_FREEIMAGE)
    if (OGRE_CONFIG_STATIC AND OGRE_STATIC)
    elseif (OGRE_CONFIG_STATIC OR OGRE_STATIC)
      pkg_message(OGRE "Build type (static, dynamic) does not match the requested one.")
      set(OGRE_INCOMPATIBLE TRUE)
    endif ()
  else ()
    pkg_message(OGRE "Could not determine Ogre build configuration.")
    set(OGRE_INCOMPATIBLE TRUE)
  endif ()
else ()
  set(OGRE_INCOMPATIBLE FALSE)
endif ()

find_library(OGRE_LIBRARY_REL NAMES ${OGRE_LIBRARY_NAMES} HINTS ${OGRE_LIB_SEARCH_PATH} ${OGRE_PKGC_LIBRARY_DIRS} ${OGRE_FRAMEWORK_SEARCH_PATH} PATH_SUFFIXES "" "release" "relwithdebinfo" "minsizerel")
find_library(OGRE_LIBRARY_DBG NAMES ${OGRE_LIBRARY_NAMES_DBG} HINTS ${OGRE_LIB_SEARCH_PATH} ${OGRE_PKGC_LIBRARY_DIRS} ${OGRE_FRAMEWORK_SEARCH_PATH} PATH_SUFFIXES "" "debug")
make_library_set(OGRE_LIBRARY)

if(APPLE)
  set(OGRE_LIBRARY_DBG ${OGRE_LIB_SEARCH_PATH})
<<<<<<< HEAD
endif()
if (OGRE_INCOMPATIBLE)
  set(OGRE_LIBRARY "NOTFOUND")
endif ()

set(OGRE_INCLUDE_DIR ${OGRE_CONFIG_INCLUDE_DIR} ${OGRE_INCLUDE_DIR})
list(REMOVE_DUPLICATES OGRE_INCLUDE_DIR)
findpkg_finish(OGRE)
add_parent_dir(OGRE_INCLUDE_DIRS OGRE_INCLUDE_DIR)
if (OGRE_SOURCE)
	# If working from source rather than SDK, add samples include
	set(OGRE_INCLUDE_DIRS ${OGRE_INCLUDE_DIRS} "${OGRE_SOURCE}/Samples/Common/include")
endif()

mark_as_advanced(OGRE_CONFIG_INCLUDE_DIR OGRE_MEDIA_DIR OGRE_PLUGIN_DIR_REL OGRE_PLUGIN_DIR_DBG)

if (NOT OGRE_FOUND)
  return()
endif ()


# look for required Ogre dependencies in case of static build and/or threading
if (OGRE_STATIC)
  set(OGRE_DEPS_FOUND TRUE)
  find_package(Cg QUIET)
  find_package(DirectX QUIET)
  find_package(FreeImage QUIET)
  find_package(Freetype QUIET)
  find_package(OpenGL QUIET)
  find_package(OpenGLES QUIET)
  find_package(OpenGLES2 QUIET)
  find_package(ZLIB QUIET)
  find_package(ZZip QUIET)
  if (UNIX AND NOT APPLE)
    find_package(X11 QUIET)
    find_library(XAW_LIBRARY NAMES Xaw Xaw7 PATHS ${DEP_LIB_SEARCH_DIR} ${X11_LIB_SEARCH_PATH})
    if (NOT XAW_LIBRARY OR NOT X11_Xt_FOUND)
      set(X11_FOUND FALSE)
    endif ()
  endif ()
  if (APPLE AND NOT OGRE_BUILD_PLATFORM_APPLE_IOS)
    find_package(Cocoa QUIET)
    find_package(Carbon QUIET)
    find_package(CoreVideo QUIET)
    if (NOT Cocoa_FOUND OR NOT Carbon_FOUND OR NOT CoreVideo_FOUND)
      set(OGRE_DEPS_FOUND FALSE)
    endif ()
  endif ()
  if (APPLE AND OGRE_BUILD_PLATFORM_APPLE_IOS)
    find_package(iPhoneSDK QUIET)
    if (NOT iPhoneSDK_FOUND)
      set(OGRE_DEPS_FOUND FALSE)
    endif ()
  endif ()

  set(OGRE_LIBRARIES ${OGRE_LIBRARIES} ${ZZip_LIBRARIES} ${ZLIB_LIBRARIES} ${FreeImage_LIBRARIES} ${FREETYPE_LIBRARIES} )

  if (APPLE AND NOT OGRE_BUILD_PLATFORM_APPLE_IOS)
    set(OGRE_LIBRARIES ${OGRE_LIBRARIES} ${X11_LIBRARIES} ${X11_Xt_LIBRARIES} ${XAW_LIBRARY} ${X11_Xrandr_LIB} ${Carbon_LIBRARIES} ${Cocoa_LIBRARIES})
  endif()
  
  if (NOT ZLIB_FOUND OR NOT ZZip_FOUND)
    set(OGRE_DEPS_FOUND FALSE)
  endif ()
  if (NOT FreeImage_FOUND AND NOT OGRE_CONFIG_FREEIMAGE)
    set(OGRE_DEPS_FOUND FALSE)
  endif ()
  if (NOT FREETYPE_FOUND)
    set(OGRE_DEPS_FOUND FALSE)
  endif ()
  if (UNIX AND NOT APPLE)
	if (NOT X11_FOUND)
      set(OGRE_DEPS_FOUND FALSE)
	endif ()
  endif ()

  if (OGRE_CONFIG_THREADS)
    if (OGRE_CONFIG_THREAD_PROVIDER EQUAL 1)
      find_package(Boost COMPONENTS thread QUIET)
      if (NOT Boost_THREAD_FOUND)
        set(OGRE_DEPS_FOUND FALSE)
      else ()
        set(OGRE_LIBRARIES ${OGRE_LIBRARIES} ${Boost_LIBRARIES})
        set(OGRE_INCLUDE_DIRS ${OGRE_INCLUDE_DIRS} ${Boost_INCLUDE_DIRS})
      endif ()
    elseif (OGRE_CONFIG_THREAD_PROVIDER EQUAL 2)
      find_package(POCO QUIET)
      if (NOT POCO_FOUND)
        set(OGRE_DEPS_FOUND FALSE)
      else ()
        set(OGRE_LIBRARIES ${OGRE_LIBRARIES} ${POCO_LIBRARIES})
        set(OGRE_INCLUDE_DIRS ${OGRE_INCLUDE_DIRS} ${POCO_INCLUDE_DIRS})
      endif ()
    elseif (OGRE_CONFIG_THREAD_PROVIDER EQUAL 3)
      find_package(TBB QUIET)
      if (NOT TBB_FOUND)
        set(OGRE_DEPS_FOUND FALSE)
      else ()
        set(OGRE_LIBRARIES ${OGRE_LIBRARIES} ${TBB_LIBRARIES})
        set(OGRE_INCLUDE_DIRS ${OGRE_INCLUDE_DIRS} ${TBB_INCLUDE_DIRS})
      endif ()
    endif ()
  endif ()
  
  if (NOT OGRE_DEPS_FOUND)
    pkg_message(OGRE "Could not find all required dependencies for the Ogre package.")
    set(OGRE_FOUND FALSE)
  endif ()
endif ()

if (NOT OGRE_FOUND)
  return()
endif ()


get_filename_component(OGRE_LIBRARY_DIR_REL "${OGRE_LIBRARY_REL}" PATH)
get_filename_component(OGRE_LIBRARY_DIR_DBG "${OGRE_LIBRARY_DBG}" PATH)
set(OGRE_LIBRARY_DIRS ${OGRE_LIBRARY_DIR_REL} ${OGRE_LIBRARY_DIR_DBG})

# find binaries
if (NOT OGRE_STATIC)
	if (WIN32)
		find_file(OGRE_BINARY_REL NAMES "OgreMain.dll" HINTS ${OGRE_BIN_SEARCH_PATH}
          PATH_SUFFIXES "" release relwithdebinfo minsizerel)
		find_file(OGRE_BINARY_DBG NAMES "OgreMain_d.dll" HINTS ${OGRE_BIN_SEARCH_PATH}
          PATH_SUFFIXES "" debug )
	endif()
	mark_as_advanced(OGRE_BINARY_REL OGRE_BINARY_DBG)
=======
>>>>>>> 69f0ec99
endif()
if (OGRE_INCOMPATIBLE)
  set(OGRE_LIBRARY "NOTFOUND")
endif ()

set(OGRE_INCLUDE_DIR ${OGRE_CONFIG_INCLUDE_DIR} ${OGRE_INCLUDE_DIR})
list(REMOVE_DUPLICATES OGRE_INCLUDE_DIR)
findpkg_finish(OGRE)
add_parent_dir(OGRE_INCLUDE_DIRS OGRE_INCLUDE_DIR)
if (OGRE_SOURCE)
	# If working from source rather than SDK, add samples include
	set(OGRE_INCLUDE_DIRS ${OGRE_INCLUDE_DIRS} "${OGRE_SOURCE}/Samples/Common/include")
endif()

mark_as_advanced(OGRE_CONFIG_INCLUDE_DIR OGRE_MEDIA_DIR OGRE_PLUGIN_DIR_REL OGRE_PLUGIN_DIR_DBG)

if (NOT OGRE_FOUND)
  return()
endif ()


# look for required Ogre dependencies in case of static build and/or threading
if (OGRE_STATIC)
  set(OGRE_DEPS_FOUND TRUE)
  find_package(Cg QUIET)
  find_package(DirectX QUIET)
  find_package(FreeImage QUIET)
  find_package(Freetype QUIET)
  find_package(OpenGL QUIET)
  find_package(OpenGLES QUIET)
  find_package(OpenGLES2 QUIET)
  find_package(ZLIB QUIET)
  find_package(ZZip QUIET)
  if (UNIX AND NOT APPLE)
    find_package(X11 QUIET)
    find_library(XAW_LIBRARY NAMES Xaw Xaw7 PATHS ${DEP_LIB_SEARCH_DIR} ${X11_LIB_SEARCH_PATH})
    if (NOT XAW_LIBRARY OR NOT X11_Xt_FOUND)
      set(X11_FOUND FALSE)
    endif ()
  endif ()
  if (APPLE AND NOT OGRE_BUILD_PLATFORM_APPLE_IOS)
    find_package(Cocoa QUIET)
    find_package(Carbon QUIET)
    find_package(CoreVideo QUIET)
    if (NOT Cocoa_FOUND OR NOT Carbon_FOUND OR NOT CoreVideo_FOUND)
      set(OGRE_DEPS_FOUND FALSE)
    endif ()
  endif ()
  if (APPLE AND OGRE_BUILD_PLATFORM_APPLE_IOS)
    find_package(iPhoneSDK QUIET)
    if (NOT iPhoneSDK_FOUND)
      set(OGRE_DEPS_FOUND FALSE)
    endif ()
  endif ()

  set(OGRE_LIBRARIES ${OGRE_LIBRARIES} ${ZZip_LIBRARIES} ${ZLIB_LIBRARIES} ${FreeImage_LIBRARIES} ${FREETYPE_LIBRARIES} )

  if (APPLE AND NOT OGRE_BUILD_PLATFORM_APPLE_IOS)
    set(OGRE_LIBRARIES ${OGRE_LIBRARIES} ${X11_LIBRARIES} ${X11_Xt_LIBRARIES} ${XAW_LIBRARY} ${X11_Xrandr_LIB} ${Carbon_LIBRARIES} ${Cocoa_LIBRARIES})
  endif()

  if (NOT ZLIB_FOUND OR NOT ZZip_FOUND)
    set(OGRE_DEPS_FOUND FALSE)
  endif ()
  if (NOT FreeImage_FOUND AND NOT OGRE_CONFIG_FREEIMAGE)
    set(OGRE_DEPS_FOUND FALSE)
  endif ()
  if (NOT FREETYPE_FOUND)
    set(OGRE_DEPS_FOUND FALSE)
  endif ()
  if (UNIX AND NOT APPLE)
	if (NOT X11_FOUND)
      set(OGRE_DEPS_FOUND FALSE)
	endif ()
  endif ()

  if (OGRE_CONFIG_THREADS)
    if (OGRE_CONFIG_THREAD_PROVIDER EQUAL 1)
      find_package(Boost COMPONENTS thread QUIET)
      if (NOT Boost_THREAD_FOUND)
        set(OGRE_DEPS_FOUND FALSE)
      else ()
        set(OGRE_LIBRARIES ${OGRE_LIBRARIES} ${Boost_LIBRARIES})
        set(OGRE_INCLUDE_DIRS ${OGRE_INCLUDE_DIRS} ${Boost_INCLUDE_DIRS})
      endif ()
    elseif (OGRE_CONFIG_THREAD_PROVIDER EQUAL 2)
      find_package(POCO QUIET)
      if (NOT POCO_FOUND)
        set(OGRE_DEPS_FOUND FALSE)
      else ()
        set(OGRE_LIBRARIES ${OGRE_LIBRARIES} ${POCO_LIBRARIES})
        set(OGRE_INCLUDE_DIRS ${OGRE_INCLUDE_DIRS} ${POCO_INCLUDE_DIRS})
      endif ()
    elseif (OGRE_CONFIG_THREAD_PROVIDER EQUAL 3)
      find_package(TBB QUIET)
      if (NOT TBB_FOUND)
        set(OGRE_DEPS_FOUND FALSE)
      else ()
        set(OGRE_LIBRARIES ${OGRE_LIBRARIES} ${TBB_LIBRARIES})
        set(OGRE_INCLUDE_DIRS ${OGRE_INCLUDE_DIRS} ${TBB_INCLUDE_DIRS})
      endif ()
    endif ()
  endif ()

  if (NOT OGRE_DEPS_FOUND)
    pkg_message(OGRE "Could not find all required dependencies for the Ogre package.")
    set(OGRE_FOUND FALSE)
  endif ()
endif ()

if (NOT OGRE_FOUND)
  return()
endif ()


get_filename_component(OGRE_LIBRARY_DIR_REL "${OGRE_LIBRARY_REL}" PATH)
get_filename_component(OGRE_LIBRARY_DIR_DBG "${OGRE_LIBRARY_DBG}" PATH)
set(OGRE_LIBRARY_DIRS ${OGRE_LIBRARY_DIR_REL} ${OGRE_LIBRARY_DIR_DBG})

# find binaries
if (NOT OGRE_STATIC)
	if (WIN32)
		find_file(OGRE_BINARY_REL NAMES "OgreMain.dll" HINTS ${OGRE_BIN_SEARCH_PATH}
          PATH_SUFFIXES "" release relwithdebinfo minsizerel)
		find_file(OGRE_BINARY_DBG NAMES "OgreMain_d.dll" HINTS ${OGRE_BIN_SEARCH_PATH}
          PATH_SUFFIXES "" debug )
	endif()
	mark_as_advanced(OGRE_BINARY_REL OGRE_BINARY_DBG)
endif()


#########################################################
# Find Ogre components
#########################################################

set(OGRE_COMPONENT_SEARCH_PATH_REL
  ${OGRE_LIBRARY_DIR_REL}/..
  ${OGRE_LIBRARY_DIR_REL}/../..
  ${OGRE_BIN_SEARCH_PATH}
)
set(OGRE_COMPONENT_SEARCH_PATH_DBG
  ${OGRE_LIBRARY_DIR_DBG}/..
  ${OGRE_LIBRARY_DIR_DBG}/../..
  ${OGRE_BIN_SEARCH_PATH}
)

macro(ogre_find_component COMPONENT HEADER)
  findpkg_begin(OGRE_${COMPONENT})
  find_path(OGRE_${COMPONENT}_INCLUDE_DIR NAMES ${HEADER} HINTS ${OGRE_INCLUDE_DIRS} ${OGRE_PREFIX_SOURCE} PATH_SUFFIXES ${COMPONENT} OGRE/${COMPONENT} Components/${COMPONENT}/include)
  set(OGRE_${COMPONENT}_LIBRARY_NAMES "Ogre${COMPONENT}${OGRE_LIB_SUFFIX}")
  get_debug_names(OGRE_${COMPONENT}_LIBRARY_NAMES)
  find_library(OGRE_${COMPONENT}_LIBRARY_REL NAMES ${OGRE_${COMPONENT}_LIBRARY_NAMES} HINTS ${OGRE_LIBRARY_DIR_REL} PATH_SUFFIXES "" "release" "relwithdebinfo" "minsizerel")
  find_library(OGRE_${COMPONENT}_LIBRARY_DBG NAMES ${OGRE_${COMPONENT}_LIBRARY_NAMES_DBG} HINTS ${OGRE_LIBRARY_DIR_DBG} PATH_SUFFIXES "" "debug")
  make_library_set(OGRE_${COMPONENT}_LIBRARY)
  findpkg_finish(OGRE_${COMPONENT})
  if (OGRE_${COMPONENT}_FOUND)
    # find binaries
    if (NOT OGRE_STATIC)
	  if (WIN32)
	    find_file(OGRE_${COMPONENT}_BINARY_REL NAMES "Ogre${COMPONENT}.dll" HINTS ${OGRE_COMPONENT_SEARCH_PATH_REL} PATH_SUFFIXES "" bin bin/release bin/relwithdebinfo bin/minsizerel release)
	    find_file(OGRE_${COMPONENT}_BINARY_DBG NAMES "Ogre${COMPONENT}_d.dll" HINTS ${OGRE_COMPONENT_SEARCH_PATH_DBG} PATH_SUFFIXES "" bin bin/debug debug)
	  endif()
	  mark_as_advanced(OGRE_${COMPONENT}_BINARY_REL OGRE_${COMPONENT}_BINARY_DBG)
    endif()
  endif()
endmacro()

# look for Paging component
ogre_find_component(Paging OgrePaging.h)
# look for Terrain component
ogre_find_component(Terrain OgreTerrain.h)
# look for Property component
ogre_find_component(Property OgreProperty.h)
# look for RTShaderSystem component
ogre_find_component(RTShaderSystem OgreRTShaderSystem.h)


#########################################################
# Find Ogre plugins
#########################################################

macro(ogre_find_plugin PLUGIN HEADER)
  # On Unix, the plugins might have no prefix
  if (CMAKE_FIND_LIBRARY_PREFIXES)
    set(TMP_CMAKE_LIB_PREFIX ${CMAKE_FIND_LIBRARY_PREFIXES})
    set(CMAKE_FIND_LIBRARY_PREFIXES ${CMAKE_FIND_LIBRARY_PREFIXES} "")
  endif()

  # strip RenderSystem_ or Plugin_ prefix from plugin name
  string(REPLACE "RenderSystem_" "" PLUGIN_TEMP ${PLUGIN})
  string(REPLACE "Plugin_" "" PLUGIN_NAME ${PLUGIN_TEMP})

  # header files for plugins are not usually needed, but find them anyway if they are present
  set(OGRE_PLUGIN_PATH_SUFFIXES
    PlugIns PlugIns/${PLUGIN_NAME} Plugins Plugins/${PLUGIN_NAME} ${PLUGIN}
    RenderSystems RenderSystems/${PLUGIN_NAME} ${ARGN})
  find_path(OGRE_${PLUGIN}_INCLUDE_DIR NAMES ${HEADER}
    HINTS ${OGRE_INCLUDE_DIRS} ${OGRE_PREFIX_SOURCE}
    PATH_SUFFIXES ${OGRE_PLUGIN_PATH_SUFFIXES})
  # find link libraries for plugins
  set(OGRE_${PLUGIN}_LIBRARY_NAMES "${PLUGIN}${OGRE_LIB_SUFFIX}")
  get_debug_names(OGRE_${PLUGIN}_LIBRARY_NAMES)
  set(OGRE_${PLUGIN}_LIBRARY_FWK ${OGRE_LIBRARY_FWK})
  find_library(OGRE_${PLUGIN}_LIBRARY_REL NAMES ${OGRE_${PLUGIN}_LIBRARY_NAMES}
    HINTS ${OGRE_LIBRARY_DIRS} PATH_SUFFIXES "" OGRE opt release release/opt relwithdebinfo relwithdebinfo/opt minsizerel minsizerel/opt)
  find_library(OGRE_${PLUGIN}_LIBRARY_DBG NAMES ${OGRE_${PLUGIN}_LIBRARY_NAMES_DBG}
    HINTS ${OGRE_LIBRARY_DIRS} PATH_SUFFIXES "" OGRE opt debug debug/opt)
  make_library_set(OGRE_${PLUGIN}_LIBRARY)

  if (OGRE_${PLUGIN}_LIBRARY OR OGRE_${PLUGIN}_INCLUDE_DIR)
    set(OGRE_${PLUGIN}_FOUND TRUE)
    if (OGRE_${PLUGIN}_INCLUDE_DIR)
      set(OGRE_${PLUGIN}_INCLUDE_DIRS ${OGRE_${PLUGIN}_INCLUDE_DIR})
    endif()
    set(OGRE_${PLUGIN}_LIBRARIES ${OGRE_${PLUGIN}_LIBRARY})
  endif ()

  mark_as_advanced(OGRE_${PLUGIN}_INCLUDE_DIR OGRE_${PLUGIN}_LIBRARY_REL OGRE_${PLUGIN}_LIBRARY_DBG OGRE_${PLUGIN}_LIBRARY_FWK)

  # look for plugin dirs
  if (OGRE_${PLUGIN}_FOUND)
    if (NOT OGRE_PLUGIN_DIR_REL OR NOT OGRE_PLUGIN_DIR_DBG)
      if (WIN32)
        set(OGRE_PLUGIN_SEARCH_PATH_REL
          ${OGRE_LIBRARY_DIR_REL}/..
          ${OGRE_LIBRARY_DIR_REL}/../..
		  ${OGRE_BIN_SEARCH_PATH}
        )
        set(OGRE_PLUGIN_SEARCH_PATH_DBG
          ${OGRE_LIBRARY_DIR_DBG}/..
          ${OGRE_LIBRARY_DIR_DBG}/../..
		  ${OGRE_BIN_SEARCH_PATH}
        )
        find_path(OGRE_PLUGIN_DIR_REL NAMES "${PLUGIN}.dll" HINTS ${OGRE_PLUGIN_SEARCH_PATH_REL}
          PATH_SUFFIXES "" bin bin/release bin/relwithdebinfo bin/minsizerel release)
        find_path(OGRE_PLUGIN_DIR_DBG NAMES "${PLUGIN}_d.dll" HINTS ${OGRE_PLUGIN_SEARCH_PATH_DBG}
          PATH_SUFFIXES "" bin bin/debug debug)
      elseif (UNIX)
        get_filename_component(OGRE_PLUGIN_DIR_TMP ${OGRE_${PLUGIN}_LIBRARY_REL} PATH)
        set(OGRE_PLUGIN_DIR_REL ${OGRE_PLUGIN_DIR_TMP} CACHE STRING "Ogre plugin dir (release)" FORCE)
        get_filename_component(OGRE_PLUGIN_DIR_TMP ${OGRE_${PLUGIN}_LIBRARY_DBG} PATH)
        set(OGRE_PLUGIN_DIR_DBG ${OGRE_PLUGIN_DIR_TMP} CACHE STRING "Ogre plugin dir (debug)" FORCE)
      endif ()
    endif ()

	# find binaries
	if (NOT OGRE_STATIC)
		if (WIN32)
			find_file(OGRE_${PLUGIN}_REL NAMES "${PLUGIN}.dll" HINTS ${OGRE_PLUGIN_DIR_REL})
			find_file(OGRE_${PLUGIN}_DBG NAMES "${PLUGIN}_d.dll" HINTS ${OGRE_PLUGIN_DIR_DBG})
		endif()
		mark_as_advanced(OGRE_${PLUGIN}_REL OGRE_${PLUGIN}_DBG)
	endif()

  endif ()

  if (TMP_CMAKE_LIB_PREFIX)
    set(CMAKE_FIND_LIBRARY_PREFIXES ${TMP_CMAKE_LIB_PREFIX})
  endif ()
endmacro(ogre_find_plugin)

ogre_find_plugin(Plugin_PCZSceneManager OgrePCZSceneManager.h PCZ PlugIns/PCZSceneManager/include)
ogre_find_plugin(Plugin_OctreeZone OgreOctreeZone.h PCZ PlugIns/OctreeZone/include)
ogre_find_plugin(Plugin_BSPSceneManager OgreBspSceneManager.h PlugIns/BSPSceneManager/include)
ogre_find_plugin(Plugin_CgProgramManager OgreCgProgram.h PlugIns/CgProgramManager/include)
ogre_find_plugin(Plugin_OctreeSceneManager OgreOctreeSceneManager.h PlugIns/OctreeSceneManager/include)
ogre_find_plugin(Plugin_ParticleFX OgreParticleFXPrerequisites.h PlugIns/ParticleFX/include)
ogre_find_plugin(RenderSystem_GL OgreGLRenderSystem.h RenderSystems/GL/include)
ogre_find_plugin(RenderSystem_GLES OgreGLESRenderSystem.h RenderSystems/GLES/include)
ogre_find_plugin(RenderSystem_GLES2 OgreGLES2RenderSystem.h RenderSystems/GLES2/include)
ogre_find_plugin(RenderSystem_Direct3D9 OgreD3D9RenderSystem.h RenderSystems/Direct3D9/include)
ogre_find_plugin(RenderSystem_Direct3D11 OgreD3D11RenderSystem.h RenderSystems/Direct3D11/include)

if (OGRE_STATIC)
  # check if dependencies for plugins are met
  if (NOT DirectX_FOUND)
    set(OGRE_RenderSystem_Direct3D9_FOUND FALSE)
  endif ()
  if (NOT DirectX_D3D11_FOUND)
    set(OGRE_RenderSystem_Direct3D11_FOUND FALSE)
  endif ()
  if (NOT OPENGL_FOUND)
    set(OGRE_RenderSystem_GL_FOUND FALSE)
  endif ()
  if (NOT OPENGLES_FOUND)
    set(OGRE_RenderSystem_GLES_FOUND FALSE)
  endif ()
  if (NOT OPENGLES2_FOUND)
    set(OGRE_RenderSystem_GLES2_FOUND FALSE)
  endif ()
  if (NOT Cg_FOUND)
    set(OGRE_Plugin_CgProgramManager_FOUND FALSE)
  endif ()

  set(OGRE_RenderSystem_Direct3D9_LIBRARIES ${OGRE_RenderSystem_Direct3D9_LIBRARIES}
    ${DirectX_LIBRARIES}
  )

  set(OGRE_RenderSystem_Direct3D11_LIBRARIES ${OGRE_RenderSystem_Direct3D11_LIBRARIES}
    ${DirectX_D3D11_LIBRARIES}
  )
  set(OGRE_RenderSystem_GL_LIBRARIES ${OGRE_RenderSystem_GL_LIBRARIES}
    ${OPENGL_LIBRARIES}
  )
  set(OGRE_RenderSystem_GLES_LIBRARIES ${OGRE_RenderSystem_GLES_LIBRARIES}
    ${OPENGLES_LIBRARIES}
  )
  set(OGRE_RenderSystem_GLES2_LIBRARIES ${OGRE_RenderSystem_GLES2_LIBRARIES}
    ${OPENGLES2_LIBRARIES}
  )
  set(OGRE_Plugin_CgProgramManager_LIBRARIES ${OGRE_Plugin_CgProgramManager_LIBRARIES}
    ${Cg_LIBRARIES}
  )
endif ()

# look for the media directory
set(OGRE_MEDIA_SEARCH_PATH
  ${OGRE_SOURCE}
  ${OGRE_LIBRARY_DIR_REL}/..
  ${OGRE_LIBRARY_DIR_DBG}/..
  ${OGRE_LIBRARY_DIR_REL}/../..
  ${OGRE_LIBRARY_DIR_DBG}/../..
  ${OGRE_PREFIX_SOURCE}
)
set(OGRE_MEDIA_SEARCH_SUFFIX
  Samples/Media
  Media
  media
  share/OGRE/media
)

<<<<<<< HEAD

#########################################################
# Find Ogre components
#########################################################

set(OGRE_COMPONENT_SEARCH_PATH_REL 
  ${OGRE_LIBRARY_DIR_REL}/..
  ${OGRE_LIBRARY_DIR_REL}/../..
  ${OGRE_BIN_SEARCH_PATH}
)
set(OGRE_COMPONENT_SEARCH_PATH_DBG
  ${OGRE_LIBRARY_DIR_DBG}/..
  ${OGRE_LIBRARY_DIR_DBG}/../..
  ${OGRE_BIN_SEARCH_PATH}
)

macro(ogre_find_component COMPONENT HEADER)
  findpkg_begin(OGRE_${COMPONENT})
  find_path(OGRE_${COMPONENT}_INCLUDE_DIR NAMES ${HEADER} HINTS ${OGRE_INCLUDE_DIRS} ${OGRE_PREFIX_SOURCE} PATH_SUFFIXES ${COMPONENT} OGRE/${COMPONENT} Components/${COMPONENT}/include)
  set(OGRE_${COMPONENT}_LIBRARY_NAMES "Ogre${COMPONENT}${OGRE_LIB_SUFFIX}")
  get_debug_names(OGRE_${COMPONENT}_LIBRARY_NAMES)
  find_library(OGRE_${COMPONENT}_LIBRARY_REL NAMES ${OGRE_${COMPONENT}_LIBRARY_NAMES} HINTS ${OGRE_LIBRARY_DIR_REL} PATH_SUFFIXES "" "release" "relwithdebinfo" "minsizerel")
  find_library(OGRE_${COMPONENT}_LIBRARY_DBG NAMES ${OGRE_${COMPONENT}_LIBRARY_NAMES_DBG} HINTS ${OGRE_LIBRARY_DIR_DBG} PATH_SUFFIXES "" "debug")
  make_library_set(OGRE_${COMPONENT}_LIBRARY)
  findpkg_finish(OGRE_${COMPONENT})
  if (OGRE_${COMPONENT}_FOUND)
    # find binaries
    if (NOT OGRE_STATIC)
	  if (WIN32)
	    find_file(OGRE_${COMPONENT}_BINARY_REL NAMES "Ogre${COMPONENT}.dll" HINTS ${OGRE_COMPONENT_SEARCH_PATH_REL} PATH_SUFFIXES "" bin bin/release bin/relwithdebinfo bin/minsizerel release)
	    find_file(OGRE_${COMPONENT}_BINARY_DBG NAMES "Ogre${COMPONENT}_d.dll" HINTS ${OGRE_COMPONENT_SEARCH_PATH_DBG} PATH_SUFFIXES "" bin bin/debug debug)
	  endif()
	  mark_as_advanced(OGRE_${COMPONENT}_BINARY_REL OGRE_${COMPONENT}_BINARY_DBG)
    endif()
  endif()
endmacro()

# look for Paging component
ogre_find_component(Paging OgrePaging.h)
# look for Terrain component
ogre_find_component(Terrain OgreTerrain.h)
# look for Property component
ogre_find_component(Property OgreProperty.h)
# look for RTShaderSystem component
ogre_find_component(RTShaderSystem OgreRTShaderSystem.h)


#########################################################
# Find Ogre plugins
#########################################################

macro(ogre_find_plugin PLUGIN HEADER)
  # On Unix, the plugins might have no prefix
  if (CMAKE_FIND_LIBRARY_PREFIXES)
    set(TMP_CMAKE_LIB_PREFIX ${CMAKE_FIND_LIBRARY_PREFIXES})
    set(CMAKE_FIND_LIBRARY_PREFIXES ${CMAKE_FIND_LIBRARY_PREFIXES} "")
  endif()
  
  # strip RenderSystem_ or Plugin_ prefix from plugin name
  string(REPLACE "RenderSystem_" "" PLUGIN_TEMP ${PLUGIN})
  string(REPLACE "Plugin_" "" PLUGIN_NAME ${PLUGIN_TEMP})
  
  # header files for plugins are not usually needed, but find them anyway if they are present
  set(OGRE_PLUGIN_PATH_SUFFIXES
    PlugIns PlugIns/${PLUGIN_NAME} Plugins Plugins/${PLUGIN_NAME} ${PLUGIN} 
    RenderSystems RenderSystems/${PLUGIN_NAME} ${ARGN})
  find_path(OGRE_${PLUGIN}_INCLUDE_DIR NAMES ${HEADER} 
    HINTS ${OGRE_INCLUDE_DIRS} ${OGRE_PREFIX_SOURCE}  
    PATH_SUFFIXES ${OGRE_PLUGIN_PATH_SUFFIXES})
  # find link libraries for plugins
  set(OGRE_${PLUGIN}_LIBRARY_NAMES "${PLUGIN}${OGRE_LIB_SUFFIX}")
  get_debug_names(OGRE_${PLUGIN}_LIBRARY_NAMES)
  set(OGRE_${PLUGIN}_LIBRARY_FWK ${OGRE_LIBRARY_FWK})
  find_library(OGRE_${PLUGIN}_LIBRARY_REL NAMES ${OGRE_${PLUGIN}_LIBRARY_NAMES}
    HINTS ${OGRE_LIBRARY_DIRS} PATH_SUFFIXES "" OGRE opt release release/opt relwithdebinfo relwithdebinfo/opt minsizerel minsizerel/opt)
  find_library(OGRE_${PLUGIN}_LIBRARY_DBG NAMES ${OGRE_${PLUGIN}_LIBRARY_NAMES_DBG}
    HINTS ${OGRE_LIBRARY_DIRS} PATH_SUFFIXES "" OGRE opt debug debug/opt)
  make_library_set(OGRE_${PLUGIN}_LIBRARY)

  if (OGRE_${PLUGIN}_LIBRARY OR OGRE_${PLUGIN}_INCLUDE_DIR)
    set(OGRE_${PLUGIN}_FOUND TRUE)
    if (OGRE_${PLUGIN}_INCLUDE_DIR)
      set(OGRE_${PLUGIN}_INCLUDE_DIRS ${OGRE_${PLUGIN}_INCLUDE_DIR})
    endif()
    set(OGRE_${PLUGIN}_LIBRARIES ${OGRE_${PLUGIN}_LIBRARY})
  endif ()

  mark_as_advanced(OGRE_${PLUGIN}_INCLUDE_DIR OGRE_${PLUGIN}_LIBRARY_REL OGRE_${PLUGIN}_LIBRARY_DBG OGRE_${PLUGIN}_LIBRARY_FWK)

  # look for plugin dirs
  if (OGRE_${PLUGIN}_FOUND)
    if (NOT OGRE_PLUGIN_DIR_REL OR NOT OGRE_PLUGIN_DIR_DBG)
      if (WIN32)
        set(OGRE_PLUGIN_SEARCH_PATH_REL 
          ${OGRE_LIBRARY_DIR_REL}/..
          ${OGRE_LIBRARY_DIR_REL}/../..
		  ${OGRE_BIN_SEARCH_PATH}
        )
        set(OGRE_PLUGIN_SEARCH_PATH_DBG
          ${OGRE_LIBRARY_DIR_DBG}/..
          ${OGRE_LIBRARY_DIR_DBG}/../..
		  ${OGRE_BIN_SEARCH_PATH}
        )
        find_path(OGRE_PLUGIN_DIR_REL NAMES "${PLUGIN}.dll" HINTS ${OGRE_PLUGIN_SEARCH_PATH_REL}
          PATH_SUFFIXES "" bin bin/release bin/relwithdebinfo bin/minsizerel release)
        find_path(OGRE_PLUGIN_DIR_DBG NAMES "${PLUGIN}_d.dll" HINTS ${OGRE_PLUGIN_SEARCH_PATH_DBG}
          PATH_SUFFIXES "" bin bin/debug debug)
      elseif (UNIX)
        get_filename_component(OGRE_PLUGIN_DIR_TMP ${OGRE_${PLUGIN}_LIBRARY_REL} PATH)
        set(OGRE_PLUGIN_DIR_REL ${OGRE_PLUGIN_DIR_TMP} CACHE STRING "Ogre plugin dir (release)" FORCE)
        get_filename_component(OGRE_PLUGIN_DIR_TMP ${OGRE_${PLUGIN}_LIBRARY_DBG} PATH)
        set(OGRE_PLUGIN_DIR_DBG ${OGRE_PLUGIN_DIR_TMP} CACHE STRING "Ogre plugin dir (debug)" FORCE)
      endif ()
    endif ()
	
	# find binaries
	if (NOT OGRE_STATIC)
		if (WIN32)
			find_file(OGRE_${PLUGIN}_REL NAMES "${PLUGIN}.dll" HINTS ${OGRE_PLUGIN_DIR_REL})
			find_file(OGRE_${PLUGIN}_DBG NAMES "${PLUGIN}_d.dll" HINTS ${OGRE_PLUGIN_DIR_DBG})
		endif()
		mark_as_advanced(OGRE_${PLUGIN}_REL OGRE_${PLUGIN}_DBG)
	endif()
	
  endif ()

  if (TMP_CMAKE_LIB_PREFIX)
    set(CMAKE_FIND_LIBRARY_PREFIXES ${TMP_CMAKE_LIB_PREFIX})
  endif ()
endmacro(ogre_find_plugin)

ogre_find_plugin(Plugin_PCZSceneManager OgrePCZSceneManager.h PCZ PlugIns/PCZSceneManager/include)
ogre_find_plugin(Plugin_OctreeZone OgreOctreeZone.h PCZ PlugIns/OctreeZone/include)
ogre_find_plugin(Plugin_BSPSceneManager OgreBspSceneManager.h PlugIns/BSPSceneManager/include)
ogre_find_plugin(Plugin_CgProgramManager OgreCgProgram.h PlugIns/CgProgramManager/include)
ogre_find_plugin(Plugin_OctreeSceneManager OgreOctreeSceneManager.h PlugIns/OctreeSceneManager/include)
ogre_find_plugin(Plugin_ParticleFX OgreParticleFXPrerequisites.h PlugIns/ParticleFX/include)
ogre_find_plugin(RenderSystem_GL OgreGLRenderSystem.h RenderSystems/GL/include)
ogre_find_plugin(RenderSystem_GLES OgreGLESRenderSystem.h RenderSystems/GLES/include)
ogre_find_plugin(RenderSystem_GLES2 OgreGLES2RenderSystem.h RenderSystems/GLES2/include)
ogre_find_plugin(RenderSystem_Direct3D9 OgreD3D9RenderSystem.h RenderSystems/Direct3D9/include)
ogre_find_plugin(RenderSystem_Direct3D11 OgreD3D11RenderSystem.h RenderSystems/Direct3D11/include)

if (OGRE_STATIC)
  # check if dependencies for plugins are met
  if (NOT DirectX_FOUND)
    set(OGRE_RenderSystem_Direct3D9_FOUND FALSE)
  endif ()
  if (NOT DirectX_D3D11_FOUND)
    set(OGRE_RenderSystem_Direct3D11_FOUND FALSE)
  endif ()
  if (NOT OPENGL_FOUND)
    set(OGRE_RenderSystem_GL_FOUND FALSE)
  endif ()
  if (NOT OPENGLES_FOUND)
    set(OGRE_RenderSystem_GLES_FOUND FALSE)
  endif ()
  if (NOT OPENGLES2_FOUND)
    set(OGRE_RenderSystem_GLES2_FOUND FALSE)
  endif ()
  if (NOT Cg_FOUND)
    set(OGRE_Plugin_CgProgramManager_FOUND FALSE)
  endif ()
  
  set(OGRE_RenderSystem_Direct3D9_LIBRARIES ${OGRE_RenderSystem_Direct3D9_LIBRARIES}
    ${DirectX_LIBRARIES}
  )

  set(OGRE_RenderSystem_Direct3D11_LIBRARIES ${OGRE_RenderSystem_Direct3D11_LIBRARIES}
    ${DirectX_D3D11_LIBRARIES}
  )
  set(OGRE_RenderSystem_GL_LIBRARIES ${OGRE_RenderSystem_GL_LIBRARIES}
    ${OPENGL_LIBRARIES}
  )
  set(OGRE_RenderSystem_GLES_LIBRARIES ${OGRE_RenderSystem_GLES_LIBRARIES}
    ${OPENGLES_LIBRARIES}
  )
  set(OGRE_RenderSystem_GLES2_LIBRARIES ${OGRE_RenderSystem_GLES2_LIBRARIES}
    ${OPENGLES2_LIBRARIES}
  )
  set(OGRE_Plugin_CgProgramManager_LIBRARIES ${OGRE_Plugin_CgProgramManager_LIBRARIES}
    ${Cg_LIBRARIES}
  )
endif ()

# look for the media directory
set(OGRE_MEDIA_SEARCH_PATH
  ${OGRE_SOURCE}
  ${OGRE_LIBRARY_DIR_REL}/..
  ${OGRE_LIBRARY_DIR_DBG}/..
  ${OGRE_LIBRARY_DIR_REL}/../..
  ${OGRE_LIBRARY_DIR_DBG}/../..
  ${OGRE_PREFIX_SOURCE}
)
set(OGRE_MEDIA_SEARCH_SUFFIX
  Samples/Media
  Media
  media
  share/OGRE/media
)

clear_if_changed(OGRE_PREFIX_WATCH OGRE_MEDIA_DIR)
find_path(OGRE_MEDIA_DIR NAMES packs/cubemapsJS.zip HINTS ${OGRE_MEDIA_SEARCH_PATH}
  PATHS ${OGRE_PREFIX_PATH} PATH_SUFFIXES ${OGRE_MEDIA_SEARCH_SUFFIX})
=======
clear_if_changed(OGRE_PREFIX_WATCH OGRE_MEDIA_DIR)
find_path(OGRE_MEDIA_DIR NAMES packs/cubemapsJS.zip HINTS ${OGRE_MEDIA_SEARCH_PATH}
  PATHS ${OGRE_PREFIX_PATH} PATH_SUFFIXES ${OGRE_MEDIA_SEARCH_SUFFIX})
>>>>>>> 69f0ec99
<|MERGE_RESOLUTION|>--- conflicted
+++ resolved
@@ -18,11 +18,7 @@
 # Once done, this will define
 #
 #  OGRE_FOUND - system has OGRE
-<<<<<<< HEAD
-#  OGRE_INCLUDE_DIRS - the OGRE include directories 
-=======
 #  OGRE_INCLUDE_DIRS - the OGRE include directories
->>>>>>> 69f0ec99
 #  OGRE_LIBRARIES - link these to use the OGRE core
 #  OGRE_BINARY_REL - location of the main Ogre binary (win32 non-static only, release)
 #  OGRE_BINARY_DBG - location of the main Ogre binaries (win32 non-static only, debug)
@@ -37,16 +33,10 @@
 #
 # For each of these components, the following variables are defined:
 #
-<<<<<<< HEAD
-#  OGRE_${COMPONENT}_FOUND - ${COMPONENT} is available
-#  OGRE_${COMPONENT}_INCLUDE_DIRS - additional include directories for ${COMPONENT}
-#  OGRE_${COMPONENT}_LIBRARIES - link these to use ${COMPONENT} 
-=======
 
 #  OGRE_${COMPONENT}_FOUND - ${COMPONENT} is available
 #  OGRE_${COMPONENT}_INCLUDE_DIRS - additional include directories for ${COMPONENT}
 #  OGRE_${COMPONENT}_LIBRARIES - link these to use ${COMPONENT}
->>>>>>> 69f0ec99
 #  OGRE_${COMPONENT}_BINARY_REL - location of the component binary (win32 non-static only, release)
 #  OGRE_${COMPONENT}_BINARY_DBG - location of the component binary (win32 non-static only, debug)
 #
@@ -123,11 +113,7 @@
     set(OGRE_BIN_SEARCH_PATH ${dir}/bin ${OGRE_BIN_SEARCH_PATH})
 	set(OGRE_BIN_SEARCH_PATH ${dir}/Samples/Common/bin ${OGRE_BIN_SEARCH_PATH})
   endforeach(dir)
-<<<<<<< HEAD
-  
-=======
-
->>>>>>> 69f0ec99
+
   if (OGRE_PREFIX_DEPENDENCIES_DIR)
     set(OGRE_INC_SEARCH_PATH ${OGRE_PREFIX_DEPENDENCIES_DIR}/include ${OGRE_INC_SEARCH_PATH})
     set(OGRE_LIB_SEARCH_PATH ${OGRE_PREFIX_DEPENDENCIES_DIR}/lib ${OGRE_LIB_SEARCH_PATH})
@@ -139,21 +125,12 @@
 endif ()
 
 # redo search if any of the environmental hints changed
-<<<<<<< HEAD
-set(OGRE_COMPONENTS Paging Terrain 
-  Plugin_BSPSceneManager Plugin_CgProgramManager Plugin_OctreeSceneManager
-  Plugin_OctreeZone Plugin_PCZSceneManager Plugin_ParticleFX
-  RenderSystem_Direct3D11 RenderSystem_Direct3D9 RenderSystem_GL RenderSystem_GLES RenderSystem_GLES2)
-set(OGRE_RESET_VARS 
-  OGRE_CONFIG_INCLUDE_DIR OGRE_INCLUDE_DIR 
-=======
 set(OGRE_COMPONENTS Paging Terrain
   Plugin_BSPSceneManager Plugin_CgProgramManager Plugin_OctreeSceneManager
   Plugin_OctreeZone Plugin_PCZSceneManager Plugin_ParticleFX
   RenderSystem_Direct3D11 RenderSystem_Direct3D9 RenderSystem_GL RenderSystem_GLES RenderSystem_GLES2)
 set(OGRE_RESET_VARS
   OGRE_CONFIG_INCLUDE_DIR OGRE_INCLUDE_DIR
->>>>>>> 69f0ec99
   OGRE_LIBRARY_FWK OGRE_LIBRARY_REL OGRE_LIBRARY_DBG
   OGRE_PLUGIN_DIR_DBG OGRE_PLUGIN_DIR_REL OGRE_MEDIA_DIR)
 foreach (comp ${OGRE_COMPONENTS})
@@ -229,7 +206,6 @@
 
 if(APPLE)
   set(OGRE_LIBRARY_DBG ${OGRE_LIB_SEARCH_PATH})
-<<<<<<< HEAD
 endif()
 if (OGRE_INCOMPATIBLE)
   set(OGRE_LIBRARY "NOTFOUND")
@@ -290,7 +266,7 @@
   if (APPLE AND NOT OGRE_BUILD_PLATFORM_APPLE_IOS)
     set(OGRE_LIBRARIES ${OGRE_LIBRARIES} ${X11_LIBRARIES} ${X11_Xt_LIBRARIES} ${XAW_LIBRARY} ${X11_Xrandr_LIB} ${Carbon_LIBRARIES} ${Cocoa_LIBRARIES})
   endif()
-  
+
   if (NOT ZLIB_FOUND OR NOT ZZip_FOUND)
     set(OGRE_DEPS_FOUND FALSE)
   endif ()
@@ -333,136 +309,6 @@
       endif ()
     endif ()
   endif ()
-  
-  if (NOT OGRE_DEPS_FOUND)
-    pkg_message(OGRE "Could not find all required dependencies for the Ogre package.")
-    set(OGRE_FOUND FALSE)
-  endif ()
-endif ()
-
-if (NOT OGRE_FOUND)
-  return()
-endif ()
-
-
-get_filename_component(OGRE_LIBRARY_DIR_REL "${OGRE_LIBRARY_REL}" PATH)
-get_filename_component(OGRE_LIBRARY_DIR_DBG "${OGRE_LIBRARY_DBG}" PATH)
-set(OGRE_LIBRARY_DIRS ${OGRE_LIBRARY_DIR_REL} ${OGRE_LIBRARY_DIR_DBG})
-
-# find binaries
-if (NOT OGRE_STATIC)
-	if (WIN32)
-		find_file(OGRE_BINARY_REL NAMES "OgreMain.dll" HINTS ${OGRE_BIN_SEARCH_PATH}
-          PATH_SUFFIXES "" release relwithdebinfo minsizerel)
-		find_file(OGRE_BINARY_DBG NAMES "OgreMain_d.dll" HINTS ${OGRE_BIN_SEARCH_PATH}
-          PATH_SUFFIXES "" debug )
-	endif()
-	mark_as_advanced(OGRE_BINARY_REL OGRE_BINARY_DBG)
-=======
->>>>>>> 69f0ec99
-endif()
-if (OGRE_INCOMPATIBLE)
-  set(OGRE_LIBRARY "NOTFOUND")
-endif ()
-
-set(OGRE_INCLUDE_DIR ${OGRE_CONFIG_INCLUDE_DIR} ${OGRE_INCLUDE_DIR})
-list(REMOVE_DUPLICATES OGRE_INCLUDE_DIR)
-findpkg_finish(OGRE)
-add_parent_dir(OGRE_INCLUDE_DIRS OGRE_INCLUDE_DIR)
-if (OGRE_SOURCE)
-	# If working from source rather than SDK, add samples include
-	set(OGRE_INCLUDE_DIRS ${OGRE_INCLUDE_DIRS} "${OGRE_SOURCE}/Samples/Common/include")
-endif()
-
-mark_as_advanced(OGRE_CONFIG_INCLUDE_DIR OGRE_MEDIA_DIR OGRE_PLUGIN_DIR_REL OGRE_PLUGIN_DIR_DBG)
-
-if (NOT OGRE_FOUND)
-  return()
-endif ()
-
-
-# look for required Ogre dependencies in case of static build and/or threading
-if (OGRE_STATIC)
-  set(OGRE_DEPS_FOUND TRUE)
-  find_package(Cg QUIET)
-  find_package(DirectX QUIET)
-  find_package(FreeImage QUIET)
-  find_package(Freetype QUIET)
-  find_package(OpenGL QUIET)
-  find_package(OpenGLES QUIET)
-  find_package(OpenGLES2 QUIET)
-  find_package(ZLIB QUIET)
-  find_package(ZZip QUIET)
-  if (UNIX AND NOT APPLE)
-    find_package(X11 QUIET)
-    find_library(XAW_LIBRARY NAMES Xaw Xaw7 PATHS ${DEP_LIB_SEARCH_DIR} ${X11_LIB_SEARCH_PATH})
-    if (NOT XAW_LIBRARY OR NOT X11_Xt_FOUND)
-      set(X11_FOUND FALSE)
-    endif ()
-  endif ()
-  if (APPLE AND NOT OGRE_BUILD_PLATFORM_APPLE_IOS)
-    find_package(Cocoa QUIET)
-    find_package(Carbon QUIET)
-    find_package(CoreVideo QUIET)
-    if (NOT Cocoa_FOUND OR NOT Carbon_FOUND OR NOT CoreVideo_FOUND)
-      set(OGRE_DEPS_FOUND FALSE)
-    endif ()
-  endif ()
-  if (APPLE AND OGRE_BUILD_PLATFORM_APPLE_IOS)
-    find_package(iPhoneSDK QUIET)
-    if (NOT iPhoneSDK_FOUND)
-      set(OGRE_DEPS_FOUND FALSE)
-    endif ()
-  endif ()
-
-  set(OGRE_LIBRARIES ${OGRE_LIBRARIES} ${ZZip_LIBRARIES} ${ZLIB_LIBRARIES} ${FreeImage_LIBRARIES} ${FREETYPE_LIBRARIES} )
-
-  if (APPLE AND NOT OGRE_BUILD_PLATFORM_APPLE_IOS)
-    set(OGRE_LIBRARIES ${OGRE_LIBRARIES} ${X11_LIBRARIES} ${X11_Xt_LIBRARIES} ${XAW_LIBRARY} ${X11_Xrandr_LIB} ${Carbon_LIBRARIES} ${Cocoa_LIBRARIES})
-  endif()
-
-  if (NOT ZLIB_FOUND OR NOT ZZip_FOUND)
-    set(OGRE_DEPS_FOUND FALSE)
-  endif ()
-  if (NOT FreeImage_FOUND AND NOT OGRE_CONFIG_FREEIMAGE)
-    set(OGRE_DEPS_FOUND FALSE)
-  endif ()
-  if (NOT FREETYPE_FOUND)
-    set(OGRE_DEPS_FOUND FALSE)
-  endif ()
-  if (UNIX AND NOT APPLE)
-	if (NOT X11_FOUND)
-      set(OGRE_DEPS_FOUND FALSE)
-	endif ()
-  endif ()
-
-  if (OGRE_CONFIG_THREADS)
-    if (OGRE_CONFIG_THREAD_PROVIDER EQUAL 1)
-      find_package(Boost COMPONENTS thread QUIET)
-      if (NOT Boost_THREAD_FOUND)
-        set(OGRE_DEPS_FOUND FALSE)
-      else ()
-        set(OGRE_LIBRARIES ${OGRE_LIBRARIES} ${Boost_LIBRARIES})
-        set(OGRE_INCLUDE_DIRS ${OGRE_INCLUDE_DIRS} ${Boost_INCLUDE_DIRS})
-      endif ()
-    elseif (OGRE_CONFIG_THREAD_PROVIDER EQUAL 2)
-      find_package(POCO QUIET)
-      if (NOT POCO_FOUND)
-        set(OGRE_DEPS_FOUND FALSE)
-      else ()
-        set(OGRE_LIBRARIES ${OGRE_LIBRARIES} ${POCO_LIBRARIES})
-        set(OGRE_INCLUDE_DIRS ${OGRE_INCLUDE_DIRS} ${POCO_INCLUDE_DIRS})
-      endif ()
-    elseif (OGRE_CONFIG_THREAD_PROVIDER EQUAL 3)
-      find_package(TBB QUIET)
-      if (NOT TBB_FOUND)
-        set(OGRE_DEPS_FOUND FALSE)
-      else ()
-        set(OGRE_LIBRARIES ${OGRE_LIBRARIES} ${TBB_LIBRARIES})
-        set(OGRE_INCLUDE_DIRS ${OGRE_INCLUDE_DIRS} ${TBB_INCLUDE_DIRS})
-      endif ()
-    endif ()
-  endif ()
 
   if (NOT OGRE_DEPS_FOUND)
     pkg_message(OGRE "Could not find all required dependencies for the Ogre package.")
@@ -691,213 +537,6 @@
   share/OGRE/media
 )
 
-<<<<<<< HEAD
-
-#########################################################
-# Find Ogre components
-#########################################################
-
-set(OGRE_COMPONENT_SEARCH_PATH_REL 
-  ${OGRE_LIBRARY_DIR_REL}/..
-  ${OGRE_LIBRARY_DIR_REL}/../..
-  ${OGRE_BIN_SEARCH_PATH}
-)
-set(OGRE_COMPONENT_SEARCH_PATH_DBG
-  ${OGRE_LIBRARY_DIR_DBG}/..
-  ${OGRE_LIBRARY_DIR_DBG}/../..
-  ${OGRE_BIN_SEARCH_PATH}
-)
-
-macro(ogre_find_component COMPONENT HEADER)
-  findpkg_begin(OGRE_${COMPONENT})
-  find_path(OGRE_${COMPONENT}_INCLUDE_DIR NAMES ${HEADER} HINTS ${OGRE_INCLUDE_DIRS} ${OGRE_PREFIX_SOURCE} PATH_SUFFIXES ${COMPONENT} OGRE/${COMPONENT} Components/${COMPONENT}/include)
-  set(OGRE_${COMPONENT}_LIBRARY_NAMES "Ogre${COMPONENT}${OGRE_LIB_SUFFIX}")
-  get_debug_names(OGRE_${COMPONENT}_LIBRARY_NAMES)
-  find_library(OGRE_${COMPONENT}_LIBRARY_REL NAMES ${OGRE_${COMPONENT}_LIBRARY_NAMES} HINTS ${OGRE_LIBRARY_DIR_REL} PATH_SUFFIXES "" "release" "relwithdebinfo" "minsizerel")
-  find_library(OGRE_${COMPONENT}_LIBRARY_DBG NAMES ${OGRE_${COMPONENT}_LIBRARY_NAMES_DBG} HINTS ${OGRE_LIBRARY_DIR_DBG} PATH_SUFFIXES "" "debug")
-  make_library_set(OGRE_${COMPONENT}_LIBRARY)
-  findpkg_finish(OGRE_${COMPONENT})
-  if (OGRE_${COMPONENT}_FOUND)
-    # find binaries
-    if (NOT OGRE_STATIC)
-	  if (WIN32)
-	    find_file(OGRE_${COMPONENT}_BINARY_REL NAMES "Ogre${COMPONENT}.dll" HINTS ${OGRE_COMPONENT_SEARCH_PATH_REL} PATH_SUFFIXES "" bin bin/release bin/relwithdebinfo bin/minsizerel release)
-	    find_file(OGRE_${COMPONENT}_BINARY_DBG NAMES "Ogre${COMPONENT}_d.dll" HINTS ${OGRE_COMPONENT_SEARCH_PATH_DBG} PATH_SUFFIXES "" bin bin/debug debug)
-	  endif()
-	  mark_as_advanced(OGRE_${COMPONENT}_BINARY_REL OGRE_${COMPONENT}_BINARY_DBG)
-    endif()
-  endif()
-endmacro()
-
-# look for Paging component
-ogre_find_component(Paging OgrePaging.h)
-# look for Terrain component
-ogre_find_component(Terrain OgreTerrain.h)
-# look for Property component
-ogre_find_component(Property OgreProperty.h)
-# look for RTShaderSystem component
-ogre_find_component(RTShaderSystem OgreRTShaderSystem.h)
-
-
-#########################################################
-# Find Ogre plugins
-#########################################################
-
-macro(ogre_find_plugin PLUGIN HEADER)
-  # On Unix, the plugins might have no prefix
-  if (CMAKE_FIND_LIBRARY_PREFIXES)
-    set(TMP_CMAKE_LIB_PREFIX ${CMAKE_FIND_LIBRARY_PREFIXES})
-    set(CMAKE_FIND_LIBRARY_PREFIXES ${CMAKE_FIND_LIBRARY_PREFIXES} "")
-  endif()
-  
-  # strip RenderSystem_ or Plugin_ prefix from plugin name
-  string(REPLACE "RenderSystem_" "" PLUGIN_TEMP ${PLUGIN})
-  string(REPLACE "Plugin_" "" PLUGIN_NAME ${PLUGIN_TEMP})
-  
-  # header files for plugins are not usually needed, but find them anyway if they are present
-  set(OGRE_PLUGIN_PATH_SUFFIXES
-    PlugIns PlugIns/${PLUGIN_NAME} Plugins Plugins/${PLUGIN_NAME} ${PLUGIN} 
-    RenderSystems RenderSystems/${PLUGIN_NAME} ${ARGN})
-  find_path(OGRE_${PLUGIN}_INCLUDE_DIR NAMES ${HEADER} 
-    HINTS ${OGRE_INCLUDE_DIRS} ${OGRE_PREFIX_SOURCE}  
-    PATH_SUFFIXES ${OGRE_PLUGIN_PATH_SUFFIXES})
-  # find link libraries for plugins
-  set(OGRE_${PLUGIN}_LIBRARY_NAMES "${PLUGIN}${OGRE_LIB_SUFFIX}")
-  get_debug_names(OGRE_${PLUGIN}_LIBRARY_NAMES)
-  set(OGRE_${PLUGIN}_LIBRARY_FWK ${OGRE_LIBRARY_FWK})
-  find_library(OGRE_${PLUGIN}_LIBRARY_REL NAMES ${OGRE_${PLUGIN}_LIBRARY_NAMES}
-    HINTS ${OGRE_LIBRARY_DIRS} PATH_SUFFIXES "" OGRE opt release release/opt relwithdebinfo relwithdebinfo/opt minsizerel minsizerel/opt)
-  find_library(OGRE_${PLUGIN}_LIBRARY_DBG NAMES ${OGRE_${PLUGIN}_LIBRARY_NAMES_DBG}
-    HINTS ${OGRE_LIBRARY_DIRS} PATH_SUFFIXES "" OGRE opt debug debug/opt)
-  make_library_set(OGRE_${PLUGIN}_LIBRARY)
-
-  if (OGRE_${PLUGIN}_LIBRARY OR OGRE_${PLUGIN}_INCLUDE_DIR)
-    set(OGRE_${PLUGIN}_FOUND TRUE)
-    if (OGRE_${PLUGIN}_INCLUDE_DIR)
-      set(OGRE_${PLUGIN}_INCLUDE_DIRS ${OGRE_${PLUGIN}_INCLUDE_DIR})
-    endif()
-    set(OGRE_${PLUGIN}_LIBRARIES ${OGRE_${PLUGIN}_LIBRARY})
-  endif ()
-
-  mark_as_advanced(OGRE_${PLUGIN}_INCLUDE_DIR OGRE_${PLUGIN}_LIBRARY_REL OGRE_${PLUGIN}_LIBRARY_DBG OGRE_${PLUGIN}_LIBRARY_FWK)
-
-  # look for plugin dirs
-  if (OGRE_${PLUGIN}_FOUND)
-    if (NOT OGRE_PLUGIN_DIR_REL OR NOT OGRE_PLUGIN_DIR_DBG)
-      if (WIN32)
-        set(OGRE_PLUGIN_SEARCH_PATH_REL 
-          ${OGRE_LIBRARY_DIR_REL}/..
-          ${OGRE_LIBRARY_DIR_REL}/../..
-		  ${OGRE_BIN_SEARCH_PATH}
-        )
-        set(OGRE_PLUGIN_SEARCH_PATH_DBG
-          ${OGRE_LIBRARY_DIR_DBG}/..
-          ${OGRE_LIBRARY_DIR_DBG}/../..
-		  ${OGRE_BIN_SEARCH_PATH}
-        )
-        find_path(OGRE_PLUGIN_DIR_REL NAMES "${PLUGIN}.dll" HINTS ${OGRE_PLUGIN_SEARCH_PATH_REL}
-          PATH_SUFFIXES "" bin bin/release bin/relwithdebinfo bin/minsizerel release)
-        find_path(OGRE_PLUGIN_DIR_DBG NAMES "${PLUGIN}_d.dll" HINTS ${OGRE_PLUGIN_SEARCH_PATH_DBG}
-          PATH_SUFFIXES "" bin bin/debug debug)
-      elseif (UNIX)
-        get_filename_component(OGRE_PLUGIN_DIR_TMP ${OGRE_${PLUGIN}_LIBRARY_REL} PATH)
-        set(OGRE_PLUGIN_DIR_REL ${OGRE_PLUGIN_DIR_TMP} CACHE STRING "Ogre plugin dir (release)" FORCE)
-        get_filename_component(OGRE_PLUGIN_DIR_TMP ${OGRE_${PLUGIN}_LIBRARY_DBG} PATH)
-        set(OGRE_PLUGIN_DIR_DBG ${OGRE_PLUGIN_DIR_TMP} CACHE STRING "Ogre plugin dir (debug)" FORCE)
-      endif ()
-    endif ()
-	
-	# find binaries
-	if (NOT OGRE_STATIC)
-		if (WIN32)
-			find_file(OGRE_${PLUGIN}_REL NAMES "${PLUGIN}.dll" HINTS ${OGRE_PLUGIN_DIR_REL})
-			find_file(OGRE_${PLUGIN}_DBG NAMES "${PLUGIN}_d.dll" HINTS ${OGRE_PLUGIN_DIR_DBG})
-		endif()
-		mark_as_advanced(OGRE_${PLUGIN}_REL OGRE_${PLUGIN}_DBG)
-	endif()
-	
-  endif ()
-
-  if (TMP_CMAKE_LIB_PREFIX)
-    set(CMAKE_FIND_LIBRARY_PREFIXES ${TMP_CMAKE_LIB_PREFIX})
-  endif ()
-endmacro(ogre_find_plugin)
-
-ogre_find_plugin(Plugin_PCZSceneManager OgrePCZSceneManager.h PCZ PlugIns/PCZSceneManager/include)
-ogre_find_plugin(Plugin_OctreeZone OgreOctreeZone.h PCZ PlugIns/OctreeZone/include)
-ogre_find_plugin(Plugin_BSPSceneManager OgreBspSceneManager.h PlugIns/BSPSceneManager/include)
-ogre_find_plugin(Plugin_CgProgramManager OgreCgProgram.h PlugIns/CgProgramManager/include)
-ogre_find_plugin(Plugin_OctreeSceneManager OgreOctreeSceneManager.h PlugIns/OctreeSceneManager/include)
-ogre_find_plugin(Plugin_ParticleFX OgreParticleFXPrerequisites.h PlugIns/ParticleFX/include)
-ogre_find_plugin(RenderSystem_GL OgreGLRenderSystem.h RenderSystems/GL/include)
-ogre_find_plugin(RenderSystem_GLES OgreGLESRenderSystem.h RenderSystems/GLES/include)
-ogre_find_plugin(RenderSystem_GLES2 OgreGLES2RenderSystem.h RenderSystems/GLES2/include)
-ogre_find_plugin(RenderSystem_Direct3D9 OgreD3D9RenderSystem.h RenderSystems/Direct3D9/include)
-ogre_find_plugin(RenderSystem_Direct3D11 OgreD3D11RenderSystem.h RenderSystems/Direct3D11/include)
-
-if (OGRE_STATIC)
-  # check if dependencies for plugins are met
-  if (NOT DirectX_FOUND)
-    set(OGRE_RenderSystem_Direct3D9_FOUND FALSE)
-  endif ()
-  if (NOT DirectX_D3D11_FOUND)
-    set(OGRE_RenderSystem_Direct3D11_FOUND FALSE)
-  endif ()
-  if (NOT OPENGL_FOUND)
-    set(OGRE_RenderSystem_GL_FOUND FALSE)
-  endif ()
-  if (NOT OPENGLES_FOUND)
-    set(OGRE_RenderSystem_GLES_FOUND FALSE)
-  endif ()
-  if (NOT OPENGLES2_FOUND)
-    set(OGRE_RenderSystem_GLES2_FOUND FALSE)
-  endif ()
-  if (NOT Cg_FOUND)
-    set(OGRE_Plugin_CgProgramManager_FOUND FALSE)
-  endif ()
-  
-  set(OGRE_RenderSystem_Direct3D9_LIBRARIES ${OGRE_RenderSystem_Direct3D9_LIBRARIES}
-    ${DirectX_LIBRARIES}
-  )
-
-  set(OGRE_RenderSystem_Direct3D11_LIBRARIES ${OGRE_RenderSystem_Direct3D11_LIBRARIES}
-    ${DirectX_D3D11_LIBRARIES}
-  )
-  set(OGRE_RenderSystem_GL_LIBRARIES ${OGRE_RenderSystem_GL_LIBRARIES}
-    ${OPENGL_LIBRARIES}
-  )
-  set(OGRE_RenderSystem_GLES_LIBRARIES ${OGRE_RenderSystem_GLES_LIBRARIES}
-    ${OPENGLES_LIBRARIES}
-  )
-  set(OGRE_RenderSystem_GLES2_LIBRARIES ${OGRE_RenderSystem_GLES2_LIBRARIES}
-    ${OPENGLES2_LIBRARIES}
-  )
-  set(OGRE_Plugin_CgProgramManager_LIBRARIES ${OGRE_Plugin_CgProgramManager_LIBRARIES}
-    ${Cg_LIBRARIES}
-  )
-endif ()
-
-# look for the media directory
-set(OGRE_MEDIA_SEARCH_PATH
-  ${OGRE_SOURCE}
-  ${OGRE_LIBRARY_DIR_REL}/..
-  ${OGRE_LIBRARY_DIR_DBG}/..
-  ${OGRE_LIBRARY_DIR_REL}/../..
-  ${OGRE_LIBRARY_DIR_DBG}/../..
-  ${OGRE_PREFIX_SOURCE}
-)
-set(OGRE_MEDIA_SEARCH_SUFFIX
-  Samples/Media
-  Media
-  media
-  share/OGRE/media
-)
-
 clear_if_changed(OGRE_PREFIX_WATCH OGRE_MEDIA_DIR)
 find_path(OGRE_MEDIA_DIR NAMES packs/cubemapsJS.zip HINTS ${OGRE_MEDIA_SEARCH_PATH}
-  PATHS ${OGRE_PREFIX_PATH} PATH_SUFFIXES ${OGRE_MEDIA_SEARCH_SUFFIX})
-=======
-clear_if_changed(OGRE_PREFIX_WATCH OGRE_MEDIA_DIR)
-find_path(OGRE_MEDIA_DIR NAMES packs/cubemapsJS.zip HINTS ${OGRE_MEDIA_SEARCH_PATH}
-  PATHS ${OGRE_PREFIX_PATH} PATH_SUFFIXES ${OGRE_MEDIA_SEARCH_SUFFIX})
->>>>>>> 69f0ec99
+  PATHS ${OGRE_PREFIX_PATH} PATH_SUFFIXES ${OGRE_MEDIA_SEARCH_SUFFIX})