--- conflicted
+++ resolved
@@ -112,17 +112,8 @@
         pluginDir = OGRE_PLUGIN_DIR_REL;
 #endif
     }
-<<<<<<< HEAD
-#ifndef OGRE_PLUGIN_DEBUG_SUFFIX
-#define OGRE_PLUGIN_DEBUG_SUFFIX ""
-#endif
-    std::string glPlugin = std::string(pluginDir) + "/RenderSystem_GL" + OGRE_PLUGIN_DEBUG_SUFFIX;
-    if (boost::filesystem::exists(glPlugin + ".so") || boost::filesystem::exists(glPlugin + ".dll"))
-        mRoot->loadPlugin (glPlugin);
-=======
 
     boost::filesystem::path absPluginPath = boost::filesystem::absolute(boost::filesystem::path(pluginDir));
->>>>>>> 7f802a22
 
     pluginDir = absPluginPath.string();
 
@@ -150,7 +141,7 @@
 
     // create the semi-transparent black background texture used by the GUI.
     // has to be created in code with TU_DYNAMIC_WRITE_ONLY_DISCARDABLE param
-    // so that it can be modified at runtime. 
+    // so that it can be modified at runtime.
     Ogre::TextureManager::getSingleton().createManual(
                     "transparent.png",
                     Ogre::ResourceGroupManager::DEFAULT_RESOURCE_GROUP_NAME,
