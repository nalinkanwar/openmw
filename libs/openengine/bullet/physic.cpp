#include "physic.hpp"

#include <btBulletDynamicsCommon.h>
#include <btBulletCollisionCommon.h>
#include <BulletCollision/CollisionShapes/btHeightfieldTerrainShape.h>

#include <boost/lexical_cast.hpp>
#include <boost/format.hpp>

#include <OgreSceneManager.h>

#include <components/nifbullet/bulletnifloader.hpp>
#include <components/misc/stringops.hpp>

namespace
{

// Create a copy of the given collision shape (responsibility of user to delete the returned shape).
btCollisionShape *duplicateCollisionShape(btCollisionShape *shape)
{
    if(shape->isCompound())
    {
        btCompoundShape *comp = static_cast<btCompoundShape*>(shape);
        btCompoundShape *newShape = new btCompoundShape;

        int numShapes = comp->getNumChildShapes();
        for(int i = 0;i < numShapes;i++)
        {
            btCollisionShape *child = duplicateCollisionShape(comp->getChildShape(i));
            btTransform trans = comp->getChildTransform(i);
            newShape->addChildShape(trans, child);
        }

        return newShape;
    }

    if(btBvhTriangleMeshShape *trishape = dynamic_cast<btBvhTriangleMeshShape*>(shape))
    {
        btTriangleMesh* oldMesh = static_cast<btTriangleMesh*>(trishape->getMeshInterface());
        btTriangleMesh* newMesh = new btTriangleMesh(*oldMesh);
        NifBullet::TriangleMeshShape *newShape = new NifBullet::TriangleMeshShape(newMesh, true);

        return newShape;
    }

    throw std::logic_error(std::string("Unhandled Bullet shape duplication: ")+shape->getName());
}

void deleteShape(btCollisionShape* shape)
{
    if(shape!=NULL)
    {
        if(shape->isCompound())
        {
            btCompoundShape* ms = static_cast<btCompoundShape*>(shape);
            int a = ms->getNumChildShapes();
            for(int i=0; i <a;i++)
            {
                deleteShape(ms->getChildShape(i));
            }
        }
        delete shape;
    }
}

}

namespace OEngine {
namespace Physic
{

    PhysicActor::PhysicActor(const std::string &name, const std::string &mesh, PhysicEngine *engine, const Ogre::Vector3 &position, const Ogre::Quaternion &rotation, float scale)
      : mCanWaterWalk(false), mWalkingOnWater(false)
      , mBody(0), mScale(scale), mForce(0.0f), mOnGround(false)
      , mInternalCollisionMode(true)
      , mExternalCollisionMode(true)
      , mMesh(mesh), mName(name), mEngine(engine)
    {
        /*
        if (!NifBullet::getBoundingBox(mMesh, mHalfExtents, mMeshTranslation, mMeshOrientation))
        {
            mHalfExtents = Ogre::Vector3(0.f);
            mMeshTranslation = Ogre::Vector3(0.f);
            mMeshOrientation = Ogre::Quaternion::IDENTITY;
        }
        */
        /*
        // Use capsule shape only if base is square (nonuniform scaling apparently doesn't work on it)
        if (std::abs(mHalfExtents.x-mHalfExtents.y)<mHalfExtents.x*0.05 && mHalfExtents.z >= mHalfExtents.x)
        {
            // Could also be btCapsuleShapeZ, but the movement solver seems to have issues with it (jumping on slopes doesn't work)
            mShape.reset(new btCylinderShapeZ(BtOgre::Convert::toBullet(mHalfExtents)));
        }
        else
            mShape.reset(new btBoxShape(BtOgre::Convert::toBullet(mHalfExtents)));
        */

        mShape->setLocalScaling(btVector3(scale,scale,scale));

        btRigidBody::btRigidBodyConstructionInfo CI = btRigidBody::btRigidBodyConstructionInfo
                (0,0, mShape.get());
        mBody = new RigidBody(CI, name);
        mBody->mPlaceable = false;
        mBody->setCollisionFlags(btCollisionObject::CF_KINEMATIC_OBJECT);
        mBody->setActivationState(DISABLE_DEACTIVATION);

        setPosition(position);
        setRotation(rotation);

        updateCollisionMask();
    }

    PhysicActor::~PhysicActor()
    {
        if(mBody)
        {
            mEngine->mDynamicsWorld->removeRigidBody(mBody);
            delete mBody;
        }
    }

    void PhysicActor::enableCollisionMode(bool collision)
    {
        mInternalCollisionMode = collision;
    }

    void PhysicActor::enableCollisionBody(bool collision)
    {
        if (mExternalCollisionMode != collision)
        {
            mExternalCollisionMode = collision;
            updateCollisionMask();
        }
    }

    void PhysicActor::updateCollisionMask()
    {
        mEngine->mDynamicsWorld->removeRigidBody(mBody);
        int collisionMask = CollisionType_World | CollisionType_HeightMap;
        if (mExternalCollisionMode)
            collisionMask |= CollisionType_Actor | CollisionType_Projectile;
        if (mCanWaterWalk)
            collisionMask |= CollisionType_Water;
        mEngine->mDynamicsWorld->addRigidBody(mBody, CollisionType_Actor, collisionMask);
    }

    const Ogre::Vector3& PhysicActor::getPosition() const
    {
        return mPosition;
    }

    void PhysicActor::setPosition(const Ogre::Vector3 &position)
    {
        assert(mBody);

        mPosition = position;

        //btTransform tr = mBody->getWorldTransform();
        //Ogre::Quaternion meshrot = mMeshOrientation;
        //Ogre::Vector3 transrot = meshrot * (mMeshTranslation * mScale);
        //Ogre::Vector3 newPosition = transrot + position;

        //tr.setOrigin(BtOgre::Convert::toBullet(newPosition));
        //mBody->setWorldTransform(tr);
    }

    void PhysicActor::setRotation (const Ogre::Quaternion& rotation)
    {
        //btTransform tr = mBody->getWorldTransform();
        //tr.setRotation(BtOgre::Convert::toBullet(mMeshOrientation * rotation));
        //mBody->setWorldTransform(tr);
    }

    void PhysicActor::setScale(float scale)
    {
        mScale = scale;
        mShape->setLocalScaling(btVector3(scale,scale,scale));
        setPosition(mPosition);
    }

    Ogre::Vector3 PhysicActor::getHalfExtents() const
    {
        return mHalfExtents * mScale;
    }

    void PhysicActor::setInertialForce(const Ogre::Vector3 &force)
    {
        mForce = force;
    }

    void PhysicActor::setOnGround(bool grounded)
    {
        mOnGround = grounded;
    }

    bool PhysicActor::isWalkingOnWater() const
    {
        return mWalkingOnWater;
    }

    void PhysicActor::setWalkingOnWater(bool walkingOnWater)
    {
        mWalkingOnWater = walkingOnWater;
    }

    void PhysicActor::setCanWaterWalk(bool waterWalk)
    {
        if (waterWalk != mCanWaterWalk)
        {
            mCanWaterWalk = waterWalk;
            updateCollisionMask();
        }
    }

    ////////////////////////////////////////////////////////////////////////////////////////////////////////////////
    //////////////////////////////////////////////////////////////////////////////////////////////////////////////////


    RigidBody::RigidBody(btRigidBody::btRigidBodyConstructionInfo& CI,std::string name)
        : btRigidBody(CI)
        , mName(name)
        , mPlaceable(false)
    {
    }

    RigidBody::~RigidBody()
    {
        delete getMotionState();
    }



    ///////////////////////////////////////////////////////////////////////////////////////////////////////
    ///////////////////////////////////////////////////////////////////////////////////////////////////////



<<<<<<< HEAD
    PhysicEngine::PhysicEngine(BulletShapeLoader* shapeLoader)
=======
    PhysicEngine::PhysicEngine(BulletShapeLoader* shapeLoader) :
        mSceneMgr(NULL)
      , mDebugActive(0)
>>>>>>> 048d7be8
    {
        // Set up the collision configuration and dispatcher
        collisionConfiguration = new btDefaultCollisionConfiguration();
        dispatcher = new btCollisionDispatcher(collisionConfiguration);

        // The actual physics solver
        solver = new btSequentialImpulseConstraintSolver;

        broadphase = new btDbvtBroadphase();

        // The world.
        mDynamicsWorld = new btDiscreteDynamicsWorld(dispatcher,broadphase,solver,collisionConfiguration);

        // Don't update AABBs of all objects every frame. Most objects in MW are static, so we don't need this.
        // Should a "static" object ever be moved, we have to update its AABB manually using DynamicsWorld::updateSingleAabb.
        mDynamicsWorld->setForceUpdateAllAabbs(false);

        mDynamicsWorld->setGravity(btVector3(0,0,-10));

        mShapeLoader = shapeLoader;
    }

    PhysicEngine::~PhysicEngine()
    {
        for (std::map<RigidBody*, AnimatedShapeInstance>::iterator it = mAnimatedShapes.begin(); it != mAnimatedShapes.end(); ++it)
            deleteShape(it->second.mCompound);

        HeightFieldContainer::iterator hf_it = mHeightFieldMap.begin();
        for (; hf_it != mHeightFieldMap.end(); ++hf_it)
        {
            mDynamicsWorld->removeRigidBody(hf_it->second.mBody);
            delete hf_it->second.mShape;
            delete hf_it->second.mBody;
        }

        RigidBodyContainer::iterator rb_it = mCollisionObjectMap.begin();
        for (; rb_it != mCollisionObjectMap.end(); ++rb_it)
        {
            if (rb_it->second != NULL)
            {
                mDynamicsWorld->removeRigidBody(rb_it->second);

                delete rb_it->second;
                rb_it->second = NULL;
            }
        }

        PhysicActorContainer::iterator pa_it = mActorMap.begin();
        for (; pa_it != mActorMap.end(); ++pa_it)
        {
            if (pa_it->second != NULL)
            {
                delete pa_it->second;
                pa_it->second = NULL;
            }
        }

        delete mDynamicsWorld;
        delete solver;
        delete collisionConfiguration;
        delete dispatcher;
        delete broadphase;
        delete mShapeLoader;
    }

    void PhysicEngine::addHeightField(float* heights,
        int x, int y, float yoffset,
        float triSize, float sqrtVerts)
    {
        const std::string name = "HeightField_"
            + boost::lexical_cast<std::string>(x) + "_"
            + boost::lexical_cast<std::string>(y);

        // find the minimum and maximum heights (needed for bullet)
        float minh = heights[0];
        float maxh = heights[0];
        for (int i=0; i<sqrtVerts*sqrtVerts; ++i)
        {
            float h = heights[i];

            if (h>maxh) maxh = h;
            if (h<minh) minh = h;
        }

        btHeightfieldTerrainShape* hfShape = new btHeightfieldTerrainShape(
            static_cast<int>(sqrtVerts), static_cast<int>(sqrtVerts), heights, 1,
            minh, maxh, 2,
            PHY_FLOAT,true);

        hfShape->setUseDiamondSubdivision(true);

        btVector3 scl(triSize, triSize, 1);
        hfShape->setLocalScaling(scl);

        btRigidBody::btRigidBodyConstructionInfo CI = btRigidBody::btRigidBodyConstructionInfo(0,0,hfShape);
        RigidBody* body = new RigidBody(CI,name);
        body->getWorldTransform().setOrigin(btVector3( (x+0.5f)*triSize*(sqrtVerts-1), (y+0.5f)*triSize*(sqrtVerts-1), (maxh+minh)/2.f));

        HeightField hf;
        hf.mBody = body;
        hf.mShape = hfShape;

        mHeightFieldMap [name] = hf;

        mDynamicsWorld->addRigidBody(body,CollisionType_HeightMap,
                                    CollisionType_Actor|CollisionType_Projectile);
    }

    void PhysicEngine::removeHeightField(int x, int y)
    {
        const std::string name = "HeightField_"
            + boost::lexical_cast<std::string>(x) + "_"
            + boost::lexical_cast<std::string>(y);

        HeightFieldContainer::iterator it = mHeightFieldMap.find(name);
        if (it == mHeightFieldMap.end())
            return;

        const HeightField& hf = it->second;

        mDynamicsWorld->removeRigidBody(hf.mBody);
        delete hf.mShape;
        delete hf.mBody;

        mHeightFieldMap.erase(it);
    }

    void PhysicEngine::adjustRigidBody(RigidBody* body, const Ogre::Vector3 &position, const Ogre::Quaternion &rotation,
        const Ogre::Vector3 &scaledBoxTranslation, const Ogre::Quaternion &boxRotation)
    {
        btTransform tr;
        Ogre::Quaternion boxrot = rotation * boxRotation;
        Ogre::Vector3 transrot = boxrot * scaledBoxTranslation;
        Ogre::Vector3 newPosition = transrot + position;

        tr.setOrigin(btVector3(newPosition.x, newPosition.y, newPosition.z));
        tr.setRotation(btQuaternion(boxrot.x,boxrot.y,boxrot.z,boxrot.w));
        body->setWorldTransform(tr);
    }
    void PhysicEngine::boxAdjustExternal(const std::string &mesh, RigidBody* body,
        float scale, const Ogre::Vector3 &position, const Ogre::Quaternion &rotation)
    {
        std::string sid = (boost::format("%07.3f") % scale).str();
        std::string outputstring = mesh + sid;

        //get the shape from the .nif
        mShapeLoader->load(outputstring,"General");
        BulletShapeManager::getSingletonPtr()->load(outputstring,"General");
        BulletShapePtr shape = BulletShapeManager::getSingleton().getByName(outputstring,"General");

        //adjustRigidBody(body, position, rotation, shape->mBoxTranslation * scale, shape->mBoxRotation);
    }

    RigidBody* PhysicEngine::createAndAdjustRigidBody(const std::string &mesh, const std::string &name,
        float scale, const Ogre::Vector3 &position, const Ogre::Quaternion &rotation,
        Ogre::Vector3* scaledBoxTranslation, Ogre::Quaternion* boxRotation, bool placeable)
    {
        std::string sid = (boost::format("%07.3f") % scale).str();
        std::string outputstring = mesh + sid;

        //get the shape from the .nif
        mShapeLoader->load(outputstring,"General");
        BulletShapeManager::getSingletonPtr()->load(outputstring,"General");
        BulletShapePtr shape = BulletShapeManager::getSingleton().getByName(outputstring,"General");

        // TODO: add option somewhere to enable collision for placeable meshes

        if (placeable && shape->mCollisionShape)
            return NULL;

        if (!shape->mCollisionShape)
            return NULL;

        btCollisionShape* collisionShape = shape->mCollisionShape;

        // If this is an animated compound shape, we must duplicate it so we can animate
        // multiple instances independently.
        if (!shape->mAnimatedShapes.empty())
            collisionShape = duplicateCollisionShape(collisionShape);

        collisionShape->setLocalScaling( btVector3(scale,scale,scale));

        //create the real body
        btRigidBody::btRigidBodyConstructionInfo CI = btRigidBody::btRigidBodyConstructionInfo
                (0,0, collisionShape);
        RigidBody* body = new RigidBody(CI,name);
        body->mPlaceable = placeable;

        if (!shape->mAnimatedShapes.empty())
        {
            AnimatedShapeInstance instance;
            instance.mAnimatedShapes = shape->mAnimatedShapes;
            instance.mCompound = collisionShape;
            mAnimatedShapes[body] = instance;
        }

        //if(scaledBoxTranslation != 0)
        //    *scaledBoxTranslation = shape->mBoxTranslation * scale;
        //if(boxRotation != 0)
        //    *boxRotation = shape->mBoxRotation;

        //adjustRigidBody(body, position, rotation, shape->mBoxTranslation * scale, shape->mBoxRotation);

        assert (mCollisionObjectMap.find(name) == mCollisionObjectMap.end());
        mCollisionObjectMap[name] = body;
        mDynamicsWorld->addRigidBody(body,CollisionType_World,CollisionType_Actor|CollisionType_HeightMap);

        return body;
    }

    void PhysicEngine::removeRigidBody(const std::string &name)
    {
        RigidBodyContainer::iterator it = mCollisionObjectMap.find(name);
        if (it != mCollisionObjectMap.end() )
        {
            RigidBody* body = it->second;
            if(body != NULL)
            {
                mDynamicsWorld->removeRigidBody(body);
            }
        }
    }

    void PhysicEngine::deleteRigidBody(const std::string &name)
    {
        RigidBodyContainer::iterator it = mCollisionObjectMap.find(name);
        if (it != mCollisionObjectMap.end() )
        {
            RigidBody* body = it->second;

            if(body != NULL)
            {
                if (mAnimatedShapes.find(body) != mAnimatedShapes.end())
                    deleteShape(mAnimatedShapes[body].mCompound);
                mAnimatedShapes.erase(body);

                delete body;
            }
            mCollisionObjectMap.erase(it);
        }
    }

    RigidBody* PhysicEngine::getRigidBody(const std::string &name)
    {
        RigidBodyContainer::iterator it = mCollisionObjectMap.find(name);
        if (it != mCollisionObjectMap.end() )
        {
            RigidBody* body = mCollisionObjectMap[name];
            return body;
        }
        else
        {
            return NULL;
        }
    }

    class ContactTestResultCallback : public btCollisionWorld::ContactResultCallback
    {
    public:
        std::vector<std::string> mResult;

        // added in bullet 2.81
        // this is just a quick hack, as there does not seem to be a BULLET_VERSION macro?
#if defined(BT_COLLISION_OBJECT_WRAPPER_H)
        virtual	btScalar addSingleResult(btManifoldPoint& cp,
                                            const btCollisionObjectWrapper* colObj0Wrap,int partId0,int index0,
                                            const btCollisionObjectWrapper* colObj1Wrap,int partId1,int index1)
        {
            const RigidBody* body = dynamic_cast<const RigidBody*>(colObj0Wrap->m_collisionObject);
            if (body)
                mResult.push_back(body->mName);

            return 0.f;
        }
#else
        virtual btScalar addSingleResult(btManifoldPoint& cp, const btCollisionObject* col0, int partId0, int index0,
                                         const btCollisionObject* col1, int partId1, int index1)
        {
            const RigidBody* body = dynamic_cast<const RigidBody*>(col0);
            if (body)
                mResult.push_back(body->mName);

            return 0.f;
        }
#endif
    };

    class DeepestNotMeContactTestResultCallback : public btCollisionWorld::ContactResultCallback
    {
        const std::string &mFilter;
        // Store the real origin, since the shape's origin is its center
        btVector3 mOrigin;

    public:
        const RigidBody *mObject;
        btVector3 mContactPoint;
        btScalar mLeastDistSqr;

        DeepestNotMeContactTestResultCallback(const std::string &filter, const btVector3 &origin)
          : mFilter(filter), mOrigin(origin), mObject(0), mContactPoint(0,0,0),
            mLeastDistSqr(std::numeric_limits<float>::max())
        { }

#if defined(BT_COLLISION_OBJECT_WRAPPER_H)
        virtual btScalar addSingleResult(btManifoldPoint& cp,
                                         const btCollisionObjectWrapper* col0Wrap,int partId0,int index0,
                                         const btCollisionObjectWrapper* col1Wrap,int partId1,int index1)
        {
            const RigidBody* body = dynamic_cast<const RigidBody*>(col1Wrap->m_collisionObject);
            if(body && body->mName != mFilter)
            {
                btScalar distsqr = mOrigin.distance2(cp.getPositionWorldOnA());
                if(!mObject || distsqr < mLeastDistSqr)
                {
                    mObject = body;
                    mLeastDistSqr = distsqr;
                    mContactPoint = cp.getPositionWorldOnA();
                }
            }

            return 0.f;
        }
#else
        virtual btScalar addSingleResult(btManifoldPoint& cp,
                                         const btCollisionObject* col0, int partId0, int index0,
                                         const btCollisionObject* col1, int partId1, int index1)
        {
            const RigidBody* body = dynamic_cast<const RigidBody*>(col1);
            if(body && body->mName != mFilter)
            {
                btScalar distsqr = mOrigin.distance2(cp.getPositionWorldOnA());
                if(!mObject || distsqr < mLeastDistSqr)
                {
                    mObject = body;
                    mLeastDistSqr = distsqr;
                    mContactPoint = cp.getPositionWorldOnA();
                }
            }

            return 0.f;
        }
#endif
    };


    std::vector<std::string> PhysicEngine::getCollisions(const std::string& name, int collisionGroup, int collisionMask)
    {
        RigidBody* body = getRigidBody(name);
        ContactTestResultCallback callback;
        callback.m_collisionFilterGroup = collisionGroup;
        callback.m_collisionFilterMask = collisionMask;
        mDynamicsWorld->contactTest(body, callback);
        return callback.mResult;
    }


    std::pair<const RigidBody*,btVector3> PhysicEngine::getFilteredContact(const std::string &filter,
                                                                           const btVector3 &origin,
                                                                           btCollisionObject *object)
    {
        DeepestNotMeContactTestResultCallback callback(filter, origin);
        callback.m_collisionFilterGroup = CollisionType_Actor;
        callback.m_collisionFilterMask = CollisionType_World | CollisionType_HeightMap | CollisionType_Actor;
        mDynamicsWorld->contactTest(object, callback);
        return std::make_pair(callback.mObject, callback.mContactPoint);
    }

    void PhysicEngine::stepSimulation(double deltaT)
    {
        // This seems to be needed for character controller objects
        mDynamicsWorld->stepSimulation(static_cast<btScalar>(deltaT), 10, 1 / 60.0f);
    }

    void PhysicEngine::addCharacter(const std::string &name, const std::string &mesh,
        const Ogre::Vector3 &position, float scale, const Ogre::Quaternion &rotation)
    {
        // Remove character with given name, so we don't make memory
        // leak when character would be added twice
        removeCharacter(name);

        PhysicActor* newActor = new PhysicActor(name, mesh, this, position, rotation, scale);

        mActorMap[name] = newActor;
    }

    void PhysicEngine::removeCharacter(const std::string &name)
    {
        PhysicActorContainer::iterator it = mActorMap.find(name);
        if (it != mActorMap.end() )
        {
            PhysicActor* act = it->second;
            if(act != NULL)
            {
                delete act;
            }
            mActorMap.erase(it);
        }
    }

    PhysicActor* PhysicEngine::getCharacter(const std::string &name)
    {
        PhysicActorContainer::iterator it = mActorMap.find(name);
        if (it != mActorMap.end() )
        {
            PhysicActor* act = mActorMap[name];
            return act;
        }
        else
        {
            return 0;
        }
    }

    std::pair<std::string,float> PhysicEngine::rayTest(const btVector3 &from, const btVector3 &to, bool ignoreHeightMap, Ogre::Vector3* normal)
    {
        std::string name = "";
        float d = -1;

        btCollisionWorld::ClosestRayResultCallback resultCallback1(from, to);
        resultCallback1.m_collisionFilterGroup = 0xff;
        resultCallback1.m_collisionFilterMask = CollisionType_World;

        if(!ignoreHeightMap)
            resultCallback1.m_collisionFilterMask = resultCallback1.m_collisionFilterMask | CollisionType_HeightMap;
        mDynamicsWorld->rayTest(from, to, resultCallback1);
        if (resultCallback1.hasHit())
        {
            name = static_cast<const RigidBody&>(*resultCallback1.m_collisionObject).mName;
            d = resultCallback1.m_closestHitFraction;
            if (normal)
                *normal = Ogre::Vector3(resultCallback1.m_hitNormalWorld.x(),
                                        resultCallback1.m_hitNormalWorld.y(),
                                        resultCallback1.m_hitNormalWorld.z());
        }

        return std::pair<std::string,float>(name,d);
    }

    // callback that ignores player in results
    struct	OurClosestConvexResultCallback : public btCollisionWorld::ClosestConvexResultCallback
    {
    public:
        OurClosestConvexResultCallback(const btVector3&	convexFromWorld,const btVector3&	convexToWorld)
            : btCollisionWorld::ClosestConvexResultCallback(convexFromWorld, convexToWorld) {}

        virtual	btScalar	addSingleResult(btCollisionWorld::LocalConvexResult& convexResult,bool normalInWorldSpace)
        {
            if (const RigidBody* body = dynamic_cast<const RigidBody*>(convexResult.m_hitCollisionObject))
                if (body->mName == "player")
                    return 0;
            return btCollisionWorld::ClosestConvexResultCallback::addSingleResult(convexResult, normalInWorldSpace);
        }
    };

    std::pair<bool, float> PhysicEngine::sphereCast (float radius, btVector3& from, btVector3& to)
    {
        OurClosestConvexResultCallback callback(from, to);
        callback.m_collisionFilterGroup = 0xff;
        callback.m_collisionFilterMask = OEngine::Physic::CollisionType_World|OEngine::Physic::CollisionType_HeightMap;

        btSphereShape shape(radius);
        const btQuaternion btrot(0.0f, 0.0f, 0.0f);

        btTransform from_ (btrot, from);
        btTransform to_ (btrot, to);

        mDynamicsWorld->convexSweepTest(&shape, from_, to_, callback);

        if (callback.hasHit())
            return std::make_pair(true, callback.m_closestHitFraction);
        else
            return std::make_pair(false, 1.0f);
    }

}
}<|MERGE_RESOLUTION|>--- conflicted
+++ resolved
@@ -235,13 +235,7 @@
 
 
 
-<<<<<<< HEAD
     PhysicEngine::PhysicEngine(BulletShapeLoader* shapeLoader)
-=======
-    PhysicEngine::PhysicEngine(BulletShapeLoader* shapeLoader) :
-        mSceneMgr(NULL)
-      , mDebugActive(0)
->>>>>>> 048d7be8
     {
         // Set up the collision configuration and dispatcher
         collisionConfiguration = new btDefaultCollisionConfiguration();
