--- conflicted
+++ resolved
@@ -191,12 +191,8 @@
 find_package(Bullet REQUIRED)
 include_directories("."
     ${OGRE_INCLUDE_DIR} ${OGRE_INCLUDE_DIR}/Ogre ${OGRE_INCLUDE_DIR}/OGRE
-<<<<<<< HEAD
     ${OGRE_Terrain_INCLUDE_DIR}
-    ${OIS_INCLUDE_DIR} ${Boost_INCLUDE_DIR}
-=======
     ${OIS_INCLUDE_DIRS} ${Boost_INCLUDE_DIR}
->>>>>>> 3d1cbcd4
     ${PLATFORM_INCLUDE_DIR}
     ${CMAKE_HOME_DIRECTORY}/extern/mygui_3.0.1/MyGUIEngine/include
     ${CMAKE_HOME_DIRECTORY}/extern/mygui_3.0.1/OgrePlatform/include
