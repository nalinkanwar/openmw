project(OpenMW)

IF (APPLE)
    set(APP_BUNDLE_DIR "${OpenMW_BINARY_DIR}/OpenMW.app")
ENDIF (APPLE)

# Sound source selection
option(USE_AUDIERE "use Audiere for sound" OFF)
option(USE_FFMPEG "use ffmpeg for sound" OFF)
option(USE_MPG123 "use mpg123 + libsndfile for sound" ON)

find_program(DPKG_PROGRAM dpkg DOC "dpkg program of Debian-based systems")

# Location of morrowind data files
if(DPKG_PROGRAM)
    set(MORROWIND_DATA_FILES "/usr/share/games/openmw/data/" CACHE PATH "location of Morrowind data files")
    set(MORROWIND_RESOURCE_FILES "/usr/share/games/openmw/resources/" CACHE PATH "location of OpenMW resources files")
else()
    if (APPLE)
        # set path inside bundle
        set(MORROWIND_DATA_FILES "../data" CACHE PATH "location of Morrowind data files")
        set(MORROWIND_RESOURCE_FILES "Contents/Resources/resources" CACHE PATH "location of OpenMW resources files")
    else()
        set(MORROWIND_DATA_FILES "data" CACHE PATH "location of Morrowind data files")
        set(MORROWIND_RESOURCE_FILES "resources" CACHE PATH "location of OpenMW resources files")
    endif(APPLE)
endif(DPKG_PROGRAM)

if (WIN32)
    option(USE_DEBUG_CONSOLE "whether a debug console should be enabled for debug builds, if false debug output is redirected to Visual Studio output" ON)
endif()

# We probably support older versions than this.
cmake_minimum_required(VERSION 2.6)

#
# Pre-built binaries being used?
#
IF(EXISTS "${CMAKE_SOURCE_DIR}/prebuilt/vc100-mt-gd/ogre_1_7_1")
    set(PREBUILT_DIR "${CMAKE_SOURCE_DIR}/prebuilt/vc100-mt-gd")
    message (STATUS "OpenMW pre-built binaries found at ${PREBUILT_DIR}.")

    SET(ENV{OGRE_HOME} "${PREBUILT_DIR}/ogre_1_7_1")

    SET(ENV{BOOST_ROOT} "${PREBUILT_DIR}/boost_1_42_0")
    set(Boost_USE_STATIC_LIBS   ON)
    set(Boost_USE_MULTITHREADED ON)
    set(ENV{BOOST_INCLUDEDIR} "${BOOST_ROOT}/include")
    set(ENV{BOOST_LIBRARYDIR} "${BOOST_ROOT}/lib")

    set(ENV{FREETYPE_DIR} "${PREBUILT_DIR}/freetype-2.3.5-1")

    set(USE_MPG123 OFF)
    set(USE_AUDIERE ON)
    set(AUDIERE_INCLUDE_DIR "${PREBUILT_DIR}/audiere-1.9.4/include")
    set(AUDIERE_LIBRARY "${PREBUILT_DIR}/audiere-1.9.4/lib/audiere.lib")

    set(ENV{OPENALDIR} "${PREBUILT_DIR}/OpenAL 1.1 SDK")

ELSE()
    message (STATUS "OpenMW pre-built binaries not found.  Using standard locations.")
ENDIF()

# Add path for CMake scripts
set(CMAKE_MODULE_PATH ${CMAKE_SOURCE_DIR}/cmake/)

# source directory: components
set(COMP_DIR ${CMAKE_SOURCE_DIR}/components)

set(BSA
    ${COMP_DIR}/bsa/bsa_archive.cpp
    ${COMP_DIR}/bsa/bsa_file.cpp)
set(BSA_HEADER
    ${COMP_DIR}/bsa/bsa_archive.hpp
    ${COMP_DIR}/bsa/bsa_file.hpp)
source_group(components\\bsa FILES ${BSA} ${BSA_HEADER})

set(NIF
    ${COMP_DIR}/nif/nif_file.cpp)
set(NIF_HEADER
    ${COMP_DIR}/nif/controlled.hpp
    ${COMP_DIR}/nif/effect.hpp
    ${COMP_DIR}/nif/nif_types.hpp
    ${COMP_DIR}/nif/record.hpp
    ${COMP_DIR}/nif/controller.hpp
    ${COMP_DIR}/nif/extra.hpp
    ${COMP_DIR}/nif/node.hpp
    ${COMP_DIR}/nif/record_ptr.hpp
    ${COMP_DIR}/nif/data.hpp
    ${COMP_DIR}/nif/nif_file.hpp
    ${COMP_DIR}/nif/property.hpp)
source_group(components\\nif FILES ${NIF} ${NIF_HEADER})

set(NIFOGRE
    ${COMP_DIR}/nifogre/ogre_nif_loader.cpp)
set(NIFOGRE_HEADER
    ${COMP_DIR}/nifogre/ogre_nif_loader.hpp)
source_group(components\\nifogre FILES ${NIFOGRE} ${NIFOGRE_HEADER})

set(NIFBULLET
    ${COMP_DIR}/nifbullet/bullet_nif_loader.cpp)
set(NIFBULLET_HEADER
    ${COMP_DIR}/nifbullet/bullet_nif_loader.hpp)
source_group(components\\nifbullet FILES ${NIFBULLET} ${NIFBULLET_HEADER})

set(TO_UTF8
    ${COMP_DIR}/to_utf8/to_utf8.cpp)
set(TO_UTF8_HEADER
    ${COMP_DIR}/to_utf8/to_utf8.hpp)
source_group(components\\to_utf8 FILES ${TO_UTF8} ${TO_UTF8_HEADER})

set(FILE_FINDER
    ${COMP_DIR}/file_finder/search.cpp)
set(FILE_FINDER_HEADER
    ${COMP_DIR}/file_finder/file_finder.hpp
    ${COMP_DIR}/file_finder/filename_less.hpp
    ${COMP_DIR}/file_finder/search.hpp)
source_group(components\\file_finder FILES ${FILE_FINDER} ${FILE_FINDER_HEADER})

set(ESM_STORE
    ${COMP_DIR}/esm_store/store.cpp)
set(ESM_STORE_HEADER
    ${COMP_DIR}/esm_store/cell_store.hpp
    ${COMP_DIR}/esm_store/reclists.hpp
    ${COMP_DIR}/esm_store/store.hpp)
source_group(components\\esm_store FILES ${ESM_STORE} ${ESM_STORE_HEADER})

file(GLOB ESM_HEADER ${COMP_DIR}/esm/*.hpp)
set(ESM
    ${COMP_DIR}/esm/attr.cpp
    ${COMP_DIR}/esm/esm_reader.cpp
    ${COMP_DIR}/esm/loadland.cpp
    ${COMP_DIR}/esm/loadacti.cpp
    ${COMP_DIR}/esm/loadalch.cpp
    ${COMP_DIR}/esm/loadappa.cpp
    ${COMP_DIR}/esm/loadarmo.cpp
    ${COMP_DIR}/esm/loadbody.cpp
    ${COMP_DIR}/esm/loadbook.cpp
    ${COMP_DIR}/esm/loadbsgn.cpp
    ${COMP_DIR}/esm/loadcell.cpp
    ${COMP_DIR}/esm/loadclas.cpp
    ${COMP_DIR}/esm/loadclot.cpp
    ${COMP_DIR}/esm/loadcont.cpp
    ${COMP_DIR}/esm/loadcrea.cpp
    ${COMP_DIR}/esm/loaddial.cpp
    ${COMP_DIR}/esm/loaddoor.cpp
    ${COMP_DIR}/esm/loadench.cpp
    ${COMP_DIR}/esm/loadfact.cpp
    ${COMP_DIR}/esm/loadglob.cpp
    ${COMP_DIR}/esm/loadgmst.cpp
    ${COMP_DIR}/esm/loadinfo.cpp
    ${COMP_DIR}/esm/loadingr.cpp
    ${COMP_DIR}/esm/loadlevlist.cpp
    ${COMP_DIR}/esm/loadligh.cpp
    ${COMP_DIR}/esm/loadlocks.cpp
    ${COMP_DIR}/esm/loadltex.cpp
    ${COMP_DIR}/esm/loadmgef.cpp
    ${COMP_DIR}/esm/loadmisc.cpp
    ${COMP_DIR}/esm/loadnpc.cpp
    ${COMP_DIR}/esm/loadpgrd.cpp
    ${COMP_DIR}/esm/loadrace.cpp
    ${COMP_DIR}/esm/loadregn.cpp
    ${COMP_DIR}/esm/loadscpt.cpp
    ${COMP_DIR}/esm/loadskil.cpp
    ${COMP_DIR}/esm/loadsndg.cpp
    ${COMP_DIR}/esm/loadsoun.cpp
    ${COMP_DIR}/esm/loadspel.cpp
    ${COMP_DIR}/esm/loadsscr.cpp
    ${COMP_DIR}/esm/loadstat.cpp
    ${COMP_DIR}/esm/loadweap.cpp
<<<<<<< HEAD
    
=======

>>>>>>> 5b6ec405
)
source_group(components\\esm FILES ${ESM_HEADER} ${ESM})

set(MISC
    ${COMP_DIR}/misc/stringops.cpp
    ${COMP_DIR}/misc/fileops.cpp)
set(MISC_HEADER
    ${COMP_DIR}/misc/fileops.hpp
    ${COMP_DIR}/misc/slice_array.hpp
    ${COMP_DIR}/misc/stringops.hpp)
source_group(components\\misc FILES ${MISC} ${MISC_HEADER})

set(FILES
    ${COMP_DIR}/files/path.cpp
    )
set(FILES_HEADER
    ${COMP_DIR}/files/path.hpp
    )
source_group(components\\files FILES ${FILES} ${FILES_HEADER})

file(GLOB COMPILER ${COMP_DIR}/compiler/*.cpp)
file(GLOB COMPILER_HEADER ${COMP_DIR}/compiler/*.hpp)
source_group(components\\compiler FILES ${COMPILER} ${COMPILER_HEADER})

file(GLOB INTERPRETER ${COMP_DIR}/interpreter/*.cpp)
file(GLOB INTERPRETER_HEADER ${COMP_DIR}/interpreter/*.hpp)
source_group(components\\interpreter FILES ${INTERPRETER} ${INTERPRETER_HEADER})

set(COMPONENTS ${BSA} ${NIF} ${NIFOGRE} ${ESM_STORE} ${MISC} ${TO_UTF8}
    ${COMPILER} ${INTERPRETER} ${ESM} ${FILE_FINDER} ${NIFBULLET} ${FILES})
set(COMPONENTS_HEADER ${BSA_HEADER} ${NIF_HEADER} ${NIFOGRE_HEADER} ${ESM_STORE_HEADER}
    ${ESM_HEADER} ${MISC_HEADER} ${COMPILER_HEADER} ${TO_UTF8_HEADER}
    ${INTERPRETER_HEADER} ${FILE_FINDER_HEADER} ${NIFBULLET_HEADER} ${FILES_HEADER})

# source directory: libs

set(LIBDIR ${CMAKE_SOURCE_DIR}/libs)

set(MANGLE_VFS ${LIBDIR}/mangle/vfs/servers/ogre_vfs.cpp)
set(MANGLE_INPUT ${LIBDIR}/mangle/input/servers/ois_driver.cpp)
set(MANGLE_ALL ${MANGLE_VFS} ${MANGLE_INPUT})
source_group(libs\\mangle FILES ${MANGLE_ALL})

set(OENGINE_OGRE
  ${LIBDIR}/openengine/ogre/renderer.cpp
  ${LIBDIR}/openengine/ogre/mouselook.cpp
)
set(OENGINE_GUI
  ${LIBDIR}/openengine/gui/events.cpp
  ${LIBDIR}/openengine/gui/manager.cpp
)

set(OENGINE_BULLET
    ${LIBDIR}/openengine/bullet/btKinematicCharacterController.cpp
    ${LIBDIR}/openengine/bullet/btKinematicCharacterController.h
    ${LIBDIR}/openengine/bullet/BtOgre.cpp
    ${LIBDIR}/openengine/bullet/BtOgreExtras.h
    ${LIBDIR}/openengine/bullet/BtOgreGP.h
    ${LIBDIR}/openengine/bullet/BtOgrePG.h
    ${LIBDIR}/openengine/bullet/CMotionState.cpp
    ${LIBDIR}/openengine/bullet/CMotionState.h
    ${LIBDIR}/openengine/bullet/physic.cpp
    ${LIBDIR}/openengine/bullet/physic.hpp
    ${LIBDIR}/openengine/bullet/BulletShapeLoader.cpp
    ${LIBDIR}/openengine/bullet/BulletShapeLoader.h
)

# Sound setup
if (USE_AUDIERE)
    set(MANGLE_SOUND_OUTPUT
        ${LIBDIR}/mangle/sound/sources/audiere_source.cpp
        ${LIBDIR}/mangle/sound/sources/sample_reader.cpp
        ${LIBDIR}/mangle/stream/clients/audiere_file.cpp)
    find_package(Audiere REQUIRED)
    set(SOUND_INPUT_INCLUDES ${AUDIERE_INCLUDE_DIR})
    set(SOUND_INPUT_LIBRARY ${AUDIERE_LIBRARY})
    set(SOUND_DEFINE -DOPENMW_USE_AUDIERE)
endif (USE_AUDIERE)

if (USE_FFMPEG)
    set(MANGLE_SOUND_OUTPUT
        ${LIBDIR}/mangle/sound/sources/ffmpeg_source.cpp)
    find_package(FFMPEG REQUIRED)
    set(SOUND_INPUT_INCLUDES ${FFMPEG_INCLUDE_DIR})
    set(SOUND_INPUT_LIBRARY ${FFMPEG_LIBRARIES})
    set(SOUND_DEFINE -DOPENMW_USE_FFMPEG)
endif (USE_FFMPEG)

if (USE_MPG123)
    set(MANGLE_SOUND_OUTPUT
        ${LIBDIR}/mangle/sound/sources/mpg123_source.cpp
        ${LIBDIR}/mangle/sound/sources/libsndfile.cpp
        ${LIBDIR}/mangle/sound/sources/sample_reader.cpp)
    find_package(MPG123 REQUIRED)
    find_package(SNDFILE REQUIRED)
    set(SOUND_INPUT_INCLUDES ${MPG123_INCLUDE_DIR} ${SNDFILE_INCLUDE_DIR})
    set(SOUND_INPUT_LIBRARY ${MPG123_LIBRARY} ${SNDFILE_LIBRARY})
    set(SOUND_DEFINE -DOPENMW_USE_MPG123)
endif (USE_MPG123)

set(OENGINE_SOUND
  # Mangle and OEngine sound files are sort of intertwined, so put
  # them together here
  ${LIBDIR}/openengine/sound/sndmanager.cpp
  ${LIBDIR}/mangle/sound/outputs/openal_out.cpp
  ${MANGLE_SOUND_OUTPUT}
)
set(OENGINE_ALL ${OENGINE_OGRE} ${OENGINE_GUI} ${OENGINE_SOUND} ${OENGINE_BULLET})
source_group(libs\\openengine FILES ${OENGINE_ALL})

set(OPENMW_LIBS ${MANGLE_ALL} ${OENGINE_ALL})
set(OPENMW_LIBS_HEADER)

# Platform specific
if (WIN32)
    set(PLATFORM_INCLUDE_DIR "platform")
    add_definitions(-DBOOST_ALL_NO_LIB)
else (WIN32)
set(PLATFORM_INCLUDE_DIR "")
find_path (UUID_INCLUDE_DIR uuid/uuid.h)
include_directories(${UUID_INCLUDE_DIR})
endif (WIN32)
if (MSVC10)
    set(PLATFORM_INCLUDE_DIR "")
    add_definitions(-DMYGUI_DONT_REPLACE_NULLPTR)
endif()

if (APPLE)
    set(Boost_USE_STATIC_LIBS   ON)
endif (APPLE)

# Dependencies

find_package(OGRE REQUIRED)
find_package(Boost REQUIRED COMPONENTS system filesystem program_options thread)
find_package(OIS REQUIRED)
find_package(OpenAL REQUIRED)
find_package(Bullet REQUIRED)
include_directories("."
    ${OGRE_INCLUDE_DIR} ${OGRE_INCLUDE_DIR}/Ogre ${OGRE_INCLUDE_DIR}/OGRE
    ${OIS_INCLUDE_DIR} ${Boost_INCLUDE_DIR}
    ${PLATFORM_INCLUDE_DIR}
    ${CMAKE_HOME_DIRECTORY}/extern/caelum/include
    ${CMAKE_HOME_DIRECTORY}/extern/mygui_3.0.1/MyGUIEngine/include
    ${CMAKE_HOME_DIRECTORY}/extern/mygui_3.0.1/OgrePlatform/include
    ${OPENAL_INCLUDE_DIR}
    ${UUID_INCLUDE_DIR}
    ${LIBDIR}
)

link_directories(${Boost_LIBRARY_DIRS} ${OGRE_LIB_DIR})

add_subdirectory( extern/caelum )
add_subdirectory( extern/mygui_3.0.1 )

# Make sure that certain libraries are used as static libraries
# This is in effect turns off __declspec (dllexport) for windows
# Each library will also need to be configured to build as a static lib

# MyGUI: extern/mygui_3.0.0/
add_definitions(-DMYGUI_STATIC)

# Caelum: extern/caelum/
add_definitions(-DCAELUM_STATIC)

# Specify build paths

if (APPLE)
	set(CMAKE_RUNTIME_OUTPUT_DIRECTORY "${APP_BUNDLE_DIR}/Contents/MacOS")
else (APPLE)
	set(CMAKE_RUNTIME_OUTPUT_DIRECTORY "${OpenMW_BINARY_DIR}")
endif (APPLE)

# Other files

configure_file(${OpenMW_SOURCE_DIR}/files/openmw.cfg.local
<<<<<<< HEAD
    "${OpenMW_BINARY_DIR}/openmw.cfg" COPYONLY)

=======
    "${OpenMW_BINARY_DIR}/openmw.cfg")
configure_file(${OpenMW_SOURCE_DIR}/files/openmw.cfg
    "${OpenMW_BINARY_DIR}/openmw.cfg.install")
>>>>>>> 5b6ec405

if (WIN32)
    configure_file(${OpenMW_SOURCE_DIR}/files/plugins.cfg.win32
        "${OpenMW_BINARY_DIR}/plugins.cfg" COPYONLY)
endif (WIN32)

if (${CMAKE_SYSTEM_NAME} MATCHES "Linux")
    configure_file(${OpenMW_SOURCE_DIR}/files/plugins.cfg.linux
        "${OpenMW_BINARY_DIR}/plugins.cfg")
endif()

if (APPLE)
    configure_file(${OpenMW_SOURCE_DIR}/files/plugins.cfg.mac
        "${APP_BUNDLE_DIR}/Contents/MacOS/plugins.cfg")
<<<<<<< HEAD
        
    configure_file(${OpenMW_SOURCE_DIR}/files/mac/Info.plist
        "${APP_BUNDLE_DIR}/Contents/Info.plist" COPYONLY)
    
    configure_file(${OpenMW_SOURCE_DIR}/files/mac/openmw.icns
        "${APP_BUNDLE_DIR}/Contents/Resources/OpenMW.icns" COPYONLY)

    
    # prepare plugins
    configure_file(${OGRE_PLUGIN_DIR}/RenderSystem_GL.dylib
        "${APP_BUNDLE_DIR}/Contents/Plugins/RenderSystem_GL.dylib" COPYONLY)
    
    configure_file(${OGRE_PLUGIN_DIR}/Plugin_OctreeSceneManager.dylib
        "${APP_BUNDLE_DIR}/Contents/Plugins/Plugin_OctreeSceneManager.dylib" COPYONLY)
        
    configure_file(${OGRE_PLUGIN_DIR}/Plugin_ParticleFX.dylib
        "${APP_BUNDLE_DIR}/Contents/Plugins/Plugin_ParticleFX.dylib" COPYONLY)
        
endif (APPLE)

configure_file(${OpenMW_SOURCE_DIR}/files/openmw.cfg
    "${APP_BUNDLE_DIR}/Contents/MacOS/openmw.cfg")
=======

    configure_file(${OpenMW_SOURCE_DIR}/files/mac/Info.plist
        "${APP_BUNDLE_DIR}/Contents/Info.plist" COPYONLY)

    configure_file(${OpenMW_SOURCE_DIR}/files/mac/openmw.icns
        "${APP_BUNDLE_DIR}/Contents/Resources/OpenMW.icns" COPYONLY)


    # prepare plugins
    configure_file(${OGRE_PLUGIN_DIR}/RenderSystem_GL.dylib
        "${APP_BUNDLE_DIR}/Contents/Plugins/RenderSystem_GL.dylib" COPYONLY)

    configure_file(${OGRE_PLUGIN_DIR}/Plugin_OctreeSceneManager.dylib
        "${APP_BUNDLE_DIR}/Contents/Plugins/Plugin_OctreeSceneManager.dylib" COPYONLY)

    configure_file(${OGRE_PLUGIN_DIR}/Plugin_ParticleFX.dylib
        "${APP_BUNDLE_DIR}/Contents/Plugins/Plugin_ParticleFX.dylib" COPYONLY)

    configure_file(${OpenMW_SOURCE_DIR}/files/openmw.cfg
        "${APP_BUNDLE_DIR}/Contents/MacOS/openmw.cfg")

endif (APPLE)

>>>>>>> 5b6ec405

# Compiler settings
if (CMAKE_COMPILER_IS_GNUCC)
    #add_definitions (-Wall -Werror)
    add_definitions (-Wall)
endif (CMAKE_COMPILER_IS_GNUCC)

# Apple bundling
if (APPLE)
  set(MISC_FILES
        ${APP_BUNDLE_DIR}/Contents/MacOS/openmw.cfg
        ${APP_BUNDLE_DIR}/Contents/MacOS/plugins.cfg)
<<<<<<< HEAD
        
	set(OGRE_PLUGINS
		${APP_BUNDLE_DIR}/Contents/Plugins/*)
          
=======

    set(OGRE_PLUGINS
        ${APP_BUNDLE_DIR}/Contents/Plugins/*)

>>>>>>> 5b6ec405
install(FILES ${MISC_FILES} DESTINATION ../MacOS)
install(DIRECTORY "${APP_BUNDLE_DIR}/Contents/Plugins" DESTINATION ..)
install(DIRECTORY "${APP_BUNDLE_DIR}/Contents/Resources/resources" DESTINATION ../Resources)
set(CPACK_GENERATOR "Bundle")
set(CPACK_BUNDLE_PLIST "${CMAKE_SOURCE_DIR}/files/mac/Info.plist")
set(CPACK_BUNDLE_ICON  "${CMAKE_SOURCE_DIR}/files/mac/openmw.icns")
set(CPACK_BUNDLE_NAME "OpenMW")
set(CPACK_PACKAGE_VERSION "0.10")
set(CPACK_PACKAGE_VERSION_MAJOR "0")
set(CPACK_PACKAGE_VERSION_MINOR "10")
set(CPACK_PACKAGE_VERSION_PATCH "")

include(CPack)

set(CMAKE_EXE_LINKER_FLAGS "-arch i386")
set(CMAKE_CXX_FLAGS "-arch i386")

endif (APPLE)


if(DPKG_PROGRAM)
    SET(CMAKE_INSTALL_PREFIX "/usr")

    if(IS_DIRECTORY "${CMAKE_CURRENT_SOURCE_DIR}/.git")
        exec_program("git" ${CMAKE_CURRENT_SOURCE_DIR} ARGS "describe" OUTPUT_VARIABLE GIT_VERSION )
        STRING(REGEX REPLACE "openmw-" "" VERSION_STRING "${GIT_VERSION}")
        exec_program("git" ARGS "config --get user.name" OUTPUT_VARIABLE GIT_NAME )
        exec_program("git" ARGS "config --get user.email" OUTPUT_VARIABLE GIT_EMAIL)
        set(PACKAGE_MAINTAINER "${GIT_NAME} <${GIT_EMAIL}>")
    else()
        #FIXME this should probably be read from some file like ${CMAKE_CURRENT_SOURCE_DIR}/VERSION or something that gets updated when changing version
        set(VERSION_STRING "0.10.0")
        set(PACKAGE_MAINTAINER "unknown")
    endif()

    #Install global configuration files
<<<<<<< HEAD
    INSTALL(FILES "${OpenMW_SOURCE_DIR}/openmw.cfg" DESTINATION "../etc/openmw/" PERMISSIONS OWNER_READ OWNER_WRITE GROUP_READ WORLD_READ COMPONENT "openmw")
=======
    INSTALL(FILES "${OpenMW_BINARY_DIR}/openmw.cfg.install" DESTINATION "../etc/openmw/" RENAME "openmw.cfg" PERMISSIONS OWNER_READ OWNER_WRITE GROUP_READ WORLD_READ COMPONENT "openmw")
>>>>>>> 5b6ec405
    INSTALL(FILES "${OpenMW_BINARY_DIR}/plugins.cfg" DESTINATION "../etc/openmw/" PERMISSIONS OWNER_READ OWNER_WRITE GROUP_READ WORLD_READ COMPONENT "openmw")

    #Install resources
    INSTALL(DIRECTORY "${OpenMW_BINARY_DIR}/resources" DESTINATION "share/games/openmw/" FILE_PERMISSIONS OWNER_READ GROUP_READ WORLD_READ COMPONENT "Resources")
    INSTALL(DIRECTORY DESTINATION "share/games/openmw/data/" COMPONENT "Resources")

    SET(CPACK_GENERATOR "DEB")
    SET(CPACK_PACKAGE_NAME "openmw")
    SET(CPACK_DEBIAN_PACKAGE_HOMEPAGE "http://openmw.com")
    SET(CPACK_DEBIAN_PACKAGE_PRIORITY "optional")
    SET(CPACK_DEBIAN_PACKAGE_MAINTAINER "${PACKAGE_MAINTAINER}")
    SET(CPACK_DEBIAN_PACKAGE_DESCRIPTION "A reimplementation of The Elder Scrolls III: Morrowind
 OpenMW is a reimplementation of the Bethesda Game Studios game The Elder Scrolls III: Morrowind.
 Data files from the original game is required to run it.")
    SET(CPACK_DEBIAN_PACKAGE_NAME "openmw")
    SET(CPACK_DEBIAN_PACKAGE_VERSION "${VERSION_STRING}")
    SET(CPACK_PACKAGE_EXECUTABLES "openmw;OpenMW")
    SET(CPACK_DEBIAN_PACKAGE_DEPENDS "libogremain-1.7.1 (>= 1.7.1-1), libbullet2.77 (>= 2.77),  libboost-filesystem1.42.0 (>= 1.42.0), libboost-program-options1.42.0 (>= 1.42.0), libboost-system1.42.0 (>= 1.42.0), libboost-thread1.42.0 (>= 1.42.0), libc6 (>= 2.11.2), libfreetype6 (>= 2.2.1), libgcc1 (>= 1:4.1.1), libmpg123-0 (>= 1.12.1), libois-1.2.0 (>= 1.2.0), libopenal1 (>= 1:1.12.854), libsndfile1 (>= 1.0.23), libstdc++6 (>= 4.4.5), libuuid1 (>= 2.17.2)")

    SET(CPACK_DEBIAN_PACKAGE_SECTION "Games")

    string(TOLOWER "${CPACK_PACKAGE_NAME}" CPACK_PACKAGE_NAME_LOWERCASE)
    execute_process(
        COMMAND ${DPKG_PROGRAM} --print-architecture
        OUTPUT_VARIABLE CPACK_DEBIAN_PACKAGE_ARCHITECTURE
        OUTPUT_STRIP_TRAILING_WHITESPACE
    )
    set(CPACK_PACKAGE_FILE_NAME "${CPACK_PACKAGE_NAME_LOWERCASE}_${CPACK_DEBIAN_PACKAGE_VERSION}_${CPACK_DEBIAN_PACKAGE_ARCHITECTURE}")


    include(CPack)
endif(DPKG_PROGRAM)

# Apps and tools
add_subdirectory( apps/openmw )

option(BUILD_ESMTOOL "build ESM inspector" ON)
if (BUILD_ESMTOOL)
  add_subdirectory( apps/esmtool )
endif()

add_subdirectory( apps/launcher )

if (WIN32)
  if (MSVC)
    if (USE_DEBUG_CONSOLE)
      set_target_properties(openmw PROPERTIES LINK_FLAGS_DEBUG "/SUBSYSTEM:CONSOLE")
      set_target_properties(openmw PROPERTIES LINK_FLAGS_RELWITHDEBINFO "/SUBSYSTEM:CONSOLE")
      set_target_properties(openmw PROPERTIES COMPILE_DEFINITIONS_DEBUG "_CONSOLE")
    else()
      # Turn off debug console, debug output will be written to visual studio output instead
      set_target_properties(openmw PROPERTIES LINK_FLAGS_DEBUG "/SUBSYSTEM:WINDOWS")
      set_target_properties(openmw PROPERTIES LINK_FLAGS_RELWITHDEBINFO "/SUBSYSTEM:WINDOWS")
    endif()

    # Release builds use the debug console
    set_target_properties(openmw PROPERTIES LINK_FLAGS_RELEASE "/SUBSYSTEM:CONSOLE")
    set_target_properties(openmw PROPERTIES COMPILE_DEFINITIONS_RELEASE "_CONSOLE")
    set_target_properties(openmw PROPERTIES LINK_FLAGS_MINSIZEREL "/SUBSYSTEM:CONSOLE")
  endif(MSVC)

  # Same for MinGW
  if (MINGW)
    if (USE_DEBUG_CONSOLE)
      set_target_properties(openmw PROPERTIES LINK_FLAGS_DEBUG "-Wl,-subsystem,console")
      set_target_properties(openmw PROPERTIES LINK_FLAGS_RELWITHDEBINFO "-Wl,-subsystem,console")
      set_target_properties(openmw PROPERTIES COMPILE_DEFINITIONS_DEBUG "_CONSOLE")
    else(USE_DEBUG_CONSOLE)
      set_target_properties(openmw PROPERTIES LINK_FLAGS_DEBUG "-Wl,-subsystem,windows")
      set_target_properties(openmw PROPERTIES LINK_FLAGS_RELWITHDEBINFO "-Wl,-subsystem,windows")
    endif(USE_DEBUG_CONSOLE)

    set_target_properties(openmw PROPERTIES LINK_FLAGS_RELEASE "-Wl,-subsystem,console")
    set_target_properties(openmw PROPERTIES LINK_FLAGS_MINSIZEREL "-Wl,-subsystem,console")
    set_target_properties(openmw PROPERTIES COMPILE_DEFINITIONS_RELEASE "_CONSOLE")
  endif(MINGW)

  # TODO: At some point release builds should not use the console but rather write to a log file
  #set_target_properties(openmw PROPERTIES LINK_FLAGS_RELEASE "/SUBSYSTEM:WINDOWS")
  #set_target_properties(openmw PROPERTIES LINK_FLAGS_MINSIZEREL "/SUBSYSTEM:WINDOWS")
endif()<|MERGE_RESOLUTION|>--- conflicted
+++ resolved
@@ -168,11 +168,7 @@
     ${COMP_DIR}/esm/loadsscr.cpp
     ${COMP_DIR}/esm/loadstat.cpp
     ${COMP_DIR}/esm/loadweap.cpp
-<<<<<<< HEAD
-    
-=======
-
->>>>>>> 5b6ec405
+
 )
 source_group(components\\esm FILES ${ESM_HEADER} ${ESM})
 
@@ -349,14 +345,9 @@
 # Other files
 
 configure_file(${OpenMW_SOURCE_DIR}/files/openmw.cfg.local
-<<<<<<< HEAD
-    "${OpenMW_BINARY_DIR}/openmw.cfg" COPYONLY)
-
-=======
     "${OpenMW_BINARY_DIR}/openmw.cfg")
 configure_file(${OpenMW_SOURCE_DIR}/files/openmw.cfg
     "${OpenMW_BINARY_DIR}/openmw.cfg.install")
->>>>>>> 5b6ec405
 
 if (WIN32)
     configure_file(${OpenMW_SOURCE_DIR}/files/plugins.cfg.win32
@@ -371,54 +362,29 @@
 if (APPLE)
     configure_file(${OpenMW_SOURCE_DIR}/files/plugins.cfg.mac
         "${APP_BUNDLE_DIR}/Contents/MacOS/plugins.cfg")
-<<<<<<< HEAD
-        
+
     configure_file(${OpenMW_SOURCE_DIR}/files/mac/Info.plist
         "${APP_BUNDLE_DIR}/Contents/Info.plist" COPYONLY)
-    
+
     configure_file(${OpenMW_SOURCE_DIR}/files/mac/openmw.icns
         "${APP_BUNDLE_DIR}/Contents/Resources/OpenMW.icns" COPYONLY)
 
-    
+
     # prepare plugins
     configure_file(${OGRE_PLUGIN_DIR}/RenderSystem_GL.dylib
         "${APP_BUNDLE_DIR}/Contents/Plugins/RenderSystem_GL.dylib" COPYONLY)
-    
+
     configure_file(${OGRE_PLUGIN_DIR}/Plugin_OctreeSceneManager.dylib
         "${APP_BUNDLE_DIR}/Contents/Plugins/Plugin_OctreeSceneManager.dylib" COPYONLY)
-        
+
     configure_file(${OGRE_PLUGIN_DIR}/Plugin_ParticleFX.dylib
         "${APP_BUNDLE_DIR}/Contents/Plugins/Plugin_ParticleFX.dylib" COPYONLY)
-        
-endif (APPLE)
-
-configure_file(${OpenMW_SOURCE_DIR}/files/openmw.cfg
-    "${APP_BUNDLE_DIR}/Contents/MacOS/openmw.cfg")
-=======
-
-    configure_file(${OpenMW_SOURCE_DIR}/files/mac/Info.plist
-        "${APP_BUNDLE_DIR}/Contents/Info.plist" COPYONLY)
-
-    configure_file(${OpenMW_SOURCE_DIR}/files/mac/openmw.icns
-        "${APP_BUNDLE_DIR}/Contents/Resources/OpenMW.icns" COPYONLY)
-
-
-    # prepare plugins
-    configure_file(${OGRE_PLUGIN_DIR}/RenderSystem_GL.dylib
-        "${APP_BUNDLE_DIR}/Contents/Plugins/RenderSystem_GL.dylib" COPYONLY)
-
-    configure_file(${OGRE_PLUGIN_DIR}/Plugin_OctreeSceneManager.dylib
-        "${APP_BUNDLE_DIR}/Contents/Plugins/Plugin_OctreeSceneManager.dylib" COPYONLY)
-
-    configure_file(${OGRE_PLUGIN_DIR}/Plugin_ParticleFX.dylib
-        "${APP_BUNDLE_DIR}/Contents/Plugins/Plugin_ParticleFX.dylib" COPYONLY)
 
     configure_file(${OpenMW_SOURCE_DIR}/files/openmw.cfg
         "${APP_BUNDLE_DIR}/Contents/MacOS/openmw.cfg")
 
 endif (APPLE)
 
->>>>>>> 5b6ec405
 
 # Compiler settings
 if (CMAKE_COMPILER_IS_GNUCC)
@@ -428,20 +394,13 @@
 
 # Apple bundling
 if (APPLE)
-  set(MISC_FILES
+    set(MISC_FILES
         ${APP_BUNDLE_DIR}/Contents/MacOS/openmw.cfg
         ${APP_BUNDLE_DIR}/Contents/MacOS/plugins.cfg)
-<<<<<<< HEAD
-        
-	set(OGRE_PLUGINS
-		${APP_BUNDLE_DIR}/Contents/Plugins/*)
-          
-=======
 
     set(OGRE_PLUGINS
         ${APP_BUNDLE_DIR}/Contents/Plugins/*)
 
->>>>>>> 5b6ec405
 install(FILES ${MISC_FILES} DESTINATION ../MacOS)
 install(DIRECTORY "${APP_BUNDLE_DIR}/Contents/Plugins" DESTINATION ..)
 install(DIRECTORY "${APP_BUNDLE_DIR}/Contents/Resources/resources" DESTINATION ../Resources)
@@ -478,11 +437,7 @@
     endif()
 
     #Install global configuration files
-<<<<<<< HEAD
-    INSTALL(FILES "${OpenMW_SOURCE_DIR}/openmw.cfg" DESTINATION "../etc/openmw/" PERMISSIONS OWNER_READ OWNER_WRITE GROUP_READ WORLD_READ COMPONENT "openmw")
-=======
     INSTALL(FILES "${OpenMW_BINARY_DIR}/openmw.cfg.install" DESTINATION "../etc/openmw/" RENAME "openmw.cfg" PERMISSIONS OWNER_READ OWNER_WRITE GROUP_READ WORLD_READ COMPONENT "openmw")
->>>>>>> 5b6ec405
     INSTALL(FILES "${OpenMW_BINARY_DIR}/plugins.cfg" DESTINATION "../etc/openmw/" PERMISSIONS OWNER_READ OWNER_WRITE GROUP_READ WORLD_READ COMPONENT "openmw")
 
     #Install resources
