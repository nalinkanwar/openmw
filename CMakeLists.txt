project(OpenMW)

if (APPLE)
    set(APP_BUNDLE_NAME "${CMAKE_PROJECT_NAME}.app")

    set(APP_BUNDLE_DIR "${OpenMW_BINARY_DIR}/${APP_BUNDLE_NAME}")

    # using 10.6 sdk
    set(CMAKE_OSX_SYSROOT "/Developer/SDKs/MacOSX10.6.sdk")
endif (APPLE)

# Macros

set(CMAKE_MODULE_PATH ${CMAKE_SOURCE_DIR}/cmake/)

include (OpenMWMacros)

# Version

set (OPENMW_VERSION_MAJOR 0)
set (OPENMW_VERSION_MINOR 12)
set (OPENMW_VERSION_RELEASE 0)

set (OPENMW_VERSION "${OPENMW_VERSION_MAJOR}.${OPENMW_VERSION_MINOR}.${OPENMW_VERSION_RELEASE}")

# doxygen main page

configure_file ("${OpenMW_SOURCE_DIR}/Docs/mainpage.hpp.cmake" "${OpenMW_SOURCE_DIR}/Docs/mainpage.hpp")

# Sound source selection
option(USE_AUDIERE "use Audiere for sound" OFF)
option(USE_FFMPEG "use ffmpeg for sound" OFF)
option(USE_MPG123 "use mpg123 + libsndfile for sound" ON)

find_program(DPKG_PROGRAM dpkg DOC "dpkg program of Debian-based systems")

# Location of morrowind data files
if(DPKG_PROGRAM)
    set(MORROWIND_DATA_FILES "/usr/share/games/openmw/data/" CACHE PATH "location of Morrowind data files")
    set(MORROWIND_RESOURCE_FILES "/usr/share/games/openmw/resources/" CACHE PATH "location of OpenMW resources files")
else()
    if (APPLE)
        set(MORROWIND_DATA_FILES "./data" CACHE PATH "location of Morrowind data files")
        set(MORROWIND_RESOURCE_FILES "./resources" CACHE PATH "location of OpenMW resources files")
    else()
        set(MORROWIND_DATA_FILES "data" CACHE PATH "location of Morrowind data files")
        set(MORROWIND_RESOURCE_FILES "resources" CACHE PATH "location of OpenMW resources files")
    endif(APPLE)
endif(DPKG_PROGRAM)

if (WIN32)
    option(USE_DEBUG_CONSOLE "whether a debug console should be enabled for debug builds, if false debug output is redirected to Visual Studio output" ON)
endif()

# We probably support older versions than this.
cmake_minimum_required(VERSION 2.6)

#
# Pre-built binaries being used?
#
IF(EXISTS "${CMAKE_SOURCE_DIR}/prebuilt/vc100-mt-gd/ogre_1_7_1")
    set(PREBUILT_DIR "${CMAKE_SOURCE_DIR}/prebuilt/vc100-mt-gd")
    message (STATUS "OpenMW pre-built binaries found at ${PREBUILT_DIR}.")

    SET(ENV{OGRE_HOME} "${PREBUILT_DIR}/ogre_1_7_1")

    SET(ENV{BOOST_ROOT} "${PREBUILT_DIR}/boost_1_42_0")
    set(Boost_USE_STATIC_LIBS   ON)
    set(Boost_USE_MULTITHREADED ON)
    set(ENV{BOOST_INCLUDEDIR} "${BOOST_ROOT}/include")
    set(ENV{BOOST_LIBRARYDIR} "${BOOST_ROOT}/lib")

    set(ENV{FREETYPE_DIR} "${PREBUILT_DIR}/freetype-2.3.5-1")

    set(USE_MPG123 OFF)
    set(USE_AUDIERE ON)
    set(AUDIERE_INCLUDE_DIR "${PREBUILT_DIR}/audiere-1.9.4/include")
    set(AUDIERE_LIBRARY "${PREBUILT_DIR}/audiere-1.9.4/lib/audiere.lib")

    set(ENV{OPENALDIR} "${PREBUILT_DIR}/OpenAL 1.1 SDK")

    set(BULLET_ROOT "${PREBUILT_DIR}/bullet")
ELSE()
    message (STATUS "OpenMW pre-built binaries not found.  Using standard locations.")
ENDIF()

# source directory: libs

set(LIBDIR ${CMAKE_SOURCE_DIR}/libs)

set(MANGLE_VFS ${LIBDIR}/mangle/vfs/servers/ogre_vfs.cpp)
set(MANGLE_INPUT ${LIBDIR}/mangle/input/servers/ois_driver.cpp)
set(MANGLE_ALL ${MANGLE_VFS} ${MANGLE_INPUT})
source_group(libs\\mangle FILES ${MANGLE_ALL})

set(OENGINE_OGRE
  ${LIBDIR}/openengine/ogre/renderer.cpp
  ${LIBDIR}/openengine/ogre/mouselook.cpp
  ${LIBDIR}/openengine/ogre/fader.cpp
)
set(OENGINE_GUI
  ${LIBDIR}/openengine/gui/events.cpp
  ${LIBDIR}/openengine/gui/manager.cpp
)

set(OENGINE_BULLET
    ${LIBDIR}/openengine/bullet/btKinematicCharacterController.cpp
    ${LIBDIR}/openengine/bullet/btKinematicCharacterController.h
    ${LIBDIR}/openengine/bullet/BtOgre.cpp
    ${LIBDIR}/openengine/bullet/BtOgreExtras.h
    ${LIBDIR}/openengine/bullet/BtOgreGP.h
    ${LIBDIR}/openengine/bullet/BtOgrePG.h
    ${LIBDIR}/openengine/bullet/CMotionState.cpp
    ${LIBDIR}/openengine/bullet/CMotionState.h
    ${LIBDIR}/openengine/bullet/physic.cpp
    ${LIBDIR}/openengine/bullet/physic.hpp
    ${LIBDIR}/openengine/bullet/BulletShapeLoader.cpp
    ${LIBDIR}/openengine/bullet/BulletShapeLoader.h
)

# Sound setup
if (USE_AUDIERE)
    set(MANGLE_SOUND_OUTPUT
        ${LIBDIR}/mangle/sound/sources/audiere_source.cpp
        ${LIBDIR}/mangle/sound/sources/sample_reader.cpp
        ${LIBDIR}/mangle/stream/clients/audiere_file.cpp)
    find_package(Audiere REQUIRED)
    set(SOUND_INPUT_INCLUDES ${AUDIERE_INCLUDE_DIR})
    set(SOUND_INPUT_LIBRARY ${AUDIERE_LIBRARY})
    set(SOUND_DEFINE -DOPENMW_USE_AUDIERE)
endif (USE_AUDIERE)

if (USE_FFMPEG)
    set(MANGLE_SOUND_OUTPUT
        ${LIBDIR}/mangle/sound/sources/ffmpeg_source.cpp)
    find_package(FFMPEG REQUIRED)
    set(SOUND_INPUT_INCLUDES ${FFMPEG_INCLUDE_DIR})
    set(SOUND_INPUT_LIBRARY ${FFMPEG_LIBRARIES})
    set(SOUND_DEFINE -DOPENMW_USE_FFMPEG)
endif (USE_FFMPEG)

if (USE_MPG123)
    set(MANGLE_SOUND_OUTPUT
        ${LIBDIR}/mangle/sound/sources/mpg123_source.cpp
        ${LIBDIR}/mangle/sound/sources/libsndfile.cpp
        ${LIBDIR}/mangle/sound/sources/sample_reader.cpp)
    find_package(MPG123 REQUIRED)
    find_package(SNDFILE REQUIRED)
    set(SOUND_INPUT_INCLUDES ${MPG123_INCLUDE_DIR} ${SNDFILE_INCLUDE_DIR})
    set(SOUND_INPUT_LIBRARY ${MPG123_LIBRARY} ${SNDFILE_LIBRARY})
    set(SOUND_DEFINE -DOPENMW_USE_MPG123)
endif (USE_MPG123)

set(OENGINE_SOUND
  # Mangle and OEngine sound files are sort of intertwined, so put
  # them together here
  ${LIBDIR}/openengine/sound/sndmanager.cpp
  ${LIBDIR}/mangle/sound/outputs/openal_out.cpp
  ${MANGLE_SOUND_OUTPUT}
)
set(OENGINE_ALL ${OENGINE_OGRE} ${OENGINE_GUI} ${OENGINE_SOUND} ${OENGINE_BULLET})
source_group(libs\\openengine FILES ${OENGINE_ALL})

set(OPENMW_LIBS ${MANGLE_ALL} ${OENGINE_ALL})
set(OPENMW_LIBS_HEADER)

# Platform specific
if (WIN32)
    set(PLATFORM_INCLUDE_DIR "platform")
    add_definitions(-DBOOST_ALL_NO_LIB)
else (WIN32)
set(PLATFORM_INCLUDE_DIR "")
find_path (UUID_INCLUDE_DIR uuid/uuid.h)
include_directories(${UUID_INCLUDE_DIR})
endif (WIN32)
if (MSVC10)
    set(PLATFORM_INCLUDE_DIR "")
    add_definitions(-DMYGUI_DONT_REPLACE_NULLPTR)
endif()

if (APPLE)
    set(Boost_USE_STATIC_LIBS   ON)
endif (APPLE)

# Dependencies

find_package(OGRE REQUIRED)
find_package(Boost REQUIRED COMPONENTS system filesystem program_options thread)
find_package(OIS REQUIRED)
find_package(OpenAL REQUIRED)
find_package(Bullet REQUIRED)
include_directories("."
    ${OGRE_INCLUDE_DIR} ${OGRE_INCLUDE_DIR}/Ogre ${OGRE_INCLUDE_DIR}/OGRE
    ${OIS_INCLUDE_DIRS} ${Boost_INCLUDE_DIR}
    ${PLATFORM_INCLUDE_DIR}
    ${CMAKE_HOME_DIRECTORY}/extern/mygui_3.0.1/MyGUIEngine/include
    ${CMAKE_HOME_DIRECTORY}/extern/mygui_3.0.1/OgrePlatform/include
    ${OPENAL_INCLUDE_DIR}
    ${UUID_INCLUDE_DIR}
    ${LIBDIR}
)

link_directories(${Boost_LIBRARY_DIRS} ${OGRE_LIB_DIR})

if(APPLE)
    # List used Ogre plugins
    SET(USED_OGRE_PLUGINS "RenderSystem_GL"
                          "Plugin_OctreeSceneManager"
                          "Plugin_CgProgramManager"
                          "Plugin_ParticleFX")
endif(APPLE)

add_subdirectory( extern/mygui_3.0.1 )

# Make sure that certain libraries are used as static libraries
# This is in effect turns off __declspec (dllexport) for windows
# Each library will also need to be configured to build as a static lib

# MyGUI: extern/mygui_3.0.0/
add_definitions(-DMYGUI_STATIC)

# Specify build paths

if (APPLE)
	set(CMAKE_RUNTIME_OUTPUT_DIRECTORY "${APP_BUNDLE_DIR}/Contents/MacOS")
else (APPLE)
	set(CMAKE_RUNTIME_OUTPUT_DIRECTORY "${OpenMW_BINARY_DIR}")
endif (APPLE)

# Other files

configure_file(${OpenMW_SOURCE_DIR}/files/openmw.cfg.local
    "${OpenMW_BINARY_DIR}/openmw.cfg")
configure_file(${OpenMW_SOURCE_DIR}/files/openmw.cfg
    "${OpenMW_BINARY_DIR}/openmw.cfg.install")

if (WIN32)
    configure_file(${OpenMW_SOURCE_DIR}/files/plugins.cfg.win32
        "${OpenMW_BINARY_DIR}/plugins.cfg" COPYONLY)
endif (WIN32)

if (${CMAKE_SYSTEM_NAME} MATCHES "Linux")
    configure_file(${OpenMW_SOURCE_DIR}/files/plugins.cfg.linux
        "${OpenMW_BINARY_DIR}/plugins.cfg")
endif()

if (APPLE)
    configure_file(${OpenMW_SOURCE_DIR}/files/plugins.cfg.mac
        "${OpenMW_BINARY_DIR}/plugins.cfg")

    configure_file(${OpenMW_SOURCE_DIR}/files/mac/Info.plist
        "${APP_BUNDLE_DIR}/Contents/Info.plist")

    configure_file(${OpenMW_SOURCE_DIR}/files/mac/openmw.icns
        "${APP_BUNDLE_DIR}/Contents/Resources/OpenMW.icns" COPYONLY)

    # prepare plugins
<<<<<<< HEAD
    if (${CMAKE_BUILD_TYPE} MATCHES "Release")
        set(OPENMW_RELEASE_BUILD 1)
    endif()
    if (${CMAKE_BUILD_TYPE} MATCHES "RelWithDebugInfo")
        set(OPENMW_RELEASE_BUILD 1)
    endif()

    if (${OPENMW_RELEASE_BUILD})
=======
    if (${CMAKE_BUILD_TYPE} MATCHES "Release" OR
        ${CMAKE_BUILD_TYPE} MATCHES "RelWithDebugInfo")
>>>>>>> 988c1111
        set(OGRE_PLUGIN_DIR ${OGRE_PLUGIN_DIR_REL})
    else()
        set(OGRE_PLUGIN_DIR ${OGRE_PLUGIN_DIR_DBG})
    endif()

    foreach(plugin ${USED_OGRE_PLUGINS})
        configure_file("${OGRE_PLUGIN_DIR}/${plugin}.dylib"
                        "${APP_BUNDLE_DIR}/Contents/Plugins/${plugin}.dylib"
                        COPYONLY)
    endforeach()
endif (APPLE)


# Compiler settings
if (CMAKE_COMPILER_IS_GNUCC)
    #add_definitions (-Wall -Werror)
    add_definitions (-Wall)
endif (CMAKE_COMPILER_IS_GNUCC)

if(DPKG_PROGRAM)
    SET(CMAKE_INSTALL_PREFIX "/usr")

    if(IS_DIRECTORY "${CMAKE_CURRENT_SOURCE_DIR}/.git")
        exec_program("git" ${CMAKE_CURRENT_SOURCE_DIR} ARGS "describe" OUTPUT_VARIABLE GIT_VERSION )
        STRING(REGEX REPLACE "openmw-" "" VERSION_STRING "${GIT_VERSION}")
        exec_program("git" ARGS "config --get user.name" OUTPUT_VARIABLE GIT_NAME )
        exec_program("git" ARGS "config --get user.email" OUTPUT_VARIABLE GIT_EMAIL)
        set(PACKAGE_MAINTAINER "${GIT_NAME} <${GIT_EMAIL}>")
    else()
        set(VERSION_STRING "${OPENMW_VERSION}")
        set(PACKAGE_MAINTAINER "unknown")
    endif()

    #Install icon and desktop file
    INSTALL(FILES "${OpenMW_SOURCE_DIR}/files/openmw.desktop" DESTINATION "share/applications/" PERMISSIONS OWNER_READ OWNER_WRITE GROUP_READ WORLD_READ COMPONENT "openmw")
    INSTALL(FILES "${OpenMW_SOURCE_DIR}/apps/launcher/resources/images/openmw.png" DESTINATION "share/pixmaps/" PERMISSIONS OWNER_READ OWNER_WRITE GROUP_READ WORLD_READ COMPONENT "openmw")

    #Install global configuration files
    INSTALL(FILES "${OpenMW_BINARY_DIR}/openmw.cfg.install" DESTINATION "../etc/openmw/" RENAME "openmw.cfg" PERMISSIONS OWNER_READ OWNER_WRITE GROUP_READ WORLD_READ COMPONENT "openmw")
    INSTALL(FILES "${OpenMW_BINARY_DIR}/plugins.cfg" DESTINATION "../etc/openmw/" PERMISSIONS OWNER_READ OWNER_WRITE GROUP_READ WORLD_READ COMPONENT "openmw")

    #Install resources
    INSTALL(DIRECTORY "${OpenMW_BINARY_DIR}/resources" DESTINATION "share/games/openmw/" FILE_PERMISSIONS OWNER_READ GROUP_READ WORLD_READ COMPONENT "Resources")
    INSTALL(DIRECTORY DESTINATION "share/games/openmw/data/" COMPONENT "Resources")

    SET(CPACK_GENERATOR "DEB")
    SET(CPACK_PACKAGE_NAME "openmw")
    SET(CPACK_DEBIAN_PACKAGE_HOMEPAGE "http://openmw.org")
    SET(CPACK_DEBIAN_PACKAGE_PRIORITY "optional")
    SET(CPACK_DEBIAN_PACKAGE_MAINTAINER "${PACKAGE_MAINTAINER}")
    SET(CPACK_DEBIAN_PACKAGE_DESCRIPTION "A reimplementation of The Elder Scrolls III: Morrowind
 OpenMW is a reimplementation of the Bethesda Game Studios game The Elder Scrolls III: Morrowind.
 Data files from the original game is required to run it.")
    SET(CPACK_DEBIAN_PACKAGE_NAME "openmw")
    SET(CPACK_DEBIAN_PACKAGE_VERSION "${VERSION_STRING}")
    SET(CPACK_PACKAGE_EXECUTABLES "openmw;OpenMW esmtool;Esmtool omwlauncher;OMWLauncher")
    SET(CPACK_DEBIAN_PACKAGE_DEPENDS "libogre-1.7.3 (>= 1.7.3), libbullet0 (>= 2.77),  libboost-filesystem1.46.1 (>= 1.46.1), libboost-program-options1.46.1 (>= 1.46.1), libboost-system1.46.1 (>= 1.46.1), libboost-thread1.46.1 (>= 1.46.1), libc6 (>= 2.11.2), libfreetype6 (>= 2.2.1), libgcc1 (>= 1:4.1.1), libmpg123-0 (>= 1.12.1), libois-1.3.0 (>= 1.3.0), libopenal1 (>= 1:1.12.854), libsndfile1 (>= 1.0.23), libstdc++6 (>= 4.4.5), libuuid1 (>= 2.17.2), libqtgui4 (>= 4.7.0)")

    SET(CPACK_DEBIAN_PACKAGE_SECTION "Games")

    string(TOLOWER "${CPACK_PACKAGE_NAME}" CPACK_PACKAGE_NAME_LOWERCASE)
    execute_process(
        COMMAND ${DPKG_PROGRAM} --print-architecture
        OUTPUT_VARIABLE CPACK_DEBIAN_PACKAGE_ARCHITECTURE
        OUTPUT_STRIP_TRAILING_WHITESPACE
    )
    set(CPACK_PACKAGE_FILE_NAME "${CPACK_PACKAGE_NAME_LOWERCASE}_${CPACK_DEBIAN_PACKAGE_VERSION}_${CPACK_DEBIAN_PACKAGE_ARCHITECTURE}")


    include(CPack)
endif(DPKG_PROGRAM)

if(WIN32)
    FILE(GLOB files "${OpenMW_BINARY_DIR}/Release/*.*")
    INSTALL(FILES ${files} DESTINATION ".")
    INSTALL(FILES "${OpenMW_BINARY_DIR}/openmw.cfg.install" DESTINATION "." RENAME "openmw.cfg")
    INSTALL(DIRECTORY "${OpenMW_BINARY_DIR}/resources" DESTINATION ".")

    SET(CPACK_GENERATOR "NSIS")
    SET(CPACK_PACKAGE_NAME "OpenMW")
    SET(CPACK_PACKAGE_VENDOR "OpenMW.org")
    SET(CPACK_PACKAGE_VERSION ${OPENMW_VERSION})
    SET(CPACK_PACKAGE_VERSION_MAJOR ${OPENMW_VERSION_MAJOR})
    SET(CPACK_PACKAGE_VERSION_MINOR ${OPENMW_VERSION_MINO})
    SET(CPACK_PACKAGE_VERSION_PATCH ${OPENMW_VERSION_RELEASE})
    SET(CPACK_PACKAGE_EXECUTABLES "openmw;OpenMW;esmtool;Esmtool;omwlauncher;OpenMW Launcher")
    SET(CPACK_PACKAGE_DESCRIPTION_FILE "${OpenMW_SOURCE_DIR}/readme.txt")
    SET(CPACK_RESOURCE_FILE_LICENSE "${OpenMW_SOURCE_DIR}/GPL3.txt")
    SET(CPACK_NSIS_EXECUTABLES_DIRECTORY ".")
    SET(CPACK_NSIS_DISPLAY_NAME "OpenMW")
    SET(CPACK_NSIS_HELP_LINK "http:\\\\\\\\www.openmw.org")
    SET(CPACK_NSIS_URL_INFO_ABOUT "http:\\\\\\\\www.openmw.org")
    SET(CPACK_NSIS_INSTALLED_ICON_NAME "omwlauncher.exe")
    SET(CPACK_NSIS_MUI_ICON "${OpenMW_SOURCE_DIR}/apps/launcher/resources/images/openmw.ico")
    SET(CPACK_NSIS_MUI_UNIICON "${OpenMW_SOURCE_DIR}/apps/launcher/resources/images/openmw.ico")
    # SET(CPACK_PACKAGE_ICON "${OpenMW_SOURCE_DIR}\\\\files\\\\openmw.bmp")

    SET(VCREDIST32 "${OpenMW_BINARY_DIR}/vcredist_x86.exe")
    if(EXISTS ${VCREDIST32})
        INSTALL(FILES ${VCREDIST32} DESTINATION "redist")
        SET(CPACK_NSIS_EXTRA_INSTALL_COMMANDS "ExecWait '\\\"$INSTDIR\\\\redist\\\\vcredist_x86.exe\\\" /q'" )
    endif(EXISTS ${VCREDIST32})

    SET(VCREDIST64 "${OpenMW_BINARY_DIR}/vcredist_x64.exe")
    if(EXISTS ${VCREDIST64})
        INSTALL(FILES ${VCREDIST64} DESTINATION "redist")
        SET(CPACK_NSIS_EXTRA_INSTALL_COMMANDS "ExecWait '\\\"$INSTDIR\\\\redist\\\\vcredist_x64.exe\\\" /q'" )
    endif(EXISTS ${VCREDIST64})

    SET(OALREDIST "${OpenMW_BINARY_DIR}/oalinst.exe")
    if(EXISTS ${OALREDIST})
        INSTALL(FILES ${OALREDIST} DESTINATION "redist")
        SET(CPACK_NSIS_EXTRA_INSTALL_COMMANDS "${CPACK_NSIS_EXTRA_INSTALL_COMMANDS}
            ExecWait '\\\"$INSTDIR\\\\redist\\\\oalinst.exe\\\" /s'" )
    endif(EXISTS ${OALREDIST})

    if(CMAKE_CL_64)
        SET(CPACK_NSIS_INSTALL_ROOT "$PROGRAMFILES64")
    endif()

    include(CPack)
endif(WIN32)

# Components
add_subdirectory (components)

# Apps and tools
add_subdirectory( apps/openmw )

option(BUILD_ESMTOOL "build ESM inspector" ON)
if (BUILD_ESMTOOL)
  add_subdirectory( apps/esmtool )
endif()

option(BUILD_LAUNCHER "build Launcher inspector" ON)
if (BUILD_LAUNCHER)
   add_subdirectory( apps/launcher )
endif()

if (WIN32)
  if (MSVC)
    if (USE_DEBUG_CONSOLE)
      set_target_properties(openmw PROPERTIES LINK_FLAGS_DEBUG "/SUBSYSTEM:CONSOLE")
      set_target_properties(openmw PROPERTIES LINK_FLAGS_RELWITHDEBINFO "/SUBSYSTEM:CONSOLE")
      set_target_properties(openmw PROPERTIES COMPILE_DEFINITIONS_DEBUG "_CONSOLE")
    else()
      # Turn off debug console, debug output will be written to visual studio output instead
      set_target_properties(openmw PROPERTIES LINK_FLAGS_DEBUG "/SUBSYSTEM:WINDOWS")
      set_target_properties(openmw PROPERTIES LINK_FLAGS_RELWITHDEBINFO "/SUBSYSTEM:WINDOWS")
    endif()

    # Release builds use the debug console
    set_target_properties(openmw PROPERTIES LINK_FLAGS_RELEASE "/SUBSYSTEM:CONSOLE")
    set_target_properties(openmw PROPERTIES COMPILE_DEFINITIONS_RELEASE "_CONSOLE")
    set_target_properties(openmw PROPERTIES LINK_FLAGS_MINSIZEREL "/SUBSYSTEM:CONSOLE")
  endif(MSVC)

  # Same for MinGW
  if (MINGW)
    if (USE_DEBUG_CONSOLE)
      set_target_properties(openmw PROPERTIES LINK_FLAGS_DEBUG "-Wl,-subsystem,console")
      set_target_properties(openmw PROPERTIES LINK_FLAGS_RELWITHDEBINFO "-Wl,-subsystem,console")
      set_target_properties(openmw PROPERTIES COMPILE_DEFINITIONS_DEBUG "_CONSOLE")
    else(USE_DEBUG_CONSOLE)
      set_target_properties(openmw PROPERTIES LINK_FLAGS_DEBUG "-Wl,-subsystem,windows")
      set_target_properties(openmw PROPERTIES LINK_FLAGS_RELWITHDEBINFO "-Wl,-subsystem,windows")
    endif(USE_DEBUG_CONSOLE)

    set_target_properties(openmw PROPERTIES LINK_FLAGS_RELEASE "-Wl,-subsystem,console")
    set_target_properties(openmw PROPERTIES LINK_FLAGS_MINSIZEREL "-Wl,-subsystem,console")
    set_target_properties(openmw PROPERTIES COMPILE_DEFINITIONS_RELEASE "_CONSOLE")
  endif(MINGW)

  # TODO: At some point release builds should not use the console but rather write to a log file
  #set_target_properties(openmw PROPERTIES LINK_FLAGS_RELEASE "/SUBSYSTEM:WINDOWS")
  #set_target_properties(openmw PROPERTIES LINK_FLAGS_MINSIZEREL "/SUBSYSTEM:WINDOWS")
endif()

# Apple bundling
if (APPLE)
    set(INSTALL_SUBDIR OpenMW)

    install(DIRECTORY "${APP_BUNDLE_DIR}" USE_SOURCE_PERMISSIONS DESTINATION "${INSTALL_SUBDIR}" COMPONENT Runtime)
    install(DIRECTORY "${OpenMW_BINARY_DIR}/resources" DESTINATION "${INSTALL_SUBDIR}" COMPONENT Runtime)
    install(FILES "${OpenMW_BINARY_DIR}/openmw.cfg.install" RENAME "openmw.cfg" DESTINATION "${INSTALL_SUBDIR}" COMPONENT Runtime)

    install(FILES "${OpenMW_BINARY_DIR}/plugins.cfg" DESTINATION "${INSTALL_SUBDIR}" COMPONENT Runtime)

    set(CPACK_GENERATOR "DragNDrop")
    set(CPACK_PACKAGE_VERSION ${OPENMW_VERSION})
    set(CPACK_PACKAGE_VERSION_MAJOR ${OPENMW_VERSION_MAJOR})
    set(CPACK_PACKAGE_VERSION_MINOR ${OPENMW_VERSION_MINO})
    set(CPACK_PACKAGE_VERSION_PATCH ${OPENMW_VERSION_RELEASE})

    set(APPS "\${CMAKE_INSTALL_PREFIX}/${INSTALL_SUBDIR}/${APP_BUNDLE_NAME}")
    set(PLUGINS "")

    # Scan Plugins dir for *.dylibs
    set(PLUGIN_SEARCH_ROOT "${APP_BUNDLE_DIR}/Contents/Plugins")
    file(GLOB_RECURSE ALL_PLUGINS "${PLUGIN_SEARCH_ROOT}/*.dylib")

    set(PLUGIN_INSTALL_BASE "\${CMAKE_INSTALL_PREFIX}/${INSTALL_SUBDIR}/${APP_BUNDLE_NAME}/Contents/Plugins")
    foreach(PLUGIN ${ALL_PLUGINS})
        string(REPLACE "${PLUGIN_SEARCH_ROOT}/" "" PLUGIN_RELATIVE "${PLUGIN}")
        set(PLUGINS ${PLUGINS} "${PLUGIN_INSTALL_BASE}/${PLUGIN_RELATIVE}")
    endforeach()

    #For now, search unresolved dependencies only in default system paths, so if you put unresolveable (i.e. with @executable_path in id name) lib or framework somewhere else, it would fail
    set(DIRS "")

    # Overriding item resolving during installation, it needed if
    # some library already has be "fixed up", i.e. its id name contains @executable_path,
    # but library is not embedded in bundle. For example, it's Ogre.framework from Ogre SDK.
    # Current implementation of GetPrerequsities/BundleUtilities doesn't handle that case.
    #
    # Current limitations:
    #   1. Handles only frameworks, not simple libs
    INSTALL(CODE "
        set(CMAKE_FIND_LIBRARY_PREFIXES ${CMAKE_FIND_LIBRARY_PREFIXES})
        set(CMAKE_FIND_LIBRARY_SUFFIXES ${CMAKE_FIND_LIBRARY_SUFFIXES})
        set(CMAKE_SYSTEM_FRAMEWORK_PATH ${CMAKE_SYSTEM_FRAMEWORK_PATH})

        set(OPENMW_RESOLVED_ITEMS \"\")

        function(gp_resolve_item_override context item exepath dirs resolved_item_var resolved_var)
            if(item MATCHES \"@executable_path\" AND NOT \${\${resolved_var}})
                if (item MATCHES \"Frameworks\") # if it is a framework
                    # get last segment of path
                    get_filename_component(fname \"\${item}\" NAME_WE)
                    find_library(ri NAMES \${fname} PATHS \${exepath} \${dirs} /Library/Frameworks)
                    if (ri)
                        message(STATUS \"found \${ri} for \${item}\")
                        string(REGEX REPLACE \"^.*/Frameworks/.*\\\\.framework\" \"\" item_part \${item})
                        set(ri \"\${ri}\${item_part}\")
                        set(\${resolved_item_var} \${ri} PARENT_SCOPE)
                        set(\${resolved_var} 1 PARENT_SCOPE)
                        set(OPENMW_RESOLVED_ITEMS \${_OPENMW_RESOLVED_ITEMS} \${ri})
                    endif()
                else()
                    # code path for standard (non-framework) libs (ogre & qt pugins)
                endif()
            endif()
        endfunction(gp_resolve_item_override)

        cmake_policy(SET CMP0009 OLD)
        set(BU_CHMOD_BUNDLE_ITEMS ON)
        include(BundleUtilities)
        fixup_bundle(\"${APPS}\" \"${PLUGINS}\" \"${DIRS}\")
        " COMPONENT Runtime)

include(CPack)

set(CMAKE_EXE_LINKER_FLAGS "-arch i386")
set(CMAKE_CXX_FLAGS "-arch i386")

endif (APPLE)<|MERGE_RESOLUTION|>--- conflicted
+++ resolved
@@ -255,19 +255,8 @@
         "${APP_BUNDLE_DIR}/Contents/Resources/OpenMW.icns" COPYONLY)
 
     # prepare plugins
-<<<<<<< HEAD
-    if (${CMAKE_BUILD_TYPE} MATCHES "Release")
-        set(OPENMW_RELEASE_BUILD 1)
-    endif()
-    if (${CMAKE_BUILD_TYPE} MATCHES "RelWithDebugInfo")
-        set(OPENMW_RELEASE_BUILD 1)
-    endif()
-
-    if (${OPENMW_RELEASE_BUILD})
-=======
     if (${CMAKE_BUILD_TYPE} MATCHES "Release" OR
         ${CMAKE_BUILD_TYPE} MATCHES "RelWithDebugInfo")
->>>>>>> 988c1111
         set(OGRE_PLUGIN_DIR ${OGRE_PLUGIN_DIR_REL})
     else()
         set(OGRE_PLUGIN_DIR ${OGRE_PLUGIN_DIR_DBG})
