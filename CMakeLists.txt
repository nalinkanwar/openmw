project(OpenMW)

if (APPLE)
    set(APP_BUNDLE_NAME "${CMAKE_PROJECT_NAME}.app")

    set(APP_BUNDLE_DIR "${OpenMW_BINARY_DIR}/${APP_BUNDLE_NAME}")
endif (APPLE)

# Macros

set(CMAKE_MODULE_PATH ${CMAKE_SOURCE_DIR}/cmake/)

include (OpenMWMacros)

# Version

set (OPENMW_VERSION_MAJOR 0)
set (OPENMW_VERSION_MINOR 16)
set (OPENMW_VERSION_RELEASE 0)

set (OPENMW_VERSION "${OPENMW_VERSION_MAJOR}.${OPENMW_VERSION_MINOR}.${OPENMW_VERSION_RELEASE}")

# doxygen main page

configure_file ("${OpenMW_SOURCE_DIR}/Docs/mainpage.hpp.cmake" "${OpenMW_SOURCE_DIR}/Docs/mainpage.hpp")

option(MYGUI_STATIC "Link static build of Mygui into the binaries" FALSE)
option(OGRE_STATIC "Link static build of Ogre and Ogre Plugins into the binaries" FALSE)

# Apps and tools
option(BUILD_ESMTOOL "build ESM inspector" ON)
option(BUILD_LAUNCHER "build Launcher" ON)
option(BUILD_MWINIIMPORTER "build MWiniImporter" ON)

# Sound source selection
option(USE_FFMPEG "use ffmpeg for sound" OFF)
option(USE_AUDIERE "use audiere for sound" OFF)
option(USE_MPG123 "use mpg123 + libsndfile for sound" ON)

# OS X deployment
option(OPENMW_OSX_DEPLOYMENT OFF)

find_program(DPKG_PROGRAM dpkg DOC "dpkg program of Debian-based systems")

# Location of morrowind data files
if(DPKG_PROGRAM)
    set(MORROWIND_DATA_FILES "/usr/share/games/openmw/data/" CACHE PATH "location of Morrowind data files")
    set(MORROWIND_RESOURCE_FILES "/usr/share/games/openmw/resources/" CACHE PATH "location of OpenMW resources files")
else()
    if (APPLE)
        set(MORROWIND_DATA_FILES "./data" CACHE PATH "location of Morrowind data files")
        set(MORROWIND_RESOURCE_FILES "./resources" CACHE PATH "location of OpenMW resources files")
    else()
        set(MORROWIND_DATA_FILES "data" CACHE PATH "location of Morrowind data files")
        set(MORROWIND_RESOURCE_FILES "resources" CACHE PATH "location of OpenMW resources files")
    endif(APPLE)
endif(DPKG_PROGRAM)

if (WIN32)
    option(USE_DEBUG_CONSOLE "whether a debug console should be enabled for debug builds, if false debug output is redirected to Visual Studio output" ON)
endif()

# We probably support older versions than this.
cmake_minimum_required(VERSION 2.6)

#
# Pre-built binaries being used?
#
IF(EXISTS "${CMAKE_SOURCE_DIR}/prebuilt/vc100-mt-gd/ogre_1_7_1")
    set(PREBUILT_DIR "${CMAKE_SOURCE_DIR}/prebuilt/vc100-mt-gd")
    message (STATUS "OpenMW pre-built binaries found at ${PREBUILT_DIR}.")

    SET(ENV{OGRE_HOME} "${PREBUILT_DIR}/ogre_1_7_1")

    SET(ENV{BOOST_ROOT} "${PREBUILT_DIR}/boost_1_42_0")
    set(Boost_USE_STATIC_LIBS   ON)
    set(Boost_USE_MULTITHREADED ON)
    set(ENV{BOOST_INCLUDEDIR} "${BOOST_ROOT}/include")
    set(ENV{BOOST_LIBRARYDIR} "${BOOST_ROOT}/lib")

    set(ENV{FREETYPE_DIR} "${PREBUILT_DIR}/freetype-2.3.5-1")

    set(USE_MPG123 OFF)
    set(USE_AUDIERE ON)
    set(AUDIERE_INCLUDE_DIR "${PREBUILT_DIR}/audiere-1.9.4/include")
    set(AUDIERE_LIBRARY "${PREBUILT_DIR}/audiere-1.9.4/lib/audiere.lib")

    set(ENV{OPENALDIR} "${PREBUILT_DIR}/OpenAL 1.1 SDK")

    set(BULLET_ROOT "${PREBUILT_DIR}/bullet")
ELSE()
    message (STATUS "OpenMW pre-built binaries not found.  Using standard locations.")
ENDIF()

# source directory: libs

set(LIBDIR ${CMAKE_SOURCE_DIR}/libs)

set(MANGLE_INPUT ${LIBDIR}/mangle/input/servers/ois_driver.cpp)
set(MANGLE_ALL ${MANGLE_INPUT})
source_group(libs\\mangle FILES ${MANGLE_ALL})

set(OENGINE_OGRE
  ${LIBDIR}/openengine/ogre/renderer.cpp
  ${LIBDIR}/openengine/ogre/mouselook.cpp
  ${LIBDIR}/openengine/ogre/fader.cpp
  ${LIBDIR}/openengine/ogre/imagerotate.cpp
  ${LIBDIR}/openengine/ogre/atlas.cpp
)
set(OENGINE_GUI
  ${LIBDIR}/openengine/gui/events.cpp
  ${LIBDIR}/openengine/gui/manager.cpp
)

set(OENGINE_BULLET
    ${LIBDIR}/openengine/bullet/btKinematicCharacterController.cpp
    ${LIBDIR}/openengine/bullet/btKinematicCharacterController.h
    ${LIBDIR}/openengine/bullet/BtOgre.cpp
    ${LIBDIR}/openengine/bullet/BtOgreExtras.h
    ${LIBDIR}/openengine/bullet/BtOgreGP.h
    ${LIBDIR}/openengine/bullet/BtOgrePG.h
    ${LIBDIR}/openengine/bullet/CMotionState.cpp
    ${LIBDIR}/openengine/bullet/CMotionState.h
    ${LIBDIR}/openengine/bullet/physic.cpp
    ${LIBDIR}/openengine/bullet/physic.hpp
    ${LIBDIR}/openengine/bullet/BulletShapeLoader.cpp
    ${LIBDIR}/openengine/bullet/BulletShapeLoader.h
    ${LIBDIR}/openengine/bullet/pmove.cpp
    ${LIBDIR}/openengine/bullet/pmove.h
    ${LIBDIR}/openengine/bullet/trace.cpp
    ${LIBDIR}/openengine/bullet/trace.h

)

set(OENGINE_ALL ${OENGINE_OGRE} ${OENGINE_GUI} ${OENGINE_BULLET})
source_group(libs\\openengine FILES ${OENGINE_ALL})

set(OPENMW_LIBS ${MANGLE_ALL} ${OENGINE_ALL})
set(OPENMW_LIBS_HEADER)

# Sound setup
set(SOUND_INPUT_INCLUDES "")
set(SOUND_INPUT_LIBRARY "")
set(SOUND_DEFINE "")
if (USE_FFMPEG)
    find_package(FFMPEG REQUIRED)
    set(SOUND_INPUT_INCLUDES ${SOUND_INPUT_INCLUDES} ${FFMPEG_INCLUDE_DIR})
    set(SOUND_INPUT_LIBRARY ${SOUND_INPUT_LIBRARY} ${FFMPEG_LIBRARIES})
    set(SOUND_DEFINE ${SOUND_DEFINE} -DOPENMW_USE_FFMPEG)
endif (USE_FFMPEG)

if (USE_AUDIERE)
    find_package(Audiere REQUIRED)
    set(SOUND_INPUT_INCLUDES ${SOUND_INPUT_INCLUDES} ${AUDIERE_INCLUDE_DIR})
    set(SOUND_INPUT_LIBRARY ${SOUND_INPUT_LIBRARY} ${AUDIERE_LIBRARY})
    set(SOUND_DEFINE ${SOUND_DEFINE} -DOPENMW_USE_AUDIERE)
endif (USE_AUDIERE)

if (USE_MPG123)
    find_package(MPG123 REQUIRED)
    find_package(SNDFILE REQUIRED)
    set(SOUND_INPUT_INCLUDES ${SOUND_INPUT_INCLUDES} ${MPG123_INCLUDE_DIR} ${SNDFILE_INCLUDE_DIR})
    set(SOUND_INPUT_LIBRARY ${SOUND_INPUT_LIBRARY} ${MPG123_LIBRARY} ${SNDFILE_LIBRARY})
    set(SOUND_DEFINE ${SOUND_DEFINE} -DOPENMW_USE_MPG123)
endif (USE_MPG123)

# Platform specific
if (WIN32)
    set(Boost_USE_STATIC_LIBS   ON)
    set(PLATFORM_INCLUDE_DIR "platform")
    add_definitions(-DBOOST_ALL_NO_LIB)
else (WIN32)
set(PLATFORM_INCLUDE_DIR "")
find_path (UUID_INCLUDE_DIR uuid/uuid.h)
include_directories(${UUID_INCLUDE_DIR})
endif (WIN32)
if (MSVC10)
    set(PLATFORM_INCLUDE_DIR "")
endif()

if (APPLE)
    set(Boost_USE_STATIC_LIBS   ON)
endif (APPLE)

# Dependencies

# Fix for not visible pthreads functions for linker with glibc 2.15
if (UNIX AND NOT APPLE)
find_package (Threads)
endif()

# find boost without components so we can use Boost_VERSION
find_package(Boost REQUIRED)

set(BOOST_COMPONENTS system filesystem program_options thread)

if (Boost_VERSION LESS 104900)
    set(SHINY_USE_WAVE_SYSTEM_INSTALL "TRUE")
    set(BOOST_COMPONENTS ${BOOST_COMPONENTS} wave)
endif()

find_package(OGRE REQUIRED)
find_package(MyGUI REQUIRED)
find_package(Boost REQUIRED COMPONENTS ${BOOST_COMPONENTS})
find_package(OIS REQUIRED)
find_package(OpenAL REQUIRED)
find_package(Bullet REQUIRED)
IF(OGRE_STATIC)
find_package(Cg)
IF(WIN32)
set(OGRE_PLUGIN_INCLUDE_DIRS ${OGRE_Plugin_CgProgramManager_INCLUDE_DIRS} ${OGRE_Plugin_OctreeSceneManager_INCLUDE_DIRS} ${OGRE_Plugin_ParticleFX_INCLUDE_DIRS} ${OGRE_RenderSystem_Direct3D9_INCLUDE_DIRS} ${OGRE_RenderSystem_GL_INCLUDE_DIRS})
ELSE(WIN32)
set(OGRE_PLUGIN_INCLUDE_DIRS ${OGRE_Plugin_CgProgramManager_INCLUDE_DIRS} ${OGRE_Plugin_OctreeSceneManager_INCLUDE_DIRS} ${OGRE_Plugin_ParticleFX_INCLUDE_DIRS} ${OGRE_RenderSystem_GL_INCLUDE_DIRS})
ENDIF(WIN32)
ENDIF(OGRE_STATIC)
include_directories("."
    ${OGRE_INCLUDE_DIR} ${OGRE_INCLUDE_DIR}/Ogre ${OGRE_INCLUDE_DIR}/OGRE ${OGRE_PLUGIN_INCLUDE_DIRS}
    ${OGRE_Terrain_INCLUDE_DIR}
    ${OIS_INCLUDE_DIRS} ${Boost_INCLUDE_DIR}
    ${PLATFORM_INCLUDE_DIR}
    ${MYGUI_INCLUDE_DIRS}
    ${MYGUI_PLATFORM_INCLUDE_DIRS}
    ${OPENAL_INCLUDE_DIR}
    ${UUID_INCLUDE_DIR}
    ${LIBDIR}
)

link_directories(${Boost_LIBRARY_DIRS} ${OGRE_LIB_DIR} ${MYGUI_LIB_DIR})

if (APPLE)
    # List used Ogre plugins
    SET(USED_OGRE_PLUGINS ${OGRE_RenderSystem_GL_LIBRARY_REL}
                          ${OGRE_Plugin_OctreeSceneManager_LIBRARY_REL}
                          ${OGRE_Plugin_CgProgramManager_LIBRARY_REL}
                          ${OGRE_Plugin_ParticleFX_LIBRARY_REL})

    if (${OGRE_PLUGIN_DIR_REL}})
        set(OGRE_PLUGINS_REL_FOUND TRUE)
    endif ()

    if (${OGRE_PLUGIN_DIR_DBG})
        set(OGRE_PLUGINS_DBG_FOUND TRUE)
    endif ()

    if (${OGRE_PLUGINS_REL_FOUND})
        set(OGRE_PLUGIN_DIR ${OGRE_PLUGIN_DIR_REL})
    else ()
        set(OGRE_PLUGIN_DIR ${OGRE_PLUGIN_DIR_DBG})
    endif ()
    
    #set(OGRE_PLUGIN_DIR "${OGRE_PLUGIN_DIR}/")

    configure_file(${OpenMW_SOURCE_DIR}/files/mac/Info.plist
        "${APP_BUNDLE_DIR}/Contents/Info.plist")

    configure_file(${OpenMW_SOURCE_DIR}/files/mac/openmw.icns
        "${APP_BUNDLE_DIR}/Contents/Resources/OpenMW.icns" COPYONLY)
endif (APPLE)


# Set up Ogre plugin folder & debug suffix
<<<<<<< HEAD
if (DEFINED CMAKE_BUILD_TYPE)
    # Ogre on OS X doesn't use "_d" suffix (see Ogre's CMakeLists.txt)
    if (CMAKE_BUILD_TYPE STREQUAL "Debug" AND NOT APPLE)
        add_definitions(-DOGRE_PLUGIN_DEBUG_SUFFIX="_d")
    else()
        add_definitions(-DOGRE_PLUGIN_DEBUG_SUFFIX="")
    endif()
=======
set(DEBUG_SUFFIX "")
if (DEFINED CMAKE_BUILD_TYPE AND CMAKE_BUILD_TYPE STREQUAL "Debug")
	set(DEBUG_SUFFIX "_d")
	add_definitions(-DOGRE_PLUGIN_DEBUG_SUFFIX="_d")
else()
	add_definitions(-DOGRE_PLUGIN_DEBUG_SUFFIX="")
>>>>>>> e7a1ab9f
endif()

add_definitions(-DOGRE_PLUGIN_DIR_REL="${OGRE_PLUGIN_DIR_REL}")
add_definitions(-DOGRE_PLUGIN_DIR_DBG="${OGRE_PLUGIN_DIR_DBG}")
if (APPLE AND OPENMW_OSX_DEPLOYMENT)
    add_definitions(-DOGRE_PLUGIN_DIR="${APP_BUNDLE_NAME}/Contents/Plugins")
else()
    add_definitions(-DOGRE_PLUGIN_DIR="${OGRE_PLUGIN_DIR}")
endif()


add_subdirectory(files/)
add_subdirectory(files/mygui)

# Specify build paths

if (APPLE)
	set(CMAKE_RUNTIME_OUTPUT_DIRECTORY "${APP_BUNDLE_DIR}/Contents/MacOS")
else (APPLE)
	set(CMAKE_RUNTIME_OUTPUT_DIRECTORY "${OpenMW_BINARY_DIR}")
endif (APPLE)

# Other files

configure_file(${OpenMW_SOURCE_DIR}/files/settings-default.cfg
    "${OpenMW_BINARY_DIR}/settings-default.cfg")

configure_file(${OpenMW_SOURCE_DIR}/files/transparency-overrides.cfg
    "${OpenMW_BINARY_DIR}/transparency-overrides.cfg")

configure_file(${OpenMW_SOURCE_DIR}/files/openmw.cfg.local
    "${OpenMW_BINARY_DIR}/openmw.cfg")
configure_file(${OpenMW_SOURCE_DIR}/files/openmw.cfg
    "${OpenMW_BINARY_DIR}/openmw.cfg.install")


if (${CMAKE_SYSTEM_NAME} MATCHES "Linux")
    configure_file(${OpenMW_SOURCE_DIR}/files/openmw.desktop
        "${OpenMW_BINARY_DIR}/openmw.desktop")
endif()

# Compiler settings
if (CMAKE_COMPILER_IS_GNUCC)
    add_definitions (-Wall -Wextra -Wno-unused-parameter -Wno-reorder)

    # Silence warnings in OGRE headers. Remove once OGRE got fixed!
    add_definitions (-Wno-ignored-qualifiers)

    execute_process(COMMAND ${CMAKE_C_COMPILER} -dumpversion
                OUTPUT_VARIABLE GCC_VERSION)
    if ("${GCC_VERSION}" VERSION_GREATER 4.6 OR "${GCC_VERSION}" VERSION_EQUAL 4.6)
        add_definitions (-Wno-unused-but-set-parameter)
    endif("${GCC_VERSION}" VERSION_GREATER 4.6 OR "${GCC_VERSION}" VERSION_EQUAL 4.6)
endif (CMAKE_COMPILER_IS_GNUCC)

if(DPKG_PROGRAM)
    SET(CMAKE_INSTALL_PREFIX "/usr")

    if(IS_DIRECTORY "${CMAKE_CURRENT_SOURCE_DIR}/.git")
        exec_program("git" ${CMAKE_CURRENT_SOURCE_DIR} ARGS "describe" OUTPUT_VARIABLE GIT_VERSION )
        STRING(REGEX REPLACE "openmw-" "" VERSION_STRING "${GIT_VERSION}")
        exec_program("git" ARGS "config --get user.name" OUTPUT_VARIABLE GIT_NAME )
        exec_program("git" ARGS "config --get user.email" OUTPUT_VARIABLE GIT_EMAIL)
        set(PACKAGE_MAINTAINER "${GIT_NAME} <${GIT_EMAIL}>")
    else()
        set(VERSION_STRING "${OPENMW_VERSION}")
        set(PACKAGE_MAINTAINER "unknown")
    endif()

    #Install icon and desktop file
    INSTALL(FILES "${OpenMW_BINARY_DIR}/openmw.desktop" DESTINATION "share/applications/" PERMISSIONS OWNER_READ OWNER_WRITE GROUP_READ WORLD_READ COMPONENT "openmw")
    INSTALL(FILES "${OpenMW_SOURCE_DIR}/apps/launcher/resources/images/openmw.png" DESTINATION "share/pixmaps/" PERMISSIONS OWNER_READ OWNER_WRITE GROUP_READ WORLD_READ COMPONENT "openmw")

    #Install global configuration files
    INSTALL(FILES "${OpenMW_BINARY_DIR}/settings-default.cfg" DESTINATION "../etc/openmw/" PERMISSIONS OWNER_READ OWNER_WRITE GROUP_READ WORLD_READ COMPONENT "openmw")
    INSTALL(FILES "${OpenMW_BINARY_DIR}/transparency-overrides.cfg" DESTINATION "../etc/openmw/" PERMISSIONS OWNER_READ OWNER_WRITE GROUP_READ WORLD_READ COMPONENT "openmw")
    INSTALL(FILES "${OpenMW_BINARY_DIR}/openmw.cfg.install" DESTINATION "../etc/openmw/" RENAME "openmw.cfg" PERMISSIONS OWNER_READ OWNER_WRITE GROUP_READ WORLD_READ COMPONENT "openmw")

    #Install resources
    INSTALL(DIRECTORY "${OpenMW_BINARY_DIR}/resources" DESTINATION "share/games/openmw/" FILE_PERMISSIONS OWNER_READ GROUP_READ WORLD_READ COMPONENT "Resources")
    INSTALL(DIRECTORY DESTINATION "share/games/openmw/data/" COMPONENT "Resources")

    SET(CPACK_GENERATOR "DEB")
    SET(CPACK_PACKAGE_NAME "openmw")
    SET(CPACK_DEBIAN_PACKAGE_HOMEPAGE "http://openmw.org")
    SET(CPACK_DEBIAN_PACKAGE_PRIORITY "optional")
    SET(CPACK_DEBIAN_PACKAGE_MAINTAINER "${PACKAGE_MAINTAINER}")
    SET(CPACK_DEBIAN_PACKAGE_DESCRIPTION "A reimplementation of The Elder Scrolls III: Morrowind
 OpenMW is a reimplementation of the Bethesda Game Studios game The Elder Scrolls III: Morrowind.
 Data files from the original game is required to run it.")
    SET(CPACK_DEBIAN_PACKAGE_NAME "openmw")
    SET(CPACK_DEBIAN_PACKAGE_VERSION "${VERSION_STRING}")
    SET(CPACK_PACKAGE_EXECUTABLES "openmw;OpenMW esmtool;Esmtool omwlauncher;OMWLauncher mwiniimporter;MWiniImporter")
    SET(CPACK_DEBIAN_PACKAGE_DEPENDS "libboost-filesystem1.46.1 (>= 1.46.1), libboost-program-options1.46.1 (>= 1.46.1), libboost-system1.46.1 (>= 1.46.1), libboost-thread1.46.1 (>= 1.46.1), libc6 (>= 2.11.2), libfreetype6 (>= 2.2.1), libgcc1 (>= 1:4.1.1), libmpg123-0 (>= 1.12.1), libois-1.3.0 (>= 1.3.0), libopenal1 (>= 1:1.12.854), libsndfile1 (>= 1.0.23), libstdc++6 (>= 4.4.5), libuuid1 (>= 2.17.2), libqtgui4 (>= 4.7.0)")

    SET(CPACK_DEBIAN_PACKAGE_SECTION "Games")

    string(TOLOWER "${CPACK_PACKAGE_NAME}" CPACK_PACKAGE_NAME_LOWERCASE)
    execute_process(
        COMMAND ${DPKG_PROGRAM} --print-architecture
        OUTPUT_VARIABLE CPACK_DEBIAN_PACKAGE_ARCHITECTURE
        OUTPUT_STRIP_TRAILING_WHITESPACE
    )
    set(CPACK_PACKAGE_FILE_NAME "${CPACK_PACKAGE_NAME_LOWERCASE}_${CPACK_DEBIAN_PACKAGE_VERSION}_${CPACK_DEBIAN_PACKAGE_ARCHITECTURE}")


    include(CPack)
endif(DPKG_PROGRAM)

if(WIN32)
    FILE(GLOB dll_files "${OpenMW_BINARY_DIR}/Release/*.dll")
    INSTALL(FILES ${dll_files} DESTINATION ".")
    INSTALL(FILES "${OpenMW_BINARY_DIR}/openmw.cfg.install" DESTINATION "." RENAME "openmw.cfg")
    INSTALL(FILES
        "${OpenMW_SOURCE_DIR}/readme.txt"
        "${OpenMW_SOURCE_DIR}/GPL3.txt"
        "${OpenMW_SOURCE_DIR}/OFL.txt"
        "${OpenMW_SOURCE_DIR}/Bitstream Vera License.txt"
        "${OpenMW_SOURCE_DIR}/Daedric Font License.txt"
        "${OpenMW_BINARY_DIR}/launcher.qss"
        "${OpenMW_BINARY_DIR}/settings-default.cfg"
        "${OpenMW_BINARY_DIR}/transparency-overrides.cfg"
        "${OpenMW_BINARY_DIR}/Release/omwlauncher.exe"
        "${OpenMW_BINARY_DIR}/Release/openmw.exe"
        DESTINATION ".")
    INSTALL(DIRECTORY "${OpenMW_BINARY_DIR}/resources" DESTINATION ".")

    SET(CPACK_GENERATOR "NSIS")
    SET(CPACK_PACKAGE_NAME "OpenMW")
    SET(CPACK_PACKAGE_VENDOR "OpenMW.org")
    SET(CPACK_PACKAGE_VERSION ${OPENMW_VERSION})
    SET(CPACK_PACKAGE_VERSION_MAJOR ${OPENMW_VERSION_MAJOR})
    SET(CPACK_PACKAGE_VERSION_MINOR ${OPENMW_VERSION_MINO})
    SET(CPACK_PACKAGE_VERSION_PATCH ${OPENMW_VERSION_RELEASE})
    SET(CPACK_PACKAGE_EXECUTABLES "openmw;OpenMW;omwlauncher;OpenMW Launcher")
    SET(CPACK_NSIS_CREATE_ICONS_EXTRA "CreateShortCut '\$SMPROGRAMS\\\\$STARTMENU_FOLDER\\\\Readme.lnk' '\$INSTDIR\\\\readme.txt'")
    SET(CPACK_NSIS_DELETE_ICONS_EXTRA "
        !insertmacro MUI_STARTMENU_GETFOLDER Application $MUI_TEMP
        Delete \\\"$SMPROGRAMS\\\\$MUI_TEMP\\\\Readme.lnk\\\"
        ")
    SET(CPACK_RESOURCE_FILE_README "${OpenMW_SOURCE_DIR}/readme.txt")
    SET(CPACK_PACKAGE_DESCRIPTION_FILE "${OpenMW_SOURCE_DIR}/readme.txt")
    SET(CPACK_NSIS_EXECUTABLES_DIRECTORY ".")
    SET(CPACK_NSIS_DISPLAY_NAME "OpenMW")
    SET(CPACK_NSIS_HELP_LINK "http:\\\\\\\\www.openmw.org")
    SET(CPACK_NSIS_URL_INFO_ABOUT "http:\\\\\\\\www.openmw.org")
    SET(CPACK_NSIS_INSTALLED_ICON_NAME "omwlauncher.exe")
    SET(CPACK_NSIS_MUI_ICON "${OpenMW_SOURCE_DIR}/apps/launcher/resources/images/openmw.ico")
    SET(CPACK_NSIS_MUI_UNIICON "${OpenMW_SOURCE_DIR}/apps/launcher/resources/images/openmw.ico")
    SET(CPACK_PACKAGE_ICON "${OpenMW_SOURCE_DIR}\\\\files\\\\openmw.bmp")

    SET(VCREDIST32 "${OpenMW_BINARY_DIR}/vcredist_x86.exe")
    if(EXISTS ${VCREDIST32})
        INSTALL(FILES ${VCREDIST32} DESTINATION "redist")
        SET(CPACK_NSIS_EXTRA_INSTALL_COMMANDS "ExecWait '\\\"$INSTDIR\\\\redist\\\\vcredist_x86.exe\\\" /q'" )
    endif(EXISTS ${VCREDIST32})

    SET(VCREDIST64 "${OpenMW_BINARY_DIR}/vcredist_x64.exe")
    if(EXISTS ${VCREDIST64})
        INSTALL(FILES ${VCREDIST64} DESTINATION "redist")
        SET(CPACK_NSIS_EXTRA_INSTALL_COMMANDS "ExecWait '\\\"$INSTDIR\\\\redist\\\\vcredist_x64.exe\\\" /q'" )
    endif(EXISTS ${VCREDIST64})

    SET(OALREDIST "${OpenMW_BINARY_DIR}/oalinst.exe")
    if(EXISTS ${OALREDIST})
        INSTALL(FILES ${OALREDIST} DESTINATION "redist")
        SET(CPACK_NSIS_EXTRA_INSTALL_COMMANDS "${CPACK_NSIS_EXTRA_INSTALL_COMMANDS}
            ExecWait '\\\"$INSTDIR\\\\redist\\\\oalinst.exe\\\" /s'" )
    endif(EXISTS ${OALREDIST})

    if(CMAKE_CL_64)
        SET(CPACK_NSIS_INSTALL_ROOT "$PROGRAMFILES64")
    endif()

    include(CPack)
endif(WIN32)

# Extern
add_subdirectory (extern/shiny)

# Components
add_subdirectory (components)

# Apps and tools
add_subdirectory( apps/openmw )

if (BUILD_ESMTOOL)
  add_subdirectory( apps/esmtool )
endif()

if (BUILD_LAUNCHER)
   add_subdirectory( apps/launcher )
endif()

if (BUILD_MWINIIMPORTER)
   add_subdirectory( apps/mwiniimporter )
endif()

if (WIN32)
  if (MSVC)
    if (USE_DEBUG_CONSOLE)
      set_target_properties(openmw PROPERTIES LINK_FLAGS_DEBUG "/SUBSYSTEM:CONSOLE")
      set_target_properties(openmw PROPERTIES LINK_FLAGS_RELWITHDEBINFO "/SUBSYSTEM:CONSOLE")
      set_target_properties(openmw PROPERTIES COMPILE_DEFINITIONS_DEBUG "_CONSOLE")
    else()
      # Turn off debug console, debug output will be written to visual studio output instead
      set_target_properties(openmw PROPERTIES LINK_FLAGS_DEBUG "/SUBSYSTEM:WINDOWS")
      set_target_properties(openmw PROPERTIES LINK_FLAGS_RELWITHDEBINFO "/SUBSYSTEM:WINDOWS")
    endif()

    # Release builds use the debug console
    set_target_properties(openmw PROPERTIES LINK_FLAGS_RELEASE "/SUBSYSTEM:CONSOLE")
    set_target_properties(openmw PROPERTIES COMPILE_DEFINITIONS_RELEASE "_CONSOLE")
    set_target_properties(openmw PROPERTIES LINK_FLAGS_MINSIZEREL "/SUBSYSTEM:CONSOLE")

    # Play a bit with the warning levels

    set(WARNINGS "/Wall") # Since windows can only disable specific warnings, not enable them

    set(WARNINGS_DISABLE
        # Warnings that aren't enabled normally and don't need to be enabled
        # They're unneeded and sometimes completely retarded warnings that /Wall enables
        # Not going to bother commenting them as they tend to warn on every standard library files
        4061 4263 4264 4266 4350 4514 4548 4571 4610 4619 4623 4625 4626 4628 4640 4668 4710 4711 4820 4826 4917 4946

        # Warnings that are thrown on standard libraries and not OpenMW
        4347 # Non-template function with same name and parameter count as template function
        4365 # Variable signed/unsigned mismatch
        4510 4512 # Unable to generate copy constructor/assignment operator as it's not public in the base
        4706 # Assignment in conditional expression
        4738 # Storing 32-bit float result in memory, possible loss of performance
        4986 # Undocumented warning that occurs in the crtdbg.h file
        4996 # Function was declared deprecated

        # OpenMW specific warnings
        4099 # Type mismatch, declared class or struct is defined with other type
        4100 # Unreferenced formal parameter (-Wunused-parameter)
        4127 # Conditional expression is constant
        4242 # Storing value in a variable of a smaller type, possible loss of data
        4244 # Storing value of one type in variable of another (size_t in int, for example)
        4305 # Truncating value (double to float, for example)
        4309 # Variable overflow, trying to store 128 in a signed char for example
        4355 # Using 'this' in member initialization list
        4701 # Potentially uninitialized local variable used
        )

    foreach(d ${WARNINGS_DISABLE})
        set(WARNINGS "${WARNINGS} /wd${d}")
    endforeach(d)

    set_target_properties(components PROPERTIES COMPILE_FLAGS ${WARNINGS})
    if (BUILD_LAUNCHER)
		set_target_properties(omwlauncher PROPERTIES COMPILE_FLAGS ${WARNINGS})
	endif (BUILD_LAUNCHER)
    set_target_properties(openmw PROPERTIES COMPILE_FLAGS ${WARNINGS})
  endif(MSVC)

  # Same for MinGW
  if (MINGW)
    if (USE_DEBUG_CONSOLE)
      set_target_properties(openmw PROPERTIES LINK_FLAGS_DEBUG "-Wl,-subsystem,console")
      set_target_properties(openmw PROPERTIES LINK_FLAGS_RELWITHDEBINFO "-Wl,-subsystem,console")
      set_target_properties(openmw PROPERTIES COMPILE_DEFINITIONS_DEBUG "_CONSOLE")
    else(USE_DEBUG_CONSOLE)
      set_target_properties(openmw PROPERTIES LINK_FLAGS_DEBUG "-Wl,-subsystem,windows")
      set_target_properties(openmw PROPERTIES LINK_FLAGS_RELWITHDEBINFO "-Wl,-subsystem,windows")
    endif(USE_DEBUG_CONSOLE)

    set_target_properties(openmw PROPERTIES LINK_FLAGS_RELEASE "-Wl,-subsystem,console")
    set_target_properties(openmw PROPERTIES LINK_FLAGS_MINSIZEREL "-Wl,-subsystem,console")
    set_target_properties(openmw PROPERTIES COMPILE_DEFINITIONS_RELEASE "_CONSOLE")
  endif(MINGW)

  # TODO: At some point release builds should not use the console but rather write to a log file
  #set_target_properties(openmw PROPERTIES LINK_FLAGS_RELEASE "/SUBSYSTEM:WINDOWS")
  #set_target_properties(openmw PROPERTIES LINK_FLAGS_MINSIZEREL "/SUBSYSTEM:WINDOWS")
endif()

# Apple bundling
if (APPLE)
    set(INSTALL_SUBDIR OpenMW)

    install(DIRECTORY "${APP_BUNDLE_DIR}" USE_SOURCE_PERMISSIONS DESTINATION "${INSTALL_SUBDIR}" COMPONENT Runtime)
    install(DIRECTORY "${OpenMW_BINARY_DIR}/resources" DESTINATION "${INSTALL_SUBDIR}" COMPONENT Runtime)
    install(FILES "${OpenMW_BINARY_DIR}/openmw.cfg.install" RENAME "openmw.cfg" DESTINATION "${INSTALL_SUBDIR}" COMPONENT Runtime)
    install(FILES "${OpenMW_BINARY_DIR}/launcher.qss" DESTINATION "${INSTALL_SUBDIR}" COMPONENT Runtime)

    install(FILES "${OpenMW_BINARY_DIR}/settings-default.cfg" DESTINATION "${INSTALL_SUBDIR}" COMPONENT Runtime)
    install(FILES "${OpenMW_BINARY_DIR}/transparency-overrides.cfg" DESTINATION "${INSTALL_SUBDIR}" COMPONENT Runtime)

    set(CPACK_GENERATOR "DragNDrop")
    set(CPACK_PACKAGE_VERSION ${OPENMW_VERSION})
    set(CPACK_PACKAGE_VERSION_MAJOR ${OPENMW_VERSION_MAJOR})
    set(CPACK_PACKAGE_VERSION_MINOR ${OPENMW_VERSION_MINO})
    set(CPACK_PACKAGE_VERSION_PATCH ${OPENMW_VERSION_RELEASE})

    set(APPS "\${CMAKE_INSTALL_PREFIX}/${INSTALL_SUBDIR}/${APP_BUNDLE_NAME}")
    set(PLUGINS "")
    set(ABSOLUTE_PLUGINS "")

    foreach (PLUGIN ${USED_OGRE_PLUGINS})
        get_filename_component(PLUGIN_ABS ${PLUGIN} REALPATH)
        set(ABSOLUTE_PLUGINS ${PLUGIN_ABS} ${ABSOLUTE_PLUGINS})
    endforeach ()

    set(PLUGIN_INSTALL_BASE "\${CMAKE_INSTALL_PREFIX}/${INSTALL_SUBDIR}/${APP_BUNDLE_NAME}/Contents/Plugins")
    install(FILES ${ABSOLUTE_PLUGINS} DESTINATION "${INSTALL_SUBDIR}/${APP_BUNDLE_NAME}/Contents/Plugins" COMPONENT Runtime)
    foreach (PLUGIN ${ABSOLUTE_PLUGINS})
        get_filename_component(PLUGIN_RELATIVE ${PLUGIN} NAME)
        set(PLUGINS ${PLUGINS} "${PLUGIN_INSTALL_BASE}/${PLUGIN_RELATIVE}")
    endforeach ()

    #For now, search unresolved dependencies only in default system paths, so if you put unresolveable (i.e. with @executable_path in id name) lib or framework somewhere else, it would fail
    set(DIRS "")

    # Overriding item resolving during installation, it needed if
    # some library already has been "fixed up", i.e. its id name contains @executable_path,
    # but library is not embedded in bundle. For example, it's Ogre.framework from Ogre SDK.
    # Current implementation of GetPrerequsities/BundleUtilities doesn't handle that case.
    #
    # Current limitations:
    #   1. Handles only frameworks, not simple libs
    INSTALL(CODE "
        set(CMAKE_FIND_LIBRARY_PREFIXES ${CMAKE_FIND_LIBRARY_PREFIXES})
        set(CMAKE_FIND_LIBRARY_SUFFIXES ${CMAKE_FIND_LIBRARY_SUFFIXES})
        set(CMAKE_SYSTEM_FRAMEWORK_PATH ${CMAKE_SYSTEM_FRAMEWORK_PATH})

        set(OPENMW_RESOLVED_ITEMS \"\")

        function(gp_resolve_item_override context item exepath dirs resolved_item_var resolved_var)
            if(item MATCHES \"@executable_path\" AND NOT \${\${resolved_var}})
                if (item MATCHES \"Frameworks\") # if it is a framework
                    # get last segment of path
                    get_filename_component(fname \"\${item}\" NAME_WE)
                    find_library(ri NAMES \${fname} PATHS \${exepath} \${dirs} \${CMAKE_SYSTEM_FRAMEWORK_PATH})
                    if (ri)
                        string(REGEX REPLACE \"^.*/Frameworks/.*\\\\.framework\" \"\" item_part \${item})
                        set(ri \"\${ri}\${item_part}\")
                        set(\${resolved_item_var} \${ri} PARENT_SCOPE)
                        set(\${resolved_var} 1 PARENT_SCOPE)
                    endif()
                else()
                    # code path for standard (non-framework) libs (ogre & qt pugins)
                    get_filename_component(fname \"\${item}\" NAME_WE)
                    string(REGEX REPLACE \"^lib\" \"\" fname \${fname})
                    find_library(ri NAMES \${fname} PATHS \${exepath} \${dirs} /usr/lib /usr/local/lib)
                    if (ri)
                        set(\${resolved_item_var} \${ri} PARENT_SCOPE)
                        set(\${resolved_var} 1 PARENT_SCOPE)
                    endif ()
                endif()
            endif()
        endfunction(gp_resolve_item_override)

        cmake_policy(SET CMP0009 OLD)
        set(BU_CHMOD_BUNDLE_ITEMS ON)
        include(BundleUtilities)
        fixup_bundle(\"${APPS}\" \"${PLUGINS}\" \"${DIRS}\")
        " COMPONENT Runtime)
        include(CPack)
endif (APPLE)<|MERGE_RESOLUTION|>--- conflicted
+++ resolved
@@ -259,22 +259,11 @@
 
 
 # Set up Ogre plugin folder & debug suffix
-<<<<<<< HEAD
-if (DEFINED CMAKE_BUILD_TYPE)
-    # Ogre on OS X doesn't use "_d" suffix (see Ogre's CMakeLists.txt)
-    if (CMAKE_BUILD_TYPE STREQUAL "Debug" AND NOT APPLE)
-        add_definitions(-DOGRE_PLUGIN_DEBUG_SUFFIX="_d")
-    else()
-        add_definitions(-DOGRE_PLUGIN_DEBUG_SUFFIX="")
-    endif()
-=======
-set(DEBUG_SUFFIX "")
-if (DEFINED CMAKE_BUILD_TYPE AND CMAKE_BUILD_TYPE STREQUAL "Debug")
-	set(DEBUG_SUFFIX "_d")
+# Ogre on OS X doesn't use "_d" suffix (see Ogre's CMakeLists.txt)
+if (DEFINED CMAKE_BUILD_TYPE AND CMAKE_BUILD_TYPE STREQUAL "Debug" AND NOT APPLE)
 	add_definitions(-DOGRE_PLUGIN_DEBUG_SUFFIX="_d")
 else()
 	add_definitions(-DOGRE_PLUGIN_DEBUG_SUFFIX="")
->>>>>>> e7a1ab9f
 endif()
 
 add_definitions(-DOGRE_PLUGIN_DIR_REL="${OGRE_PLUGIN_DIR_REL}")
