#include "niffile.hpp"
#include "effect.hpp"

#include <components/files/hash.hpp>

#include <array>
#include <map>
#include <sstream>
#include <algorithm>

namespace Nif
{

/// Open a NIF stream. The name is used for error messages.
NIFFile::NIFFile(Files::IStreamPtr stream, const std::string &name)
    : filename(name)
{
    parse(stream);
}

template <typename NodeType, RecordType recordType>
static std::unique_ptr<Record> construct()
{
    auto result = std::make_unique<NodeType>();
    result->recType = recordType;
    return result;
}

using CreateRecord = std::unique_ptr<Record> (*)();

///These are all the record types we know how to read.
static std::map<std::string, CreateRecord> makeFactory()
{
<<<<<<< HEAD
    std::map<std::string,RecordFactoryEntry> factory;
    factory["NiNode"]                       = {&construct <NiNode>                      , RC_NiNode                     };
    factory["NiSwitchNode"]                 = {&construct <NiSwitchNode>                , RC_NiSwitchNode               };
    factory["NiLODNode"]                    = {&construct <NiLODNode>                   , RC_NiLODNode                  };
    factory["AvoidNode"]                    = {&construct <NiNode>                      , RC_AvoidNode                  };
    factory["NiCollisionSwitch"]            = {&construct <NiNode>                      , RC_NiCollisionSwitch          };
    factory["NiBSParticleNode"]             = {&construct <NiNode>                      , RC_NiBSParticleNode           };
    factory["NiBSAnimationNode"]            = {&construct <NiNode>                      , RC_NiBSAnimationNode          };
    factory["NiBillboardNode"]              = {&construct <NiNode>                      , RC_NiBillboardNode            };
    factory["NiTriShape"]                   = {&construct <NiTriShape>                  , RC_NiTriShape                 };
    factory["NiTriStrips"]                  = {&construct <NiTriStrips>                 , RC_NiTriStrips                };
    factory["NiLines"]                      = {&construct <NiLines>                     , RC_NiLines                    };
    factory["NiParticles"]                  = {&construct <NiParticles>                 , RC_NiParticles                };
    factory["NiRotatingParticles"]          = {&construct <NiParticles>                 , RC_NiParticles                };
    factory["NiAutoNormalParticles"]        = {&construct <NiParticles>                 , RC_NiParticles                };
    factory["NiCamera"]                     = {&construct <NiCamera>                    , RC_NiCamera                   };
    factory["RootCollisionNode"]            = {&construct <NiNode>                      , RC_RootCollisionNode          };
    factory["NiTexturingProperty"]          = {&construct <NiTexturingProperty>         , RC_NiTexturingProperty        };
    factory["NiFogProperty"]                = {&construct <NiFogProperty>               , RC_NiFogProperty              };
    factory["NiMaterialProperty"]           = {&construct <NiMaterialProperty>          , RC_NiMaterialProperty         };
    factory["NiZBufferProperty"]            = {&construct <NiZBufferProperty>           , RC_NiZBufferProperty          };
    factory["NiAlphaProperty"]              = {&construct <NiAlphaProperty>             , RC_NiAlphaProperty            };
    factory["NiVertexColorProperty"]        = {&construct <NiVertexColorProperty>       , RC_NiVertexColorProperty      };
    factory["NiShadeProperty"]              = {&construct <NiShadeProperty>             , RC_NiShadeProperty            };
    factory["NiDitherProperty"]             = {&construct <NiDitherProperty>            , RC_NiDitherProperty           };
    factory["NiWireframeProperty"]          = {&construct <NiWireframeProperty>         , RC_NiWireframeProperty        };
    factory["NiSpecularProperty"]           = {&construct <NiSpecularProperty>          , RC_NiSpecularProperty         };
    factory["NiStencilProperty"]            = {&construct <NiStencilProperty>           , RC_NiStencilProperty          };
    factory["NiVisController"]              = {&construct <NiVisController>             , RC_NiVisController            };
    factory["NiGeomMorpherController"]      = {&construct <NiGeomMorpherController>     , RC_NiGeomMorpherController    };
    factory["NiKeyframeController"]         = {&construct <NiKeyframeController>        , RC_NiKeyframeController       };
    factory["NiAlphaController"]            = {&construct <NiAlphaController>           , RC_NiAlphaController          };
    factory["NiRollController"]             = {&construct <NiRollController>            , RC_NiRollController           };
    factory["NiUVController"]               = {&construct <NiUVController>              , RC_NiUVController             };
    factory["NiPathController"]             = {&construct <NiPathController>            , RC_NiPathController           };
    factory["NiMaterialColorController"]    = {&construct <NiMaterialColorController>   , RC_NiMaterialColorController  };
    factory["NiBSPArrayController"]         = {&construct <NiBSPArrayController>        , RC_NiBSPArrayController       };
    factory["NiParticleSystemController"]   = {&construct <NiParticleSystemController>  , RC_NiParticleSystemController };
    factory["NiFlipController"]             = {&construct <NiFlipController>            , RC_NiFlipController           };
    factory["NiAmbientLight"]               = {&construct <NiLight>                     , RC_NiLight                    };
    factory["NiDirectionalLight"]           = {&construct <NiLight>                     , RC_NiLight                    };
    factory["NiPointLight"]                 = {&construct <NiPointLight>                , RC_NiLight                    };
    factory["NiSpotLight"]                  = {&construct <NiSpotLight>                 , RC_NiLight                    };
    factory["NiTextureEffect"]              = {&construct <NiTextureEffect>             , RC_NiTextureEffect            };
    factory["NiExtraData"]                  = {&construct <NiExtraData>                 , RC_NiExtraData                };
    factory["NiVertWeightsExtraData"]       = {&construct <NiVertWeightsExtraData>      , RC_NiVertWeightsExtraData     };
    factory["NiTextKeyExtraData"]           = {&construct <NiTextKeyExtraData>          , RC_NiTextKeyExtraData         };
    factory["NiStringExtraData"]            = {&construct <NiStringExtraData>           , RC_NiStringExtraData          };
    factory["NiGravity"]                    = {&construct <NiGravity>                   , RC_NiGravity                  };
    factory["NiPlanarCollider"]             = {&construct <NiPlanarCollider>            , RC_NiPlanarCollider           };
    factory["NiSphericalCollider"]          = {&construct <NiSphericalCollider>         , RC_NiSphericalCollider        };
    factory["NiParticleGrowFade"]           = {&construct <NiParticleGrowFade>          , RC_NiParticleGrowFade         };
    factory["NiParticleColorModifier"]      = {&construct <NiParticleColorModifier>     , RC_NiParticleColorModifier    };
    factory["NiParticleRotation"]           = {&construct <NiParticleRotation>          , RC_NiParticleRotation         };
    factory["NiFloatData"]                  = {&construct <NiFloatData>                 , RC_NiFloatData                };
    factory["NiTriShapeData"]               = {&construct <NiTriShapeData>              , RC_NiTriShapeData             };
    factory["NiTriStripsData"]              = {&construct <NiTriStripsData>             , RC_NiTriStripsData            };
    factory["NiLinesData"]                  = {&construct <NiLinesData>                 , RC_NiLinesData                };
    factory["NiVisData"]                    = {&construct <NiVisData>                   , RC_NiVisData                  };
    factory["NiColorData"]                  = {&construct <NiColorData>                 , RC_NiColorData                };
    factory["NiPixelData"]                  = {&construct <NiPixelData>                 , RC_NiPixelData                };
    factory["NiMorphData"]                  = {&construct <NiMorphData>                 , RC_NiMorphData                };
    factory["NiKeyframeData"]               = {&construct <NiKeyframeData>              , RC_NiKeyframeData             };
    factory["NiSkinData"]                   = {&construct <NiSkinData>                  , RC_NiSkinData                 };
    factory["NiUVData"]                     = {&construct <NiUVData>                    , RC_NiUVData                   };
    factory["NiPosData"]                    = {&construct <NiPosData>                   , RC_NiPosData                  };
    factory["NiParticlesData"]              = {&construct <NiParticlesData>             , RC_NiParticlesData            };
    factory["NiRotatingParticlesData"]      = {&construct <NiRotatingParticlesData>     , RC_NiParticlesData            };
    factory["NiAutoNormalParticlesData"]    = {&construct <NiParticlesData>             , RC_NiParticlesData            };
    factory["NiSequenceStreamHelper"]       = {&construct <NiSequenceStreamHelper>      , RC_NiSequenceStreamHelper     };
    factory["NiSourceTexture"]              = {&construct <NiSourceTexture>             , RC_NiSourceTexture            };
    factory["NiSkinInstance"]               = {&construct <NiSkinInstance>              , RC_NiSkinInstance             };
    factory["NiLookAtController"]           = {&construct <NiLookAtController>          , RC_NiLookAtController         };
    factory["NiPalette"]                    = {&construct <NiPalette>                   , RC_NiPalette                  };
    factory["NiIntegerExtraData"]           = {&construct <NiIntegerExtraData>          , RC_NiIntegerExtraData         };
    factory["NiIntegersExtraData"]          = {&construct <NiIntegersExtraData>         , RC_NiIntegersExtraData        };
    factory["NiBinaryExtraData"]            = {&construct <NiBinaryExtraData>           , RC_NiBinaryExtraData          };
    factory["NiBooleanExtraData"]           = {&construct <NiBooleanExtraData>          , RC_NiBooleanExtraData         };
    factory["NiVectorExtraData"]            = {&construct <NiVectorExtraData>           , RC_NiVectorExtraData          };
    factory["NiColorExtraData"]             = {&construct <NiVectorExtraData>           , RC_NiColorExtraData           };
    factory["NiFloatExtraData"]             = {&construct <NiFloatExtraData>            , RC_NiFloatExtraData           };
    factory["NiFloatsExtraData"]            = {&construct <NiFloatsExtraData>           , RC_NiFloatsExtraData          };
    factory["NiStringPalette"]              = {&construct <NiStringPalette>             , RC_NiStringPalette            };
    factory["NiBoolData"]                   = {&construct <NiBoolData>                  , RC_NiBoolData                 };
    factory["NiSkinPartition"]              = {&construct <NiSkinPartition>             , RC_NiSkinPartition            };
    factory["BSXFlags"]                     = {&construct <NiIntegerExtraData>          , RC_BSXFlags                   };
    factory["BSBound"]                      = {&construct <BSBound>                     , RC_BSBound                    };
    factory["NiTransformData"]              = {&construct <NiKeyframeData>              , RC_NiKeyframeData             };
    factory["BSFadeNode"]                   = {&construct <NiNode>                      , RC_NiNode                     };
    factory["bhkBlendController"]           = {&construct <bhkBlendController>          , RC_bhkBlendController         };
    factory["NiFloatInterpolator"]          = {&construct <NiFloatInterpolator>         , RC_NiFloatInterpolator        };
    factory["NiBoolInterpolator"]           = {&construct <NiBoolInterpolator>          , RC_NiBoolInterpolator         };
    factory["NiPoint3Interpolator"]         = {&construct <NiPoint3Interpolator>        , RC_NiPoint3Interpolator       };
    factory["NiTransformController"]        = {&construct <NiKeyframeController>        , RC_NiKeyframeController       };
    factory["NiTransformInterpolator"]      = {&construct <NiTransformInterpolator>     , RC_NiTransformInterpolator    };
    factory["NiColorInterpolator"]          = {&construct <NiColorInterpolator>         , RC_NiColorInterpolator        };
    factory["BSShaderTextureSet"]           = {&construct <BSShaderTextureSet>          , RC_BSShaderTextureSet         };
    factory["BSLODTriShape"]                = {&construct <BSLODTriShape>               , RC_BSLODTriShape              };
    factory["BSShaderProperty"]             = {&construct <BSShaderProperty>            , RC_BSShaderProperty           };
    factory["BSShaderPPLightingProperty"]   = {&construct <BSShaderPPLightingProperty>  , RC_BSShaderPPLightingProperty };
    factory["BSShaderNoLightingProperty"]   = {&construct <BSShaderNoLightingProperty>  , RC_BSShaderNoLightingProperty };
    factory["BSFurnitureMarker"]            = {&construct <BSFurnitureMarker>           , RC_BSFurnitureMarker          };
    factory["NiCollisionObject"]            = {&construct <NiCollisionObject>           , RC_NiCollisionObject          };
    factory["bhkCollisionObject"]           = {&construct <bhkCollisionObject>          , RC_bhkCollisionObject         };
    factory["BSDismemberSkinInstance"]      = {&construct <BSDismemberSkinInstance>     , RC_BSDismemberSkinInstance    };
    factory["NiControllerManager"]          = {&construct <NiControllerManager>         , RC_NiControllerManager        };
    factory["bhkMoppBvTreeShape"]           = {&construct <bhkMoppBvTreeShape>          , RC_bhkMoppBvTreeShape         };
    factory["bhkNiTriStripsShape"]          = {&construct <bhkNiTriStripsShape>         , RC_bhkNiTriStripsShape        };
    factory["bhkPackedNiTriStripsShape"]    = {&construct <bhkPackedNiTriStripsShape>   , RC_bhkPackedNiTriStripsShape  };
    factory["hkPackedNiTriStripsData"]      = {&construct <hkPackedNiTriStripsData>     , RC_hkPackedNiTriStripsData    };
    factory["bhkConvexVerticesShape"]       = {&construct <bhkConvexVerticesShape>      , RC_bhkConvexVerticesShape     };
    factory["bhkBoxShape"]                  = {&construct <bhkBoxShape>                 , RC_bhkBoxShape                };
    factory["bhkListShape"]                 = {&construct <bhkListShape>                , RC_bhkListShape               };
    factory["bhkRigidBody"]                 = {&construct <bhkRigidBody>                , RC_bhkRigidBody               };
    factory["bhkRigidBodyT"]                = {&construct <bhkRigidBody>                , RC_bhkRigidBodyT              };
    factory["BSLightingShaderProperty"]     = {&construct <BSLightingShaderProperty>    , RC_BSLightingShaderProperty   };
    factory["NiSortAdjustNode"]             = {&construct <NiSortAdjustNode>            , RC_NiSortAdjustNode           };
    factory["NiClusterAccumulator"]         = {&construct <NiClusterAccumulator>        , RC_NiClusterAccumulator       };
    factory["NiAlphaAccumulator"]           = {&construct <NiAlphaAccumulator>          , RC_NiAlphaAccumulator         };
    return factory;
=======
    return {
        {"NiNode"                       , &construct <NiNode                      , RC_NiNode                     >},
        {"NiSwitchNode"                 , &construct <NiSwitchNode                , RC_NiSwitchNode               >},
        {"NiLODNode"                    , &construct <NiLODNode                   , RC_NiLODNode                  >},
        {"AvoidNode"                    , &construct <NiNode                      , RC_AvoidNode                  >},
        {"NiCollisionSwitch"            , &construct <NiNode                      , RC_NiCollisionSwitch          >},
        {"NiBSParticleNode"             , &construct <NiNode                      , RC_NiBSParticleNode           >},
        {"NiBSAnimationNode"            , &construct <NiNode                      , RC_NiBSAnimationNode          >},
        {"NiBillboardNode"              , &construct <NiNode                      , RC_NiBillboardNode            >},
        {"NiTriShape"                   , &construct <NiTriShape                  , RC_NiTriShape                 >},
        {"NiTriStrips"                  , &construct <NiTriStrips                 , RC_NiTriStrips                >},
        {"NiLines"                      , &construct <NiLines                     , RC_NiLines                    >},
        {"NiParticles"                  , &construct <NiParticles                 , RC_NiParticles                >},
        {"NiRotatingParticles"          , &construct <NiParticles                 , RC_NiParticles                >},
        {"NiAutoNormalParticles"        , &construct <NiParticles                 , RC_NiParticles                >},
        {"NiCamera"                     , &construct <NiCamera                    , RC_NiCamera                   >},
        {"RootCollisionNode"            , &construct <NiNode                      , RC_RootCollisionNode          >},
        {"NiTexturingProperty"          , &construct <NiTexturingProperty         , RC_NiTexturingProperty        >},
        {"NiFogProperty"                , &construct <NiFogProperty               , RC_NiFogProperty              >},
        {"NiMaterialProperty"           , &construct <NiMaterialProperty          , RC_NiMaterialProperty         >},
        {"NiZBufferProperty"            , &construct <NiZBufferProperty           , RC_NiZBufferProperty          >},
        {"NiAlphaProperty"              , &construct <NiAlphaProperty             , RC_NiAlphaProperty            >},
        {"NiVertexColorProperty"        , &construct <NiVertexColorProperty       , RC_NiVertexColorProperty      >},
        {"NiShadeProperty"              , &construct <NiShadeProperty             , RC_NiShadeProperty            >},
        {"NiDitherProperty"             , &construct <NiDitherProperty            , RC_NiDitherProperty           >},
        {"NiWireframeProperty"          , &construct <NiWireframeProperty         , RC_NiWireframeProperty        >},
        {"NiSpecularProperty"           , &construct <NiSpecularProperty          , RC_NiSpecularProperty         >},
        {"NiStencilProperty"            , &construct <NiStencilProperty           , RC_NiStencilProperty          >},
        {"NiVisController"              , &construct <NiVisController             , RC_NiVisController            >},
        {"NiGeomMorpherController"      , &construct <NiGeomMorpherController     , RC_NiGeomMorpherController    >},
        {"NiKeyframeController"         , &construct <NiKeyframeController        , RC_NiKeyframeController       >},
        {"NiAlphaController"            , &construct <NiAlphaController           , RC_NiAlphaController          >},
        {"NiRollController"             , &construct <NiRollController            , RC_NiRollController           >},
        {"NiUVController"               , &construct <NiUVController              , RC_NiUVController             >},
        {"NiPathController"             , &construct <NiPathController            , RC_NiPathController           >},
        {"NiMaterialColorController"    , &construct <NiMaterialColorController   , RC_NiMaterialColorController  >},
        {"NiBSPArrayController"         , &construct <NiBSPArrayController        , RC_NiBSPArrayController       >},
        {"NiParticleSystemController"   , &construct <NiParticleSystemController  , RC_NiParticleSystemController >},
        {"NiFlipController"             , &construct <NiFlipController            , RC_NiFlipController           >},
        {"NiAmbientLight"               , &construct <NiLight                     , RC_NiLight                    >},
        {"NiDirectionalLight"           , &construct <NiLight                     , RC_NiLight                    >},
        {"NiPointLight"                 , &construct <NiPointLight                , RC_NiLight                    >},
        {"NiSpotLight"                  , &construct <NiSpotLight                 , RC_NiLight                    >},
        {"NiTextureEffect"              , &construct <NiTextureEffect             , RC_NiTextureEffect            >},
        {"NiExtraData"                  , &construct <NiExtraData                 , RC_NiExtraData                >},
        {"NiVertWeightsExtraData"       , &construct <NiVertWeightsExtraData      , RC_NiVertWeightsExtraData     >},
        {"NiTextKeyExtraData"           , &construct <NiTextKeyExtraData          , RC_NiTextKeyExtraData         >},
        {"NiStringExtraData"            , &construct <NiStringExtraData           , RC_NiStringExtraData          >},
        {"NiGravity"                    , &construct <NiGravity                   , RC_NiGravity                  >},
        {"NiPlanarCollider"             , &construct <NiPlanarCollider            , RC_NiPlanarCollider           >},
        {"NiSphericalCollider"          , &construct <NiSphericalCollider         , RC_NiSphericalCollider        >},
        {"NiParticleGrowFade"           , &construct <NiParticleGrowFade          , RC_NiParticleGrowFade         >},
        {"NiParticleColorModifier"      , &construct <NiParticleColorModifier     , RC_NiParticleColorModifier    >},
        {"NiParticleRotation"           , &construct <NiParticleRotation          , RC_NiParticleRotation         >},
        {"NiFloatData"                  , &construct <NiFloatData                 , RC_NiFloatData                >},
        {"NiTriShapeData"               , &construct <NiTriShapeData              , RC_NiTriShapeData             >},
        {"NiTriStripsData"              , &construct <NiTriStripsData             , RC_NiTriStripsData            >},
        {"NiLinesData"                  , &construct <NiLinesData                 , RC_NiLinesData                >},
        {"NiVisData"                    , &construct <NiVisData                   , RC_NiVisData                  >},
        {"NiColorData"                  , &construct <NiColorData                 , RC_NiColorData                >},
        {"NiPixelData"                  , &construct <NiPixelData                 , RC_NiPixelData                >},
        {"NiMorphData"                  , &construct <NiMorphData                 , RC_NiMorphData                >},
        {"NiKeyframeData"               , &construct <NiKeyframeData              , RC_NiKeyframeData             >},
        {"NiSkinData"                   , &construct <NiSkinData                  , RC_NiSkinData                 >},
        {"NiUVData"                     , &construct <NiUVData                    , RC_NiUVData                   >},
        {"NiPosData"                    , &construct <NiPosData                   , RC_NiPosData                  >},
        {"NiParticlesData"              , &construct <NiParticlesData             , RC_NiParticlesData            >},
        {"NiRotatingParticlesData"      , &construct <NiRotatingParticlesData     , RC_NiParticlesData            >},
        {"NiAutoNormalParticlesData"    , &construct <NiParticlesData             , RC_NiParticlesData            >},
        {"NiSequenceStreamHelper"       , &construct <NiSequenceStreamHelper      , RC_NiSequenceStreamHelper     >},
        {"NiSourceTexture"              , &construct <NiSourceTexture             , RC_NiSourceTexture            >},
        {"NiSkinInstance"               , &construct <NiSkinInstance              , RC_NiSkinInstance             >},
        {"NiLookAtController"           , &construct <NiLookAtController          , RC_NiLookAtController         >},
        {"NiPalette"                    , &construct <NiPalette                   , RC_NiPalette                  >},
        {"NiIntegerExtraData"           , &construct <NiIntegerExtraData          , RC_NiIntegerExtraData         >},
        {"NiIntegersExtraData"          , &construct <NiIntegersExtraData         , RC_NiIntegersExtraData        >},
        {"NiBinaryExtraData"            , &construct <NiBinaryExtraData           , RC_NiBinaryExtraData          >},
        {"NiBooleanExtraData"           , &construct <NiBooleanExtraData          , RC_NiBooleanExtraData         >},
        {"NiVectorExtraData"            , &construct <NiVectorExtraData           , RC_NiVectorExtraData          >},
        {"NiColorExtraData"             , &construct <NiVectorExtraData           , RC_NiColorExtraData           >},
        {"NiFloatExtraData"             , &construct <NiFloatExtraData            , RC_NiFloatExtraData           >},
        {"NiFloatsExtraData"            , &construct <NiFloatsExtraData           , RC_NiFloatsExtraData          >},
        {"NiStringPalette"              , &construct <NiStringPalette             , RC_NiStringPalette            >},
        {"NiBoolData"                   , &construct <NiBoolData                  , RC_NiBoolData                 >},
        {"NiSkinPartition"              , &construct <NiSkinPartition             , RC_NiSkinPartition            >},
        {"BSXFlags"                     , &construct <NiIntegerExtraData          , RC_BSXFlags                   >},
        {"BSBound"                      , &construct <BSBound                     , RC_BSBound                    >},
        {"NiTransformData"              , &construct <NiKeyframeData              , RC_NiKeyframeData             >},
        {"BSFadeNode"                   , &construct <NiNode                      , RC_NiNode                     >},
        {"bhkBlendController"           , &construct <bhkBlendController          , RC_bhkBlendController         >},
        {"NiFloatInterpolator"          , &construct <NiFloatInterpolator         , RC_NiFloatInterpolator        >},
        {"NiBoolInterpolator"           , &construct <NiBoolInterpolator          , RC_NiBoolInterpolator         >},
        {"NiPoint3Interpolator"         , &construct <NiPoint3Interpolator        , RC_NiPoint3Interpolator       >},
        {"NiTransformController"        , &construct <NiKeyframeController        , RC_NiKeyframeController       >},
        {"NiTransformInterpolator"      , &construct <NiTransformInterpolator     , RC_NiTransformInterpolator    >},
        {"NiColorInterpolator"          , &construct <NiColorInterpolator         , RC_NiColorInterpolator        >},
        {"BSShaderTextureSet"           , &construct <BSShaderTextureSet          , RC_BSShaderTextureSet         >},
        {"BSLODTriShape"                , &construct <BSLODTriShape               , RC_BSLODTriShape              >},
        {"BSShaderProperty"             , &construct <BSShaderProperty            , RC_BSShaderProperty           >},
        {"BSShaderPPLightingProperty"   , &construct <BSShaderPPLightingProperty  , RC_BSShaderPPLightingProperty >},
        {"BSShaderNoLightingProperty"   , &construct <BSShaderNoLightingProperty  , RC_BSShaderNoLightingProperty >},
        {"BSFurnitureMarker"            , &construct <BSFurnitureMarker           , RC_BSFurnitureMarker          >},
        {"NiCollisionObject"            , &construct <NiCollisionObject           , RC_NiCollisionObject          >},
        {"bhkCollisionObject"           , &construct <bhkCollisionObject          , RC_bhkCollisionObject         >},
        {"BSDismemberSkinInstance"      , &construct <BSDismemberSkinInstance     , RC_BSDismemberSkinInstance    >},
        {"NiControllerManager"          , &construct <NiControllerManager         , RC_NiControllerManager        >},
        {"bhkMoppBvTreeShape"           , &construct <bhkMoppBvTreeShape          , RC_bhkMoppBvTreeShape         >},
        {"bhkNiTriStripsShape"          , &construct <bhkNiTriStripsShape         , RC_bhkNiTriStripsShape        >},
        {"bhkPackedNiTriStripsShape"    , &construct <bhkPackedNiTriStripsShape   , RC_bhkPackedNiTriStripsShape  >},
        {"hkPackedNiTriStripsData"      , &construct <hkPackedNiTriStripsData     , RC_hkPackedNiTriStripsData    >},
        {"bhkConvexVerticesShape"       , &construct <bhkConvexVerticesShape      , RC_bhkConvexVerticesShape     >},
        {"bhkBoxShape"                  , &construct <bhkBoxShape                 , RC_bhkBoxShape                >},
        {"bhkListShape"                 , &construct <bhkListShape                , RC_bhkListShape               >},
        {"bhkRigidBody"                 , &construct <bhkRigidBody                , RC_bhkRigidBody               >},
        {"bhkRigidBodyT"                , &construct <bhkRigidBody                , RC_bhkRigidBodyT              >},
        {"BSLightingShaderProperty"     , &construct <BSLightingShaderProperty    , RC_BSLightingShaderProperty   >},
        {"NiSortAdjustNode"             , &construct <NiSortAdjustNode            , RC_NiNode                     >},
        {"NiClusterAccumulator"         , &construct <NiClusterAccumulator        , RC_NiClusterAccumulator       >},
        {"NiAlphaAccumulator"           , &construct <NiAlphaAccumulator          , RC_NiAlphaAccumulator         >},
    };
>>>>>>> 0cae7c85
}

///Make the factory map used for parsing the file
static const std::map<std::string, CreateRecord> factories = makeFactory();

std::string NIFFile::printVersion(unsigned int version)
{
    int major = (version >> 24) & 0xFF;
    int minor = (version >> 16) & 0xFF;
    int patch = (version >> 8) & 0xFF;
    int rev = version & 0xFF;

    std::stringstream stream;
    stream << major << "." << minor << "." << patch << "." << rev;
    return stream.str();
}

void NIFFile::parse(Files::IStreamPtr stream)
{
    const std::array<std::uint64_t, 2> fileHash = Files::getHash(filename, *stream);
    hash.append(reinterpret_cast<const char*>(fileHash.data()), fileHash.size() * sizeof(std::uint64_t));

    NIFStream nif (this, stream);

    // Check the header string
    std::string head = nif.getVersionString();
    static const std::array<std::string, 2> verStrings =
    {
        "NetImmerse File Format",
        "Gamebryo File Format"
    };
    const bool supportedHeader = std::any_of(verStrings.begin(), verStrings.end(),
        [&] (const std::string& verString) { return head.compare(0, verString.size(), verString) == 0; });
    if (!supportedHeader)
        fail("Invalid NIF header: " + head);

    // Get BCD version
    ver = nif.getUInt();
    // 4.0.0.0 is an older, practically identical version of the format.
    // It's not used by Morrowind assets but Morrowind supports it.
    static const std::array<uint32_t, 2> supportedVers =
    {
        NIFStream::generateVersion(4,0,0,0),
        VER_MW
    };
    const bool supportedVersion = std::find(supportedVers.begin(), supportedVers.end(), ver) != supportedVers.end();
    if (!supportedVersion)
    {
        if (sLoadUnsupportedFiles)
            warn("Unsupported NIF version: " + printVersion(ver) + ". Proceed with caution!");
        else
            fail("Unsupported NIF version: " + printVersion(ver));
    }

    // NIF data endianness
    if (ver >= NIFStream::generateVersion(20,0,0,4))
    {
        unsigned char endianness = nif.getChar();
        if (endianness == 0)
            fail("Big endian NIF files are unsupported");
    }

    // User version
    if (ver > NIFStream::generateVersion(10,0,1,8))
        userVer = nif.getUInt();

    // Number of records
    const std::size_t recNum = nif.getUInt();
    records.resize(recNum);

    // Bethesda stream header
    // It contains Bethesda format version and (useless) export information
    if (ver == VER_OB_OLD ||
       (userVer >= 3 && ((ver == VER_OB || ver == VER_BGS)
    || (ver >= NIFStream::generateVersion(10,1,0,0) && ver <= NIFStream::generateVersion(20,0,0,4) && userVer <= 11))))
    {
        bethVer = nif.getUInt();
        nif.getExportString(); // Author
        if (bethVer > BETHVER_FO4)
            nif.getUInt(); // Unknown
        nif.getExportString(); // Process script
        nif.getExportString(); // Export script
        if (bethVer == BETHVER_FO4)
            nif.getExportString(); // Max file path
    }

    std::vector<std::string> recTypes;
    std::vector<unsigned short> recTypeIndices;

    const bool hasRecTypeListings = ver >= NIFStream::generateVersion(5,0,0,1);
    if (hasRecTypeListings)
    {
        unsigned short recTypeNum = nif.getUShort();
        if (recTypeNum) // Record type list
            nif.getSizedStrings(recTypes, recTypeNum);
        if (recNum) // Record type mapping for each record
            nif.getUShorts(recTypeIndices, recNum);
        if (ver >= NIFStream::generateVersion(5,0,0,6)) // Groups
        {
            if (ver >= NIFStream::generateVersion(20,1,0,1)) // String table
            {
                if (ver >= NIFStream::generateVersion(20,2,0,5) && recNum) // Record sizes
                {
                    std::vector<unsigned int> recSizes; // Currently unused
                    nif.getUInts(recSizes, recNum);
                }
                const std::size_t stringNum = nif.getUInt();
                nif.getUInt(); // Max string length
                if (stringNum)
                    nif.getSizedStrings(strings, stringNum);
            }
            std::vector<unsigned int> groups; // Currently unused
            unsigned int groupNum = nif.getUInt();
            if (groupNum)
                nif.getUInts(groups, groupNum);
        }
    }

    const bool hasRecordSeparators = ver >= NIFStream::generateVersion(10,0,0,0) && ver < NIFStream::generateVersion(10,2,0,0);
    for (std::size_t i = 0; i < recNum; i++)
    {
        std::unique_ptr<Record> r;

        std::string rec = hasRecTypeListings ? recTypes[recTypeIndices[i]] : nif.getString();
        if(rec.empty())
        {
            std::stringstream error;
            error << "Record number " << i << " out of " << recNum << " is blank.";
            fail(error.str());
        }

        // Record separator. Some Havok records in Oblivion do not have it.
        if (hasRecordSeparators && rec.compare(0, 3, "bhk"))
        {
            if (nif.getInt())
            {
                std::stringstream warning;
                warning << "Record number " << i << " out of " << recNum << " is preceded by a non-zero separator.";
                warn(warning.str());
            }
        }

        const auto entry = factories.find(rec);

        if (entry == factories.end())
            fail("Unknown record type " + rec);

        r = entry->second();

        if (!supportedVersion)
            Log(Debug::Verbose) << "NIF Debug: Reading record of type " << rec << ", index " << i << " (" << filename << ")";

        assert(r != nullptr);
        assert(r->recType != RC_MISSING);
        r->recName = rec;
        r->recIndex = i;
        r->read(&nif);
        records[i] = std::move(r);
    }

    const std::size_t rootNum = nif.getUInt();
    roots.resize(rootNum);

    //Determine which records are roots
    for (std::size_t i = 0; i < rootNum; i++)
    {
        int idx = nif.getInt();
        if (idx >= 0 && static_cast<std::size_t>(idx) < records.size())
        {
            roots[i] = records[idx].get();
        }
        else
        {
            roots[i] = nullptr;
            warn("Root " + std::to_string(i + 1) + " does not point to a record: index " + std::to_string(idx));
        }
    }

    // Once parsing is done, do post-processing.
    for (const auto& record : records)
        record->post(this);
}

void NIFFile::setUseSkinning(bool skinning)
{
    mUseSkinning = skinning;
}

bool NIFFile::getUseSkinning() const
{
    return mUseSkinning;
}

std::atomic_bool NIFFile::sLoadUnsupportedFiles = false;

void NIFFile::setLoadUnsupportedFiles(bool load)
{
    sLoadUnsupportedFiles = load;
}

}<|MERGE_RESOLUTION|>--- conflicted
+++ resolved
@@ -31,129 +31,8 @@
 ///These are all the record types we know how to read.
 static std::map<std::string, CreateRecord> makeFactory()
 {
-<<<<<<< HEAD
-    std::map<std::string,RecordFactoryEntry> factory;
-    factory["NiNode"]                       = {&construct <NiNode>                      , RC_NiNode                     };
-    factory["NiSwitchNode"]                 = {&construct <NiSwitchNode>                , RC_NiSwitchNode               };
-    factory["NiLODNode"]                    = {&construct <NiLODNode>                   , RC_NiLODNode                  };
-    factory["AvoidNode"]                    = {&construct <NiNode>                      , RC_AvoidNode                  };
-    factory["NiCollisionSwitch"]            = {&construct <NiNode>                      , RC_NiCollisionSwitch          };
-    factory["NiBSParticleNode"]             = {&construct <NiNode>                      , RC_NiBSParticleNode           };
-    factory["NiBSAnimationNode"]            = {&construct <NiNode>                      , RC_NiBSAnimationNode          };
-    factory["NiBillboardNode"]              = {&construct <NiNode>                      , RC_NiBillboardNode            };
-    factory["NiTriShape"]                   = {&construct <NiTriShape>                  , RC_NiTriShape                 };
-    factory["NiTriStrips"]                  = {&construct <NiTriStrips>                 , RC_NiTriStrips                };
-    factory["NiLines"]                      = {&construct <NiLines>                     , RC_NiLines                    };
-    factory["NiParticles"]                  = {&construct <NiParticles>                 , RC_NiParticles                };
-    factory["NiRotatingParticles"]          = {&construct <NiParticles>                 , RC_NiParticles                };
-    factory["NiAutoNormalParticles"]        = {&construct <NiParticles>                 , RC_NiParticles                };
-    factory["NiCamera"]                     = {&construct <NiCamera>                    , RC_NiCamera                   };
-    factory["RootCollisionNode"]            = {&construct <NiNode>                      , RC_RootCollisionNode          };
-    factory["NiTexturingProperty"]          = {&construct <NiTexturingProperty>         , RC_NiTexturingProperty        };
-    factory["NiFogProperty"]                = {&construct <NiFogProperty>               , RC_NiFogProperty              };
-    factory["NiMaterialProperty"]           = {&construct <NiMaterialProperty>          , RC_NiMaterialProperty         };
-    factory["NiZBufferProperty"]            = {&construct <NiZBufferProperty>           , RC_NiZBufferProperty          };
-    factory["NiAlphaProperty"]              = {&construct <NiAlphaProperty>             , RC_NiAlphaProperty            };
-    factory["NiVertexColorProperty"]        = {&construct <NiVertexColorProperty>       , RC_NiVertexColorProperty      };
-    factory["NiShadeProperty"]              = {&construct <NiShadeProperty>             , RC_NiShadeProperty            };
-    factory["NiDitherProperty"]             = {&construct <NiDitherProperty>            , RC_NiDitherProperty           };
-    factory["NiWireframeProperty"]          = {&construct <NiWireframeProperty>         , RC_NiWireframeProperty        };
-    factory["NiSpecularProperty"]           = {&construct <NiSpecularProperty>          , RC_NiSpecularProperty         };
-    factory["NiStencilProperty"]            = {&construct <NiStencilProperty>           , RC_NiStencilProperty          };
-    factory["NiVisController"]              = {&construct <NiVisController>             , RC_NiVisController            };
-    factory["NiGeomMorpherController"]      = {&construct <NiGeomMorpherController>     , RC_NiGeomMorpherController    };
-    factory["NiKeyframeController"]         = {&construct <NiKeyframeController>        , RC_NiKeyframeController       };
-    factory["NiAlphaController"]            = {&construct <NiAlphaController>           , RC_NiAlphaController          };
-    factory["NiRollController"]             = {&construct <NiRollController>            , RC_NiRollController           };
-    factory["NiUVController"]               = {&construct <NiUVController>              , RC_NiUVController             };
-    factory["NiPathController"]             = {&construct <NiPathController>            , RC_NiPathController           };
-    factory["NiMaterialColorController"]    = {&construct <NiMaterialColorController>   , RC_NiMaterialColorController  };
-    factory["NiBSPArrayController"]         = {&construct <NiBSPArrayController>        , RC_NiBSPArrayController       };
-    factory["NiParticleSystemController"]   = {&construct <NiParticleSystemController>  , RC_NiParticleSystemController };
-    factory["NiFlipController"]             = {&construct <NiFlipController>            , RC_NiFlipController           };
-    factory["NiAmbientLight"]               = {&construct <NiLight>                     , RC_NiLight                    };
-    factory["NiDirectionalLight"]           = {&construct <NiLight>                     , RC_NiLight                    };
-    factory["NiPointLight"]                 = {&construct <NiPointLight>                , RC_NiLight                    };
-    factory["NiSpotLight"]                  = {&construct <NiSpotLight>                 , RC_NiLight                    };
-    factory["NiTextureEffect"]              = {&construct <NiTextureEffect>             , RC_NiTextureEffect            };
-    factory["NiExtraData"]                  = {&construct <NiExtraData>                 , RC_NiExtraData                };
-    factory["NiVertWeightsExtraData"]       = {&construct <NiVertWeightsExtraData>      , RC_NiVertWeightsExtraData     };
-    factory["NiTextKeyExtraData"]           = {&construct <NiTextKeyExtraData>          , RC_NiTextKeyExtraData         };
-    factory["NiStringExtraData"]            = {&construct <NiStringExtraData>           , RC_NiStringExtraData          };
-    factory["NiGravity"]                    = {&construct <NiGravity>                   , RC_NiGravity                  };
-    factory["NiPlanarCollider"]             = {&construct <NiPlanarCollider>            , RC_NiPlanarCollider           };
-    factory["NiSphericalCollider"]          = {&construct <NiSphericalCollider>         , RC_NiSphericalCollider        };
-    factory["NiParticleGrowFade"]           = {&construct <NiParticleGrowFade>          , RC_NiParticleGrowFade         };
-    factory["NiParticleColorModifier"]      = {&construct <NiParticleColorModifier>     , RC_NiParticleColorModifier    };
-    factory["NiParticleRotation"]           = {&construct <NiParticleRotation>          , RC_NiParticleRotation         };
-    factory["NiFloatData"]                  = {&construct <NiFloatData>                 , RC_NiFloatData                };
-    factory["NiTriShapeData"]               = {&construct <NiTriShapeData>              , RC_NiTriShapeData             };
-    factory["NiTriStripsData"]              = {&construct <NiTriStripsData>             , RC_NiTriStripsData            };
-    factory["NiLinesData"]                  = {&construct <NiLinesData>                 , RC_NiLinesData                };
-    factory["NiVisData"]                    = {&construct <NiVisData>                   , RC_NiVisData                  };
-    factory["NiColorData"]                  = {&construct <NiColorData>                 , RC_NiColorData                };
-    factory["NiPixelData"]                  = {&construct <NiPixelData>                 , RC_NiPixelData                };
-    factory["NiMorphData"]                  = {&construct <NiMorphData>                 , RC_NiMorphData                };
-    factory["NiKeyframeData"]               = {&construct <NiKeyframeData>              , RC_NiKeyframeData             };
-    factory["NiSkinData"]                   = {&construct <NiSkinData>                  , RC_NiSkinData                 };
-    factory["NiUVData"]                     = {&construct <NiUVData>                    , RC_NiUVData                   };
-    factory["NiPosData"]                    = {&construct <NiPosData>                   , RC_NiPosData                  };
-    factory["NiParticlesData"]              = {&construct <NiParticlesData>             , RC_NiParticlesData            };
-    factory["NiRotatingParticlesData"]      = {&construct <NiRotatingParticlesData>     , RC_NiParticlesData            };
-    factory["NiAutoNormalParticlesData"]    = {&construct <NiParticlesData>             , RC_NiParticlesData            };
-    factory["NiSequenceStreamHelper"]       = {&construct <NiSequenceStreamHelper>      , RC_NiSequenceStreamHelper     };
-    factory["NiSourceTexture"]              = {&construct <NiSourceTexture>             , RC_NiSourceTexture            };
-    factory["NiSkinInstance"]               = {&construct <NiSkinInstance>              , RC_NiSkinInstance             };
-    factory["NiLookAtController"]           = {&construct <NiLookAtController>          , RC_NiLookAtController         };
-    factory["NiPalette"]                    = {&construct <NiPalette>                   , RC_NiPalette                  };
-    factory["NiIntegerExtraData"]           = {&construct <NiIntegerExtraData>          , RC_NiIntegerExtraData         };
-    factory["NiIntegersExtraData"]          = {&construct <NiIntegersExtraData>         , RC_NiIntegersExtraData        };
-    factory["NiBinaryExtraData"]            = {&construct <NiBinaryExtraData>           , RC_NiBinaryExtraData          };
-    factory["NiBooleanExtraData"]           = {&construct <NiBooleanExtraData>          , RC_NiBooleanExtraData         };
-    factory["NiVectorExtraData"]            = {&construct <NiVectorExtraData>           , RC_NiVectorExtraData          };
-    factory["NiColorExtraData"]             = {&construct <NiVectorExtraData>           , RC_NiColorExtraData           };
-    factory["NiFloatExtraData"]             = {&construct <NiFloatExtraData>            , RC_NiFloatExtraData           };
-    factory["NiFloatsExtraData"]            = {&construct <NiFloatsExtraData>           , RC_NiFloatsExtraData          };
-    factory["NiStringPalette"]              = {&construct <NiStringPalette>             , RC_NiStringPalette            };
-    factory["NiBoolData"]                   = {&construct <NiBoolData>                  , RC_NiBoolData                 };
-    factory["NiSkinPartition"]              = {&construct <NiSkinPartition>             , RC_NiSkinPartition            };
-    factory["BSXFlags"]                     = {&construct <NiIntegerExtraData>          , RC_BSXFlags                   };
-    factory["BSBound"]                      = {&construct <BSBound>                     , RC_BSBound                    };
-    factory["NiTransformData"]              = {&construct <NiKeyframeData>              , RC_NiKeyframeData             };
-    factory["BSFadeNode"]                   = {&construct <NiNode>                      , RC_NiNode                     };
-    factory["bhkBlendController"]           = {&construct <bhkBlendController>          , RC_bhkBlendController         };
-    factory["NiFloatInterpolator"]          = {&construct <NiFloatInterpolator>         , RC_NiFloatInterpolator        };
-    factory["NiBoolInterpolator"]           = {&construct <NiBoolInterpolator>          , RC_NiBoolInterpolator         };
-    factory["NiPoint3Interpolator"]         = {&construct <NiPoint3Interpolator>        , RC_NiPoint3Interpolator       };
-    factory["NiTransformController"]        = {&construct <NiKeyframeController>        , RC_NiKeyframeController       };
-    factory["NiTransformInterpolator"]      = {&construct <NiTransformInterpolator>     , RC_NiTransformInterpolator    };
-    factory["NiColorInterpolator"]          = {&construct <NiColorInterpolator>         , RC_NiColorInterpolator        };
-    factory["BSShaderTextureSet"]           = {&construct <BSShaderTextureSet>          , RC_BSShaderTextureSet         };
-    factory["BSLODTriShape"]                = {&construct <BSLODTriShape>               , RC_BSLODTriShape              };
-    factory["BSShaderProperty"]             = {&construct <BSShaderProperty>            , RC_BSShaderProperty           };
-    factory["BSShaderPPLightingProperty"]   = {&construct <BSShaderPPLightingProperty>  , RC_BSShaderPPLightingProperty };
-    factory["BSShaderNoLightingProperty"]   = {&construct <BSShaderNoLightingProperty>  , RC_BSShaderNoLightingProperty };
-    factory["BSFurnitureMarker"]            = {&construct <BSFurnitureMarker>           , RC_BSFurnitureMarker          };
-    factory["NiCollisionObject"]            = {&construct <NiCollisionObject>           , RC_NiCollisionObject          };
-    factory["bhkCollisionObject"]           = {&construct <bhkCollisionObject>          , RC_bhkCollisionObject         };
-    factory["BSDismemberSkinInstance"]      = {&construct <BSDismemberSkinInstance>     , RC_BSDismemberSkinInstance    };
-    factory["NiControllerManager"]          = {&construct <NiControllerManager>         , RC_NiControllerManager        };
-    factory["bhkMoppBvTreeShape"]           = {&construct <bhkMoppBvTreeShape>          , RC_bhkMoppBvTreeShape         };
-    factory["bhkNiTriStripsShape"]          = {&construct <bhkNiTriStripsShape>         , RC_bhkNiTriStripsShape        };
-    factory["bhkPackedNiTriStripsShape"]    = {&construct <bhkPackedNiTriStripsShape>   , RC_bhkPackedNiTriStripsShape  };
-    factory["hkPackedNiTriStripsData"]      = {&construct <hkPackedNiTriStripsData>     , RC_hkPackedNiTriStripsData    };
-    factory["bhkConvexVerticesShape"]       = {&construct <bhkConvexVerticesShape>      , RC_bhkConvexVerticesShape     };
-    factory["bhkBoxShape"]                  = {&construct <bhkBoxShape>                 , RC_bhkBoxShape                };
-    factory["bhkListShape"]                 = {&construct <bhkListShape>                , RC_bhkListShape               };
-    factory["bhkRigidBody"]                 = {&construct <bhkRigidBody>                , RC_bhkRigidBody               };
-    factory["bhkRigidBodyT"]                = {&construct <bhkRigidBody>                , RC_bhkRigidBodyT              };
-    factory["BSLightingShaderProperty"]     = {&construct <BSLightingShaderProperty>    , RC_BSLightingShaderProperty   };
-    factory["NiSortAdjustNode"]             = {&construct <NiSortAdjustNode>            , RC_NiSortAdjustNode           };
-    factory["NiClusterAccumulator"]         = {&construct <NiClusterAccumulator>        , RC_NiClusterAccumulator       };
-    factory["NiAlphaAccumulator"]           = {&construct <NiAlphaAccumulator>          , RC_NiAlphaAccumulator         };
-    return factory;
-=======
-    return {
+    return 
+    {
         {"NiNode"                       , &construct <NiNode                      , RC_NiNode                     >},
         {"NiSwitchNode"                 , &construct <NiSwitchNode                , RC_NiSwitchNode               >},
         {"NiLODNode"                    , &construct <NiLODNode                   , RC_NiLODNode                  >},
@@ -269,11 +148,10 @@
         {"bhkRigidBody"                 , &construct <bhkRigidBody                , RC_bhkRigidBody               >},
         {"bhkRigidBodyT"                , &construct <bhkRigidBody                , RC_bhkRigidBodyT              >},
         {"BSLightingShaderProperty"     , &construct <BSLightingShaderProperty    , RC_BSLightingShaderProperty   >},
-        {"NiSortAdjustNode"             , &construct <NiSortAdjustNode            , RC_NiNode                     >},
+        {"NiSortAdjustNode"             , &construct <NiSortAdjustNode            , RC_NiSortAdjustNode           >},
         {"NiClusterAccumulator"         , &construct <NiClusterAccumulator        , RC_NiClusterAccumulator       >},
         {"NiAlphaAccumulator"           , &construct <NiAlphaAccumulator          , RC_NiAlphaAccumulator         >},
     };
->>>>>>> 0cae7c85
 }
 
 ///Make the factory map used for parsing the file
