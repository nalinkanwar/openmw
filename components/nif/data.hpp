--- conflicted
+++ resolved
@@ -125,20 +125,7 @@
     };
     std::vector<VisData> mVis;
 
-<<<<<<< HEAD
     void read(NIFStream *nif);
-=======
-    void read(NIFStream *nif)
-    {
-        int count = nif->getInt();
-        mVis.resize(count);
-        for(size_t i = 0;i < mVis.size();i++)
-        {
-            mVis[i].time = nif->getFloat();
-            mVis[i].isSet = nif->getChar() != 0;
-        }
-    }
->>>>>>> b7867d6f
 };
 
 class NiSkinInstance : public Record
