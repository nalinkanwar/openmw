--- conflicted
+++ resolved
@@ -34,11 +34,7 @@
 
     NIFFile * const file;
 
-<<<<<<< HEAD
-    NIFStream (NIFFile * file, Files::IStreamPtr inp): file (file), inp (inp) {}
-=======
-    NIFStream (NIFFile * file, Ogre::DataStreamPtr inp): inp (inp), file (file) {}
->>>>>>> 048d7be8
+    NIFStream (NIFFile * file, Files::IStreamPtr inp): inp (inp), file (file) {}
 
     void skip(size_t size) { inp->ignore(size); }
 
