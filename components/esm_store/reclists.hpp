--- conflicted
+++ resolved
@@ -317,16 +317,15 @@
       lt.mId = id;
 
       // Make sure we have room for the structure
-<<<<<<< HEAD
       if (plugin >= ltex.size()) {
 	ltex.resize(plugin+1);
       }
       LandTextureList &ltexl = ltex[plugin];
-      if(lt.index + 1 > (int)ltexl.size())
-        ltexl.resize(lt.index+1);
+      if(lt.mIndex + 1 > (int)ltexl.size())
+        ltexl.resize(lt.mIndex+1);
 
       // Store it
-      ltexl[lt.index] = lt;
+      ltexl[lt.mIndex] = lt;
     }
 
     // Load all terrain palettes at the same size. Inherited virtual function
@@ -336,13 +335,6 @@
     {
       size_t plugin = esm.getIndex();
       load(esm, id, plugin);
-=======
-      if(lt.mIndex + 1 > (int)ltex.size())
-        ltex.resize(lt.mIndex+1);
-
-      // Store it
-      ltex[lt.mIndex] = lt;
->>>>>>> fa358ab1
     }
   };
 
