--- conflicted
+++ resolved
@@ -1,8 +1,5 @@
-<<<<<<< HEAD
-=======
 #include <QTextDecoder>
 #include <QTextCodec>
->>>>>>> b2be0d3e
 #include <QFileInfo>
 #include <QDir>
 #include <QDebug>
@@ -231,7 +228,6 @@
         return true;
     if (!e1->fileName().endsWith(".esm") && e2->fileName().endsWith(".esm"))
         return false;
-<<<<<<< HEAD
 
     return e1->fileName().toLower() < e2->fileName().toLower();
 }
@@ -243,23 +239,6 @@
     } else {
         return false;
     }
-//    if (!e1->fileName().endsWith(".esm") && e2->fileName().endsWith(".esm"))
-//        return false;
-
-//    return e1->fileName().toLower() < e2->fileName().toLower();
-=======
-
-    return e1->fileName().toLower() < e2->fileName().toLower();
-}
-
-bool lessThanDate(const EsmFile *e1, const EsmFile *e2)
-{
-    if (e1->modified().toString(Qt::ISODate) < e2->modified().toString(Qt::ISODate)) {
-        return true;
-    } else {
-        return false;
-    }
->>>>>>> b2be0d3e
 }
 
 void DataFilesModel::sort(int column, Qt::SortOrder order)
@@ -288,8 +267,6 @@
     QStringList filters;
     filters << "*.esp" << "*.esm";
     dir.setNameFilters(filters);
-<<<<<<< HEAD
-=======
 
     // Create a decoder for non-latin characters in esx metadata
     QTextCodec *codec;
@@ -305,12 +282,10 @@
     }
 
     QTextDecoder *decoder = codec->makeDecoder();
->>>>>>> b2be0d3e
 
     foreach (const QString &path, dir.entryList()) {
         QFileInfo info(dir.absoluteFilePath(path));
         EsmFile *file = new EsmFile(path);
-
 
         try {
             ESM::ESMReader fileReader;
@@ -319,10 +294,7 @@
             fileReader.open(dir.absoluteFilePath(path).toStdString());
 
             std::vector<ESM::Header::MasterData> mlist = fileReader.getMasters();
-<<<<<<< HEAD
-=======
-
->>>>>>> b2be0d3e
+
             QStringList masters;
 
             for (unsigned int i = 0; i < mlist.size(); ++i) {
