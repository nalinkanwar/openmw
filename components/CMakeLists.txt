project (Components)
set (CMAKE_BUILD_TYPE DEBUG)

# Version file
configure_file("${CMAKE_CURRENT_SOURCE_DIR}/version/version.hpp.cmake" "${CMAKE_CURRENT_SOURCE_DIR}/version/version.hpp")

# source files

add_component_dir (settings
    settings
    )

add_component_dir (nifoverrides
    nifoverrides
    )

add_component_dir (bsa
    bsa_archive bsa_file resources
    )

add_component_dir (nif
    controlled effect niftypes record controller extra node record_ptr data niffile property nifkey data node
    )

add_component_dir (nifcache
    nifcache
    )

add_component_dir (nifogre
    ogrenifloader skeleton material mesh particles controller
    )

add_component_dir (nifbullet
    bulletnifloader
    )

add_component_dir (to_utf8
    to_utf8
    )

add_component_dir (esm
    attr defs esmcommon esmreader esmwriter loadacti loadalch loadappa loadarmo loadbody loadbook loadbsgn loadcell
    loadclas loadclot loadcont loadcrea loadcrec loaddial loaddoor loadench loadfact loadglob loadgmst
    loadinfo loadingr loadland loadlevlist loadligh loadlock loadprob loadrepa loadltex loadmgef loadmisc loadnpcc
    loadnpc loadpgrd loadrace loadregn loadscpt loadskil loadsndg loadsoun loadspel loadsscr loadstat
    loadweap records aipackage effectlist spelllist variant variantimp loadtes3 cellref filter
    savedgame journalentry queststate locals globalscript player objectstate cellid cellstate globalmap lightstate inventorystate containerstate npcstate creaturestate dialoguestate statstate
<<<<<<< HEAD
    npcstats creaturestats weatherstate quickkeys fogstate spellstate activespells creaturelevliststate doorstate projectilestate
    aisequence magiceffects
=======
    npcstats creaturestats weatherstate quickkeys fogstate spellstate activespells creaturelevliststate doorstate projectilestate debugprofile
    aisequence
>>>>>>> bf6150d0
    )

add_component_dir (esmterrain
    storage
    )

add_component_dir (misc
    utf8stream stringops resourcehelpers
    )

add_component_dir (files
    linuxpath androidpath windowspath macospath fixedpath multidircollection collections configurationmanager
    constrainedfiledatastream lowlevelfile
    )

add_component_dir (compiler
    context controlparser errorhandler exception exprparser extensions fileparser generator
    lineparser literals locals output parser scanner scriptparser skipparser streamerrorhandler
    stringparser tokenloc nullerrorhandler opcodes extensions0 declarationparser
    quickfileparser discardparser
    )

add_component_dir (interpreter
    context controlopcodes genericopcodes installopcodes interpreter localopcodes mathopcodes
    miscopcodes opcodes runtime scriptopcodes spatialopcodes types defines
    )

add_component_dir (translation
    translation
    )

add_definitions(-DTERRAIN_USE_SHADER=1)
add_component_dir (terrain
    quadtreenode chunk world defaultworld terraingrid storage material buffercache defs
    )

add_component_dir (loadinglistener
    loadinglistener
    )

add_component_dir (ogreinit
    ogreinit ogreplugin
    )

add_component_dir (widgets
    box imagebutton
    )

add_component_dir (fontloader
    fontloader
    )

add_component_dir (version
    version
    )

set (ESM_UI ${CMAKE_SOURCE_DIR}/files/ui/contentselector.ui
    )

find_package(Qt4 COMPONENTS QtCore QtGui)

if(QT_QTGUI_LIBRARY AND QT_QTCORE_LIBRARY)
   add_component_qt_dir (contentselector
        model/modelitem model/esmfile
        model/naturalsort model/contentmodel
        view/combobox view/contentselector
       )

   include(${QT_USE_FILE})
    QT4_WRAP_UI(ESM_UI_HDR ${ESM_UI})
   QT4_WRAP_CPP(MOC_SRCS ${COMPONENT_MOC_FILES})
endif(QT_QTGUI_LIBRARY AND QT_QTCORE_LIBRARY)

if (CMAKE_COMPILER_IS_GNUCXX OR CMAKE_CXX_COMPILER_ID MATCHES "Clang")
    if("${CMAKE_SYSTEM_PROCESSOR}" STREQUAL "x86_64" AND NOT APPLE)
        add_definitions(-fPIC)
    endif()
endif ()

include_directories(${BULLET_INCLUDE_DIRS} ${CMAKE_CURRENT_BINARY_DIR})

add_library(components STATIC ${COMPONENT_FILES} ${MOC_SRCS} ${ESM_UI_HDR})

target_link_libraries(components ${Boost_LIBRARIES} ${OGRE_LIBRARIES})

# Fix for not visible pthreads functions for linker with glibc 2.15
if (UNIX AND NOT APPLE)
target_link_libraries(components ${CMAKE_THREAD_LIBS_INIT})
endif()


# Make the variable accessible for other subdirectories
set(COMPONENT_FILES ${COMPONENT_FILES} PARENT_SCOPE)<|MERGE_RESOLUTION|>--- conflicted
+++ resolved
@@ -45,13 +45,8 @@
     loadnpc loadpgrd loadrace loadregn loadscpt loadskil loadsndg loadsoun loadspel loadsscr loadstat
     loadweap records aipackage effectlist spelllist variant variantimp loadtes3 cellref filter
     savedgame journalentry queststate locals globalscript player objectstate cellid cellstate globalmap lightstate inventorystate containerstate npcstate creaturestate dialoguestate statstate
-<<<<<<< HEAD
-    npcstats creaturestats weatherstate quickkeys fogstate spellstate activespells creaturelevliststate doorstate projectilestate
+    npcstats creaturestats weatherstate quickkeys fogstate spellstate activespells creaturelevliststate doorstate projectilestate debugprofile
     aisequence magiceffects
-=======
-    npcstats creaturestats weatherstate quickkeys fogstate spellstate activespells creaturelevliststate doorstate projectilestate debugprofile
-    aisequence
->>>>>>> bf6150d0
     )
 
 add_component_dir (esmterrain
