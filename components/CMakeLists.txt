project (Components)

# Version file
set (VERSION_IN_FILE "${OpenMW_SOURCE_DIR}/files/version.in")
set (VERSION_FILE_PATH_BASE "${OpenMW_BINARY_DIR}")
set (VERSION_FILE_PATH_RELATIVE resources/version)
if (GIT_CHECKOUT)
    get_generator_is_multi_config(multi_config)
    add_custom_target (git-version
       COMMAND ${CMAKE_COMMAND}
            -DGIT_EXECUTABLE=${GIT_EXECUTABLE}
            -DPROJECT_SOURCE_DIR=${PROJECT_SOURCE_DIR}
            -DVERSION_IN_FILE=${VERSION_IN_FILE}
            -DVERSION_FILE_PATH_BASE=${VERSION_FILE_PATH_BASE}
            -DVERSION_FILE_PATH_RELATIVE=${VERSION_FILE_PATH_RELATIVE}
            -DOPENMW_VERSION_MAJOR=${OPENMW_VERSION_MAJOR}
            -DOPENMW_VERSION_MINOR=${OPENMW_VERSION_MINOR}
            -DOPENMW_VERSION_RELEASE=${OPENMW_VERSION_RELEASE}
            -DOPENMW_VERSION=${OPENMW_VERSION}
            -DMACROSFILE=${CMAKE_SOURCE_DIR}/cmake/OpenMWMacros.cmake
            "-DCMAKE_CONFIGURATION_TYPES=${CMAKE_CONFIGURATION_TYPES}"
            -Dgenerator_is_multi_config_var=${multi_config}
            -P ${CMAKE_CURRENT_SOURCE_DIR}/../cmake/GitVersion.cmake
            VERBATIM)
else (GIT_CHECKOUT)
    configure_resource_file(${VERSION_IN_FILE} ${VERSION_FILE_PATH_BASE} ${VERSION_FILE_PATH_RELATIVE})
endif (GIT_CHECKOUT)

# source files

add_component_dir (lua
    luastate scriptscontainer utilpackage serialization configuration
    )

add_component_dir (settings
    settings parser
    )

add_component_dir (bsa
    bsa_file compressedbsafile
    )

add_component_dir (vfs
    manager archive bsaarchive filesystemarchive registerarchives
    )

add_component_dir (resource
    scenemanager keyframemanager imagemanager bulletshapemanager bulletshape niffilemanager objectcache multiobjectcache resourcesystem
    resourcemanager stats animation
    )

add_component_dir (shader
    shadermanager shadervisitor removedalphafunc
    )

add_component_dir (sceneutil
    clone attach visitor util statesetupdater controller skeleton riggeometry morphgeometry lightcontroller
    lightmanager lightutil positionattitudetransform workqueue pathgridutil waterutil writescene serialize optimizer
    actorutil detourdebugdraw navmesh agentpath shadow mwshadowtechnique recastmesh shadowsbin osgacontroller rtt
    screencapture depth
    )

add_component_dir (nif
    controlled effect niftypes record controller extra node record_ptr data niffile property nifkey base nifstream physics
    )

add_component_dir (nifosg
    nifloader controller particle matrixtransform
    )

add_component_dir (nifbullet
    bulletnifloader
    )

add_component_dir (to_utf8
    to_utf8
    )

add_component_dir (esm
    attr defs esmcommon esmreader esmwriter loadacti loadalch loadappa loadarmo loadbody loadbook loadbsgn loadcell
    loadclas loadclot loadcont loadcrea loaddial loaddoor loadench loadfact loadglob loadgmst
    loadinfo loadingr loadland loadlevlist loadligh loadlock loadprob loadrepa loadltex loadmgef loadmisc
    loadnpc loadpgrd loadrace loadregn loadscpt loadskil loadsndg loadsoun loadspel loadsscr loadstat
    loadweap records aipackage effectlist spelllist variant variantimp loadtes3 cellref filter
    savedgame journalentry queststate locals globalscript player objectstate cellid cellstate globalmap inventorystate containerstate npcstate creaturestate dialoguestate statstate
    npcstats creaturestats weatherstate quickkeys fogstate spellstate activespells creaturelevliststate doorstate projectilestate debugprofile
    aisequence magiceffects util custommarkerstate stolenitems transport animationstate controlsstate mappings luascripts
    )

add_component_dir (esmterrain
    storage
    )

add_component_dir (misc
    constants utf8stream stringops resourcehelpers rng messageformatparser weakcache thread
    compression osguservalues errorMarker
    )

add_component_dir (debug
    debugging debuglog gldebug
    )

IF(NOT WIN32 AND NOT APPLE)
    add_definitions(-DGLOBAL_DATA_PATH="${GLOBAL_DATA_PATH}")
    add_definitions(-DGLOBAL_CONFIG_PATH="${GLOBAL_CONFIG_PATH}")
ENDIF()
add_component_dir (files
<<<<<<< HEAD
    linuxpath androidpath windowspath macospath fixedpath multidircollection collections configurationmanager
    lowlevelfile constrainedfilestream memorystream configfileparser
=======
    linuxpath androidpath windowspath macospath fixedpath multidircollection collections configurationmanager escape
    lowlevelfile constrainedfilestream memorystream hash
>>>>>>> f3f385fd
    )

add_component_dir (compiler
    context controlparser errorhandler exception exprparser extensions fileparser generator
    lineparser literals locals output parser scanner scriptparser skipparser streamerrorhandler
    stringparser tokenloc nullerrorhandler opcodes extensions0 declarationparser
    quickfileparser discardparser junkparser
    )

add_component_dir (interpreter
    context controlopcodes genericopcodes installopcodes interpreter localopcodes mathopcodes
    miscopcodes opcodes runtime types defines
    )

add_component_dir (translation
    translation
    )

add_component_dir (terrain
    storage world buffercache defs terraingrid material terraindrawable texturemanager chunkmanager compositemaprenderer quadtreeworld quadtreenode viewdata cellborder
    )

add_component_dir (loadinglistener
    loadinglistener
    )

add_component_dir (myguiplatform
    myguirendermanager myguidatamanager myguiplatform myguitexture myguiloglistener additivelayer scalinglayer
    )

add_component_dir (widgets
    box fontwrapper imagebutton tags list numericeditbox sharedstatebutton windowcaption widgets
    )

add_component_dir (fontloader
    fontloader
    )

add_component_dir (sdlutil
    gl4es_init sdlgraphicswindow imagetosurface sdlinputwrapper sdlvideowrapper events sdlcursormanager sdlmappings
    )

add_component_dir (version
    version
    )

add_component_dir (fallback
    fallback validate
    )

add_component_dir (queries
    query luabindings
    )
    
add_component_dir (lua_ui
    widget widgetlist element content
    text textedit window
    )


if(WIN32)
    add_component_dir (crashcatcher
        windows_crashcatcher
        windows_crashmonitor
        windows_crashshm
    )
elseif(NOT ANDROID)
    add_component_dir (crashcatcher
        crashcatcher
    )
endif()

add_component_dir(detournavigator
    debug
    makenavmesh
    findsmoothpath
    recastmeshbuilder
    recastmeshmanager
    cachedrecastmeshmanager
    navmeshmanager
    navigatorimpl
    asyncnavmeshupdater
    recastmesh
    tilecachedrecastmeshmanager
    recastmeshobject
    navmeshtilescache
    settings
    navigator
    findrandompointaroundcircle
    raycast
    navmeshtileview
    oscillatingrecastmeshobject
    offmeshconnectionsmanager
    preparednavmeshdata
    navmeshcacheitem
    navigatorutils
    )

add_component_dir(loadinglistener
    reporter
    )

add_component_dir(sqlite3
    db
    statement
    transaction
)

add_component_dir(esmloader
    load
    esmdata
)

set (ESM_UI ${CMAKE_SOURCE_DIR}/files/ui/contentselector.ui
    )

if (USE_QT)
    add_component_qt_dir (contentselector
        model/modelitem model/esmfile
        model/naturalsort model/contentmodel
        model/loadordererror
        view/combobox view/contentselector
        )
    add_component_qt_dir (config
        gamesettings
        launchersettings
        settingsbase
        )

    add_component_qt_dir (process
        processinvoker
        )

    add_component_qt_dir (misc
        helpviewer
        )

    QT5_WRAP_UI(ESM_UI_HDR ${ESM_UI})
endif()

if (CMAKE_COMPILER_IS_GNUCXX OR CMAKE_CXX_COMPILER_ID MATCHES "Clang")
    if("${CMAKE_SYSTEM_PROCESSOR}" STREQUAL "x86_64" AND NOT APPLE)
        add_definitions(-fPIC)
    endif()
endif ()

include_directories(${BULLET_INCLUDE_DIRS} ${CMAKE_CURRENT_BINARY_DIR})

find_package(SQLite3 REQUIRED)

add_library(components STATIC ${COMPONENT_FILES})

target_link_libraries(components
    # CMake's built-in OSG finder does not use pkgconfig, so we have to
    # manually ensure the order is correct for inter-library dependencies.
    # This only makes a difference with `-DOPENMW_USE_SYSTEM_OSG=ON -DOSG_STATIC=ON`.
    # https://gitlab.kitware.com/cmake/cmake/-/issues/21701
    ${OSGPARTICLE_LIBRARIES}
    ${OSGVIEWER_LIBRARIES}
    ${OSGSHADOW_LIBRARIES}
    ${OSGANIMATION_LIBRARIES}
    ${OSGGA_LIBRARIES}
    ${OSGTEXT_LIBRARIES}
    ${OSGDB_LIBRARIES}
    ${OSGUTIL_LIBRARIES}
    ${OSG_LIBRARIES}
    ${OPENTHREADS_LIBRARIES}

    ${Boost_SYSTEM_LIBRARY}
    ${Boost_FILESYSTEM_LIBRARY}
    ${Boost_PROGRAM_OPTIONS_LIBRARY}
    ${Boost_IOSTREAMS_LIBRARY}

    ${SDL2_LIBRARIES}
    ${OPENGL_gl_LIBRARY}
    ${MyGUI_LIBRARIES}
    ${LUA_LIBRARIES}
    LZ4::LZ4
    RecastNavigation::DebugUtils
    RecastNavigation::Detour
    RecastNavigation::Recast

    Base64
    SQLite::SQLite3
    smhasher
    )

target_link_libraries(components ${BULLET_LIBRARIES})

if (WIN32)
    target_link_libraries(components
    ${Boost_LOCALE_LIBRARY}
    ${Boost_ZLIB_LIBRARY})
endif()

if (USE_QT)
    add_library(components_qt STATIC ${COMPONENT_QT_FILES} ${ESM_UI_HDR})
    target_link_libraries(components_qt components Qt5::Widgets Qt5::Core)
    target_compile_definitions(components_qt PRIVATE OPENMW_DOC_BASEURL="${OPENMW_DOC_BASEURL}")
endif()

if (GIT_CHECKOUT)
    add_dependencies (components git-version)
endif (GIT_CHECKOUT)

if (OSG_STATIC AND CMAKE_SYSTEM_NAME MATCHES "Linux")
    find_package(X11 REQUIRED COMPONENTS Xinerama Xrandr)
    target_link_libraries(components ${CMAKE_DL_LIBS} X11::X11 X11::Xinerama X11::Xrandr)
    find_package(Fontconfig MODULE)
    if(Fontconfig_FOUND)
        target_link_libraries(components Fontconfig::Fontconfig)
    endif()
endif()

if (WIN32)
    target_link_libraries(components shlwapi)
endif()

# Fix for not visible pthreads functions for linker with glibc 2.15
if (UNIX AND NOT APPLE)
target_link_libraries(components ${CMAKE_THREAD_LIBS_INIT})
endif()

if (BUILD_WITH_CODE_COVERAGE)
    add_definitions(--coverage)
    target_link_libraries(components gcov)
endif()


# Make the variable accessible for other subdirectories
set(COMPONENT_FILES ${COMPONENT_FILES} PARENT_SCOPE)

target_compile_definitions(components PUBLIC BT_USE_DOUBLE_PRECISION)

if(OSG_STATIC)
    unset(_osg_plugins_static_files)
    add_library(components_osg_plugins INTERFACE)
    foreach(_plugin ${USED_OSG_PLUGINS})
        string(TOUPPER ${_plugin} _plugin_uc)
        if(OPENMW_USE_SYSTEM_OSG)
            list(APPEND _osg_plugins_static_files ${${_plugin_uc}_LIBRARY})
        else()
            list(APPEND _osg_plugins_static_files $<TARGET_FILE:${${_plugin_uc}_LIBRARY}>)
            target_link_libraries(components_osg_plugins INTERFACE $<TARGET_PROPERTY:${${_plugin_uc}_LIBRARY},LINK_LIBRARIES>)
            add_dependencies(components_osg_plugins ${${_plugin_uc}_LIBRARY})
        endif()
    endforeach()
    # We use --whole-archive because OSG plugins use registration.
    get_whole_archive_options(_opts ${_osg_plugins_static_files})
    target_link_options(components_osg_plugins INTERFACE ${_opts})
    target_link_libraries(components components_osg_plugins)

    if(OPENMW_USE_SYSTEM_OSG)
        # OSG plugin pkgconfig files are missing these dependencies.
        # https://github.com/openscenegraph/OpenSceneGraph/issues/1052
        find_package(Freetype REQUIRED)
        find_package(JPEG REQUIRED)
        find_package(PNG REQUIRED)
        target_link_libraries(components Freetype::Freetype JPEG::JPEG PNG::PNG)
    endif()
endif(OSG_STATIC)

if(USE_QT)
    set_property(TARGET components_qt PROPERTY AUTOMOC ON)
endif(USE_QT)

if (CMAKE_VERSION VERSION_GREATER_EQUAL 3.16)
    target_precompile_headers(components PRIVATE ${SOL_INCLUDE_DIR}/sol/sol.hpp)
endif ()<|MERGE_RESOLUTION|>--- conflicted
+++ resolved
@@ -105,13 +105,8 @@
     add_definitions(-DGLOBAL_CONFIG_PATH="${GLOBAL_CONFIG_PATH}")
 ENDIF()
 add_component_dir (files
-<<<<<<< HEAD
     linuxpath androidpath windowspath macospath fixedpath multidircollection collections configurationmanager
-    lowlevelfile constrainedfilestream memorystream configfileparser
-=======
-    linuxpath androidpath windowspath macospath fixedpath multidircollection collections configurationmanager escape
-    lowlevelfile constrainedfilestream memorystream hash
->>>>>>> f3f385fd
+    lowlevelfile constrainedfilestream memorystream hash configfileparser
     )
 
 add_component_dir (compiler
