--- conflicted
+++ resolved
@@ -51,11 +51,7 @@
 add_component_dir (sceneutil
     clone attach visitor util statesetupdater controller skeleton riggeometry morphgeometry lightcontroller
     lightmanager lightutil positionattitudetransform workqueue unrefqueue pathgridutil waterutil writescene serialize optimizer
-<<<<<<< HEAD
-    actorutil detourdebugdraw navmesh agentpath shadow mwshadowtechnique recastmesh
-=======
-    actorutil detourdebugdraw navmesh agentpath shadow mwshadowtechnique shadowsbin
->>>>>>> d340224c
+    actorutil detourdebugdraw navmesh agentpath shadow mwshadowtechnique recastmesh shadowsbin
     )
 
 add_component_dir (nif
