--- conflicted
+++ resolved
@@ -236,19 +236,11 @@
         if (!mSilent)
             Log(Debug::Info) << "Loading config file: " << cfgFile.string();
 
-<<<<<<< HEAD
         boost::filesystem::ifstream configFileStream(cfgFile);
+
         if (configFileStream.is_open())
         {
-            boost::program_options::store(Files::parse_config_file(
-                configFileStream, description, true), variables);
-=======
-        boost::filesystem::ifstream configFileStreamUnfiltered(cfgFile);
-
-        if (configFileStreamUnfiltered.is_open())
-        {
-            parseConfig(configFileStreamUnfiltered, variables, description);
->>>>>>> 7af245d2
+            parseConfig(configFileStream, variables, description);
 
             return true;
         }
@@ -320,12 +312,8 @@
 void parseConfig(std::istream& stream, boost::program_options::variables_map& variables,
     boost::program_options::options_description& description)
 {
-    boost::iostreams::filtering_istream configFileStream;
-    configFileStream.push(escape_hash_filter());
-    configFileStream.push(stream);
-
     boost::program_options::store(
-        boost::program_options::parse_config_file(configFileStream, description, true),
+        Files::parse_config_file(stream, description, true),
         variables
     );
 }
