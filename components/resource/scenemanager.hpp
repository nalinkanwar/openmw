--- conflicted
+++ resolved
@@ -11,6 +11,8 @@
 #include <osg/Texture>
 
 #include "resourcemanager.hpp"
+
+#include <components/sceneutil/lightmanager.hpp>
 
 namespace Resource
 {
@@ -105,12 +107,10 @@
 
         void setApplyLightingToEnvMaps(bool apply);
 
-<<<<<<< HEAD
-        void setFFPLighting(bool apply);
-        bool getFFPLighting() const;
-=======
+        void setLightingMethod(SceneUtil::LightingMethod method);
+        SceneUtil::LightingMethod getLightingMethod() const;
+        
         void setConvertAlphaTestToAlphaToCoverage(bool convert);
->>>>>>> 56ef1ec5
 
         void setShaderPath(const std::string& path);
 
@@ -196,11 +196,8 @@
         bool mAutoUseSpecularMaps;
         std::string mSpecularMapPattern;
         bool mApplyLightingToEnvMaps;
-<<<<<<< HEAD
-        bool mFFPLighting;
-=======
+        SceneUtil::LightingMethod mLightingMethod;
         bool mConvertAlphaTestToAlphaToCoverage;
->>>>>>> 56ef1ec5
 
         osg::ref_ptr<MultiObjectCache> mInstanceCache;
 
