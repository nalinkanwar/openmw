#include "scenemanager.hpp"

#include <cstdlib>

#include <osg/Node>
#include <osg/UserDataContainer>

#include <osgParticle/ParticleSystem>

#include <osgUtil/IncrementalCompileOperation>

#include <osgDB/SharedStateManager>
#include <osgDB/Registry>

#include <components/debug/debuglog.hpp>

#include <components/nifosg/nifloader.hpp>
#include <components/nif/niffile.hpp>

#include <components/misc/stringops.hpp>

#include <components/vfs/manager.hpp>

#include <components/sceneutil/clone.hpp>
#include <components/sceneutil/util.hpp>
#include <components/sceneutil/controller.hpp>
#include <components/sceneutil/optimizer.hpp>
#include <components/sceneutil/visitor.hpp>

#include <components/shader/shadervisitor.hpp>
#include <components/shader/shadermanager.hpp>

#include "imagemanager.hpp"
#include "niffilemanager.hpp"
#include "objectcache.hpp"
#include "multiobjectcache.hpp"

namespace
{

    class InitWorldSpaceParticlesCallback : public osg::NodeCallback
    {
    public:
        void operator()(osg::Node* node, osg::NodeVisitor* nv) override
        {
            osgParticle::ParticleSystem* partsys = static_cast<osgParticle::ParticleSystem*>(node);

            // HACK: Ignore the InverseWorldMatrix transform the particle system is attached to
            if (partsys->getNumParents() && partsys->getParent(0)->getNumParents())
                transformInitialParticles(partsys, partsys->getParent(0)->getParent(0));

            node->removeUpdateCallback(this);
        }

        void transformInitialParticles(osgParticle::ParticleSystem* partsys, osg::Node* node)
        {
            osg::NodePathList nodepaths = node->getParentalNodePaths();
            if (nodepaths.empty())
                return;
            osg::Matrixf worldMat = osg::computeLocalToWorld(nodepaths[0]);
            worldMat.orthoNormalize(worldMat); // scale is already applied on the particle node
            for (int i=0; i<partsys->numParticles(); ++i)
            {
                partsys->getParticle(i)->transformPositionVelocity(worldMat);
            }

            // transform initial bounds to worldspace
            osg::BoundingSphere sphere(partsys->getInitialBound());
            SceneUtil::transformBoundingSphere(worldMat, sphere);
            osg::BoundingBox box;
            box.expandBy(sphere);
            partsys->setInitialBound(box);
        }

    };

    class InitParticlesVisitor : public osg::NodeVisitor
    {
    public:
        /// @param mask The node mask to set on ParticleSystem nodes.
        InitParticlesVisitor(unsigned int mask)
            : osg::NodeVisitor(TRAVERSE_ALL_CHILDREN)
            , mMask(mask)
        {
        }

        bool isWorldSpaceParticleSystem(osgParticle::ParticleSystem* partsys)
        {
            // HACK: ParticleSystem has no getReferenceFrame()
            return (partsys->getUserDataContainer()
                    && partsys->getUserDataContainer()->getNumDescriptions() > 0
                    && partsys->getUserDataContainer()->getDescriptions()[0] == "worldspace");
        }

        void apply(osg::Drawable& drw) override
        {
            if (osgParticle::ParticleSystem* partsys = dynamic_cast<osgParticle::ParticleSystem*>(&drw))
            {
                if (isWorldSpaceParticleSystem(partsys))
                {
                    partsys->addUpdateCallback(new InitWorldSpaceParticlesCallback);
                }
                partsys->setNodeMask(mMask);
            }
        }

    private:
        unsigned int mMask;
    };
}

namespace Resource
{
    void TemplateMultiRef::addRef(const osg::Node* node)
    {
        mObjects.emplace_back(node);
    }

    class SharedStateManager : public osgDB::SharedStateManager
    {
    public:
        unsigned int getNumSharedTextures() const
        {
            return _sharedTextureList.size();
        }

        unsigned int getNumSharedStateSets() const
        {
            return _sharedStateSetList.size();
        }

        void clearCache()
        {
            std::lock_guard<OpenThreads::Mutex> lock(_listMutex);
            _sharedTextureList.clear();
            _sharedStateSetList.clear();
        }
    };

    /// Set texture filtering settings on textures contained in a FlipController.
    class SetFilterSettingsControllerVisitor : public SceneUtil::ControllerVisitor
    {
    public:
        SetFilterSettingsControllerVisitor(osg::Texture::FilterMode minFilter, osg::Texture::FilterMode magFilter, int maxAnisotropy)
            : mMinFilter(minFilter)
            , mMagFilter(magFilter)
            , mMaxAnisotropy(maxAnisotropy)
        {
        }

        void visit(osg::Node& node, SceneUtil::Controller& ctrl) override
        {
            if (NifOsg::FlipController* flipctrl = dynamic_cast<NifOsg::FlipController*>(&ctrl))
            {
                for (std::vector<osg::ref_ptr<osg::Texture2D> >::iterator it = flipctrl->getTextures().begin(); it != flipctrl->getTextures().end(); ++it)
                {
                    osg::Texture* tex = *it;
                    tex->setFilter(osg::Texture::MIN_FILTER, mMinFilter);
                    tex->setFilter(osg::Texture::MAG_FILTER, mMagFilter);
                    tex->setMaxAnisotropy(mMaxAnisotropy);
                }
            }
        }

    private:
        osg::Texture::FilterMode mMinFilter;
        osg::Texture::FilterMode mMagFilter;
        int mMaxAnisotropy;
    };

    /// Set texture filtering settings on textures contained in StateSets.
    class SetFilterSettingsVisitor : public osg::NodeVisitor
    {
    public:
        SetFilterSettingsVisitor(osg::Texture::FilterMode minFilter, osg::Texture::FilterMode magFilter, int maxAnisotropy)
            : osg::NodeVisitor(TRAVERSE_ALL_CHILDREN)
            , mMinFilter(minFilter)
            , mMagFilter(magFilter)
            , mMaxAnisotropy(maxAnisotropy)
        {
        }

        void apply(osg::Node& node) override
        {
            osg::StateSet* stateset = node.getStateSet();
            if (stateset)
                applyStateSet(stateset);

            traverse(node);
        }

        void applyStateSet(osg::StateSet* stateset)
        {
            const osg::StateSet::TextureAttributeList& texAttributes = stateset->getTextureAttributeList();
            for(unsigned int unit=0;unit<texAttributes.size();++unit)
            {
                osg::StateAttribute *texture = stateset->getTextureAttribute(unit, osg::StateAttribute::TEXTURE);
                if (texture)
                    applyStateAttribute(texture);
            }
        }

        void applyStateAttribute(osg::StateAttribute* attr)
        {
            osg::Texture* tex = attr->asTexture();
            if (tex)
            {
                tex->setFilter(osg::Texture::MIN_FILTER, mMinFilter);
                tex->setFilter(osg::Texture::MAG_FILTER, mMagFilter);
                tex->setMaxAnisotropy(mMaxAnisotropy);
            }
        }
    private:
        osg::Texture::FilterMode mMinFilter;
        osg::Texture::FilterMode mMagFilter;
        int mMaxAnisotropy;
    };



    SceneManager::SceneManager(const VFS::Manager *vfs, Resource::ImageManager* imageManager, Resource::NifFileManager* nifFileManager)
        : ResourceManager(vfs)
        , mShaderManager(new Shader::ShaderManager)
        , mForceShaders(false)
        , mClampLighting(true)
        , mAutoUseNormalMaps(false)
        , mAutoUseSpecularMaps(false)
        , mApplyLightingToEnvMaps(false)
        , mInstanceCache(new MultiObjectCache)
        , mSharedStateManager(new SharedStateManager)
        , mImageManager(imageManager)
        , mNifFileManager(nifFileManager)
        , mMinFilter(osg::Texture::LINEAR_MIPMAP_LINEAR)
        , mMagFilter(osg::Texture::LINEAR)
        , mMaxAnisotropy(1)
        , mUnRefImageDataAfterApply(false)
        , mParticleSystemMask(~0u)
    {
    }

    void SceneManager::setForceShaders(bool force)
    {
        mForceShaders = force;
    }

    bool SceneManager::getForceShaders() const
    {
        return mForceShaders;
    }

    void SceneManager::recreateShaders(osg::ref_ptr<osg::Node> node, const std::string& shaderPrefix, bool translucentFramebuffer, bool forceShadersForNode)
    {
        osg::ref_ptr<Shader::ShaderVisitor> shaderVisitor(createShaderVisitor(shaderPrefix, translucentFramebuffer));
        shaderVisitor->setAllowedToModifyStateSets(false);
        if (forceShadersForNode)
            shaderVisitor->setForceShaders(true);
        node->accept(*shaderVisitor);
    }

    void SceneManager::setClampLighting(bool clamp)
    {
        mClampLighting = clamp;
    }

    bool SceneManager::getClampLighting() const
    {
        return mClampLighting;
    }

    void SceneManager::setAutoUseNormalMaps(bool use)
    {
        mAutoUseNormalMaps = use;
    }

    void SceneManager::setNormalMapPattern(const std::string &pattern)
    {
        mNormalMapPattern = pattern;
    }

    void SceneManager::setNormalHeightMapPattern(const std::string &pattern)
    {
        mNormalHeightMapPattern = pattern;
    }

    void SceneManager::setAutoUseSpecularMaps(bool use)
    {
        mAutoUseSpecularMaps = use;
    }

    void SceneManager::setSpecularMapPattern(const std::string &pattern)
    {
        mSpecularMapPattern = pattern;
    }

    void SceneManager::setApplyLightingToEnvMaps(bool apply)
    {
        mApplyLightingToEnvMaps = apply;
    }

    void SceneManager::setConvertAlphaTestToAlphaToCoverage(bool convert)
    {
        mConvertAlphaTestToAlphaToCoverage = convert;
    }

    SceneManager::~SceneManager()
    {
        // this has to be defined in the .cpp file as we can't delete incomplete types
    }

    Shader::ShaderManager &SceneManager::getShaderManager()
    {
        return *mShaderManager.get();
    }

    void SceneManager::setShaderPath(const std::string &path)
    {
        mShaderManager->setShaderPath(path);
    }

    bool SceneManager::checkLoaded(const std::string &name, double timeStamp)
    {
        std::string normalized = name;
        mVFS->normalizeFilename(normalized);

        return mCache->checkInObjectCache(normalized, timeStamp);
    }

    /// @brief Callback to read image files from the VFS.
    class ImageReadCallback : public osgDB::ReadFileCallback
    {
    public:
        ImageReadCallback(Resource::ImageManager* imageMgr)
            : mImageManager(imageMgr)
        {
        }

        osgDB::ReaderWriter::ReadResult readImage(const std::string& filename, const osgDB::Options* options) override
        {
            try
            {
                return osgDB::ReaderWriter::ReadResult(mImageManager->getImage(filename), osgDB::ReaderWriter::ReadResult::FILE_LOADED);
            }
            catch (std::exception& e)
            {
                return osgDB::ReaderWriter::ReadResult(e.what());
            }
        }

    private:
        Resource::ImageManager* mImageManager;
    };

    osg::ref_ptr<osg::Node> load (Files::IStreamPtr file, const std::string& normalizedFilename, Resource::ImageManager* imageManager, Resource::NifFileManager* nifFileManager)
    {
        std::string ext = Resource::getFileExtension(normalizedFilename);
        if (ext == "nif")
            return NifOsg::Loader::load(nifFileManager->get(normalizedFilename), imageManager);
        else
        {
            osgDB::ReaderWriter* reader = osgDB::Registry::instance()->getReaderWriterForExtension(ext);
            if (!reader)
            {
                std::stringstream errormsg;
                errormsg << "Error loading " << normalizedFilename << ": no readerwriter for '" << ext << "' found" << std::endl;
                throw std::runtime_error(errormsg.str());
            }

            osg::ref_ptr<osgDB::Options> options (new osgDB::Options);
            // Set a ReadFileCallback so that image files referenced in the model are read from our virtual file system instead of the osgDB.
            // Note, for some formats (.obj/.mtl) that reference other (non-image) files a findFileCallback would be necessary.
            // but findFileCallback does not support virtual files, so we can't implement it.
            options->setReadFileCallback(new ImageReadCallback(imageManager));
            if (ext == "dae") options->setOptionString("daeUseSequencedTextureUnits");

            osgDB::ReaderWriter::ReadResult result = reader->readNode(*file, options);
            if (!result.success())
            {
                std::stringstream errormsg;
                errormsg << "Error loading " << normalizedFilename << ": " << result.message() << " code " << result.status() << std::endl;
                throw std::runtime_error(errormsg.str());
            }

            // Recognize and hide collision node
            unsigned int hiddenNodeMask = 0;
            SceneUtil::FindByNameVisitor nameFinder("Collision");
            result.getNode()->accept(nameFinder);
            if (nameFinder.mFoundNode)
                nameFinder.mFoundNode->setNodeMask(hiddenNodeMask);

            return result.getNode();
        }
    }

    class CanOptimizeCallback : public SceneUtil::Optimizer::IsOperationPermissibleForObjectCallback
    {
    public:
        bool isReservedName(const std::string& name) const
        {
            if (name.empty())
                return false;

            static std::vector<std::string> reservedNames;
            if (reservedNames.empty())
            {
                const char* reserved[] = {"Head", "Neck", "Chest", "Groin", "Right Hand", "Left Hand", "Right Wrist", "Left Wrist", "Shield Bone", "Right Forearm", "Left Forearm", "Right Upper Arm",
                                          "Left Upper Arm", "Right Foot", "Left Foot", "Right Ankle", "Left Ankle", "Right Knee", "Left Knee", "Right Upper Leg", "Left Upper Leg", "Right Clavicle",
                                          "Left Clavicle", "Weapon Bone", "Tail", "Bip01", "Root Bone", "BoneOffset", "AttachLight", "Arrow", "Camera", "Collision", "Right_Wrist", "Left_Wrist",
                                          "Shield_Bone", "Right_Forearm", "Left_Forearm", "Right_Upper_Arm", "Left_Clavicle", "Weapon_Bone", "Root_Bone"};

                reservedNames = std::vector<std::string>(reserved, reserved + sizeof(reserved)/sizeof(reserved[0]));

                for (unsigned int i=0; i<sizeof(reserved)/sizeof(reserved[0]); ++i)
                    reservedNames.push_back(std::string("Tri ") + reserved[i]);

                std::sort(reservedNames.begin(), reservedNames.end(), Misc::StringUtils::ciLess);
            }

            std::vector<std::string>::iterator it = Misc::StringUtils::partialBinarySearch(reservedNames.begin(), reservedNames.end(), name);
            return it != reservedNames.end();
        }

        bool isOperationPermissibleForObjectImplementation(const SceneUtil::Optimizer* optimizer, const osg::Drawable* node,unsigned int option) const override
        {
            if (option & SceneUtil::Optimizer::FLATTEN_STATIC_TRANSFORMS)
            {
                if (node->asGeometry() && node->className() == std::string("Geometry"))
                    return true;
                else
                    return false; //ParticleSystem would have to convert space of all the processors, RigGeometry would have to convert bones... theoretically possible, but very complicated
            }
            return (option & optimizer->getPermissibleOptimizationsForObject(node))!=0;
        }

        bool isOperationPermissibleForObjectImplementation(const SceneUtil::Optimizer* optimizer, const osg::Node* node,unsigned int option) const override
        {
            if (node->getNumDescriptions()>0) return false;
            if (node->getDataVariance() == osg::Object::DYNAMIC) return false;
            if (isReservedName(node->getName())) return false;

            return (option & optimizer->getPermissibleOptimizationsForObject(node))!=0;
        }
    };

    bool canOptimize(const std::string& filename)
    {
        size_t slashpos = filename.find_last_of("\\/");
        if (slashpos != std::string::npos && slashpos+1 < filename.size())
        {
            std::string basename = filename.substr(slashpos+1);
            // xmesh.nif can not be optimized because there are keyframes added in post
            if (!basename.empty() && basename[0] == 'x')
                return false;

            // NPC skeleton files can not be optimized because of keyframes added in post
            // (most of them are usually named like 'xbase_anim.nif' anyway, but not all of them :( )
            if (basename.compare(0, 9, "base_anim") == 0 || basename.compare(0, 4, "skin") == 0)
                return false;
        }

        // For spell VFX, DummyXX nodes must remain intact. Not adding those to reservedNames to avoid being overly cautious - instead, decide on filename
        if (filename.find("vfx_pattern") != std::string::npos)
            return false;
        return true;
    }

    unsigned int getOptimizationOptions()
    {
        using namespace SceneUtil;
        const char* env = getenv("OPENMW_OPTIMIZE");
        unsigned int options = Optimizer::FLATTEN_STATIC_TRANSFORMS|Optimizer::REMOVE_REDUNDANT_NODES|Optimizer::MERGE_GEOMETRY;
        if (env)
        {
            std::string str(env);

            if(str.find("OFF")!=std::string::npos || str.find("0")!= std::string::npos) options = 0;

            if(str.find("~FLATTEN_STATIC_TRANSFORMS")!=std::string::npos) options ^= Optimizer::FLATTEN_STATIC_TRANSFORMS;
            else if(str.find("FLATTEN_STATIC_TRANSFORMS")!=std::string::npos) options |= Optimizer::FLATTEN_STATIC_TRANSFORMS;

            if(str.find("~REMOVE_REDUNDANT_NODES")!=std::string::npos) options ^= Optimizer::REMOVE_REDUNDANT_NODES;
            else if(str.find("REMOVE_REDUNDANT_NODES")!=std::string::npos) options |= Optimizer::REMOVE_REDUNDANT_NODES;

            if(str.find("~MERGE_GEOMETRY")!=std::string::npos) options ^= Optimizer::MERGE_GEOMETRY;
            else if(str.find("MERGE_GEOMETRY")!=std::string::npos) options |= Optimizer::MERGE_GEOMETRY;
        }
        return options;
    }

    osg::ref_ptr<const osg::Node> SceneManager::getTemplate(const std::string &name, bool compile)
    {
        std::string normalized = name;
        mVFS->normalizeFilename(normalized);

        osg::ref_ptr<osg::Object> obj = mCache->getRefFromObjectCache(normalized);
        if (obj)
            return osg::ref_ptr<const osg::Node>(static_cast<osg::Node*>(obj.get()));
        else
        {
            osg::ref_ptr<osg::Node> loaded;
            try
            {
                Files::IStreamPtr file = mVFS->get(normalized);

                loaded = load(file, normalized, mImageManager, mNifFileManager);
            }
            catch (std::exception& e)
            {
                static const char * const sMeshTypes[] = { "nif", "osg", "osgt", "osgb", "osgx", "osg2", "dae" };

                for (unsigned int i=0; i<sizeof(sMeshTypes)/sizeof(sMeshTypes[0]); ++i)
                {
                    normalized = "meshes/marker_error." + std::string(sMeshTypes[i]);
                    if (mVFS->exists(normalized))
                    {
                        Log(Debug::Error) << "Failed to load '" << name << "': " << e.what() << ", using marker_error." << sMeshTypes[i] << " instead";
                        Files::IStreamPtr file = mVFS->get(normalized);
                        loaded = load(file, normalized, mImageManager, mNifFileManager);
                        break;
                    }
                }

                if (!loaded)
                    throw;
            }

            // set filtering settings
            SetFilterSettingsVisitor setFilterSettingsVisitor(mMinFilter, mMagFilter, mMaxAnisotropy);
            loaded->accept(setFilterSettingsVisitor);
            SetFilterSettingsControllerVisitor setFilterSettingsControllerVisitor(mMinFilter, mMagFilter, mMaxAnisotropy);
            loaded->accept(setFilterSettingsControllerVisitor);

            osg::ref_ptr<Shader::ShaderVisitor> shaderVisitor (createShaderVisitor());
            loaded->accept(*shaderVisitor);

            // share state
            // do this before optimizing so the optimizer will be able to combine nodes more aggressively
            // note, because StateSets will be shared at this point, StateSets can not be modified inside the optimizer
            mSharedStateMutex.lock();
            mSharedStateManager->share(loaded.get());
            mSharedStateMutex.unlock();

            if (canOptimize(normalized))
            {
                SceneUtil::Optimizer optimizer;
                optimizer.setIsOperationPermissibleForObjectCallback(new CanOptimizeCallback);

                static const unsigned int options = getOptimizationOptions();

                optimizer.optimize(loaded, options);
            }

            if (compile && mIncrementalCompileOperation)
                mIncrementalCompileOperation->add(loaded);
            else
                loaded->getBound();

            mCache->addEntryToObjectCache(normalized, loaded);
            return loaded;
        }
    }

    osg::ref_ptr<osg::Node> SceneManager::cacheInstance(const std::string &name)
    {
        std::string normalized = name;
        mVFS->normalizeFilename(normalized);

        osg::ref_ptr<osg::Node> node = createInstance(normalized);

        // Note: osg::clone() does not calculate bound volumes.
        // Do it immediately, otherwise we will need to update them for all objects
        // during first update traversal, what may lead to stuttering during cell transitions
        node->getBound();

        mInstanceCache->addEntryToObjectCache(normalized, node.get());
        return node;
    }

    osg::ref_ptr<osg::Node> SceneManager::createInstance(const std::string& name)
    {
        osg::ref_ptr<const osg::Node> scene = getTemplate(name);
        return createInstance(scene);
    }

    osg::ref_ptr<osg::Node> SceneManager::createInstance(const osg::Node *base)
    {
        osg::ref_ptr<osg::Node> cloned = static_cast<osg::Node*>(base->clone(SceneUtil::CopyOp()));

        // add a ref to the original template, to hint to the cache that it's still being used and should be kept in cache
        cloned->getOrCreateUserDataContainer()->addUserObject(new TemplateRef(base));

        // we can skip any scene graphs without update callbacks since we know that particle emitters will have an update callback set
        if (cloned->getNumChildrenRequiringUpdateTraversal() > 0)
        {
            InitParticlesVisitor visitor (mParticleSystemMask);
            cloned->accept(visitor);
        }

        return cloned;
    }

    osg::ref_ptr<osg::Node> SceneManager::getInstance(const std::string &name)
    {
        std::string normalized = name;
        mVFS->normalizeFilename(normalized);

        osg::ref_ptr<osg::Object> obj = mInstanceCache->takeFromObjectCache(normalized);
        if (obj.get())
            return static_cast<osg::Node*>(obj.get());

        return createInstance(normalized);

    }

    osg::ref_ptr<osg::Node> SceneManager::getInstance(const std::string &name, osg::Group* parentNode)
    {
        osg::ref_ptr<osg::Node> cloned = getInstance(name);
        attachTo(cloned, parentNode);
        return cloned;
    }

    void SceneManager::attachTo(osg::Node *instance, osg::Group *parentNode) const
    {
        parentNode->addChild(instance);
    }

    void SceneManager::releaseGLObjects(osg::State *state)
    {
        mCache->releaseGLObjects(state);
        mInstanceCache->releaseGLObjects(state);

        mShaderManager->releaseGLObjects(state);

        std::lock_guard<std::mutex> lock(mSharedStateMutex);
        mSharedStateManager->releaseGLObjects(state);
    }

    void SceneManager::setIncrementalCompileOperation(osgUtil::IncrementalCompileOperation *ico)
    {
        mIncrementalCompileOperation = ico;
    }

    osgUtil::IncrementalCompileOperation *SceneManager::getIncrementalCompileOperation()
    {
        return mIncrementalCompileOperation.get();
    }

    Resource::ImageManager* SceneManager::getImageManager()
    {
        return mImageManager;
    }

    void SceneManager::setParticleSystemMask(unsigned int mask)
    {
        mParticleSystemMask = mask;
    }

    void SceneManager::setFilterSettings(const std::string &magfilter, const std::string &minfilter,
                                           const std::string &mipmap, int maxAnisotropy)
    {
        osg::Texture::FilterMode min = osg::Texture::LINEAR;
        osg::Texture::FilterMode mag = osg::Texture::LINEAR;

        if(magfilter == "nearest")
            mag = osg::Texture::NEAREST;
        else if(magfilter != "linear")
            Log(Debug::Warning) << "Warning: Invalid texture mag filter: "<< magfilter;

        if(minfilter == "nearest")
            min = osg::Texture::NEAREST;
        else if(minfilter != "linear")
            Log(Debug::Warning) << "Warning: Invalid texture min filter: "<< minfilter;

        if(mipmap == "nearest")
        {
            if(min == osg::Texture::NEAREST)
                min = osg::Texture::NEAREST_MIPMAP_NEAREST;
            else if(min == osg::Texture::LINEAR)
                min = osg::Texture::LINEAR_MIPMAP_NEAREST;
        }
        else if(mipmap != "none")
        {
            if(mipmap != "linear")
                Log(Debug::Warning) << "Warning: Invalid texture mipmap: " << mipmap;
            if(min == osg::Texture::NEAREST)
                min = osg::Texture::NEAREST_MIPMAP_LINEAR;
            else if(min == osg::Texture::LINEAR)
                min = osg::Texture::LINEAR_MIPMAP_LINEAR;
        }

        mMinFilter = min;
        mMagFilter = mag;
        mMaxAnisotropy = std::max(1, maxAnisotropy);

        SetFilterSettingsControllerVisitor setFilterSettingsControllerVisitor (mMinFilter, mMagFilter, mMaxAnisotropy);
        SetFilterSettingsVisitor setFilterSettingsVisitor (mMinFilter, mMagFilter, mMaxAnisotropy);

        mCache->accept(setFilterSettingsVisitor);
        mCache->accept(setFilterSettingsControllerVisitor);
    }

    void SceneManager::applyFilterSettings(osg::Texture *tex)
    {
        tex->setFilter(osg::Texture::MIN_FILTER, mMinFilter);
        tex->setFilter(osg::Texture::MAG_FILTER, mMagFilter);
        tex->setMaxAnisotropy(mMaxAnisotropy);
    }

    void SceneManager::setUnRefImageDataAfterApply(bool unref)
    {
        mUnRefImageDataAfterApply = unref;
    }

    void SceneManager::updateCache(double referenceTime)
    {
        ResourceManager::updateCache(referenceTime);

        mInstanceCache->removeUnreferencedObjectsInCache();

        mSharedStateMutex.lock();
        mSharedStateManager->prune();
        mSharedStateMutex.unlock();

        if (mIncrementalCompileOperation)
        {
            std::lock_guard<OpenThreads::Mutex> lock(*mIncrementalCompileOperation->getToCompiledMutex());
            osgUtil::IncrementalCompileOperation::CompileSets& sets = mIncrementalCompileOperation->getToCompile();
            for(osgUtil::IncrementalCompileOperation::CompileSets::iterator it = sets.begin(); it != sets.end();)
            {
                int refcount = (*it)->_subgraphToCompile->referenceCount();
                if ((*it)->_subgraphToCompile->asDrawable()) refcount -= 1; // ref by CompileList.
                if (refcount <= 2) // ref by ObjectCache + ref by _subgraphToCompile.
                {
                    // no other ref = not needed anymore.
                    it = sets.erase(it);
                }
                else
                    ++it;
            }
        }
    }

    void SceneManager::clearCache()
    {
        ResourceManager::clearCache();

        std::lock_guard<std::mutex> lock(mSharedStateMutex);
        mSharedStateManager->clearCache();
        mInstanceCache->clear();
    }

    void SceneManager::reportStats(unsigned int frameNumber, osg::Stats *stats) const
    {
        if (mIncrementalCompileOperation)
        {
            std::lock_guard<OpenThreads::Mutex> lock(*mIncrementalCompileOperation->getToCompiledMutex());
            stats->setAttribute(frameNumber, "Compiling", mIncrementalCompileOperation->getToCompile().size());
        }

        {
            std::lock_guard<std::mutex> lock(mSharedStateMutex);
            stats->setAttribute(frameNumber, "Texture", mSharedStateManager->getNumSharedTextures());
            stats->setAttribute(frameNumber, "StateSet", mSharedStateManager->getNumSharedStateSets());
        }

        stats->setAttribute(frameNumber, "Node", mCache->getCacheSize());
        stats->setAttribute(frameNumber, "Node Instance", mInstanceCache->getCacheSize());
    }

    Shader::ShaderVisitor *SceneManager::createShaderVisitor(const std::string& shaderPrefix, bool translucentFramebuffer)
    {
        Shader::ShaderVisitor* shaderVisitor = new Shader::ShaderVisitor(*mShaderManager.get(), *mImageManager, shaderPrefix+"_vertex.glsl", shaderPrefix+"_fragment.glsl");
        shaderVisitor->setForceShaders(mForceShaders);
        shaderVisitor->setAutoUseNormalMaps(mAutoUseNormalMaps);
        shaderVisitor->setNormalMapPattern(mNormalMapPattern);
        shaderVisitor->setNormalHeightMapPattern(mNormalHeightMapPattern);
        shaderVisitor->setAutoUseSpecularMaps(mAutoUseSpecularMaps);
        shaderVisitor->setSpecularMapPattern(mSpecularMapPattern);
        shaderVisitor->setApplyLightingToEnvMaps(mApplyLightingToEnvMaps);
<<<<<<< HEAD
        shaderVisitor->setConvertAlphaTestToAlphaToCoverage(mConvertAlphaTestToAlphaToCoverage);
=======
        shaderVisitor->setTranslucentFramebuffer(translucentFramebuffer);
>>>>>>> 4d3df56b
        return shaderVisitor;
    }

    std::string getFileExtension(const std::string& file)
    {
        size_t extPos = file.find_last_of('.');
        if (extPos != std::string::npos && extPos+1 < file.size())
            return file.substr(extPos+1);
        return std::string();
    }
}<|MERGE_RESOLUTION|>--- conflicted
+++ resolved
@@ -776,11 +776,8 @@
         shaderVisitor->setAutoUseSpecularMaps(mAutoUseSpecularMaps);
         shaderVisitor->setSpecularMapPattern(mSpecularMapPattern);
         shaderVisitor->setApplyLightingToEnvMaps(mApplyLightingToEnvMaps);
-<<<<<<< HEAD
         shaderVisitor->setConvertAlphaTestToAlphaToCoverage(mConvertAlphaTestToAlphaToCoverage);
-=======
         shaderVisitor->setTranslucentFramebuffer(translucentFramebuffer);
->>>>>>> 4d3df56b
         return shaderVisitor;
     }
 
