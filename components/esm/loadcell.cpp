#include "loadcell.hpp"

#include <string>
#include <sstream>

namespace ESM
{

void Cell::load(ESMReader &esm)
{
    // Ignore this for now, it might mean we should delete the entire
    // cell?
    if (esm.isNextSub("DELE"))
        esm.skipHSub();

    esm.getHNT(data, "DATA", 12);

    // Water level
    water = 0;

    if (data.flags & Interior)
    {
        // Interior cells
<<<<<<< HEAD

        esm.getHNT(water, "WHGT", 4);
=======
        if (esm.isNextSub("INTV"))
        {
            int waterl;
            esm.getHT(waterl);
            water = (float) waterl;
        }
        else if (esm.isNextSub("WHGT"))
            esm.getHT(water);
>>>>>>> 8d7bf343

        // Quasi-exterior cells have a region (which determines the
        // weather), pure interior cells have ambient lighting
        // instead.
        if (data.flags & QuasiEx)
            region = esm.getHNOString("RGNN");
        else
            esm.getHNT(ambi, "AMBI", 16);
    }
    else
    {
        // Exterior cells
        region = esm.getHNOString("RGNN");
        esm.getHNOT(mapColor, "NAM5");
    }

    // Save position of the cell references and move on
    context = esm.getContext();
    esm.skipRecord();
}

void Cell::restore(ESMReader &esm) const
{
    esm.restoreContext(context);
}

std::string Cell::getDescription() const
{
    if (data.flags & Interior)
    {
        return name;
    }
    else
    {
        std::ostringstream stream;
        stream << data.gridX << ", " << data.gridY;
        return stream.str();
    }
}

bool Cell::getNextRef(ESMReader &esm, CellRef &ref)
{
    if (!esm.hasMoreSubs())
        return false;

    // Number of references in the cell? Maximum once in each cell,
    // but not always at the beginning, and not always right. In other
    // words, completely useless.
    {
        int i;
        esm.getHNOT(i, "NAM0");
    }

    esm.getHNT(ref.refnum, "FRMR");
    ref.refID = esm.getHNString("NAME");

    // getHNOT will not change the existing value if the subrecord is
    // missing
    ref.scale = 1.0;
    esm.getHNOT(ref.scale, "XSCL");

    ref.owner = esm.getHNOString("ANAM");
    ref.glob = esm.getHNOString("BNAM");
    ref.soul = esm.getHNOString("XSOL");

    ref.faction = esm.getHNOString("CNAM");
    ref.factIndex = -1;
    esm.getHNOT(ref.factIndex, "INDX");

    ref.charge = -1.0;
    esm.getHNOT(ref.charge, "XCHG");

    ref.intv = 0;
    ref.nam9 = 0;
    esm.getHNOT(ref.intv, "INTV");
    esm.getHNOT(ref.nam9, "NAM9");

    // Present for doors that teleport you to another cell.
    if (esm.isNextSub("DODT"))
    {
        ref.teleport = true;
        esm.getHT(ref.doorDest);
        ref.destCell = esm.getHNOString("DNAM");
    }
    else
        ref.teleport = false;

    // Integer, despite the name suggesting otherwise
    ref.lockLevel = 0;
    esm.getHNOT(ref.lockLevel, "FLTV");
    ref.key = esm.getHNOString("KNAM");
    ref.trap = esm.getHNOString("TNAM");

    ref.unam = 0;
    ref.fltv = 0;
    esm.getHNOT(ref.unam, "UNAM");
    esm.getHNOT(ref.fltv, "FLTV");

    esm.getHNT(ref.pos, "DATA", 24);

    return true;
}

}<|MERGE_RESOLUTION|>--- conflicted
+++ resolved
@@ -21,10 +21,6 @@
     if (data.flags & Interior)
     {
         // Interior cells
-<<<<<<< HEAD
-
-        esm.getHNT(water, "WHGT", 4);
-=======
         if (esm.isNextSub("INTV"))
         {
             int waterl;
@@ -33,7 +29,6 @@
         }
         else if (esm.isNextSub("WHGT"))
             esm.getHT(water);
->>>>>>> 8d7bf343
 
         // Quasi-exterior cells have a region (which determines the
         // weather), pure interior cells have ambient lighting
