#ifndef _ESM_GMST_H
#define _ESM_GMST_H

#include "record.hpp"
#include "esm_reader.hpp"
#include "esm_writer.hpp"
#include "defs.hpp"

namespace ESM
{

/*
 *  Game setting, with automatic cleaning of "dirty" entries.
 *
 */

struct GameSetting : public Record
{
    std::string id;

    // One of these is used depending on the variable type
    std::string str;
    int i;
    float f;
    VarType type;

    // Set to true if this is a 'dirty' entry which should be ignored
    bool dirty;

    /*
     These functions check if this game setting is one of the "dirty"
     GMST records found in many mods. These are due to a serious bug in
     the official TES3 editor. It only occurs in the newer editor
     versions that came with Tribunal and Bloodmoon, and only if a
     modder tries to make a mod without loading the corresponding
     expansion master file. For example, if you have Tribunal installed
     and try to make a mod without loading Tribunal.esm, the editor
     will insert these GMST records as a replacement for the entries it
     cannot find in the ESMs.

     The values of these "dirty" records differ in general from their
     values as defined in Tribunal.esm and Bloodmoon.esm, and are
     always set to the same "default" values. Most of these values are
     nonsensical, ie. changing the "Seller Max" string to "Max Sale",
     or change the stats of werewolves to useless values like 1. Some
     of them break certain spell effects.

     It is most likely that these values are just leftover values from
     an early stage of development that are inserted as default values
     by the editor code. They are supposed to be overridden when the
     correct esm file is loaded. When it isn't loaded however, you get
     stuck with the initial value, and this gets written to every mod
     by the editor, for some reason.

     Bethesda themselves have fallen for this bug. If you install both
     Tribunal and Bloodmoon, the updated Tribunal.esm will contain the
     dirty GMST settings from Bloodmoon, and Bloodmoon.esm will contain
     some of the dirty settings from Tribunal. In other words, this bug
     affects the game EVEN IF YOU DO NOT USE ANY MODS!

     The guys at Bethesda are well aware of this bug (and many others),
     as the mod community and fan base complained about them for a long
     time. But unfortunately it was never fixed.

     There are several tools available to help modders remove these
     records from their files, but not all modders use them, and they
     really shouldn't have to. In this file we choose instead to reject
     all the corrupt values at load time.

     These functions checks if the current game setting is one of the
     "dirty" ones as described above. TODO: I have not checked this
     against other sources yet, do that later. Currently recognizes 22
     values for tribunal and 50 for bloodmoon. Legitimate GMSTs in mods
     (setting values other than the default "dirty" ones) are not
     affected and will work correctly.
     */

    /*
     Checks for dirty tribunal values. These will be ignored if found
     in any file except when they are found in "Tribunal.esm".
     */
    bool isDirtyTribunal();

    // Bloodmoon variant
    bool isDirtyBloodmoon();

    void load(ESMReader &esm);
<<<<<<< HEAD
    
    int getInt() const;
    ///< Throws an exception if GMST is not of type int or float.
    
    int getFloat() const;
    ///< Throws an exception if GMST is not of type int or float.
    
    std::string getString() const;
    ///< Throwns an exception if GMST is not of type string.
=======
    void save(ESMWriter &esm);

    int getName() { return REC_GMST; }
>>>>>>> 76c4aa41
};
}
#endif<|MERGE_RESOLUTION|>--- conflicted
+++ resolved
@@ -1,14 +1,13 @@
 #ifndef _ESM_GMST_H
 #define _ESM_GMST_H
 
+#include <string>
+
 #include "record.hpp"
-#include "esm_reader.hpp"
-#include "esm_writer.hpp"
 #include "defs.hpp"
 
 namespace ESM
 {
-
 /*
  *  Game setting, with automatic cleaning of "dirty" entries.
  *
@@ -16,16 +15,16 @@
 
 struct GameSetting : public Record
 {
-    std::string id;
+    std::string mId;
 
     // One of these is used depending on the variable type
-    std::string str;
-    int i;
-    float f;
-    VarType type;
+    std::string mStr;
+    int mI;
+    float mF;
+    VarType mType;
 
     // Set to true if this is a 'dirty' entry which should be ignored
-    bool dirty;
+    bool mDirty;
 
     /*
      These functions check if this game setting is one of the "dirty"
@@ -85,7 +84,6 @@
     bool isDirtyBloodmoon();
 
     void load(ESMReader &esm);
-<<<<<<< HEAD
     
     int getInt() const;
     ///< Throws an exception if GMST is not of type int or float.
@@ -95,11 +93,10 @@
     
     std::string getString() const;
     ///< Throwns an exception if GMST is not of type string.
-=======
+
     void save(ESMWriter &esm);
 
     int getName() { return REC_GMST; }
->>>>>>> 76c4aa41
 };
 }
 #endif