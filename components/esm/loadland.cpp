#include "loadland.hpp"

#include <utility>

#include "esmreader.hpp"
#include "esmwriter.hpp"
#include "defs.hpp"

namespace ESM
{
    unsigned int Land::sRecordId = REC_LAND;

<<<<<<< HEAD
void Land::LandData::save(ESMWriter &esm) const
{
    if (mDataTypes & Land::DATA_VNML) {
        esm.writeHNT("VNML", mNormals, sizeof(mNormals));
    }
    if (mDataTypes & Land::DATA_VHGT) {
        VHGT offsets;
        offsets.mHeightOffset = mHeights[0] / HEIGHT_SCALE;
        offsets.mUnk1 = mUnk1;
        offsets.mUnk2 = mUnk2;

        float prevY = mHeights[0];
        int number = 0; // avoid multiplication
        for (int i = 0; i < LAND_SIZE; ++i) {
            float diff = (mHeights[number] - prevY) / HEIGHT_SCALE;
            offsets.mHeightData[number] =
                (diff >= 0) ? (int8_t) (diff + 0.5) : (int8_t) (diff - 0.5);

            float prevX = prevY = mHeights[number];
            ++number;

            for (int j = 1; j < LAND_SIZE; ++j) {
                diff = (mHeights[number] - prevX) / HEIGHT_SCALE;
=======
    void Land::LandData::save(ESMWriter &esm)
    {
        if (mDataTypes & Land::DATA_VNML) {
            esm.writeHNT("VNML", mNormals, sizeof(mNormals));
        }
        if (mDataTypes & Land::DATA_VHGT) {
            VHGT offsets;
            offsets.mHeightOffset = mHeights[0] / HEIGHT_SCALE;
            offsets.mUnk1 = mUnk1;
            offsets.mUnk2 = mUnk2;

            float prevY = mHeights[0];
            int number = 0; // avoid multiplication
            for (int i = 0; i < LAND_SIZE; ++i) {
                float diff = (mHeights[number] - prevY) / HEIGHT_SCALE;
>>>>>>> d13766cb
                offsets.mHeightData[number] =
                    (diff >= 0) ? (int8_t) (diff + 0.5) : (int8_t) (diff - 0.5);

                float prevX = prevY = mHeights[number];
                ++number;

                for (int j = 1; j < LAND_SIZE; ++j) {
                    diff = (mHeights[number] - prevX) / HEIGHT_SCALE;
                    offsets.mHeightData[number] =
                        (diff >= 0) ? (int8_t) (diff + 0.5) : (int8_t) (diff - 0.5);

                    prevX = mHeights[number];
                    ++number;
                }
            }
            esm.writeHNT("VHGT", offsets, sizeof(VHGT));
        }
        if (mDataTypes & Land::DATA_WNAM) {
            esm.writeHNT("WNAM", mWnam, 81);
        }
        if (mDataTypes & Land::DATA_VCLR) {
            esm.writeHNT("VCLR", mColours, 3*LAND_NUM_VERTS);
        }
        if (mDataTypes & Land::DATA_VTEX) {
            static uint16_t vtex[LAND_NUM_TEXTURES];
            transposeTextureData(mTextures, vtex);
            esm.writeHNT("VTEX", vtex, sizeof(vtex));
        }
    }

    void Land::LandData::transposeTextureData(uint16_t *in, uint16_t *out)
    {
        int readPos = 0; //bit ugly, but it works
        for ( int y1 = 0; y1 < 4; y1++ )
            for ( int x1 = 0; x1 < 4; x1++ )
                for ( int y2 = 0; y2 < 4; y2++)
                    for ( int x2 = 0; x2 < 4; x2++ )
                        out[(y1*4+y2)*16+(x1*4+x2)] = in[readPos++];
    }

    Land::Land()
        : mFlags(0)
        , mX(0)
        , mY(0)
        , mPlugin(0)
        , mEsm(NULL)
        , mDataTypes(0)
        , mDataLoaded(false)
        , mLandData(NULL)
    {
    }

    Land::~Land()
    {
        delete mLandData;
    }

<<<<<<< HEAD
void Land::LandData::transposeTextureData(const uint16_t *in, uint16_t *out)
{
    int readPos = 0; //bit ugly, but it works
    for ( int y1 = 0; y1 < 4; y1++ )
        for ( int x1 = 0; x1 < 4; x1++ )
            for ( int y2 = 0; y2 < 4; y2++)
                for ( int x2 = 0; x2 < 4; x2++ )
                    out[(y1*4+y2)*16+(x1*4+x2)] = in[readPos++];
}

Land::Land()
    : mFlags(0)
    , mX(0)
    , mY(0)
    , mPlugin(0)
    , mEsm(NULL)
    , mDataTypes(0)
    , mDataLoaded(false)
    , mLandData(NULL)
{
}
=======
    void Land::load(ESMReader &esm, bool &isDeleted)
    {
        isDeleted = false;
>>>>>>> d13766cb

        mEsm = &esm;
        mPlugin = mEsm->getIndex();

        bool hasLocation = false;
        bool isLoaded = false;
        while (!isLoaded && esm.hasMoreSubs())
        {
            esm.getSubName();
            switch (esm.retSubName().val)
            {
                case ESM::FourCC<'I','N','T','V'>::value:
                    esm.getSubHeaderIs(8);
                    esm.getT<int>(mX);
                    esm.getT<int>(mY);
                    hasLocation = true;
                    break;
                case ESM::FourCC<'D','A','T','A'>::value:
                    esm.getHT(mFlags);
                    break;
                case ESM::FourCC<'D','E','L','E'>::value:
                    esm.skipHSub();
                    isDeleted = true;
                    break;
                default:
                    esm.cacheSubName();
                    isLoaded = true;
                    break;
            }
        }

        if (!hasLocation)
            esm.fail("Missing INTV subrecord");

        mContext = esm.getContext();

        // Skip the land data here. Load it when the cell is loaded.
        while (esm.hasMoreSubs())
        {
            esm.getSubName();
            switch (esm.retSubName().val)
            {
                case ESM::FourCC<'V','N','M','L'>::value:
                    esm.skipHSub();
                    mDataTypes |= DATA_VNML;
                    break;
                case ESM::FourCC<'V','H','G','T'>::value:
                    esm.skipHSub();
                    mDataTypes |= DATA_VHGT;
                    break;
                case ESM::FourCC<'W','N','A','M'>::value:
                    esm.skipHSub();
                    mDataTypes |= DATA_WNAM;
                    break;
                case ESM::FourCC<'V','C','L','R'>::value:
                    esm.skipHSub();
                    mDataTypes |= DATA_VCLR;
                    break;
                case ESM::FourCC<'V','T','E','X'>::value:
                    esm.skipHSub();
                    mDataTypes |= DATA_VTEX;
                    break;
                default:
                    esm.fail("Unknown subrecord");
                    break;
            }
        }

        mDataLoaded = 0;
        mLandData = NULL;
    }

    void Land::save(ESMWriter &esm, bool isDeleted) const
    {
        esm.startSubRecord("INTV");
        esm.writeT(mX);
        esm.writeT(mY);
        esm.endRecord("INTV");

        esm.writeHNT("DATA", mFlags);

        if (isDeleted)
        {
            esm.writeHNCString("DELE", "");
            return;
        }

<<<<<<< HEAD
void Land::loadData(int flags) const
{
    // Try to load only available data
    flags = flags & mDataTypes;
    // Return if all required data is loaded
    if ((mDataLoaded & flags) == flags) {
        return;
    }
    // Create storage if nothing is loaded
    if (mLandData == NULL) {
        mLandData = new LandData;
        mLandData->mDataTypes = mDataTypes;
=======
        if (mLandData)
        {
            mLandData->save(esm);
        }
>>>>>>> d13766cb
    }

    void Land::loadData(int flags)
    {
        // Try to load only available data
        flags = flags & mDataTypes;
        // Return if all required data is loaded
        if ((mDataLoaded & flags) == flags) {
            return;
        }
        // Create storage if nothing is loaded
        if (mLandData == NULL) {
            mLandData = new LandData;
            mLandData->mDataTypes = mDataTypes;
        }
        mEsm->restoreContext(mContext);

        if (mEsm->isNextSub("VNML")) {
            condLoad(flags, DATA_VNML, mLandData->mNormals, sizeof(mLandData->mNormals));
        }

        if (mEsm->isNextSub("VHGT")) {
            static VHGT vhgt;
            if (condLoad(flags, DATA_VHGT, &vhgt, sizeof(vhgt))) {
                float rowOffset = vhgt.mHeightOffset;
                for (int y = 0; y < LAND_SIZE; y++) {
                    rowOffset += vhgt.mHeightData[y * LAND_SIZE];

                    mLandData->mHeights[y * LAND_SIZE] = rowOffset * HEIGHT_SCALE;

                    float colOffset = rowOffset;
                    for (int x = 1; x < LAND_SIZE; x++) {
                        colOffset += vhgt.mHeightData[y * LAND_SIZE + x];
                        mLandData->mHeights[x + y * LAND_SIZE] = colOffset * HEIGHT_SCALE;
                    }
                }
                mLandData->mUnk1 = vhgt.mUnk1;
                mLandData->mUnk2 = vhgt.mUnk2;
            }
        }

        if (mEsm->isNextSub("WNAM")) {
            condLoad(flags, DATA_WNAM, mLandData->mWnam, 81);
        }
        if (mEsm->isNextSub("VCLR"))
            condLoad(flags, DATA_VCLR, mLandData->mColours, 3 * LAND_NUM_VERTS);
        if (mEsm->isNextSub("VTEX")) {
            static uint16_t vtex[LAND_NUM_TEXTURES];
            if (condLoad(flags, DATA_VTEX, vtex, sizeof(vtex))) {
                LandData::transposeTextureData(vtex, mLandData->mTextures);
            }
        }
    }

    void Land::unloadData()
    {
        if (mDataLoaded)
        {
            delete mLandData;
            mLandData = NULL;
            mDataLoaded = 0;
        }
    }

<<<<<<< HEAD
bool Land::condLoad(int flags, int dataFlag, void *ptr, unsigned int size) const
{
    if ((mDataLoaded & dataFlag) == 0 && (flags & dataFlag) != 0) {
        mEsm->getHExact(ptr, size);
        mDataLoaded |= dataFlag;
        return true;
=======
    bool Land::condLoad(int flags, int dataFlag, void *ptr, unsigned int size)
    {
        if ((mDataLoaded & dataFlag) == 0 && (flags & dataFlag) != 0) {
            mEsm->getHExact(ptr, size);
            mDataLoaded |= dataFlag;
            return true;
        }
        mEsm->skipHSubSize(size);
        return false;
>>>>>>> d13766cb
    }

    bool Land::isDataLoaded(int flags) const
    {
        return (mDataLoaded & flags) == (flags & mDataTypes);
    }

    Land::Land (const Land& land)
    : mFlags (land.mFlags), mX (land.mX), mY (land.mY), mPlugin (land.mPlugin),
      mEsm (land.mEsm), mContext (land.mContext), mDataTypes (land.mDataTypes),
      mDataLoaded (land.mDataLoaded),
      mLandData (land.mLandData ? new LandData (*land.mLandData) : 0)
    {}

    Land& Land::operator= (Land land)
    {
        swap (land);
        return *this;
    }

    void Land::swap (Land& land)
    {
        std::swap (mFlags, land.mFlags);
        std::swap (mX, land.mX);
        std::swap (mY, land.mY);
        std::swap (mPlugin, land.mPlugin);
        std::swap (mEsm, land.mEsm);
        std::swap (mContext, land.mContext);
        std::swap (mDataTypes, land.mDataTypes);
        std::swap (mDataLoaded, land.mDataLoaded);
        std::swap (mLandData, land.mLandData);
    }

    const Land::LandData *Land::getLandData (int flags) const
    {
        if (!(flags & mDataTypes))
            return 0;

        loadData (flags);
        return mLandData;
    }

    const Land::LandData *Land::getLandData() const
    {
        return mLandData;
    }

    Land::LandData *Land::getLandData()
    {
        return mLandData;
    }

    void Land::add (int flags)
    {
        if (!mLandData)
            mLandData = new LandData;

        mDataTypes |= flags;
        mDataLoaded |= flags;
    }

    void Land::remove (int flags)
    {
        mDataTypes &= ~flags;
        mDataLoaded &= ~flags;

        if (!mDataLoaded)
        {
            delete mLandData;
            mLandData = 0;
        }
    }
}<|MERGE_RESOLUTION|>--- conflicted
+++ resolved
@@ -10,32 +10,7 @@
 {
     unsigned int Land::sRecordId = REC_LAND;
 
-<<<<<<< HEAD
-void Land::LandData::save(ESMWriter &esm) const
-{
-    if (mDataTypes & Land::DATA_VNML) {
-        esm.writeHNT("VNML", mNormals, sizeof(mNormals));
-    }
-    if (mDataTypes & Land::DATA_VHGT) {
-        VHGT offsets;
-        offsets.mHeightOffset = mHeights[0] / HEIGHT_SCALE;
-        offsets.mUnk1 = mUnk1;
-        offsets.mUnk2 = mUnk2;
-
-        float prevY = mHeights[0];
-        int number = 0; // avoid multiplication
-        for (int i = 0; i < LAND_SIZE; ++i) {
-            float diff = (mHeights[number] - prevY) / HEIGHT_SCALE;
-            offsets.mHeightData[number] =
-                (diff >= 0) ? (int8_t) (diff + 0.5) : (int8_t) (diff - 0.5);
-
-            float prevX = prevY = mHeights[number];
-            ++number;
-
-            for (int j = 1; j < LAND_SIZE; ++j) {
-                diff = (mHeights[number] - prevX) / HEIGHT_SCALE;
-=======
-    void Land::LandData::save(ESMWriter &esm)
+    void Land::LandData::save(ESMWriter &esm) const
     {
         if (mDataTypes & Land::DATA_VNML) {
             esm.writeHNT("VNML", mNormals, sizeof(mNormals));
@@ -50,7 +25,6 @@
             int number = 0; // avoid multiplication
             for (int i = 0; i < LAND_SIZE; ++i) {
                 float diff = (mHeights[number] - prevY) / HEIGHT_SCALE;
->>>>>>> d13766cb
                 offsets.mHeightData[number] =
                     (diff >= 0) ? (int8_t) (diff + 0.5) : (int8_t) (diff - 0.5);
 
@@ -79,16 +53,6 @@
             transposeTextureData(mTextures, vtex);
             esm.writeHNT("VTEX", vtex, sizeof(vtex));
         }
-    }
-
-    void Land::LandData::transposeTextureData(uint16_t *in, uint16_t *out)
-    {
-        int readPos = 0; //bit ugly, but it works
-        for ( int y1 = 0; y1 < 4; y1++ )
-            for ( int x1 = 0; x1 < 4; x1++ )
-                for ( int y2 = 0; y2 < 4; y2++)
-                    for ( int x2 = 0; x2 < 4; x2++ )
-                        out[(y1*4+y2)*16+(x1*4+x2)] = in[readPos++];
     }
 
     Land::Land()
@@ -103,38 +67,24 @@
     {
     }
 
+    void Land::LandData::transposeTextureData(const uint16_t *in, uint16_t *out)
+    {
+        int readPos = 0; //bit ugly, but it works
+        for ( int y1 = 0; y1 < 4; y1++ )
+            for ( int x1 = 0; x1 < 4; x1++ )
+                for ( int y2 = 0; y2 < 4; y2++)
+                    for ( int x2 = 0; x2 < 4; x2++ )
+                        out[(y1*4+y2)*16+(x1*4+x2)] = in[readPos++];
+    }
+
     Land::~Land()
     {
         delete mLandData;
     }
 
-<<<<<<< HEAD
-void Land::LandData::transposeTextureData(const uint16_t *in, uint16_t *out)
-{
-    int readPos = 0; //bit ugly, but it works
-    for ( int y1 = 0; y1 < 4; y1++ )
-        for ( int x1 = 0; x1 < 4; x1++ )
-            for ( int y2 = 0; y2 < 4; y2++)
-                for ( int x2 = 0; x2 < 4; x2++ )
-                    out[(y1*4+y2)*16+(x1*4+x2)] = in[readPos++];
-}
-
-Land::Land()
-    : mFlags(0)
-    , mX(0)
-    , mY(0)
-    , mPlugin(0)
-    , mEsm(NULL)
-    , mDataTypes(0)
-    , mDataLoaded(false)
-    , mLandData(NULL)
-{
-}
-=======
     void Land::load(ESMReader &esm, bool &isDeleted)
     {
         isDeleted = false;
->>>>>>> d13766cb
 
         mEsm = &esm;
         mPlugin = mEsm->getIndex();
@@ -222,28 +172,13 @@
             return;
         }
 
-<<<<<<< HEAD
-void Land::loadData(int flags) const
-{
-    // Try to load only available data
-    flags = flags & mDataTypes;
-    // Return if all required data is loaded
-    if ((mDataLoaded & flags) == flags) {
-        return;
-    }
-    // Create storage if nothing is loaded
-    if (mLandData == NULL) {
-        mLandData = new LandData;
-        mLandData->mDataTypes = mDataTypes;
-=======
         if (mLandData)
         {
             mLandData->save(esm);
         }
->>>>>>> d13766cb
-    }
-
-    void Land::loadData(int flags)
+    }
+
+    void Land::loadData(int flags) const
     {
         // Try to load only available data
         flags = flags & mDataTypes;
@@ -305,15 +240,7 @@
         }
     }
 
-<<<<<<< HEAD
-bool Land::condLoad(int flags, int dataFlag, void *ptr, unsigned int size) const
-{
-    if ((mDataLoaded & dataFlag) == 0 && (flags & dataFlag) != 0) {
-        mEsm->getHExact(ptr, size);
-        mDataLoaded |= dataFlag;
-        return true;
-=======
-    bool Land::condLoad(int flags, int dataFlag, void *ptr, unsigned int size)
+    bool Land::condLoad(int flags, int dataFlag, void *ptr, unsigned int size) const
     {
         if ((mDataLoaded & dataFlag) == 0 && (flags & dataFlag) != 0) {
             mEsm->getHExact(ptr, size);
@@ -322,7 +249,6 @@
         }
         mEsm->skipHSubSize(size);
         return false;
->>>>>>> d13766cb
     }
 
     bool Land::isDataLoaded(int flags) const
