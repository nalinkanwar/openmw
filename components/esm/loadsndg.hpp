#ifndef _ESM_SNDG_H
#define _ESM_SNDG_H

#include "esm_reader.hpp"

namespace ESM
{

/*
 * Sound generator. This describes the sounds a creature make.
 */

struct SoundGenerator
{
    enum Type
    {
        LeftFoot = 0,
        RightFoot = 1,
        SwimLeft = 2,
        SwimRight = 3,
        Moan = 4,
        Roar = 5,
        Scream = 6,
        Land = 7
    };

    // Type
    int type;

<<<<<<< HEAD
  void load(ESMReader &esm);
=======
    std::string creature, sound;

    void load(ESMReader &esm);
>>>>>>> 5b6ec405
};
}
#endif<|MERGE_RESOLUTION|>--- conflicted
+++ resolved
@@ -27,13 +27,9 @@
     // Type
     int type;
 
-<<<<<<< HEAD
-  void load(ESMReader &esm);
-=======
     std::string creature, sound;
 
     void load(ESMReader &esm);
->>>>>>> 5b6ec405
 };
 }
 #endif