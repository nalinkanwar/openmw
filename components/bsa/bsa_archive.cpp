--- conflicted
+++ resolved
@@ -359,7 +359,6 @@
     }
 }
 
-<<<<<<< HEAD
 static void insertDirFactory()
 {
   if(!init2)
@@ -369,13 +368,11 @@
     }
 }
 
-=======
 }
 
 namespace Bsa
 {
 
->>>>>>> 57972eb0
 // The function below is the only publicly exposed part of this file
 
 void addBSA(const std::string& name, const std::string& group)
@@ -384,15 +381,14 @@
   ResourceGroupManager::getSingleton().
     addResourceLocation(name, "BSA", group);
 }
-<<<<<<< HEAD
+
 void addDir(const std::string& name, const bool& fs, const std::string& group)
 {
-	fsstrict = fs;
+    fsstrict = fs;
     insertDirFactory();
 
-  ResourceGroupManager::getSingleton().
+    ResourceGroupManager::getSingleton().
     addResourceLocation(name, "Dir", group);
-=======
-
->>>>>>> 57972eb0
+}
+
 }