/*
  OpenMW - The completely unofficial reimplementation of Morrowind
  Copyright (C) 2008-2010  Nicolay Korslund
  Email: < korslund@gmail.com >
  WWW: http://openmw.sourceforge.net/

  This file (ogre_nif_loader.cpp) is part of the OpenMW package.

  OpenMW is distributed as free software: you can redistribute it
  and/or modify it under the terms of the GNU General Public License
  version 3, as published by the Free Software Foundation.

  This program is distributed in the hope that it will be useful, but
  WITHOUT ANY WARRANTY; without even the implied warranty of
  MERCHANTABILITY or FITNESS FOR A PARTICULAR PURPOSE.  See the GNU
  General Public License for more details.

  You should have received a copy of the GNU General Public License
  version 3 along with this program. If not, see
  http://www.gnu.org/licenses/ .

 */

#include "ogrenifloader.hpp"

#include <algorithm>

#include <OgreMaterialManager.h>
#include <OgreMeshManager.h>
#include <OgreHardwareBufferManager.h>
#include <OgreSkeletonManager.h>
#include <OgreTechnique.h>
#include <OgreSubMesh.h>
#include <OgreRoot.h>
#include <OgreEntity.h>
#include <OgreSubEntity.h>
#include <OgreTagPoint.h>
#include <OgreParticleSystem.h>
#include <OgreParticleEmitter.h>
#include <OgreParticleAffector.h>
#include <OgreControllerManager.h>

#include <boost/lexical_cast.hpp>
#include <boost/algorithm/string.hpp>
#include <boost/functional/hash.hpp>

#include <extern/shiny/Main/Factory.hpp>

#include <components/nif/node.hpp>
#include <components/misc/stringops.hpp>
#include <components/settings/settings.hpp>
#include <components/nifoverrides/nifoverrides.hpp>

typedef unsigned char ubyte;

namespace std
{

// TODO: Do something useful
ostream& operator<<(ostream &o, const NifOgre::TextKeyMap&)
{ return o; }

}

namespace NifOgre
{

// FIXME: Should not be here.
class DefaultFunction : public Ogre::ControllerFunction<Ogre::Real>
{
private:
    float mFrequency;
    float mPhase;
    float mStartTime;
    float mStopTime;

public:
    DefaultFunction(const Nif::Controller *ctrl, bool deltaInput)
        : Ogre::ControllerFunction<Ogre::Real>(deltaInput)
        , mFrequency(ctrl->frequency)
        , mPhase(ctrl->phase)
        , mStartTime(ctrl->timeStart)
        , mStopTime(ctrl->timeStop)
    {
        if(mDeltaInput)
        {
            mDeltaCount = mPhase;
            while(mDeltaCount < mStartTime)
                mDeltaCount += (mStopTime-mStartTime);
        }
    }

    virtual Ogre::Real calculate(Ogre::Real value)
    {
        if(mDeltaInput)
        {
            mDeltaCount += value*mFrequency;
            mDeltaCount = std::fmod(mDeltaCount - mStartTime,
                                    mStopTime - mStartTime) + mStartTime;
            return mDeltaCount;
        }

        value = std::min(mStopTime, std::max(mStartTime, value+mPhase));
        return value;
    }
};

class VisController
{
public:
    class Value : public NodeTargetValue<Ogre::Real>
    {
    private:
        std::vector<Nif::NiVisData::VisData> mData;

        virtual bool calculate(Ogre::Real time)
        {
            if(mData.size() == 0)
                return true;

            for(size_t i = 1;i < mData.size();i++)
            {
                if(mData[i].time > time)
                    return mData[i-1].isSet;
            }
            return mData.back().isSet;
        }

        // FIXME: We are not getting all objects here. Skinned meshes get
        // attached to the object's root node, and won't be connected via a
        // TagPoint.
        static void setVisible(Ogre::Node *node, int vis)
        {
            Ogre::Node::ChildNodeIterator iter = node->getChildIterator();
            while(iter.hasMoreElements())
            {
                node = iter.getNext();
                setVisible(node, vis);

                Ogre::TagPoint *tag = dynamic_cast<Ogre::TagPoint*>(node);
                if(tag != NULL)
                {
                    Ogre::MovableObject *obj = tag->getChildObject();
                    if(obj != NULL)
                        obj->setVisible(vis);
                }
            }
        }

    public:
        Value(Ogre::Node *target, const Nif::NiVisData *data)
          : NodeTargetValue<Ogre::Real>(target)
          , mData(data->mVis)
        { }

        virtual Ogre::Real getValue() const
        {
            // Should not be called
            return 1.0f;
        }

        virtual void setValue(Ogre::Real time)
        {
            bool vis = calculate(time);
            setVisible(mNode, vis);
        }
    };

    typedef DefaultFunction Function;
};

class KeyframeController
{
public:
    class Value : public NodeTargetValue<Ogre::Real>
    {
    private:
        Nif::QuaternionKeyList mRotations;
        Nif::Vector3KeyList mTranslations;
        Nif::FloatKeyList mScales;

    public:
        Value(Ogre::Node *target, const Nif::NiKeyframeData *data)
          : NodeTargetValue<Ogre::Real>(target)
          , mRotations(data->mRotations)
          , mTranslations(data->mTranslations)
          , mScales(data->mScales)
        { }

        virtual Ogre::Real getValue() const
        {
            // Should not be called
            return 0.0f;
        }

        virtual void setValue(Ogre::Real time)
        {
            if(mRotations.mKeys.size() > 0)
            {
                if(time <= mRotations.mKeys.front().mTime)
                    mNode->setOrientation(mRotations.mKeys.front().mValue);
                else if(time >= mRotations.mKeys.back().mTime)
                    mNode->setOrientation(mRotations.mKeys.back().mValue);
                else
                {
                    Nif::QuaternionKeyList::VecType::const_iterator iter(mRotations.mKeys.begin()+1);
                    for(;iter != mRotations.mKeys.end();iter++)
                    {
                        if(iter->mTime < time)
                            continue;

                        Nif::QuaternionKeyList::VecType::const_iterator last(iter-1);
                        float a = (time-last->mTime) / (iter->mTime-last->mTime);
                        mNode->setOrientation(Ogre::Quaternion::nlerp(a, last->mValue, iter->mValue));
                        break;
                    }
                }
            }
            if(mTranslations.mKeys.size() > 0)
            {
                if(time <= mTranslations.mKeys.front().mTime)
                    mNode->setPosition(mTranslations.mKeys.front().mValue);
                else if(time >= mTranslations.mKeys.back().mTime)
                    mNode->setPosition(mTranslations.mKeys.back().mValue);
                else
                {
                    Nif::Vector3KeyList::VecType::const_iterator iter(mTranslations.mKeys.begin()+1);
                    for(;iter != mTranslations.mKeys.end();iter++)
                    {
                        if(iter->mTime < time)
                            continue;

                        Nif::Vector3KeyList::VecType::const_iterator last(iter-1);
                        float a = (time-last->mTime) / (iter->mTime-last->mTime);
                        mNode->setPosition(last->mValue + ((iter->mValue - last->mValue)*a));
                        break;
                    }
                }
            }
            if(mScales.mKeys.size() > 0)
            {
                if(time <= mScales.mKeys.front().mTime)
                    mNode->setScale(Ogre::Vector3(mScales.mKeys.front().mValue));
                else if(time >= mScales.mKeys.back().mTime)
                    mNode->setScale(Ogre::Vector3(mScales.mKeys.back().mValue));
                else
                {
                    Nif::FloatKeyList::VecType::const_iterator iter(mScales.mKeys.begin()+1);
                    for(;iter != mScales.mKeys.end();iter++)
                    {
                        if(iter->mTime < time)
                            continue;

                        Nif::FloatKeyList::VecType::const_iterator last(iter-1);
                        float a = (time-last->mTime) / (iter->mTime-last->mTime);
                        mNode->setScale(Ogre::Vector3(last->mValue + ((iter->mValue - last->mValue)*a)));
                        break;
                    }
                }
            }
        }
    };

    typedef DefaultFunction Function;
};

class UVController
{
public:
    class Value : public Ogre::ControllerValue<Ogre::Real>
    {
    private:
        Ogre::MaterialPtr mMaterial;
        Nif::FloatKeyList mUTrans;
        Nif::FloatKeyList mVTrans;
        Nif::FloatKeyList mUScale;
        Nif::FloatKeyList mVScale;

        static float lookupValue(const Nif::FloatKeyList &keys, float time, float def)
        {
            if(keys.mKeys.size() == 0)
                return def;

            if(time <= keys.mKeys.front().mTime)
                return keys.mKeys.front().mValue;

            Nif::FloatKeyList::VecType::const_iterator iter(keys.mKeys.begin()+1);
            for(;iter != keys.mKeys.end();iter++)
            {
                if(iter->mTime < time)
                    continue;

                Nif::FloatKeyList::VecType::const_iterator last(iter-1);
                float a = (time-last->mTime) / (iter->mTime-last->mTime);
                return last->mValue + ((iter->mValue - last->mValue)*a);
            }
            return keys.mKeys.back().mValue;
        }

    public:
        Value(const Ogre::MaterialPtr &material, Nif::NiUVData *data)
          : mMaterial(material)
          , mUTrans(data->mKeyList[0])
          , mVTrans(data->mKeyList[1])
          , mUScale(data->mKeyList[2])
          , mVScale(data->mKeyList[3])
        { }

        virtual Ogre::Real getValue() const
        {
            // Should not be called
            return 1.0f;
        }

        virtual void setValue(Ogre::Real value)
        {
            float uTrans = lookupValue(mUTrans, value, 0.0f);
            float vTrans = lookupValue(mVTrans, value, 0.0f);
            float uScale = lookupValue(mUScale, value, 1.0f);
            float vScale = lookupValue(mVScale, value, 1.0f);

            Ogre::Material::TechniqueIterator techs = mMaterial->getTechniqueIterator();
            while(techs.hasMoreElements())
            {
                Ogre::Technique *tech = techs.getNext();
                Ogre::Technique::PassIterator passes = tech->getPassIterator();
                while(passes.hasMoreElements())
                {
                    Ogre::Pass *pass = passes.getNext();
                    Ogre::TextureUnitState *tex = pass->getTextureUnitState(0);
                    tex->setTextureScroll(uTrans, vTrans);
                    tex->setTextureScale(uScale, vScale);
                }
            }
        }
    };

    typedef DefaultFunction Function;
};


// Helper class that computes the bounding box and of a mesh
class BoundsFinder
{
    struct MaxMinFinder
    {
        float max, min;

        MaxMinFinder()
        {
            min = std::numeric_limits<float>::infinity();
            max = -min;
        }

        void add(float f)
        {
            if (f > max) max = f;
            if (f < min) min = f;
        }

        // Return Max(max**2, min**2)
        float getMaxSquared()
        {
            float m1 = max*max;
            float m2 = min*min;
            if (m1 >= m2) return m1;
            return m2;
        }
    };

    MaxMinFinder X, Y, Z;

public:
    // Add 'verts' vertices to the calculation. The 'data' pointer is
    // expected to point to 3*verts floats representing x,y,z for each
    // point.
    void add(float *data, int verts)
    {
        for (int i=0;i<verts;i++)
        {
            X.add(*(data++));
            Y.add(*(data++));
            Z.add(*(data++));
        }
    }

    // True if this structure has valid values
    bool isValid()
    {
        return
            minX() <= maxX() &&
            minY() <= maxY() &&
            minZ() <= maxZ();
    }

    // Compute radius
    float getRadius()
    {
        assert(isValid());

        // The radius is computed from the origin, not from the geometric
        // center of the mesh.
        return sqrt(X.getMaxSquared() + Y.getMaxSquared() + Z.getMaxSquared());
    }

    float minX() {
        return X.min;
    }
    float maxX() {
        return X.max;
    }
    float minY() {
        return Y.min;
    }
    float maxY() {
        return Y.max;
    }
    float minZ() {
        return Z.min;
    }
    float maxZ() {
        return Z.max;
    }
};


/** Manual resource loader for NIF skeletons. This is the main class
    responsible for translating the internal NIF skeleton structure into
    something Ogre can use (includes animations and node TextKeyData).
 */
class NIFSkeletonLoader : public Ogre::ManualResourceLoader
{
static void warn(const std::string &msg)
{
    std::cerr << "NIFSkeletonLoader: Warn: " << msg << std::endl;
}

static void fail(const std::string &msg)
{
    std::cerr << "NIFSkeletonLoader: Fail: "<< msg << std::endl;
    abort();
}


static void buildAnimation(Ogre::Skeleton *skel, const std::string &name, const std::vector<const Nif::NiKeyframeController*> &ctrls, const std::vector<std::string> &targets, float startTime, float stopTime)
{
    Ogre::Animation *anim = skel->createAnimation(name, stopTime);

    for(size_t i = 0;i < ctrls.size();i++)
    {
        const Nif::NiKeyframeController *kfc = ctrls[i];
        if(kfc->data.empty())
            continue;
        const Nif::NiKeyframeData *kf = kfc->data.getPtr();

        /* Get the keyframes and make sure they're sorted first to last */
        const Nif::QuaternionKeyList &quatkeys = kf->mRotations;
        const Nif::Vector3KeyList &trankeys = kf->mTranslations;
        const Nif::FloatKeyList &scalekeys = kf->mScales;

        Nif::QuaternionKeyList::VecType::const_iterator quatiter = quatkeys.mKeys.begin();
        Nif::Vector3KeyList::VecType::const_iterator traniter = trankeys.mKeys.begin();
        Nif::FloatKeyList::VecType::const_iterator scaleiter = scalekeys.mKeys.begin();

        Ogre::Bone *bone = skel->getBone(targets[i]);
        // NOTE: For some reason, Ogre doesn't like the node track ID being different from
        // the bone ID
        Ogre::NodeAnimationTrack *nodetrack = anim->hasNodeTrack(bone->getHandle()) ?
                                              anim->getNodeTrack(bone->getHandle()) :
                                              anim->createNodeTrack(bone->getHandle(), bone);

        Ogre::Quaternion lastquat, curquat;
        Ogre::Vector3 lasttrans(0.0f), curtrans(0.0f);
        Ogre::Vector3 lastscale(1.0f), curscale(1.0f);
        if(quatiter != quatkeys.mKeys.end())
            lastquat = curquat = quatiter->mValue;
        if(traniter != trankeys.mKeys.end())
            lasttrans = curtrans = traniter->mValue;
        if(scaleiter != scalekeys.mKeys.end())
            lastscale = curscale = Ogre::Vector3(scaleiter->mValue);

        bool didlast = false;
        while(!didlast)
        {
            float curtime = std::numeric_limits<float>::max();

            //Get latest time
            if(quatiter != quatkeys.mKeys.end())
                curtime = std::min(curtime, quatiter->mTime);
            if(traniter != trankeys.mKeys.end())
                curtime = std::min(curtime, traniter->mTime);
            if(scaleiter != scalekeys.mKeys.end())
                curtime = std::min(curtime, scaleiter->mTime);

            curtime = std::max(curtime, startTime);
            if(curtime >= stopTime)
            {
                didlast = true;
                curtime = stopTime;
            }

            // Get the latest quaternions, translations, and scales for the
            // current time
            while(quatiter != quatkeys.mKeys.end() && curtime >= quatiter->mTime)
            {
                lastquat = curquat;
                if(++quatiter != quatkeys.mKeys.end())
                    curquat = quatiter->mValue;
            }
            while(traniter != trankeys.mKeys.end() && curtime >= traniter->mTime)
            {
                lasttrans = curtrans;
                if(++traniter != trankeys.mKeys.end())
                    curtrans = traniter->mValue;
            }
            while(scaleiter != scalekeys.mKeys.end() && curtime >= scaleiter->mTime)
            {
                lastscale = curscale;
                if(++scaleiter != scalekeys.mKeys.end())
                    curscale = Ogre::Vector3(scaleiter->mValue);
            }

            Ogre::TransformKeyFrame *kframe;
            kframe = nodetrack->createNodeKeyFrame(curtime);
            if(quatiter == quatkeys.mKeys.end() || quatiter == quatkeys.mKeys.begin())
                kframe->setRotation(curquat);
            else
            {
                Nif::QuaternionKeyList::VecType::const_iterator last = quatiter-1;
                float diff = (curtime-last->mTime) / (quatiter->mTime-last->mTime);
                kframe->setRotation(Ogre::Quaternion::nlerp(diff, lastquat, curquat));
            }
            if(traniter == trankeys.mKeys.end() || traniter == trankeys.mKeys.begin())
                kframe->setTranslate(curtrans);
            else
            {
                Nif::Vector3KeyList::VecType::const_iterator last = traniter-1;
                float diff = (curtime-last->mTime) / (traniter->mTime-last->mTime);
                kframe->setTranslate(lasttrans + ((curtrans-lasttrans)*diff));
            }
            if(scaleiter == scalekeys.mKeys.end() || scaleiter == scalekeys.mKeys.begin())
                kframe->setScale(curscale);
            else
            {
                Nif::FloatKeyList::VecType::const_iterator last = scaleiter-1;
                float diff = (curtime-last->mTime) / (scaleiter->mTime-last->mTime);
                kframe->setScale(lastscale + ((curscale-lastscale)*diff));
            }
        }
    }
    anim->optimise();
}


static TextKeyMap extractTextKeys(const Nif::NiTextKeyExtraData *tk)
{
    TextKeyMap textkeys;
    for(size_t i = 0;i < tk->list.size();i++)
    {
        const std::string &str = tk->list[i].text;
        std::string::size_type pos = 0;
        while(pos < str.length())
        {
            if(::isspace(str[pos]))
            {
                pos++;
                continue;
            }

            std::string::size_type nextpos = std::min(str.find('\r', pos), str.find('\n', pos));
            std::string result = str.substr(pos, nextpos-pos);
            textkeys.insert(std::make_pair(tk->list[i].time, Misc::StringUtils::toLower(result)));

            pos = nextpos;
        }
    }
    return textkeys;
}

void buildBones(Ogre::Skeleton *skel, const Nif::Node *node, Ogre::Bone *&animroot, TextKeyMap &textkeys, std::vector<Nif::NiKeyframeController const*> &ctrls, Ogre::Bone *parent=NULL)
{
    Ogre::Bone *bone;
    if(!skel->hasBone(node->name))
        bone = skel->createBone(node->name);
    else
        bone = skel->createBone();
    if(parent) parent->addChild(bone);
    mNifToOgreHandleMap[node->recIndex] = bone->getHandle();

    bone->setOrientation(node->trafo.rotation);
    bone->setPosition(node->trafo.pos);
    bone->setScale(Ogre::Vector3(node->trafo.scale));
    bone->setBindingPose();

    if(!(node->recType == Nif::RC_NiNode || /* Nothing special; children traversed below */
         node->recType == Nif::RC_RootCollisionNode || /* handled in nifbullet (hopefully) */
         node->recType == Nif::RC_NiTriShape || /* Handled in the mesh loader */
         node->recType == Nif::RC_NiCamera ||
         node->recType == Nif::RC_NiAutoNormalParticles ||
         node->recType == Nif::RC_NiRotatingParticles
         ))
        warn("Unhandled "+node->recName+" "+node->name+" in "+skel->getName());

    Nif::ControllerPtr ctrl = node->controller;
    while(!ctrl.empty())
    {
        if(ctrl->recType == Nif::RC_NiKeyframeController)
            ctrls.push_back(static_cast<const Nif::NiKeyframeController*>(ctrl.getPtr()));
        else if(!(ctrl->recType == Nif::RC_NiParticleSystemController ||
                  ctrl->recType == Nif::RC_NiVisController ||
                  ctrl->recType == Nif::RC_NiUVController
                  ))
            warn("Unhandled "+ctrl->recName+" from node "+node->name+" in "+skel->getName());
        ctrl = ctrl->next;
    }

    Nif::ExtraPtr e = node->extra;
    while(!e.empty())
    {
        if(e->recType == Nif::RC_NiTextKeyExtraData && !animroot)
        {
            const Nif::NiTextKeyExtraData *tk = static_cast<const Nif::NiTextKeyExtraData*>(e.getPtr());
            textkeys = extractTextKeys(tk);
            animroot = bone;
        }
        e = e->extra;
    }

    const Nif::NiNode *ninode = dynamic_cast<const Nif::NiNode*>(node);
    if(ninode)
    {
        const Nif::NodeList &children = ninode->children;
        for(size_t i = 0;i < children.length();i++)
        {
            if(!children[i].empty())
                buildBones(skel, children[i].getPtr(), animroot, textkeys, ctrls, bone);
        }
    }
}

// Lookup to retrieve an Ogre bone handle for a given Nif record index
std::map<int,int> mNifToOgreHandleMap;

typedef std::map<std::string,NIFSkeletonLoader> LoaderMap;
static LoaderMap sLoaders;

public:
void loadResource(Ogre::Resource *resource)
{
    Ogre::Skeleton *skel = dynamic_cast<Ogre::Skeleton*>(resource);
    OgreAssert(skel, "Attempting to load a skeleton into a non-skeleton resource!");

    Nif::NIFFile::ptr nif(Nif::NIFFile::create(skel->getName()));
    const Nif::Node *node = static_cast<const Nif::Node*>(nif->getRoot(0));

    std::vector<const Nif::NiKeyframeController*> ctrls;
    Ogre::Bone *animroot = NULL;
    TextKeyMap textkeys;
    try {
        buildBones(skel, node, animroot, textkeys, ctrls);
    }
    catch(std::exception &e) {
        std::cerr<< "Exception while loading "<<skel->getName() <<std::endl;
        std::cerr<< e.what() <<std::endl;
        return;
    }

    /* Animations without textkeys don't get Ogre::Animation objects. */
    if(!animroot)
        return;

    std::vector<std::string> targets;
    // TODO: If ctrls.size() == 0, check for a .kf file sharing the name of the .nif file
    if(ctrls.size() == 0) // No animations? Then we're done.
        return;

    float maxtime = 0.0f;
    for(size_t i = 0;i < ctrls.size();i++)
    {
        const Nif::NiKeyframeController *ctrl = ctrls[i];
        maxtime = std::max(maxtime, ctrl->timeStop);
        Nif::Named *target = dynamic_cast<Nif::Named*>(ctrl->target.getPtr());
        if(target != NULL)
            targets.push_back(target->name);
    }

    if(targets.size() != ctrls.size())
    {
        warn("Target size mismatch ("+Ogre::StringConverter::toString(targets.size())+" targets, "+
             Ogre::StringConverter::toString(ctrls.size())+" controllers)");
        return;
    }

    Ogre::UserObjectBindings &bindings = animroot->getUserObjectBindings();
    bindings.setUserAny(sTextKeyExtraDataID, Ogre::Any(true));

    std::string currentgroup;
    TextKeyMap::const_iterator keyiter = textkeys.begin();
    for(keyiter = textkeys.begin();keyiter != textkeys.end();keyiter++)
    {
        std::string::size_type sep = keyiter->second.find(':');
        if((sep == currentgroup.length() && keyiter->second.compare(0, sep, currentgroup) == 0) ||
           (sep == sizeof("soundgen")-1 && keyiter->second.compare(0, sep, "soundgen") == 0) ||
           (sep == sizeof("sound")-1 && keyiter->second.compare(0, sep, "sound") == 0))
            continue;
        currentgroup = keyiter->second.substr(0, sep);

        if(skel->hasAnimation(currentgroup))
            continue;

        TextKeyMap::const_iterator lastkeyiter = textkeys.end();
        while((--lastkeyiter)->first > keyiter->first)
        {
            if(lastkeyiter->second.find(':') == currentgroup.length() &&
               lastkeyiter->second.compare(0, currentgroup.length(), currentgroup) == 0)
                break;
        }

        buildAnimation(skel, currentgroup, ctrls, targets, keyiter->first, lastkeyiter->first);

        TextKeyMap::const_iterator insiter(keyiter);
        TextKeyMap groupkeys;
        do {
            sep = insiter->second.find(':');
            if(sep == currentgroup.length() && insiter->second.compare(0, sep, currentgroup) == 0)
                groupkeys.insert(std::make_pair(insiter->first, insiter->second.substr(sep+2)));
            else if((sep == sizeof("soundgen")-1 && insiter->second.compare(0, sep, "soundgen") == 0) ||
                    (sep == sizeof("sound")-1 && insiter->second.compare(0, sep, "sound") == 0))
                groupkeys.insert(std::make_pair(insiter->first, insiter->second));
        } while(insiter++ != lastkeyiter);

        bindings.setUserAny(std::string(sTextKeyExtraDataID)+"@"+currentgroup, Ogre::Any(groupkeys));
    }
}


static Ogre::SkeletonPtr createSkeleton(const std::string &name, const std::string &group, const Nif::Node *node)
{
    /* We need to be a little aggressive here, since some NIFs have a crap-ton
     * of nodes and Ogre only supports 256 bones. We will skip a skeleton if:
     * There are no bones used for skinning, there are no controllers on non-
     * NiTriShape nodes, there are no nodes named "AttachLight", and the tree
     * consists of NiNode, NiTriShape, and RootCollisionNode types only.
     */
    if(!node->boneTrafo)
    {
        if(node->recType == Nif::RC_NiTriShape)
            return Ogre::SkeletonPtr();
        if(node->controller.empty() && node->name != "AttachLight")
        {
            if(node->recType == Nif::RC_NiNode || node->recType == Nif::RC_RootCollisionNode)
            {
                const Nif::NiNode *ninode = static_cast<const Nif::NiNode*>(node);
                const Nif::NodeList &children = ninode->children;
                for(size_t i = 0;i < children.length();i++)
                {
                    if(!children[i].empty())
                    {
                        Ogre::SkeletonPtr skel = createSkeleton(name, group, children[i].getPtr());
                        if(!skel.isNull())
                            return skel;
                    }
                }
                return Ogre::SkeletonPtr();
            }
        }
    }

    Ogre::SkeletonManager &skelMgr = Ogre::SkeletonManager::getSingleton();
    return skelMgr.create(name, group, true, &sLoaders[name]);
}

// Looks up an Ogre Bone handle ID from a NIF's record index. Should only be
// used when the bone name is insufficient as this is a relatively slow lookup
static int lookupOgreBoneHandle(const std::string &nifname, int idx)
{
    LoaderMap::const_iterator loader = sLoaders.find(nifname);
    if(loader != sLoaders.end())
    {
        std::map<int,int>::const_iterator entry = loader->second.mNifToOgreHandleMap.find(idx);
        if(entry != loader->second.mNifToOgreHandleMap.end())
            return entry->second;
    }
    throw std::runtime_error("Invalid NIF record lookup ("+nifname+", index "+Ogre::StringConverter::toString(idx)+")");
}

};
NIFSkeletonLoader::LoaderMap NIFSkeletonLoader::sLoaders;


// Conversion of blend / test mode from NIF
static const char *getBlendFactor(int mode)
{
    switch(mode)
    {
    case 0: return "one";
    case 1: return "zero";
    case 2: return "src_colour";
    case 3: return "one_minus_src_colour";
    case 4: return "dest_colour";
    case 5: return "one_minus_dest_colour";
    case 6: return "src_alpha";
    case 7: return "one_minus_src_alpha";
    case 8: return "dest_alpha";
    case 9: return "one_minus_dest_alpha";
    case 10: return "src_alpha_saturate";
    }
    std::cerr<< "Unexpected blend mode: "<<mode <<std::endl;
    return "src_alpha";
}

static const char *getTestMode(int mode)
{
    switch(mode)
    {
    case 0: return "always_pass";
    case 1: return "less";
    case 2: return "equal";
    case 3: return "less_equal";
    case 4: return "greater";
    case 5: return "not_equal";
    case 6: return "greater_equal";
    case 7: return "always_fail";
    }
    std::cerr<< "Unexpected test mode: "<<mode <<std::endl;
    return "less_equal";
}


class NIFMaterialLoader {

static std::map<size_t,std::string> MaterialMap;

static void warn(const std::string &msg)
{
    std::cerr << "NIFMaterialLoader: Warn: " << msg << std::endl;
}

static void fail(const std::string &msg)
{
    std::cerr << "NIFMaterialLoader: Fail: "<< msg << std::endl;
    abort();
}


static std::string findTextureName(const std::string &filename)
{
    /* Bethesda at some point converted all their BSA
     * textures from tga to dds for increased load speed, but all
     * texture file name references were kept as .tga.
     */
    static const char path[] = "textures\\";
    static const char path2[] = "textures/";


    std::string texname = filename;
    Misc::StringUtils::toLower(texname);

    if(texname.compare(0, sizeof(path)-1, path) != 0
            && texname.compare(0, sizeof(path2)-1, path2) != 0)
        texname = path + texname;

    Ogre::String::size_type pos = texname.rfind('.');
    if(pos != Ogre::String::npos && texname.compare(pos, texname.length() - pos, ".dds") != 0)
    {
        // since we know all (GOTY edition or less) textures end
        // in .dds, we change the extension
        texname.replace(pos, texname.length(), ".dds");

        // if it turns out that the above wasn't true in all cases (not for vanilla, but maybe mods)
        // verify, and revert if false (this call succeeds quickly, but fails slowly)
        if(!Ogre::ResourceGroupManager::getSingleton().resourceExistsInAnyGroup(texname))
        {
            texname = filename;
            Misc::StringUtils::toLower(texname);
            if(texname.compare(0, sizeof(path)-1, path) != 0
                    && texname.compare(0, sizeof(path2)-1, path2) != 0)
                texname = path + texname;
        }
    }

    return texname;
}

public:
static Ogre::String getMaterial(const Nif::ShapeData *shapedata,
                                const Ogre::String &name, const Ogre::String &group,
                                const Nif::NiTexturingProperty *texprop,
                                const Nif::NiMaterialProperty *matprop,
                                const Nif::NiAlphaProperty *alphaprop,
                                const Nif::NiVertexColorProperty *vertprop,
                                const Nif::NiZBufferProperty *zprop,
                                const Nif::NiSpecularProperty *specprop,
                                const Nif::NiWireframeProperty *wireprop,
                                bool &needTangents)
{
    Ogre::MaterialManager &matMgr = Ogre::MaterialManager::getSingleton();
    Ogre::MaterialPtr material = matMgr.getByName(name);
    if(!material.isNull())
        return name;

    Ogre::Vector3 ambient(1.0f);
    Ogre::Vector3 diffuse(1.0f);
    Ogre::Vector3 specular(0.0f);
    Ogre::Vector3 emissive(0.0f);
    float glossiness = 0.0f;
    float alpha = 1.0f;
    int alphaFlags = 0;
    int alphaTest = 0;
    int vertMode = 2;
    //int lightMode = 1;
    int depthFlags = 3;
    // Default should be 1, but Bloodmoon's models are broken
    int specFlags = 0;
    int wireFlags = 0;
    Ogre::String texName[7];

    bool vertexColour = (shapedata->colors.size() != 0);

    // Texture
    if(texprop)
    {
        for(int i = 0;i < 7;i++)
        {
            if(!texprop->textures[i].inUse)
                continue;
            if(texprop->textures[i].texture.empty())
            {
                warn("Texture layer "+Ogre::StringConverter::toString(i)+" is in use but empty in "+name);
                continue;
            }

            const Nif::NiSourceTexture *st = texprop->textures[i].texture.getPtr();
            if(st->external)
                texName[i] = findTextureName(st->filename);
            else
                warn("Found internal texture, ignoring.");
        }

        Nif::ControllerPtr ctrls = texprop->controller;
        while(!ctrls.empty())
        {
            warn("Unhandled texture controller "+ctrls->recName+" in "+name);
            ctrls = ctrls->next;
        }
    }
    needTangents = !texName[Nif::NiTexturingProperty::BumpTexture].empty();

    // Alpha modifiers
    if(alphaprop)
    {
        alphaFlags = alphaprop->flags;
        alphaTest = alphaprop->data.threshold;

        Nif::ControllerPtr ctrls = alphaprop->controller;
        while(!ctrls.empty())
        {
            warn("Unhandled alpha controller "+ctrls->recName+" in "+name);
            ctrls = ctrls->next;
        }
    }

    // Vertex color handling
    if(vertprop)
    {
        vertMode = vertprop->data.vertmode;
        // FIXME: Handle lightmode?
        //lightMode = vertprop->data.lightmode;

        Nif::ControllerPtr ctrls = vertprop->controller;
        while(!ctrls.empty())
        {
            warn("Unhandled vertex color controller "+ctrls->recName+" in "+name);
            ctrls = ctrls->next;
        }
    }

    if(zprop)
    {
        depthFlags = zprop->flags;
        // Depth function???

        Nif::ControllerPtr ctrls = zprop->controller;
        while(!ctrls.empty())
        {
            warn("Unhandled depth controller "+ctrls->recName+" in "+name);
            ctrls = ctrls->next;
        }
    }

    if(specprop)
    {
        specFlags = specprop->flags;

        Nif::ControllerPtr ctrls = specprop->controller;
        while(!ctrls.empty())
        {
            warn("Unhandled specular controller "+ctrls->recName+" in "+name);
            ctrls = ctrls->next;
        }
    }

    if(wireprop)
    {
        wireFlags = wireprop->flags;

        Nif::ControllerPtr ctrls = wireprop->controller;
        while(!ctrls.empty())
        {
            warn("Unhandled wireframe controller "+ctrls->recName+" in "+name);
            ctrls = ctrls->next;
        }
    }

    // Material
    if(matprop)
    {
        ambient = matprop->data.ambient;
        diffuse = matprop->data.diffuse;
        specular = matprop->data.specular;
        emissive = matprop->data.emissive;
        glossiness = matprop->data.glossiness;
        alpha = matprop->data.alpha;

        Nif::ControllerPtr ctrls = matprop->controller;
        while(!ctrls.empty())
        {
            warn("Unhandled material controller "+ctrls->recName+" in "+name);
            ctrls = ctrls->next;
        }
    }

    {
        // Generate a hash out of all properties that can affect the material.
        size_t h = 0;
        boost::hash_combine(h, ambient.x);
        boost::hash_combine(h, ambient.y);
        boost::hash_combine(h, ambient.z);
        boost::hash_combine(h, diffuse.x);
        boost::hash_combine(h, diffuse.y);
        boost::hash_combine(h, diffuse.z);
        boost::hash_combine(h, alpha);
        boost::hash_combine(h, specular.x);
        boost::hash_combine(h, specular.y);
        boost::hash_combine(h, specular.z);
        boost::hash_combine(h, glossiness);
        boost::hash_combine(h, emissive.x);
        boost::hash_combine(h, emissive.y);
        boost::hash_combine(h, emissive.z);
        for(int i = 0;i < 7;i++)
        {
            if(!texName[i].empty())
                boost::hash_combine(h, texName[i]);
        }
        boost::hash_combine(h, vertexColour);
        boost::hash_combine(h, alphaFlags);
        boost::hash_combine(h, alphaTest);
        boost::hash_combine(h, vertMode);
        boost::hash_combine(h, depthFlags);
        boost::hash_combine(h, specFlags);
        boost::hash_combine(h, wireFlags);

        std::map<size_t,std::string>::iterator itr = MaterialMap.find(h);
        if (itr != MaterialMap.end())
        {
            // a suitable material exists already - use it
            return itr->second;
        }
        // not found, create a new one
        MaterialMap.insert(std::make_pair(h, name));
    }

    // No existing material like this. Create a new one.
    sh::MaterialInstance *instance = sh::Factory::getInstance().createMaterialInstance(name, "openmw_objects_base");
    if(vertMode == 0 || !vertexColour)
    {
        instance->setProperty("ambient", sh::makeProperty(new sh::Vector4(ambient.x, ambient.y, ambient.z, 1)));
        instance->setProperty("diffuse", sh::makeProperty(new sh::Vector4(diffuse.x, diffuse.y, diffuse.z, alpha)));
        instance->setProperty("emissive", sh::makeProperty(new sh::Vector4(emissive.x, emissive.y, emissive.z, 1)));
        instance->setProperty("vertmode", sh::makeProperty(new sh::StringValue("0")));
    }
    else if(vertMode == 1)
    {
        instance->setProperty("ambient", sh::makeProperty(new sh::Vector4(ambient.x, ambient.y, ambient.z, 1)));
        instance->setProperty("diffuse", sh::makeProperty(new sh::Vector4(diffuse.x, diffuse.y, diffuse.z, alpha)));
        instance->setProperty("emissive", sh::makeProperty(new sh::StringValue("vertexcolour")));
        instance->setProperty("vertmode", sh::makeProperty(new sh::StringValue("1")));
    }
    else if(vertMode == 2)
    {
        instance->setProperty("ambient", sh::makeProperty(new sh::StringValue("vertexcolour")));
        instance->setProperty("diffuse", sh::makeProperty(new sh::StringValue("vertexcolour")));
        instance->setProperty("emissive", sh::makeProperty(new sh::Vector4(emissive.x, emissive.y, emissive.z, 1)));
        instance->setProperty("vertmode", sh::makeProperty(new sh::StringValue("2")));
    }
    else
        std::cerr<< "Unhandled vertex mode: "<<vertMode <<std::endl;

    if(specFlags)
    {
        instance->setProperty("specular", sh::makeProperty(
            new sh::Vector4(specular.x, specular.y, specular.z, glossiness)));
    }

    if(wireFlags)
    {
        instance->setProperty("polygon_mode", sh::makeProperty(new sh::StringValue("wireframe")));
    }

    instance->setProperty("diffuseMap", sh::makeProperty(texName[Nif::NiTexturingProperty::BaseTexture]));
    instance->setProperty("normalMap", sh::makeProperty(texName[Nif::NiTexturingProperty::BumpTexture]));
    instance->setProperty("detailMap", sh::makeProperty(texName[Nif::NiTexturingProperty::DetailTexture]));
    instance->setProperty("emissiveMap", sh::makeProperty(texName[Nif::NiTexturingProperty::GlowTexture]));
    if (!texName[Nif::NiTexturingProperty::GlowTexture].empty())
    {
        instance->setProperty("use_emissive_map", sh::makeProperty(new sh::BooleanValue(true)));
        instance->setProperty("emissiveMapUVSet", sh::makeProperty(new sh::IntValue(texprop->textures[Nif::NiTexturingProperty::GlowTexture].uvSet)));
    }
    if (!texName[Nif::NiTexturingProperty::DetailTexture].empty())
    {
        instance->setProperty("use_detail_map", sh::makeProperty(new sh::BooleanValue(true)));
        instance->setProperty("detailMapUVSet", sh::makeProperty(new sh::IntValue(texprop->textures[Nif::NiTexturingProperty::DetailTexture].uvSet)));
    }
    if (!texName[Nif::NiTexturingProperty::BumpTexture].empty())
    {
        // force automips on normal maps for now
        instance->setProperty("normalMap", sh::makeProperty(texName[Nif::NiTexturingProperty::BumpTexture] + " 4"));
    }


    for(int i = 0;i < 7;i++)
    {
<<<<<<< HEAD
        if(i == Nif::NiTexturingProperty::BaseTexture ||
           i == Nif::NiTexturingProperty::BumpTexture ||
           i == Nif::NiTexturingProperty::GlowTexture)
            continue;
        if(!texName[i].empty())
            warn("Ignored texture "+texName[i]+" on layer "+Ogre::StringConverter::toString(i));
=======
        if(!texName[i].empty() && (i == Nif::NiTexturingProperty::DarkTexture || i == Nif::NiTexturingProperty::DecalTexture
                                   || i == Nif::NiTexturingProperty::GlossTexture))
            warn("Ignored texture "+texName[i]+" on layer "+Ogre::StringConverter::toString(i)+"\n");
>>>>>>> ef09b1ca
    }

    if (vertexColour)
        instance->setProperty("has_vertex_colour", sh::makeProperty(new sh::BooleanValue(true)));

    // Add transparency if NiAlphaProperty was present
    NifOverrides::TransparencyResult result = NifOverrides::Overrides::getTransparencyOverride(texName[0]);
    if (result.first)
    {
        alphaFlags = (1<<9) | (6<<10); /* alpha_rejection enabled, greater_equal */
        alphaTest = result.second;
        depthFlags = (1<<0) | (1<<1); // depth_write on, depth_check on
    }

    if((alphaFlags&1))
    {
        std::string blend_mode;
        blend_mode += getBlendFactor((alphaFlags>>1)&0xf);
        blend_mode += " ";
        blend_mode += getBlendFactor((alphaFlags>>5)&0xf);
        instance->setProperty("scene_blend", sh::makeProperty(new sh::StringValue(blend_mode)));
    }

    if((alphaFlags>>9)&1)
    {
        std::string reject;
        reject += getTestMode((alphaFlags>>10)&0x7);
        reject += " ";
        reject += Ogre::StringConverter::toString(alphaTest);
        instance->setProperty("alpha_rejection", sh::makeProperty(new sh::StringValue(reject)));
    }
    else
        instance->getMaterial()->setShadowCasterMaterial("openmw_shadowcaster_noalpha");

    // Ogre usually only sorts if depth write is disabled, so we want "force" instead of "on"
    instance->setProperty("transparent_sorting", sh::makeProperty(new sh::StringValue(
        ((alphaFlags&1) && !((alphaFlags>>13)&1)) ? "force" : "off")));

    instance->setProperty("depth_check", sh::makeProperty(new sh::StringValue((depthFlags&1) ? "on" : "off")));
    instance->setProperty("depth_write", sh::makeProperty(new sh::StringValue(((depthFlags>>1)&1) ? "on" : "off")));
    // depth_func???

    sh::Factory::getInstance()._ensureMaterial(name, "Default");
    return name;
}

};
std::map<size_t,std::string> NIFMaterialLoader::MaterialMap;


/** Manual resource loader for NIF objects (meshes, particle systems, etc).
 * This is the main class responsible for translating the internal NIF
 * structures into something Ogre can use.
 */
class NIFObjectLoader : Ogre::ManualResourceLoader
{
    std::string mName;
    std::string mGroup;
    size_t mShapeIndex;

    static void warn(const std::string &msg)
    {
        std::cerr << "NIFObjectLoader: Warn: " << msg << std::endl;
    }

    static void fail(const std::string &msg)
    {
        std::cerr << "NIFObjectLoader: Fail: "<< msg << std::endl;
        abort();
    }

    static void getNodeProperties(const Nif::Node *node,
                                  const Nif::NiTexturingProperty *&texprop,
                                  const Nif::NiMaterialProperty *&matprop,
                                  const Nif::NiAlphaProperty *&alphaprop,
                                  const Nif::NiVertexColorProperty *&vertprop,
                                  const Nif::NiZBufferProperty *&zprop,
                                  const Nif::NiSpecularProperty *&specprop,
                                  const Nif::NiWireframeProperty *&wireprop)
    {
        if(node->parent)
            getNodeProperties(node->parent, texprop, matprop, alphaprop, vertprop, zprop, specprop, wireprop);

        const Nif::PropertyList &proplist = node->props;
        for(size_t i = 0;i < proplist.length();i++)
        {
            // Entries may be empty
            if(proplist[i].empty())
                continue;

            const Nif::Property *pr = proplist[i].getPtr();
            if(pr->recType == Nif::RC_NiTexturingProperty)
                texprop = static_cast<const Nif::NiTexturingProperty*>(pr);
            else if(pr->recType == Nif::RC_NiMaterialProperty)
                matprop = static_cast<const Nif::NiMaterialProperty*>(pr);
            else if(pr->recType == Nif::RC_NiAlphaProperty)
                alphaprop = static_cast<const Nif::NiAlphaProperty*>(pr);
            else if(pr->recType == Nif::RC_NiVertexColorProperty)
                vertprop = static_cast<const Nif::NiVertexColorProperty*>(pr);
            else if(pr->recType == Nif::RC_NiZBufferProperty)
                zprop = static_cast<const Nif::NiZBufferProperty*>(pr);
            else if(pr->recType == Nif::RC_NiSpecularProperty)
                specprop = static_cast<const Nif::NiSpecularProperty*>(pr);
            else if(pr->recType == Nif::RC_NiWireframeProperty)
                wireprop = static_cast<const Nif::NiWireframeProperty*>(pr);
            else
                warn("Unhandled property type: "+pr->recName);
        }
    }

    // Convert NiTriShape to Ogre::SubMesh
    void createSubMesh(Ogre::Mesh *mesh, const Nif::NiTriShape *shape)
    {
        Ogre::SkeletonPtr skel;
        const Nif::NiTriShapeData *data = shape->data.getPtr();
        const Nif::NiSkinInstance *skin = (shape->skin.empty() ? NULL : shape->skin.getPtr());
        std::vector<Ogre::Vector3> srcVerts = data->vertices;
        std::vector<Ogre::Vector3> srcNorms = data->normals;
        Ogre::HardwareBuffer::Usage vertUsage = Ogre::HardwareBuffer::HBU_STATIC;
        bool vertShadowBuffer = false;
        if(skin != NULL)
        {
            vertUsage = Ogre::HardwareBuffer::HBU_DYNAMIC_WRITE_ONLY;
            vertShadowBuffer = true;

            // Only set a skeleton when skinning. Unskinned meshes with a skeleton will be
            // explicitly attached later.
            mesh->setSkeletonName(mName);

            // Get the skeleton resource, so vertices can be transformed into the bones' initial state.
            Ogre::SkeletonManager *skelMgr = Ogre::SkeletonManager::getSingletonPtr();
            skel = skelMgr->getByName(mName);

            // Convert vertices and normals to bone space from bind position. It would be
            // better to transform the bones into bind position, but there doesn't seem to
            // be a reliable way to do that.
            std::vector<Ogre::Vector3> newVerts(srcVerts.size(), Ogre::Vector3(0.0f));
            std::vector<Ogre::Vector3> newNorms(srcNorms.size(), Ogre::Vector3(0.0f));

            const Nif::NiSkinData *data = skin->data.getPtr();
            const Nif::NodeList &bones = skin->bones;
            for(size_t b = 0;b < bones.length();b++)
            {
                Ogre::Bone *bone = skel->getBone(bones[b]->name);
                Ogre::Matrix4 mat;
                mat.makeTransform(data->bones[b].trafo.trans, Ogre::Vector3(data->bones[b].trafo.scale),
                                  Ogre::Quaternion(data->bones[b].trafo.rotation));
                mat = bone->_getFullTransform() * mat;

                const std::vector<Nif::NiSkinData::VertWeight> &weights = data->bones[b].weights;
                for(size_t i = 0;i < weights.size();i++)
                {
                    size_t index = weights[i].vertex;
                    float weight = weights[i].weight;

                    newVerts.at(index) += (mat*srcVerts[index]) * weight;
                    if(newNorms.size() > index)
                    {
                        Ogre::Vector4 vec4(srcNorms[index][0], srcNorms[index][1], srcNorms[index][2], 0.0f);
                        vec4 = mat*vec4 * weight;
                        newNorms[index] += Ogre::Vector3(&vec4[0]);
                    }
                }
            }

            srcVerts = newVerts;
            srcNorms = newNorms;
        }
        else
        {
            Ogre::SkeletonManager *skelMgr = Ogre::SkeletonManager::getSingletonPtr();
            if(skelMgr->getByName(mName).isNull())
            {
                // No skinning and no skeleton, so just transform the vertices and
                // normals into position.
                Ogre::Matrix4 mat4 = shape->getWorldTransform();
                for(size_t i = 0;i < srcVerts.size();i++)
                {
                    Ogre::Vector4 vec4(srcVerts[i].x, srcVerts[i].y, srcVerts[i].z, 1.0f);
                    vec4 = mat4*vec4;
                    srcVerts[i] = Ogre::Vector3(&vec4[0]);
                }
                for(size_t i = 0;i < srcNorms.size();i++)
                {
                    Ogre::Vector4 vec4(srcNorms[i].x, srcNorms[i].y, srcNorms[i].z, 0.0f);
                    vec4 = mat4*vec4;
                    srcNorms[i] = Ogre::Vector3(&vec4[0]);
                }
            }
        }

        // Set the bounding box first
        BoundsFinder bounds;
        bounds.add(&srcVerts[0][0], srcVerts.size());
        if(!bounds.isValid())
        {
            float v[3] = { 0.0f, 0.0f, 0.0f };
            bounds.add(&v[0], 1);
        }

        mesh->_setBounds(Ogre::AxisAlignedBox(bounds.minX()-0.5f, bounds.minY()-0.5f, bounds.minZ()-0.5f,
                                              bounds.maxX()+0.5f, bounds.maxY()+0.5f, bounds.maxZ()+0.5f));
        mesh->_setBoundingSphereRadius(bounds.getRadius());

        // This function is just one long stream of Ogre-barf, but it works
        // great.
        Ogre::HardwareBufferManager *hwBufMgr = Ogre::HardwareBufferManager::getSingletonPtr();
        Ogre::HardwareVertexBufferSharedPtr vbuf;
        Ogre::HardwareIndexBufferSharedPtr ibuf;
        Ogre::VertexBufferBinding *bind;
        Ogre::VertexDeclaration *decl;
        int nextBuf = 0;

        Ogre::SubMesh *sub = mesh->createSubMesh();

        // Add vertices
        sub->useSharedVertices = false;
        sub->vertexData = new Ogre::VertexData();
        sub->vertexData->vertexStart = 0;
        sub->vertexData->vertexCount = srcVerts.size();

        decl = sub->vertexData->vertexDeclaration;
        bind = sub->vertexData->vertexBufferBinding;
        if(srcVerts.size())
        {
            vbuf = hwBufMgr->createVertexBuffer(Ogre::VertexElement::getTypeSize(Ogre::VET_FLOAT3),
                                                srcVerts.size(), vertUsage, vertShadowBuffer);
            vbuf->writeData(0, vbuf->getSizeInBytes(), &srcVerts[0][0], true);

            decl->addElement(nextBuf, 0, Ogre::VET_FLOAT3, Ogre::VES_POSITION);
            bind->setBinding(nextBuf++, vbuf);
        }

        // Vertex normals
        if(srcNorms.size())
        {
            vbuf = hwBufMgr->createVertexBuffer(Ogre::VertexElement::getTypeSize(Ogre::VET_FLOAT3),
                                                srcNorms.size(), vertUsage, vertShadowBuffer);
            vbuf->writeData(0, vbuf->getSizeInBytes(), &srcNorms[0][0], true);

            decl->addElement(nextBuf, 0, Ogre::VET_FLOAT3, Ogre::VES_NORMAL);
            bind->setBinding(nextBuf++, vbuf);
        }

        // Vertex colors
        const std::vector<Ogre::Vector4> &colors = data->colors;
        if(colors.size())
        {
            Ogre::RenderSystem* rs = Ogre::Root::getSingleton().getRenderSystem();
            std::vector<Ogre::RGBA> colorsRGB(colors.size());
            for(size_t i = 0;i < colorsRGB.size();i++)
            {
                Ogre::ColourValue clr(colors[i][0], colors[i][1], colors[i][2], colors[i][3]);
                rs->convertColourValue(clr, &colorsRGB[i]);
            }
            vbuf = hwBufMgr->createVertexBuffer(Ogre::VertexElement::getTypeSize(Ogre::VET_COLOUR),
                                                colorsRGB.size(), Ogre::HardwareBuffer::HBU_STATIC);
            vbuf->writeData(0, vbuf->getSizeInBytes(), &colorsRGB[0], true);
            decl->addElement(nextBuf, 0, Ogre::VET_COLOUR, Ogre::VES_DIFFUSE);
            bind->setBinding(nextBuf++, vbuf);
        }

        // Texture UV coordinates
        size_t numUVs = data->uvlist.size();
        if(numUVs)
        {
<<<<<<< HEAD
            size_t elemSize = Ogre::VertexElement::getTypeSize(Ogre::VET_FLOAT2);
            vbuf = hwBufMgr->createVertexBuffer(elemSize, srcVerts.size()*numUVs,
                                                Ogre::HardwareBuffer::HBU_STATIC);
=======
>>>>>>> ef09b1ca
            for(size_t i = 0;i < numUVs;i++)
            {
                size_t elemSize = Ogre::VertexElement::getTypeSize(Ogre::VET_FLOAT2);
                vbuf = hwBufMgr->createVertexBuffer(elemSize, srcVerts.size(),
                                                    Ogre::HardwareBuffer::HBU_STATIC);

                const std::vector<Ogre::Vector2> &uvlist = data->uvlist[i];

                vbuf->writeData(0, elemSize*srcVerts.size(), &uvlist[0], true);
                decl->addElement(nextBuf, 0, Ogre::VET_FLOAT2,
                                 Ogre::VES_TEXTURE_COORDINATES, i);
                bind->setBinding(nextBuf++, vbuf);
            }
        }

        // Triangle faces
        const std::vector<short> &srcIdx = data->triangles;
        if(srcIdx.size())
        {
            ibuf = hwBufMgr->createIndexBuffer(Ogre::HardwareIndexBuffer::IT_16BIT, srcIdx.size(),
                                               Ogre::HardwareBuffer::HBU_STATIC);
            ibuf->writeData(0, ibuf->getSizeInBytes(), &srcIdx[0], true);
            sub->indexData->indexBuffer = ibuf;
            sub->indexData->indexCount = srcIdx.size();
            sub->indexData->indexStart = 0;
        }

        // Assign bone weights for this TriShape
        if(skin != NULL)
        {
            const Nif::NiSkinData *data = skin->data.getPtr();
            const Nif::NodeList &bones = skin->bones;
            for(size_t i = 0;i < bones.length();i++)
            {
                Ogre::VertexBoneAssignment boneInf;
                boneInf.boneIndex = skel->getBone(bones[i]->name)->getHandle();

                const std::vector<Nif::NiSkinData::VertWeight> &weights = data->bones[i].weights;
                for(size_t j = 0;j < weights.size();j++)
                {
                    boneInf.vertexIndex = weights[j].vertex;
                    boneInf.weight = weights[j].weight;
                    sub->addBoneAssignment(boneInf);
                }
            }
        }

        const Nif::NiTexturingProperty *texprop = NULL;
        const Nif::NiMaterialProperty *matprop = NULL;
        const Nif::NiAlphaProperty *alphaprop = NULL;
        const Nif::NiVertexColorProperty *vertprop = NULL;
        const Nif::NiZBufferProperty *zprop = NULL;
        const Nif::NiSpecularProperty *specprop = NULL;
        const Nif::NiWireframeProperty *wireprop = NULL;
        bool needTangents = false;

        getNodeProperties(shape, texprop, matprop, alphaprop, vertprop, zprop, specprop, wireprop);
        std::string matname = NIFMaterialLoader::getMaterial(data, mesh->getName(), mGroup,
                                                             texprop, matprop, alphaprop,
                                                             vertprop, zprop, specprop,
                                                             wireprop, needTangents);
        if(matname.length() > 0)
            sub->setMaterialName(matname);

        // build tangents if the material needs them
        if (needTangents)
        {
            unsigned short src,dest;
            if (!mesh->suggestTangentVectorBuildParams(Ogre::VES_TANGENT, src,dest))
                mesh->buildTangentVectors(Ogre::VES_TANGENT, src,dest);
        }
    }


    typedef std::map<std::string,NIFObjectLoader> LoaderMap;
    static LoaderMap sLoaders;


    static void createParticleEmitterAffectors(Ogre::ParticleSystem *partsys, const Nif::NiParticleSystemController *partctrl)
    {
        Ogre::ParticleEmitter *emitter = partsys->addEmitter("Point");
        emitter->setDirection(Ogre::Vector3(0.0f, 0.0f, std::cos(partctrl->verticalDir)));
        emitter->setAngle(Ogre::Radian(partctrl->verticalAngle));
        emitter->setParticleVelocity(partctrl->velocity-partctrl->velocityRandom,
                                     partctrl->velocity+partctrl->velocityRandom);
        emitter->setEmissionRate(partctrl->emitRate);
        emitter->setTimeToLive(partctrl->lifetime-partctrl->lifetimeRandom,
                               partctrl->lifetime+partctrl->lifetimeRandom);

        Nif::ExtraPtr e = partctrl->extra;
        while(!e.empty())
        {
            if(e->recType == Nif::RC_NiParticleGrowFade)
            {
                const Nif::NiParticleGrowFade *gf = static_cast<const Nif::NiParticleGrowFade*>(e.getPtr());
                Ogre::ParticleAffector *affector = partsys->addAffector("GrowFade");
                affector->setParameter("grow_time", Ogre::StringConverter::toString(gf->growTime));
                affector->setParameter("fade_time", Ogre::StringConverter::toString(gf->fadeTime));
            }
            else if(e->recType == Nif::RC_NiParticleRotation)
            {
                // TODO: Implement (Ogre::RotationAffector?)
            }
            else if(e->recType == Nif::RC_NiParticleColorModifier)
            {
                // TODO: Implement (Ogre::ColourInterpolatorAffector?)
            }
            else if(e->recType == Nif::RC_NiGravity)
            {
                // TODO: Implement
            }
            else
                warn("Unhandled particle modifier "+e->recName);
            e = e->extra;
        }
    }

    Ogre::ParticleSystem *createParticleSystem(Ogre::SceneManager *sceneMgr, Ogre::Entity *entitybase,
                                               const Nif::Node *partnode)
    {
        const Nif::NiAutoNormalParticlesData *particledata = NULL;
        if(partnode->recType == Nif::RC_NiAutoNormalParticles)
            particledata = static_cast<const Nif::NiAutoNormalParticles*>(partnode)->data.getPtr();
        else if(partnode->recType == Nif::RC_NiRotatingParticles)
            particledata = static_cast<const Nif::NiRotatingParticles*>(partnode)->data.getPtr();

        Ogre::ParticleSystem *partsys = sceneMgr->createParticleSystem();
        try {
            std::string fullname = mName+"@index="+Ogre::StringConverter::toString(partnode->recIndex);
            if(partnode->name.length() > 0)
                fullname += "@type="+partnode->name;
            Misc::StringUtils::toLower(fullname);

            const Nif::NiTexturingProperty *texprop = NULL;
            const Nif::NiMaterialProperty *matprop = NULL;
            const Nif::NiAlphaProperty *alphaprop = NULL;
            const Nif::NiVertexColorProperty *vertprop = NULL;
            const Nif::NiZBufferProperty *zprop = NULL;
            const Nif::NiSpecularProperty *specprop = NULL;
            const Nif::NiWireframeProperty *wireprop = NULL;
            bool needTangents = false;

            getNodeProperties(partnode, texprop, matprop, alphaprop, vertprop, zprop, specprop, wireprop);
            partsys->setMaterialName(NIFMaterialLoader::getMaterial(particledata, fullname, mGroup,
                                                                    texprop, matprop, alphaprop,
                                                                    vertprop, zprop, specprop,
                                                                    wireprop, needTangents));

            partsys->setDefaultDimensions(particledata->particleSize, particledata->particleSize);
            partsys->setCullIndividually(false);
            partsys->setParticleQuota(particledata->numParticles);

            Nif::ControllerPtr ctrl = partnode->controller;
            while(!ctrl.empty())
            {
                if(ctrl->recType == Nif::RC_NiParticleSystemController)
                {
                    const Nif::NiParticleSystemController *partctrl = static_cast<const Nif::NiParticleSystemController*>(ctrl.getPtr());

                    createParticleEmitterAffectors(partsys, partctrl);
                    if(!partctrl->emitter.empty() && !partsys->isAttached())
                    {
                        int trgtid = NIFSkeletonLoader::lookupOgreBoneHandle(mName, partctrl->emitter->recIndex);
                        Ogre::Bone *trgtbone = entitybase->getSkeleton()->getBone(trgtid);
                        entitybase->attachObjectToBone(trgtbone->getName(), partsys);
                    }
                }
                ctrl = ctrl->next;
            }

            if(!partsys->isAttached())
                entitybase->attachObjectToBone(partnode->name, partsys);
        }
        catch(std::exception &e) {
            std::cerr<< "Particles exception: "<<e.what() <<std::endl;
            sceneMgr->destroyParticleSystem(partsys);
            partsys = NULL;
        };
        return partsys;
    }


    NIFObjectLoader(const std::string &name, const std::string &group)
      : mName(name), mGroup(group), mShapeIndex(~(size_t)0)
    { }

    virtual void loadResource(Ogre::Resource *resource)
    {
        Ogre::Mesh *mesh = dynamic_cast<Ogre::Mesh*>(resource);
        OgreAssert(mesh, "Attempting to load a mesh into a non-mesh resource!");

        Nif::NIFFile::ptr nif = Nif::NIFFile::create(mName);
        if(mShapeIndex >= nif->numRecords())
        {
            Ogre::SkeletonManager *skelMgr = Ogre::SkeletonManager::getSingletonPtr();
            if(!skelMgr->getByName(mName).isNull())
                mesh->setSkeletonName(mName);
            return;
        }

        const Nif::Record *record = nif->getRecord(mShapeIndex);
        createSubMesh(mesh, dynamic_cast<const Nif::NiTriShape*>(record));
    }

    void createObjects(Ogre::SceneManager *sceneMgr, const Nif::Node *node, ObjectList &objectlist, int flags=0)
    {
        // Do not create objects for the collision shape (includes all children)
        if(node->recType == Nif::RC_RootCollisionNode)
            return;

        // Marker objects: just skip the entire node branch
        /// \todo don't do this in the editor
        if (node->name.find("marker") != std::string::npos)
            return;

        flags |= node->flags;

        Nif::ExtraPtr e = node->extra;
        while(!e.empty())
        {
            if(e->recType == Nif::RC_NiStringExtraData)
            {
                const Nif::NiStringExtraData *sd = static_cast<const Nif::NiStringExtraData*>(e.getPtr());
                // String markers may contain important information
                // affecting the entire subtree of this obj
                if(sd->string == "MRK")
                {
                    // Marker objects. These meshes are only visible in the
                    // editor.
                    flags |= 0x80000000;
                }
            }
            e = e->extra;
        }

        if(node->recType == Nif::RC_NiCamera)
        {
            int trgtid = NIFSkeletonLoader::lookupOgreBoneHandle(mName, node->recIndex);
            Ogre::Bone *trgtbone = objectlist.mSkelBase->getSkeleton()->getBone(trgtid);
            objectlist.mCameras.push_back(trgtbone);
        }

        Nif::ControllerPtr ctrl = node->controller;
        while(!ctrl.empty())
        {
            if(ctrl->recType == Nif::RC_NiVisController)
            {
                const Nif::NiVisController *vis = static_cast<const Nif::NiVisController*>(ctrl.getPtr());

                int trgtid = NIFSkeletonLoader::lookupOgreBoneHandle(mName, ctrl->target->recIndex);
                Ogre::Bone *trgtbone = objectlist.mSkelBase->getSkeleton()->getBone(trgtid);
                Ogre::ControllerValueRealPtr srcval; /* Filled in later */
                Ogre::ControllerValueRealPtr dstval(OGRE_NEW VisController::Value(trgtbone, vis->data.getPtr()));
                Ogre::ControllerFunctionRealPtr func(OGRE_NEW VisController::Function(vis, false));

                objectlist.mControllers.push_back(Ogre::Controller<Ogre::Real>(srcval, dstval, func));
            }
            else if(ctrl->recType == Nif::RC_NiKeyframeController)
            {
                const Nif::NiKeyframeController *key = static_cast<const Nif::NiKeyframeController*>(ctrl.getPtr());
                if(!key->data.empty())
                {
                    int trgtid = NIFSkeletonLoader::lookupOgreBoneHandle(mName, ctrl->target->recIndex);
                    Ogre::Bone *trgtbone = objectlist.mSkelBase->getSkeleton()->getBone(trgtid);
                    Ogre::ControllerValueRealPtr srcval; /* Filled in later */
                    Ogre::ControllerValueRealPtr dstval(OGRE_NEW KeyframeController::Value(trgtbone, key->data.getPtr()));
                    Ogre::ControllerFunctionRealPtr func(OGRE_NEW KeyframeController::Function(key, false));

                    objectlist.mControllers.push_back(Ogre::Controller<Ogre::Real>(srcval, dstval, func));
                }
            }
            ctrl = ctrl->next;
        }

        if(node->recType == Nif::RC_NiTriShape && !(flags&0x80000000))
        {
            const Nif::NiTriShape *shape = static_cast<const Nif::NiTriShape*>(node);

            Ogre::MeshManager &meshMgr = Ogre::MeshManager::getSingleton();
            std::string fullname = mName+"@index="+Ogre::StringConverter::toString(shape->recIndex);
            if(shape->name.length() > 0)
                fullname += "@shape="+shape->name;

            Misc::StringUtils::toLower(fullname);
            Ogre::MeshPtr mesh = meshMgr.getByName(fullname);
            if(mesh.isNull())
            {
                NIFObjectLoader *loader = &sLoaders[fullname];
                *loader = *this;
                loader->mShapeIndex = shape->recIndex;

                mesh = meshMgr.createManual(fullname, mGroup, loader);
                mesh->setAutoBuildEdgeLists(false);
            }

            Ogre::Entity *entity = sceneMgr->createEntity(mesh);
            entity->setVisible(!(flags&0x01));

            objectlist.mEntities.push_back(entity);
            if(objectlist.mSkelBase)
            {
                if(entity->hasSkeleton())
                    entity->shareSkeletonInstanceWith(objectlist.mSkelBase);
                else
                {
                    int trgtid = NIFSkeletonLoader::lookupOgreBoneHandle(mName, shape->recIndex);
                    Ogre::Bone *trgtbone = objectlist.mSkelBase->getSkeleton()->getBone(trgtid);
                    objectlist.mSkelBase->attachObjectToBone(trgtbone->getName(), entity);
                }
            }

            Nif::ControllerPtr ctrl = node->controller;
            while(!ctrl.empty())
            {
                if(ctrl->recType == Nif::RC_NiUVController)
                {
                    const Nif::NiUVController *uv = static_cast<const Nif::NiUVController*>(ctrl.getPtr());

                    const Ogre::MaterialPtr &material = entity->getSubEntity(0)->getMaterial();
                    Ogre::ControllerValueRealPtr srcval(Ogre::ControllerManager::getSingleton().getFrameTimeSource());
                    Ogre::ControllerValueRealPtr dstval(OGRE_NEW UVController::Value(material, uv->data.getPtr()));
                    Ogre::ControllerFunctionRealPtr func(OGRE_NEW UVController::Function(uv, true));

                    objectlist.mControllers.push_back(Ogre::Controller<Ogre::Real>(srcval, dstval, func));
                }
                ctrl = ctrl->next;
            }
        }

        if(node->recType == Nif::RC_NiAutoNormalParticles ||
           node->recType == Nif::RC_NiRotatingParticles)
        {
            Ogre::ParticleSystem *partsys = createParticleSystem(sceneMgr, objectlist.mSkelBase, node);
            if(partsys != NULL)
            {
                partsys->setVisible(!(flags&0x01));
                objectlist.mParticles.push_back(partsys);
            }
        }

        const Nif::NiNode *ninode = dynamic_cast<const Nif::NiNode*>(node);
        if(ninode)
        {
            const Nif::NodeList &children = ninode->children;
            for(size_t i = 0;i < children.length();i++)
            {
                if(!children[i].empty())
                    createObjects(sceneMgr, children[i].getPtr(), objectlist, flags);
            }
        }
    }

    void createSkelBase(Ogre::SceneManager *sceneMgr, const Nif::Node *node, ObjectList &objectlist)
    {
        /* This creates an empty mesh to which a skeleton gets attached. This
         * is to ensure we have an entity with a skeleton instance, even if all
         * other meshes are hidden or entities attached to a specific node
         * instead of skinned. */
        std::string fullname = mName;
        Misc::StringUtils::toLower(fullname);

        Ogre::MeshManager &meshMgr = Ogre::MeshManager::getSingleton();
        Ogre::MeshPtr mesh = meshMgr.getByName(fullname);
        if(mesh.isNull())
        {
            NIFObjectLoader *loader = &sLoaders[fullname];
            *loader = *this;

            mesh = meshMgr.createManual(fullname, mGroup, loader);
            mesh->setAutoBuildEdgeLists(false);
        }
        objectlist.mSkelBase = sceneMgr->createEntity(mesh);
        objectlist.mEntities.push_back(objectlist.mSkelBase);
    }

public:
    NIFObjectLoader() : mShapeIndex(~(size_t)0)
    { }

    static void load(Ogre::SceneManager *sceneMgr, ObjectList &objectlist, const std::string &name, const std::string &group)
    {
        Nif::NIFFile::ptr pnif = Nif::NIFFile::create(name);
        Nif::NIFFile &nif = *pnif.get();
        if(nif.numRoots() < 1)
        {
            nif.warn("Found no root nodes in "+name+".");
            return;
        }

        // The first record is assumed to be the root node
        const Nif::Record *r = nif.getRoot(0);
        assert(r != NULL);

        const Nif::Node *node = dynamic_cast<Nif::Node const *>(r);
        if(node == NULL)
        {
            nif.warn("First root in "+name+" was not a node, but a "+
                     r->recName+".");
            return;
        }

        bool hasSkel = Ogre::SkeletonManager::getSingleton().resourceExists(name);
        if(!hasSkel)
            hasSkel = !NIFSkeletonLoader::createSkeleton(name, group, node).isNull();

        NIFObjectLoader meshldr(name, group);
        if(hasSkel)
            meshldr.createSkelBase(sceneMgr, node, objectlist);
        meshldr.createObjects(sceneMgr, node, objectlist);
    }
};
NIFObjectLoader::LoaderMap NIFObjectLoader::sLoaders;


ObjectList Loader::createObjects(Ogre::SceneNode *parentNode, std::string name, const std::string &group)
{
    ObjectList objectlist;

    Misc::StringUtils::toLower(name);
    NIFObjectLoader::load(parentNode->getCreator(), objectlist, name, group);

    for(size_t i = 0;i < objectlist.mEntities.size();i++)
    {
        Ogre::Entity *entity = objectlist.mEntities[i];
        if(!entity->isAttached())
            parentNode->attachObject(entity);
    }

    return objectlist;
}

ObjectList Loader::createObjects(Ogre::Entity *parent, const std::string &bonename,
                                 Ogre::SceneNode *parentNode,
                                 std::string name, const std::string &group)
{
    ObjectList objectlist;

    Misc::StringUtils::toLower(name);
    NIFObjectLoader::load(parentNode->getCreator(), objectlist, name, group);

    bool isskinned = false;
    for(size_t i = 0;i < objectlist.mEntities.size();i++)
    {
        Ogre::Entity *ent = objectlist.mEntities[i];
        if(objectlist.mSkelBase != ent && ent->hasSkeleton())
        {
            isskinned = true;
            break;
        }
    }

    Ogre::Vector3 scale(1.0f);
    if(bonename.find("Left") != std::string::npos)
        scale.x *= -1.0f;

    if(isskinned)
    {
        std::string filter = "@shape=tri "+bonename;
        Misc::StringUtils::toLower(filter);
        for(size_t i = 0;i < objectlist.mEntities.size();i++)
        {
            Ogre::Entity *entity = objectlist.mEntities[i];
            if(entity->hasSkeleton())
            {
                if(entity == objectlist.mSkelBase ||
                   entity->getMesh()->getName().find(filter) != std::string::npos)
                    parentNode->attachObject(entity);
            }
            else
            {
                if(entity->getMesh()->getName().find(filter) == std::string::npos)
                    entity->detachFromParent();
            }
        }
    }
    else
    {
        for(size_t i = 0;i < objectlist.mEntities.size();i++)
        {
            Ogre::Entity *entity = objectlist.mEntities[i];
            if(!entity->isAttached())
            {
                Ogre::TagPoint *tag = parent->attachObjectToBone(bonename, entity);
                tag->setScale(scale);
            }
        }
    }

    return objectlist;
}


ObjectList Loader::createObjectBase(Ogre::SceneManager *sceneMgr, std::string name, const std::string &group)
{
    ObjectList objectlist;

    Misc::StringUtils::toLower(name);
    NIFObjectLoader::load(sceneMgr, objectlist, name, group);

    return objectlist;
}

} // namespace NifOgre<|MERGE_RESOLUTION|>--- conflicted
+++ resolved
@@ -1127,21 +1127,15 @@
         instance->setProperty("normalMap", sh::makeProperty(texName[Nif::NiTexturingProperty::BumpTexture] + " 4"));
     }
 
-
     for(int i = 0;i < 7;i++)
     {
-<<<<<<< HEAD
         if(i == Nif::NiTexturingProperty::BaseTexture ||
+           i == Nif::NiTexturingProperty::DetailTexture ||
            i == Nif::NiTexturingProperty::BumpTexture ||
            i == Nif::NiTexturingProperty::GlowTexture)
             continue;
         if(!texName[i].empty())
             warn("Ignored texture "+texName[i]+" on layer "+Ogre::StringConverter::toString(i));
-=======
-        if(!texName[i].empty() && (i == Nif::NiTexturingProperty::DarkTexture || i == Nif::NiTexturingProperty::DecalTexture
-                                   || i == Nif::NiTexturingProperty::GlossTexture))
-            warn("Ignored texture "+texName[i]+" on layer "+Ogre::StringConverter::toString(i)+"\n");
->>>>>>> ef09b1ca
     }
 
     if (vertexColour)
@@ -1408,12 +1402,6 @@
         size_t numUVs = data->uvlist.size();
         if(numUVs)
         {
-<<<<<<< HEAD
-            size_t elemSize = Ogre::VertexElement::getTypeSize(Ogre::VET_FLOAT2);
-            vbuf = hwBufMgr->createVertexBuffer(elemSize, srcVerts.size()*numUVs,
-                                                Ogre::HardwareBuffer::HBU_STATIC);
-=======
->>>>>>> ef09b1ca
             for(size_t i = 0;i < numUVs;i++)
             {
                 size_t elemSize = Ogre::VertexElement::getTypeSize(Ogre::VET_FLOAT2);
