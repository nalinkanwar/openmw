#!/bin/bash
# set -x  # turn-on for debugging

function wrappedExit {
	if [[ "${BASH_SOURCE[0]}" == "${0}" ]]; then
		exit $1
	else
		return $1
	fi
}

MISSINGTOOLS=0

command -v 7z >/dev/null 2>&1 || { echo "Error: 7z (7zip) is not on the path."; MISSINGTOOLS=1; }
command -v cmake >/dev/null 2>&1 || { echo "Error: cmake (CMake) is not on the path."; MISSINGTOOLS=1; }
command -v python >/dev/null 2>&1 || { echo "Warning: Python is not on the path, automatic Qt installation impossible."; }

if [ $MISSINGTOOLS -ne 0 ]; then
	wrappedExit 1
fi

WORKINGDIR="$(pwd)"
case "$WORKINGDIR" in
	*[[:space:]]*)
		echo "Error: Working directory contains spaces."
		wrappedExit 1
		;;
esac

set -euo pipefail

function windowsPathAsUnix {
	if command -v cygpath >/dev/null 2>&1; then
		cygpath -u $1
	else
		echo "$1" | sed "s,\\\\,/,g" | sed "s,\(.\):,/\\1,"
	fi
}

function unixPathAsWindows {
	if command -v cygpath >/dev/null 2>&1; then
		cygpath -w $1
	else
		echo "$1" | sed "s,^/\([^/]\)/,\\1:/," | sed "s,/,\\\\,g"
	fi
}

APPVEYOR=${APPVEYOR:-}
CI=${CI:-}
STEP=${STEP:-}

VERBOSE=""
STRIP=""
SKIP_DOWNLOAD=""
SKIP_EXTRACT=""
KEEP=""
UNITY_BUILD=""
VS_VERSION=""
NMAKE=""
<<<<<<< HEAD
NINJA=""
=======
PDBS=""
>>>>>>> 7b781d88
PLATFORM=""
CONFIGURATION=""
TEST_FRAMEWORK=""
GOOGLE_INSTALL_ROOT=""
INSTALL_PREFIX="."
BULLET_DOUBLE=""
BULLET_DBL=""
BULLET_DBL_DISPLAY="Single precision"

ACTIVATE_MSVC=""
SINGLE_CONFIG=""

while [ $# -gt 0 ]; do
	ARGSTR=$1
	shift

	if [ ${ARGSTR:0:1} != "-" ]; then
		echo "Unknown argument $ARGSTR"
		echo "Try '$0 -h'"
		wrappedExit 1
	fi

	for (( i=1; i<${#ARGSTR}; i++ )); do
		ARG=${ARGSTR:$i:1}
		case $ARG in
			V )
				VERBOSE=true ;;

			d )
				SKIP_DOWNLOAD=true ;;

			D )
				BULLET_DOUBLE=true ;;

			e )
				SKIP_EXTRACT=true ;;

			k )
				KEEP=true ;;

			u )
				UNITY_BUILD=true ;;

			v )
				VS_VERSION=$1
				shift ;;

			n )
				NMAKE=true ;;
			
			N )
				NINJA=true ;;

			p )
				PLATFORM=$1
				shift ;;

			P )
				PDBS=true ;;

			c )
				CONFIGURATION=$1
				shift ;;

			t )
				TEST_FRAMEWORK=true ;;

			i )
				INSTALL_PREFIX=$(echo "$1" | sed 's;\\;/;g' | sed -E 's;/+;/;g')
				shift ;;

			h )
				cat <<EOF
Usage: $0 [-cdehkpuvVi]
Options:
	-c <Release/Debug>
		Set the configuration, can also be set with environment variable CONFIGURATION.
	-d
		Skip checking the downloads.
	-D
		Use double-precision Bullet
	-e
		Skip extracting dependencies.
	-h
		Show this message.
	-k
		Keep the old build directory, default is to delete it.
	-p <Win32/Win64>
		Set the build platform, can also be set with environment variable PLATFORM.
	-t
		Build unit tests / Google test
	-u
		Configure for unity builds.
	-v <2013/2015/2017/2019>
		Choose the Visual Studio version to use.
	-n
<<<<<<< HEAD
		Produce NMake makefiles instead of a Visual Studio solution. Cannout be used with -N.
	-N
		Produce Ninja (multi-config if CMake is new enough to support it) files instead of a Visual Studio solution. Cannot be used with -n.
=======
		Produce NMake makefiles instead of a Visual Studio solution.
	-P
		Download debug symbols where available
>>>>>>> 7b781d88
	-V
		Run verbosely
	-i
		CMake install prefix
EOF
				wrappedExit 0
				;;

			* )
				echo "Unknown argument $ARG."
				echo "Try '$0 -h'"
				wrappedExit 1 ;;
		esac
	done
done

if [ -n "$NMAKE" ] || [ -n "$NINJA" ]; then
	if [ -n "$NMAKE" ] && [ -n "$NINJA" ]; then
		echo "Cannout run in NMake and Ninja mode at the same time."
		wrappedExit 1
	fi
	ACTIVATE_MSVC=true
fi

if [ -z $VERBOSE ]; then
	STRIP="> /dev/null 2>&1"
fi

if [ -z $APPVEYOR ]; then
	echo "Running prebuild outside of Appveyor."

	DIR=$(windowsPathAsUnix "${BASH_SOURCE[0]}")
	cd $(dirname "$DIR")/..
else
	echo "Running prebuild in Appveyor."

	cd "$APPVEYOR_BUILD_FOLDER"
fi

run_cmd() {
	CMD="$1"
	shift

	if [ -z $VERBOSE ]; then
		eval $CMD $@ > output.log 2>&1
		RET=$?

		if [ $RET -ne 0 ]; then
			if [ -z $APPVEYOR ]; then
				echo "Command $CMD failed, output can be found in $(real_pwd)/output.log"
			else
				echo
				echo "Command $CMD failed;"
				cat output.log
			fi
		else
			rm output.log
		fi

		return $RET
	else
		eval $CMD $@
		return $?
	fi
}

download() {
	if [ $# -lt 3 ]; then
		echo "Invalid parameters to download."
		return 1
	fi

	NAME=$1
	shift

	echo "$NAME..."

	while [ $# -gt 1 ]; do
		URL=$1
		FILE=$2
		shift
		shift

		if ! [ -f $FILE ]; then
			printf "  Downloading $FILE... "

			if [ -z $VERBOSE ]; then
				curl --silent --retry 10 -kLy 5 -o $FILE $URL
				RET=$?
			else
				curl --retry 10 -kLy 5 -o $FILE $URL
				RET=$?
			fi

			if [ $RET -ne 0 ]; then
				echo "Failed!"
			else
				echo "Done."
			fi
		else
			echo "  $FILE exists, skipping."
		fi
	done

	if [ $# -ne 0 ]; then
		echo "Missing parameter."
	fi
}

real_pwd() {
	if type cygpath >/dev/null 2>&1; then
		cygpath -am "$PWD"
	else
		pwd # not git bash, Cygwin or the like
	fi
}

CMAKE_OPTS=""
add_cmake_opts() {
	CMAKE_OPTS="$CMAKE_OPTS $@"
}

RUNTIME_DLLS=""
add_runtime_dlls() {
	RUNTIME_DLLS="$RUNTIME_DLLS $@"
}

OSG_PLUGINS=""
add_osg_dlls() {
	OSG_PLUGINS="$OSG_PLUGINS $@"
}

QT_PLATFORMS=""
add_qt_platform_dlls() {
	QT_PLATFORMS="$QT_PLATFORMS $@"
}

if [ -z $PLATFORM ]; then
	PLATFORM="$(uname -m)"
fi

if [ -z $CONFIGURATION ]; then
	CONFIGURATION="Debug"
fi

if [ -z $VS_VERSION ]; then
	VS_VERSION="2017"
fi

case $VS_VERSION in
	16|16.0|2019 )
		GENERATOR="Visual Studio 16 2019"
		TOOLSET="vc142"
		MSVC_REAL_VER="16"
		MSVC_VER="14.2"
		MSVC_YEAR="2015"
		MSVC_REAL_YEAR="2019"
		MSVC_DISPLAY_YEAR="2019"
		BOOST_VER="1.71.0"
		BOOST_VER_URL="1_71_0"
		BOOST_VER_SDK="107100"
		;;

	15|15.0|2017 )
		GENERATOR="Visual Studio 15 2017"
		TOOLSET="vc141"
		MSVC_REAL_VER="15"
		MSVC_VER="14.1"
		MSVC_YEAR="2015"
		MSVC_REAL_YEAR="2017"
		MSVC_DISPLAY_YEAR="2017"
		BOOST_VER="1.67.0"
		BOOST_VER_URL="1_67_0"
		BOOST_VER_SDK="106700"
		;;

	14|14.0|2015 )
		GENERATOR="Visual Studio 14 2015"
		TOOLSET="vc140"
		MSVC_REAL_VER="14"
		MSVC_VER="14.0"
		MSVC_YEAR="2015"
		MSVC_REAL_YEAR="2015"
		MSVC_DISPLAY_YEAR="2015"
		BOOST_VER="1.67.0"
		BOOST_VER_URL="1_67_0"
		BOOST_VER_SDK="106700"
		;;

	12|12.0|2013 )
		echo "Visual Studio 2013 is no longer supported"
		exit 1
		;;
esac

case $PLATFORM in
	x64|x86_64|x86-64|win64|Win64 )
		ARCHNAME="x86-64"
		ARCHSUFFIX="64"
		BITS="64"
		;;

	x32|x86|i686|i386|win32|Win32 )
		ARCHNAME="x86"
		ARCHSUFFIX="86"
		BITS="32"
		;;

	* )
		echo "Unknown platform $PLATFORM."
		wrappedExit 1
		;;
esac

case $CONFIGURATION in
	debug|Debug|DEBUG )
		CONFIGURATION=Debug
		BUILD_CONFIG=Debug
		;;

	release|Release|RELEASE )
		CONFIGURATION=Release
		BUILD_CONFIG=Release
		;;

	relwithdebinfo|RelWithDebInfo|RELWITHDEBINFO )
		CONFIGURATION=Release
		BUILD_CONFIG=RelWithDebInfo
		;;
esac

if [ $BITS -eq 64 ] && [ $MSVC_REAL_VER -lt 16 ]; then
	GENERATOR="${GENERATOR} Win64"
fi

if [ -n "$NMAKE" ]; then
	GENERATOR="NMake Makefiles"
	SINGLE_CONFIG=true
fi

if [ -n "$NINJA" ]; then
	GENERATOR="Ninja Multi-Config"
	if ! cmake -E capabilities | grep -F "$GENERATOR" > /dev/null; then
		SINGLE_CONFIG=true
		GENERATOR="Ninja"
	fi
fi

if [ $MSVC_REAL_VER -ge 16 ] && [ -z "$NMAKE" ] && [ -z "$NINJA" ]; then
	if [ $BITS -eq 64 ]; then
		add_cmake_opts "-G\"$GENERATOR\" -A x64"
	else
		add_cmake_opts "-G\"$GENERATOR\" -A Win32"
	fi
else
	add_cmake_opts "-G\"$GENERATOR\""
fi

if [ -n "$SINGLE_CONFIG" ]; then
	add_cmake_opts "-DCMAKE_BUILD_TYPE=${BUILD_CONFIG}"
fi

if ! [ -z $UNITY_BUILD ]; then
	add_cmake_opts "-DOPENMW_UNITY_BUILD=True"
fi

if [ -n "$BULLET_DOUBLE" ]; then
	BULLET_DBL="-double"
	BULLET_DBL_DISPLAY="Double precision"
	add_cmake_opts "-DBULLET_USE_DOUBLES=True"
fi

echo
echo "==================================="
echo "Starting prebuild on MSVC${MSVC_DISPLAY_YEAR} WIN${BITS}"
echo "==================================="
echo

# cd OpenMW/AppVeyor-test
mkdir -p deps
cd deps

DEPS="$(pwd)"

if [ -z $SKIP_DOWNLOAD ]; then
	echo "Downloading dependency packages."
	echo

	# Boost
	if [ -z $APPVEYOR ]; then
		download "Boost ${BOOST_VER}" \
			"https://sourceforge.net/projects/boost/files/boost-binaries/${BOOST_VER}/boost_${BOOST_VER_URL}-msvc-${MSVC_VER}-${BITS}.exe" \
			"boost-${BOOST_VER}-msvc${MSVC_VER}-win${BITS}.exe"
	fi

	# Bullet
	download "Bullet 2.89 (${BULLET_DBL_DISPLAY})" \
		"https://rgw.ctrl-c.liu.se/openmw/Deps/Bullet-2.89-msvc${MSVC_YEAR}-win${BITS}${BULLET_DBL}.7z" \
		"Bullet-2.89-msvc${MSVC_YEAR}-win${BITS}${BULLET_DBL}.7z"

	# FFmpeg
	download "FFmpeg 4.2.2" \
		"https://ffmpeg.zeranoe.com/builds/win${BITS}/shared/ffmpeg-4.2.2-win${BITS}-shared.zip" \
		"ffmpeg-4.2.2-win${BITS}.zip" \
		"https://ffmpeg.zeranoe.com/builds/win${BITS}/dev/ffmpeg-4.2.2-win${BITS}-dev.zip" \
		"ffmpeg-4.2.2-dev-win${BITS}.zip"

	# MyGUI
	download "MyGUI 3.4.0" \
		"https://rgw.ctrl-c.liu.se/openmw/Deps/MyGUI-3.4.0-msvc${MSVC_REAL_YEAR}-win${BITS}.7z" \
		"MyGUI-3.4.0-msvc${MSVC_REAL_YEAR}-win${BITS}.7z"

	if [ -n "$PDBS" ]; then
		download "MyGUI symbols" \
			"https://rgw.ctrl-c.liu.se/openmw/Deps/MyGUI-3.4.0-msvc${MSVC_REAL_YEAR}-win${BITS}-sym.7z" \
			"MyGUI-3.4.0-msvc${MSVC_REAL_YEAR}-win${BITS}-sym.7z"
	fi

	# OpenAL
	download "OpenAL-Soft 1.20.1" \
		"http://openal-soft.org/openal-binaries/openal-soft-1.20.1-bin.zip" \
		"OpenAL-Soft-1.20.1.zip"

	# OSG
	download "OpenSceneGraph 3.6.5" \
		"https://rgw.ctrl-c.liu.se/openmw/Deps/OSG-3.6.5-msvc${MSVC_REAL_YEAR}-win${BITS}.7z" \
		"OSG-3.6.5-msvc${MSVC_REAL_YEAR}-win${BITS}.7z"

	if [ -n "$PDBS" ]; then
		download "OpenSceneGraph symbols" \
			"https://rgw.ctrl-c.liu.se/openmw/Deps/OSG-3.6.5-msvc${MSVC_REAL_YEAR}-win${BITS}-sym.7z" \
			"OSG-3.6.5-msvc${MSVC_REAL_YEAR}-win${BITS}-sym.7z"
	fi

	# Qt
	if [ -z $APPVEYOR ]; then
		if [ "${MSVC_REAL_YEAR}" = "2015" ] && [ "${BITS}" = "32" ]; then
			echo "Qt no longer provides MSVC2015 Win32 packages, switch to 64-bit or a newer Visual Studio. Sorry."
			exit 1
		fi

		download "AQt installer" \
			"https://files.pythonhosted.org/packages/f3/bb/aee972f08deecca31bfc46b5aedfad1ce6c7f3aaf1288d685e4a914b53ac/aqtinstall-0.8-py2.py3-none-any.whl" \
			"aqtinstall-0.8-py2.py3-none-any.whl"
	fi

	# SDL2
	download "SDL 2.0.12" \
		"https://www.libsdl.org/release/SDL2-devel-2.0.12-VC.zip" \
		"SDL2-2.0.12.zip"

	# Google test and mock
	if [ ! -z $TEST_FRAMEWORK ]; then
		echo "Google test 1.8.1..."
		if [ -d googletest ]; then
			printf "  Google test exists, skipping."
		else
			git clone -b release-1.8.1 https://github.com/google/googletest.git
		fi
	fi
fi

cd .. #/..

# Set up dependencies
BUILD_DIR="MSVC${MSVC_DISPLAY_YEAR}_${BITS}"

if [ -n "$NMAKE" ]; then
	BUILD_DIR="${BUILD_DIR}_NMake"
elif [ -n "$NINJA" ]; then
	BUILD_DIR="${BUILD_DIR}_Ninja"
fi

if [ -n "$SINGLE_CONFIG" ]; then
	BUILD_DIR="${BUILD_DIR}_${BUILD_CONFIG}"
fi

if [ -z $KEEP ]; then
	echo
	echo "(Re)Creating build directory."

	rm -rf "$BUILD_DIR"
fi

mkdir -p "${BUILD_DIR}/deps"
cd "${BUILD_DIR}/deps"

DEPS_INSTALL="$(pwd)"
cd $DEPS

echo
echo "Extracting dependencies, this might take a while..."
echo "---------------------------------------------------"
echo


# Boost
if [ -z $APPVEYOR ]; then
	printf "Boost ${BOOST_VER}... "
else
	printf "Boost ${BOOST_VER} AppVeyor... "
fi
{
	if [ -z $APPVEYOR ]; then
		cd $DEPS_INSTALL

		BOOST_SDK="$(real_pwd)/Boost"

		# Boost's installer is still based on ms-dos API that doesn't support larger than 260 char path names
		# We work around this by installing to root of the current working drive and then move it to our deps
		# get the current working drive's root, we'll install to that temporarily
		CWD_DRIVE_ROOT="$(powershell -command '(get-location).Drive.Root')Boost_temp"
		CWD_DRIVE_ROOT_BASH=$(windowsPathAsUnix "$CWD_DRIVE_ROOT")
		if [ -d CWD_DRIVE_ROOT_BASH ]; then
			printf "Cannot continue, ${CWD_DRIVE_ROOT_BASH} aka ${CWD_DRIVE_ROOT} already exists. Please remove before re-running. ";
			wrappedExit 1;
		fi

		if [ -d ${BOOST_SDK} ] && grep "BOOST_VERSION ${BOOST_VER_SDK}" Boost/boost/version.hpp > /dev/null; then
			printf "Exists. "
		elif [ -z $SKIP_EXTRACT ]; then
			rm -rf Boost
			CI_EXTRA_INNO_OPTIONS=""
			[ -n "$CI" ] && CI_EXTRA_INNO_OPTIONS="//SUPPRESSMSGBOXES //LOG='boost_install.log'"
			"${DEPS}/boost-${BOOST_VER}-msvc${MSVC_VER}-win${BITS}.exe" //DIR="${CWD_DRIVE_ROOT}" //VERYSILENT //NORESTART ${CI_EXTRA_INNO_OPTIONS}
			mv "${CWD_DRIVE_ROOT_BASH}" "${BOOST_SDK}"
		fi
		add_cmake_opts -DBOOST_ROOT="$BOOST_SDK" \
			-DBOOST_LIBRARYDIR="${BOOST_SDK}/lib${BITS}-msvc-${MSVC_VER}"
		add_cmake_opts -DBoost_COMPILER="-${TOOLSET}"
		echo Done.
	else
		# Appveyor has all the boost we need already
		BOOST_SDK="c:/Libraries/boost_${BOOST_VER_URL}"

		if [ $MSVC_REAL_VER -ge 15 ]; then
			LIB_SUFFIX="1"
		else
			LIB_SUFFIX="0"
		fi

		add_cmake_opts -DBOOST_ROOT="$BOOST_SDK" \
			-DBOOST_LIBRARYDIR="${BOOST_SDK}/lib${BITS}-msvc-${MSVC_VER}.${LIB_SUFFIX}"
		add_cmake_opts -DBoost_COMPILER="-${TOOLSET}"

		echo Done.
	fi
}
cd $DEPS
echo
# Bullet
printf "Bullet 2.89 (${BULLET_DBL_DISPLAY})... "
{
	cd $DEPS_INSTALL
	if [ -d Bullet ]; then
		printf -- "Exists. (No version checking) "
	elif [ -z $SKIP_EXTRACT ]; then
		rm -rf Bullet
		eval 7z x -y "${DEPS}/Bullet-2.89-msvc${MSVC_YEAR}-win${BITS}${BULLET_DBL}.7z" $STRIP
		mv "Bullet-2.89-msvc${MSVC_YEAR}-win${BITS}${BULLET_DBL}" Bullet
	fi
	export BULLET_ROOT="$(real_pwd)/Bullet"
	echo Done.
}
cd $DEPS
echo
# FFmpeg
printf "FFmpeg 4.2.2... "
{
	cd $DEPS_INSTALL
	if [ -d FFmpeg ] && grep "4.2.2" FFmpeg/README.txt > /dev/null; then
		printf "Exists. "
	elif [ -z $SKIP_EXTRACT ]; then
		rm -rf FFmpeg
		eval 7z x -y "${DEPS}/ffmpeg-4.2.2-win${BITS}.zip" $STRIP
		eval 7z x -y "${DEPS}/ffmpeg-4.2.2-dev-win${BITS}.zip" $STRIP
		mv "ffmpeg-4.2.2-win${BITS}-shared" FFmpeg
		cp -r "ffmpeg-4.2.2-win${BITS}-dev/"* FFmpeg/
		rm -rf "ffmpeg-4.2.2-win${BITS}-dev"
	fi
	export FFMPEG_HOME="$(real_pwd)/FFmpeg"
	add_runtime_dlls "$(pwd)/FFmpeg/bin/"{avcodec-58,avformat-58,avutil-56,swresample-3,swscale-5}.dll
	if [ $BITS -eq 32 ]; then
		add_cmake_opts "-DCMAKE_EXE_LINKER_FLAGS=\"/machine:X86 /safeseh:no\""
	fi
	echo Done.
}
cd $DEPS
echo
# MyGUI
printf "MyGUI 3.4.0... "
{
	cd $DEPS_INSTALL
	if [ -d MyGUI ] && \
		grep "MYGUI_VERSION_MAJOR 3" MyGUI/include/MYGUI/MyGUI_Prerequest.h > /dev/null && \
		grep "MYGUI_VERSION_MINOR 4" MyGUI/include/MYGUI/MyGUI_Prerequest.h > /dev/null && \
		grep "MYGUI_VERSION_PATCH 0" MyGUI/include/MYGUI/MyGUI_Prerequest.h > /dev/null
	then
		printf "Exists. "
	elif [ -z $SKIP_EXTRACT ]; then
		rm -rf MyGUI
		eval 7z x -y "${DEPS}/MyGUI-3.4.0-msvc${MSVC_REAL_YEAR}-win${BITS}.7z" $STRIP
		[ -n "$PDBS" ] && eval 7z x -y "${DEPS}/MyGUI-3.4.0-msvc${MSVC_REAL_YEAR}-win${BITS}-sym.7z" $STRIP
		mv "MyGUI-3.4.0-msvc${MSVC_REAL_YEAR}-win${BITS}" MyGUI
	fi
	export MYGUI_HOME="$(real_pwd)/MyGUI"
	if [ $CONFIGURATION == "Debug" ]; then
		SUFFIX="_d"
		MYGUI_CONFIGURATION="Debug"
	else
		SUFFIX=""
		MYGUI_CONFIGURATION="RelWithDebInfo"
	fi
	add_runtime_dlls "$(pwd)/MyGUI/bin/${MYGUI_CONFIGURATION}/MyGUIEngine${SUFFIX}.dll"
	echo Done.
}
cd $DEPS
echo
# OpenAL
printf "OpenAL-Soft 1.20.1... "
{
	if [ -d openal-soft-1.20.1-bin ]; then
		printf "Exists. "
	elif [ -z $SKIP_EXTRACT ]; then
		rm -rf openal-soft-1.20.1-bin
		eval 7z x -y OpenAL-Soft-1.20.1.zip $STRIP
	fi
	OPENAL_SDK="$(real_pwd)/openal-soft-1.20.1-bin"
	add_cmake_opts -DOPENAL_INCLUDE_DIR="${OPENAL_SDK}/include/AL" \
		-DOPENAL_LIBRARY="${OPENAL_SDK}/libs/Win${BITS}/OpenAL32.lib"
	add_runtime_dlls "$(pwd)/openal-soft-1.20.1-bin/bin/WIN${BITS}/soft_oal.dll:OpenAL32.dll"
	echo Done.
}
cd $DEPS
echo
# OSG
printf "OSG 3.6.5... "
{
	cd $DEPS_INSTALL
	if [ -d OSG ] && \
		grep "OPENSCENEGRAPH_MAJOR_VERSION    3" OSG/include/osg/Version > /dev/null && \
		grep "OPENSCENEGRAPH_MINOR_VERSION    6" OSG/include/osg/Version > /dev/null && \
		grep "OPENSCENEGRAPH_PATCH_VERSION    5" OSG/include/osg/Version > /dev/null
	then
		printf "Exists. "
	elif [ -z $SKIP_EXTRACT ]; then
		rm -rf OSG
		eval 7z x -y "${DEPS}/OSG-3.6.5-msvc${MSVC_REAL_YEAR}-win${BITS}.7z" $STRIP
		[ -n "$PDBS" ] && eval 7z x -y "${DEPS}/OSG-3.6.5-msvc${MSVC_REAL_YEAR}-win${BITS}-sym.7z" $STRIP
		mv "OSG-3.6.5-msvc${MSVC_REAL_YEAR}-win${BITS}" OSG
	fi
	OSG_SDK="$(real_pwd)/OSG"
	add_cmake_opts -DOSG_DIR="$OSG_SDK"
	if [ $CONFIGURATION == "Debug" ]; then
		SUFFIX="d"
	else
		SUFFIX=""
	fi
	add_runtime_dlls "$(pwd)/OSG/bin/"{OpenThreads,zlib,libpng}${SUFFIX}.dll \
		"$(pwd)/OSG/bin/osg"{,Animation,DB,FX,GA,Particle,Text,Util,Viewer,Shadow}${SUFFIX}.dll
	add_osg_dlls "$(pwd)/OSG/bin/osgPlugins-3.6.5/osgdb_"{bmp,dds,freetype,jpeg,osg,png,tga}${SUFFIX}.dll
	add_osg_dlls "$(pwd)/OSG/bin/osgPlugins-3.6.5/osgdb_serializers_osg"{,animation,fx,ga,particle,text,util,viewer,shadow}${SUFFIX}.dll
	echo Done.
}
cd $DEPS
echo
# Qt
if [ -z $APPVEYOR ]; then
	printf "Qt 5.15.0... "
else
	printf "Qt 5.13 AppVeyor... "
fi
{
	if [ $BITS -eq 64 ]; then
		SUFFIX="_64"
	else
		SUFFIX=""
	fi
	if [ -z $APPVEYOR ]; then
		cd $DEPS_INSTALL
		QT_SDK="$(real_pwd)/Qt/5.15.0/msvc${MSVC_YEAR}${SUFFIX}"

		if [ -d 'Qt/5.15.0' ]; then
			printf "Exists. "
		elif [ -z $SKIP_EXTRACT ]; then
			pushd "$DEPS" > /dev/null
			if ! [ -d 'aqt-venv' ]; then
				echo "  Creating Virtualenv for aqt..."
				eval python -m venv aqt-venv $STRIP
			fi
			if [ -d 'aqt-venv/bin' ]; then
				VENV_BIN_DIR='bin'
			elif [ -d 'aqt-venv/Scripts' ]; then
				VENV_BIN_DIR='Scripts'
			else
				echo "Error: Failed to create virtualenv."
				exit 1
			fi

			if ! [ -e "aqt-venv/${VENV_BIN_DIR}/aqt" ]; then
				echo "  Installing aqt wheel into virtualenv..."
				eval "aqt-venv/${VENV_BIN_DIR}/pip" install aqtinstall-0.8-py2.py3-none-any.whl $STRIP
			fi
			popd > /dev/null

			rm -rf Qt

			mkdir Qt
			cd Qt

			eval "${DEPS}/aqt-venv/${VENV_BIN_DIR}/aqt" install 5.15.0 windows desktop "win${BITS}_msvc${MSVC_REAL_YEAR}${SUFFIX}" $STRIP

			printf "  Cleaning up extraneous data... "
			rm -rf Qt/{aqtinstall.log,Tools}

			echo Done.
		fi

		cd $QT_SDK
		add_cmake_opts -DDESIRED_QT_VERSION=5 \
			-DQT_QMAKE_EXECUTABLE="${QT_SDK}/bin/qmake.exe" \
			-DCMAKE_PREFIX_PATH="$QT_SDK"
		if [ $CONFIGURATION == "Debug" ]; then
			SUFFIX="d"
		else
			SUFFIX=""
		fi
		add_runtime_dlls "$(pwd)/bin/Qt5"{Core,Gui,Network,OpenGL,Widgets}${SUFFIX}.dll
		add_qt_platform_dlls "$(pwd)/plugins/platforms/qwindows${SUFFIX}.dll"
		echo Done.
	else
		QT_SDK="C:/Qt/5.13/msvc2017${SUFFIX}"
		add_cmake_opts -DDESIRED_QT_VERSION=5 \
			-DQT_QMAKE_EXECUTABLE="${QT_SDK}/bin/qmake.exe" \
			-DCMAKE_PREFIX_PATH="$QT_SDK"
		if [ $CONFIGURATION == "Debug" ]; then
			SUFFIX="d"
		else
			SUFFIX=""
		fi
		DIR=$(windowsPathAsUnix "${QT_SDK}")
		add_runtime_dlls "${DIR}/bin/Qt5"{Core,Gui,Network,OpenGL,Widgets}${SUFFIX}.dll
		add_qt_platform_dlls "${DIR}/plugins/platforms/qwindows${SUFFIX}.dll"
		echo Done.
	fi
}
cd $DEPS
echo
# SDL2
printf "SDL 2.0.12... "
{
	if [ -d SDL2-2.0.12 ]; then
		printf "Exists. "
	elif [ -z $SKIP_EXTRACT ]; then
		rm -rf SDL2-2.0.12
		eval 7z x -y SDL2-2.0.12.zip $STRIP
	fi
	export SDL2DIR="$(real_pwd)/SDL2-2.0.12"
	add_runtime_dlls "$(pwd)/SDL2-2.0.12/lib/x${ARCHSUFFIX}/SDL2.dll"
	echo Done.
}
cd $DEPS
echo
# Google Test and Google Mock
if [ ! -z $TEST_FRAMEWORK ]; then
	printf "Google test 1.8.1 ..."

	cd googletest
	if [ ! -d build ]; then
		mkdir build
	fi

	cd build

	GOOGLE_INSTALL_ROOT="${DEPS_INSTALL}/GoogleTest"
	if [ $CONFIGURATION == "Debug" ]; then
			DEBUG_SUFFIX="d"
		else
			DEBUG_SUFFIX=""
	fi

	if [ ! -d $GOOGLE_INSTALL_ROOT ]; then

		cmake .. -DCMAKE_BUILD_TYPE="${CONFIGURATION}" -DCMAKE_INSTALL_PREFIX="${GOOGLE_INSTALL_ROOT}" -DCMAKE_USE_WIN32_THREADS_INIT=1 -G "${GENERATOR}" -DBUILD_SHARED_LIBS=1
		cmake --build . --config "${CONFIGURATION}"
		cmake --build . --target install --config "${CONFIGURATION}"

		add_runtime_dlls "${GOOGLE_INSTALL_ROOT}\bin\gtest_main${DEBUG_SUFFIX}.dll"
		add_runtime_dlls "${GOOGLE_INSTALL_ROOT}\bin\gtest${DEBUG_SUFFIX}.dll"
		add_runtime_dlls "${GOOGLE_INSTALL_ROOT}\bin\gmock_main${DEBUG_SUFFIX}.dll"
		add_runtime_dlls "${GOOGLE_INSTALL_ROOT}\bin\gmock${DEBUG_SUFFIX}.dll"
	fi

	add_cmake_opts -DBUILD_UNITTESTS=yes
	# FindGTest and FindGMock do not work perfectly on Windows
	# but we can help them by telling them everything we know about installation
	add_cmake_opts -DGMOCK_ROOT="$GOOGLE_INSTALL_ROOT"
	add_cmake_opts -DGTEST_ROOT="$GOOGLE_INSTALL_ROOT"
	add_cmake_opts -DGTEST_LIBRARY="$GOOGLE_INSTALL_ROOT/lib/gtest${DEBUG_SUFFIX}.lib"
	add_cmake_opts -DGTEST_MAIN_LIBRARY="$GOOGLE_INSTALL_ROOT/lib/gtest_main${DEBUG_SUFFIX}.lib"
	add_cmake_opts -DGMOCK_LIBRARY="$GOOGLE_INSTALL_ROOT/lib/gmock${DEBUG_SUFFIX}.lib"
	add_cmake_opts -DGMOCK_MAIN_LIBRARY="$GOOGLE_INSTALL_ROOT/lib/gmock_main${DEBUG_SUFFIX}.lib"
	add_cmake_opts -DGTEST_LINKED_AS_SHARED_LIBRARY=True
	echo Done.

fi

echo
cd $DEPS_INSTALL/..
echo
echo "Setting up OpenMW build..."
add_cmake_opts -DOPENMW_MP_BUILD=on
add_cmake_opts -DCMAKE_INSTALL_PREFIX="${INSTALL_PREFIX}"
if [ ! -z $CI ]; then
	case $STEP in
		components )
			echo "  Building subproject: Components."
			add_cmake_opts -DBUILD_ESSIMPORTER=no \
				-DBUILD_LAUNCHER=no \
				-DBUILD_MWINIIMPORTER=no \
				-DBUILD_OPENCS=no \
				-DBUILD_OPENMW=no \
				-DBUILD_WIZARD=no
			;;
		openmw )
			echo "  Building subproject: OpenMW."
			add_cmake_opts -DBUILD_ESSIMPORTER=no \
				-DBUILD_LAUNCHER=no \
				-DBUILD_MWINIIMPORTER=no \
				-DBUILD_OPENCS=no \
				-DBUILD_WIZARD=no
			;;
		opencs )
			echo "  Building subproject: OpenCS."
			add_cmake_opts -DBUILD_ESSIMPORTER=no \
				-DBUILD_LAUNCHER=no \
				-DBUILD_MWINIIMPORTER=no \
				-DBUILD_OPENMW=no \
				-DBUILD_WIZARD=no
			;;
		misc )
			echo "  Building subprojects: Misc."
			add_cmake_opts -DBUILD_OPENCS=no \
				-DBUILD_OPENMW=no
			;;
	esac
fi
# NOTE: Disable this when/if we want to run test cases
#if [ -z $CI ]; then
	echo "- Copying Runtime DLLs..."
	DLL_PREFIX=""
	if [ -z $SINGLE_CONFIG ]; then
		mkdir -p $BUILD_CONFIG
		DLL_PREFIX="$BUILD_CONFIG/"
	fi
	for DLL in $RUNTIME_DLLS; do
		TARGET="$(basename "$DLL")"
		if [[ "$DLL" == *":"* ]]; then
			originalIFS="$IFS"
			IFS=':'; SPLIT=( ${DLL} ); IFS=$originalIFS
			DLL=${SPLIT[0]}
			TARGET=${SPLIT[1]}
		fi
		echo "    ${TARGET}."
		cp "$DLL" "${DLL_PREFIX}$TARGET"
	done
	echo
	echo "- OSG Plugin DLLs..."
	mkdir -p ${DLL_PREFIX}osgPlugins-3.6.5
	for DLL in $OSG_PLUGINS; do
		echo "    $(basename $DLL)."
		cp "$DLL" ${DLL_PREFIX}osgPlugins-3.6.5
	done
	echo
	echo "- Qt Platform DLLs..."
	mkdir -p ${DLL_PREFIX}platforms
	for DLL in $QT_PLATFORMS; do
		echo "    $(basename $DLL)"
		cp "$DLL" "${DLL_PREFIX}platforms"
	done
	echo
#fi

if ! [ -z $ACTIVATE_MSVC ]; then
	echo -n "- Activating MSVC in the current shell... "
	command -v vswhere >/dev/null 2>&1 || { echo "Error: vswhere is not on the path."; wrappedExit 1; }

	MSVC_INSTALLATION_PATH=$(vswhere -legacy -version "[$MSVC_VER,$(awk "BEGIN { print $MSVC_REAL_VER + 1; exit }"))" -property installationPath)
	if [ $MSVC_REAL_VER -ge 15 ]; then
		echo "@\"${MSVC_INSTALLATION_PATH}\Common7\Tools\VsDevCmd.bat\" -no_logo -arch=$([ $BITS -eq 64 ] && echo "amd64" || echo "x86") -host_arch=$([ $(uname -m) == 'x86_64' ] && echo "amd64" || echo "x86")" > ActivateMSVC.bat
	else
		if [ $(uname -m) == 'x86_64' ]; then
			if [ $BITS -eq 64 ]; then
				compiler=amd64
			else
				compiler=amd64_x86
			fi
		else
			if [ $BITS -eq 64 ]; then
				compiler=x86_amd64
			else
				compiler=x86
			fi
		fi
		echo "@\"${MSVC_INSTALLATION_PATH}\VC\vcvarsall.bat\" $compiler" > ActivateMSVC.bat
	fi
	
	cp "../CI/activate_msvc.sh" .
	sed -i "s/\$MSVC_DISPLAY_YEAR/$MSVC_DISPLAY_YEAR/g" activate_msvc.sh
	source ./activate_msvc.sh
	
	cp "../CI/ActivateMSVC.ps1" .
	sed -i "s/\$MSVC_DISPLAY_YEAR/$MSVC_DISPLAY_YEAR/g" ActivateMSVC.ps1

	echo "done."
	echo
fi

if [ -z $VERBOSE ]; then
	printf -- "- Configuring... "
else
	echo "- cmake .. $CMAKE_OPTS"
fi
run_cmd cmake .. $CMAKE_OPTS
RET=$?
if [ -z $VERBOSE ]; then
	if [ $RET -eq 0 ]; then
		echo Done.
		if [ -n $ACTIVATE_MSVC ]; then
			echo
			echo "Note: you must manually activate MSVC for the shell in which you want to do the build."
			echo
			echo "Some scripts have been created in the build directory to do so in an existing shell."
			echo "Bash: source activate_msvc.sh"
			echo "CMD: ActivateMSVC.bat"
			echo "PowerShell: ActivateMSVC.ps1"
			echo
			echo "You may find options to launch a Development/Native Tools/Cross Tools shell in your start menu or Visual Studio."
			echo
			if [ $(uname -m) == 'x86_64' ]; then
				if [ $BITS -eq 64 ]; then
					inheritEnvironments=msvc_x64_x64
				else
					inheritEnvironments=msvc_x64
				fi
			else
				if [ $BITS -eq 64 ]; then
					inheritEnvironments=msvc_x86_x64
				else
					inheritEnvironments=msvc_x86
				fi
			fi
			echo "In Visual Studio 15.3 (2017 Update 3) or later, try setting '\"inheritEnvironments\": [ \"$inheritEnvironments\" ]' in CMakeSettings.json to build in the IDE."
		fi
	else
		echo Failed.
	fi
fi
wrappedExit $RET<|MERGE_RESOLUTION|>--- conflicted
+++ resolved
@@ -57,11 +57,8 @@
 UNITY_BUILD=""
 VS_VERSION=""
 NMAKE=""
-<<<<<<< HEAD
 NINJA=""
-=======
 PDBS=""
->>>>>>> 7b781d88
 PLATFORM=""
 CONFIGURATION=""
 TEST_FRAMEWORK=""
@@ -158,15 +155,11 @@
 	-v <2013/2015/2017/2019>
 		Choose the Visual Studio version to use.
 	-n
-<<<<<<< HEAD
 		Produce NMake makefiles instead of a Visual Studio solution. Cannout be used with -N.
 	-N
-		Produce Ninja (multi-config if CMake is new enough to support it) files instead of a Visual Studio solution. Cannot be used with -n.
-=======
-		Produce NMake makefiles instead of a Visual Studio solution.
+		Produce Ninja (multi-config if CMake is new enough to support it) files instead of a Visual Studio solution. Cannot be used with -n..
 	-P
 		Download debug symbols where available
->>>>>>> 7b781d88
 	-V
 		Run verbosely
 	-i
