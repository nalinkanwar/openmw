--- conflicted
+++ resolved
@@ -92,12 +92,6 @@
 )
 
 target_link_libraries(openmw-launcher
-<<<<<<< HEAD
-    ${Boost_LIBRARIES}
-=======
-    ${OGRE_LIBRARIES}
-    ${OGRE_STATIC_PLUGINS}
->>>>>>> c560f8b8
     ${SDL2_LIBRARY_ONLY}
     components
 )
