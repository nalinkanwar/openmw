#include <QtGui>

#include "maindialog.hpp"
#include "playpage.hpp"
#include "graphicspage.hpp"
#include "datafilespage.hpp"

MainDialog::MainDialog()
{
    mIconWidget = new QListWidget;
    mIconWidget->setObjectName("IconWidget");
    mIconWidget->setViewMode(QListView::IconMode);
    mIconWidget->setWrapping(false);
    mIconWidget->setVerticalScrollBarPolicy(Qt::ScrollBarAlwaysOff); // Just to be sure
    mIconWidget->setIconSize(QSize(48, 48));
    mIconWidget->setMovement(QListView::Static);

    mIconWidget->setMinimumWidth(400);
    mIconWidget->setFixedHeight(80);
    mIconWidget->setSpacing(4);
    mIconWidget->setCurrentRow(0);
    mIconWidget->setFlow(QListView::LeftToRight);

    QGroupBox *groupBox = new QGroupBox(this);
    QVBoxLayout *groupLayout = new QVBoxLayout(groupBox);

    mPagesWidget = new QStackedWidget(groupBox);
    groupLayout->addWidget(mPagesWidget);

    QPushButton *playButton = new QPushButton(tr("Play"));

    QDialogButtonBox *buttonBox = new QDialogButtonBox(this);
    buttonBox->setStandardButtons(QDialogButtonBox::Close);
    buttonBox->addButton(playButton, QDialogButtonBox::AcceptRole);

    QVBoxLayout *dialogLayout = new QVBoxLayout(this);
    dialogLayout->addWidget(mIconWidget);
    dialogLayout->addWidget(groupBox);
    dialogLayout->addWidget(buttonBox);


    setWindowTitle(tr("OpenMW Launcher"));
    setWindowIcon(QIcon(":/images/openmw.png"));
    // Remove what's this? button
    setWindowFlags(this->windowFlags() & ~Qt::WindowContextHelpButtonHint);
    setMinimumSize(QSize(575, 575));

    connect(buttonBox, SIGNAL(rejected()), this, SLOT(close()));
    connect(buttonBox, SIGNAL(accepted()), this, SLOT(play()));

    createIcons();
    createPages();
}

void MainDialog::createIcons()
{
    if (!QIcon::hasThemeIcon("document-new")) {
        QIcon::setThemeName("tango");
    }

    // We create a fallback icon because the default fallback doesn't work
    QIcon graphicsIcon = QIcon(":/icons/tango/video-display.png");

    QListWidgetItem *playButton = new QListWidgetItem(mIconWidget);
    playButton->setIcon(QIcon(":/images/openmw.png"));
    playButton->setText(tr("Play"));
    playButton->setTextAlignment(Qt::AlignCenter);
    playButton->setFlags(Qt::ItemIsSelectable | Qt::ItemIsEnabled);

    QListWidgetItem *graphicsButton = new QListWidgetItem(mIconWidget);
    graphicsButton->setIcon(QIcon::fromTheme("video-display", graphicsIcon));
    graphicsButton->setText(tr("Graphics"));
    graphicsButton->setTextAlignment(Qt::AlignHCenter | Qt::AlignBottom | Qt::AlignAbsolute);
    graphicsButton->setFlags(Qt::ItemIsSelectable | Qt::ItemIsEnabled);

    QListWidgetItem *dataFilesButton = new QListWidgetItem(mIconWidget);
    dataFilesButton->setIcon(QIcon(":/images/openmw-plugin.png"));
    dataFilesButton->setText(tr("Data Files"));
    dataFilesButton->setTextAlignment(Qt::AlignHCenter | Qt::AlignBottom);
    dataFilesButton->setFlags(Qt::ItemIsSelectable | Qt::ItemIsEnabled);

    connect(mIconWidget,
            SIGNAL(currentItemChanged(QListWidgetItem*,QListWidgetItem*)),
            this, SLOT(changePage(QListWidgetItem*,QListWidgetItem*)));

}

QStringList MainDialog::readConfig(const QString &fileName)
{
    // We can't use QSettings directly because it
    // does not support multiple keys with the same name
    QFile file(fileName);
    
    if (!file.open(QIODevice::ReadOnly | QIODevice::Text)) {
        QMessageBox msgBox;
        msgBox.setWindowTitle("Error opening OpenMW configuration file");
        msgBox.setIcon(QMessageBox::Critical);
        msgBox.setStandardButtons(QMessageBox::Ok);
        msgBox.setText(tr("<br><b>Could not open %0</b><br><br> \
        Please make sure you have the right permissions and try again.<br>").arg(file.fileName()));
        msgBox.exec();
        
        QApplication::exit(); // File cannot be opened or created
    }
    
    QTextStream in(&file);
    QStringList dataDirs;
    QString dataLocal;
    
    // Read the config line by line
    while (!in.atEnd()) {
        QString line = in.readLine();
        
        if (line.startsWith("data=")) {
            dataDirs.append(line.remove("data="));
        }
        
        // Read the data-local key, if more than one are found only the last is used
        if (line.startsWith("data-local=")) {
            dataLocal = line.remove("data-local=");
        }
        
        // Read fs-strict key
        if (line.startsWith("fs-strict=")) {
            QString value = line.remove("fs-strict=");
            
            (value.toLower() == QLatin1String("true"))
            ? mStrict = true
            : mStrict = false;
              
        }
            
    }
    
    // Add the data-local= key to the end of the dataDirs for priority reasons   
    if (!dataLocal.isEmpty()) {
        dataDirs.append(dataLocal);
    }
    
    if (!dataDirs.isEmpty())
    {
        // Reset the global datadirs to the newly read entries
        // Else return the previous dataDirs because nothing was found in this file;
        mDataDirs = dataDirs;
    }

    file.close();
    
    return mDataDirs;
}

void MainDialog::createPages()
{
    mPlayPage = new PlayPage(this);
    mGraphicsPage = new GraphicsPage(this);
    mDataFilesPage = new DataFilesPage(this);
    
    // Retrieve all data entries from the configs
    QStringList dataDirs;
 
    // Global location
    QFile file(QString::fromStdString(Files::getPath(Files::Path_ConfigGlobal,
                                                     "openmw", "openmw.cfg")));
    if (file.exists()) {
        dataDirs = readConfig(file.fileName());
    }
    
    // User location
    file.setFileName(QString::fromStdString(Files::getPath(Files::Path_ConfigUser,
                                                           "openmw", "openmw.cfg")));
    if (file.exists()) {
        dataDirs = readConfig(file.fileName());
    }

    // Local location
    file.setFileName("./openmw.cfg");
    
    if (file.exists()) {
        dataDirs = readConfig(file.fileName());
    } 
    
    file.close();

    if (!dataDirs.isEmpty()) {
        // Now pass the datadirs on to the DataFilesPage
        mDataFilesPage->setupDataFiles(dataDirs, mStrict);
    } else {
        QMessageBox msgBox;
        msgBox.setWindowTitle("Error reading OpenMW configuration file");
        msgBox.setIcon(QMessageBox::Critical);
        msgBox.setStandardButtons(QMessageBox::Ok);
        msgBox.setText(tr("<br><b>Could not read the location of the data files</b><br><br> \
                        Please make sure OpenMW is correctly configured and try again.<br>"));
        msgBox.exec();

        QApplication::exit(); // No data or data-local entries in openmw.cfg
    }

    // Set the combobox of the play page to imitate the comobox on the datafilespage
    mPlayPage->mProfilesComboBox->setModel(mDataFilesPage->mProfilesComboBox->model());
    mPlayPage->mProfilesComboBox->setCurrentIndex(mDataFilesPage->mProfilesComboBox->currentIndex());

    // Add the pages to the stacked widget
    mPagesWidget->addWidget(mPlayPage);
    mPagesWidget->addWidget(mGraphicsPage);
    mPagesWidget->addWidget(mDataFilesPage);

    // Select the first page
    mIconWidget->setCurrentItem(mIconWidget->item(0), QItemSelectionModel::Select);

    connect(mPlayPage->mPlayButton, SIGNAL(clicked()), this, SLOT(play()));

    connect(mPlayPage->mProfilesComboBox,
            SIGNAL(currentIndexChanged(int)),
            this, SLOT(profileChanged(int)));

    connect(mDataFilesPage->mProfilesComboBox,
            SIGNAL(currentIndexChanged(int)),
            this, SLOT(profileChanged(int)));

}

void MainDialog::profileChanged(int index)
{
    // Just to be sure, should always have a selection
    if (!mIconWidget->selectionModel()->hasSelection()) {
        return;
    }

    QString currentPage = mIconWidget->currentItem()->data(Qt::DisplayRole).toString();
    if (currentPage == QLatin1String("Play")) {
        mDataFilesPage->mProfilesComboBox->setCurrentIndex(index);
    }

    if (currentPage == QLatin1String("Data Files")) {
        mPlayPage->mProfilesComboBox->setCurrentIndex(index);
    }
}

void MainDialog::changePage(QListWidgetItem *current, QListWidgetItem *previous)
{
    if (!current)
        current = previous;

    mPagesWidget->setCurrentIndex(mIconWidget->row(current));
}

void MainDialog::closeEvent(QCloseEvent *event)
{
    // Now write all config files
    writeConfig();
    event->accept();
}

void MainDialog::play()
{
    // First do a write of all the configs, just to be sure
    writeConfig();

#ifdef Q_WS_WIN
    QString game = "./openmw.exe";
    QFile file(game);
#elif defined(Q_WS_MAC)
    QDir dir(QCoreApplication::applicationDirPath());
    QString game = dir.absoluteFilePath("openmw");
    QFile file(game);
#else
    QString game = "./openmw";
    QFile file(game);
#endif

    QProcess process;
    QFileInfo info(file);

    if (!file.exists()) {
        QMessageBox msgBox;
        msgBox.setWindowTitle("Error starting OpenMW");
        msgBox.setIcon(QMessageBox::Warning);
        msgBox.setStandardButtons(QMessageBox::Ok);
        msgBox.setText(tr("<br><b>Could not find OpenMW</b><br><br> \
                        The OpenMW application is not found.<br> \
                        Please make sure OpenMW is installed correctly and try again.<br>"));
        msgBox.exec();

        return;
    }

    if (!info.isExecutable()) {
        QMessageBox msgBox;
        msgBox.setWindowTitle("Error starting OpenMW");
        msgBox.setIcon(QMessageBox::Critical);
        msgBox.setStandardButtons(QMessageBox::Ok);
        msgBox.setText(tr("<br><b>Could not start OpenMW</b><br><br> \
                        The OpenMW application is not executable.<br> \
                        Please make sure you have the right permissions and try again.<br>"));
        msgBox.exec();

        return;
    }

    // Start the game
    if (!process.startDetached(game)) {
        QMessageBox msgBox;
        msgBox.setWindowTitle("Error starting OpenMW");
        msgBox.setIcon(QMessageBox::Critical);
        msgBox.setStandardButtons(QMessageBox::Ok);
        msgBox.setText(tr("<br><b>Could not start OpenMW</b><br><br> \
                        An error occurred while starting OpenMW.<br><br> \
                        Press \"Show Details...\" for more information.<br>"));
        msgBox.setDetailedText(process.errorString());
        msgBox.exec();

        return;
    } else {
        close();
    }
}

<<<<<<< HEAD
=======
void MainDialog::setupConfig()
{
    Cfg::ConfigurationManager cfg;

    // First we read the OpenMW config
    QString config = (cfg.getRuntimeConfigPath() / "openmw.cfg").string().c_str();
    QFile file(config);

    if (!file.exists()) {
        config = QString::fromStdString((cfg.getLocalConfigPath() / "openmw.cfg").string());
    }

    file.close();

    // Open our config file
    mGameConfig = new QSettings(config, QSettings::IniFormat);
}

>>>>>>> cd7aaab4
void MainDialog::writeConfig()
{
    // Write the profiles
    mDataFilesPage->writeConfig();
    mDataFilesPage->mLauncherConfig->sync();

    // Write the graphics settings
    mGraphicsPage->writeConfig();
    mGraphicsPage->mOgreConfig->sync();

    QStringList dataFiles = mDataFilesPage->selectedMasters();
    dataFiles.append(mDataFilesPage->checkedPlugins());

    // Open the config as a QFile 
    QFile file(QString::fromStdString(Files::getPath(Files::Path_ConfigUser,
                                                     "openmw", "openmw.cfg")));

    if (!file.open(QIODevice::ReadWrite | QIODevice::Text)) {
        // File cannot be opened or created
        QMessageBox msgBox;
        msgBox.setWindowTitle("Error writing OpenMW configuration file");
        msgBox.setIcon(QMessageBox::Critical);
        msgBox.setStandardButtons(QMessageBox::Ok);
        msgBox.setText(tr("<br><b>Could not open or create %0</b><br><br> \
                        Please make sure you have the right permissions and try again.<br>").arg(file.fileName()));
        msgBox.exec();

        std::exit(1);
    }

    QTextStream in(&file);
    QByteArray buffer;

    // Remove all previous master/plugin entries from config
    while (!in.atEnd()) {
        QString line = in.readLine();
        if (!line.contains("master") && !line.contains("plugin")) {
            buffer += line += "\n";
        }
    }

    file.close();

    // Now we write back the other config entries
    if (!file.open(QIODevice::WriteOnly | QIODevice::Text | QIODevice::Truncate)) {
        QMessageBox msgBox;
        msgBox.setWindowTitle("Error writing OpenMW configuration file");
        msgBox.setIcon(QMessageBox::Critical);
        msgBox.setStandardButtons(QMessageBox::Ok);
        msgBox.setText(tr("<br><b>Could not write to %0</b><br><br> \
                        Please make sure you have the right permissions and try again.<br>").arg(file.fileName()));
        msgBox.exec();

        std::exit(1);;
    }

    file.write(buffer);
  
    QTextStream out(&file);

    // Write the list of game files to the config
    foreach (const QString &currentFile, dataFiles) {

        if (currentFile.endsWith(QString(".esm"), Qt::CaseInsensitive)) {
            out << "master=" << currentFile << endl;
        } else if (currentFile.endsWith(QString(".esp"), Qt::CaseInsensitive)) {
            out << "plugin=" << currentFile << endl;
        }
    }

    file.close();
}<|MERGE_RESOLUTION|>--- conflicted
+++ resolved
@@ -90,7 +90,7 @@
     // We can't use QSettings directly because it
     // does not support multiple keys with the same name
     QFile file(fileName);
-    
+
     if (!file.open(QIODevice::ReadOnly | QIODevice::Text)) {
         QMessageBox msgBox;
         msgBox.setWindowTitle("Error opening OpenMW configuration file");
@@ -99,44 +99,44 @@
         msgBox.setText(tr("<br><b>Could not open %0</b><br><br> \
         Please make sure you have the right permissions and try again.<br>").arg(file.fileName()));
         msgBox.exec();
-        
+
         QApplication::exit(); // File cannot be opened or created
     }
-    
+
     QTextStream in(&file);
     QStringList dataDirs;
     QString dataLocal;
-    
+
     // Read the config line by line
     while (!in.atEnd()) {
         QString line = in.readLine();
-        
+
         if (line.startsWith("data=")) {
             dataDirs.append(line.remove("data="));
         }
-        
+
         // Read the data-local key, if more than one are found only the last is used
         if (line.startsWith("data-local=")) {
             dataLocal = line.remove("data-local=");
         }
-        
+
         // Read fs-strict key
         if (line.startsWith("fs-strict=")) {
             QString value = line.remove("fs-strict=");
-            
+
             (value.toLower() == QLatin1String("true"))
             ? mStrict = true
             : mStrict = false;
-              
-        }
-            
-    }
-    
-    // Add the data-local= key to the end of the dataDirs for priority reasons   
+
+        }
+
+    }
+
+    // Add the data-local= key to the end of the dataDirs for priority reasons
     if (!dataLocal.isEmpty()) {
         dataDirs.append(dataLocal);
     }
-    
+
     if (!dataDirs.isEmpty())
     {
         // Reset the global datadirs to the newly read entries
@@ -145,7 +145,7 @@
     }
 
     file.close();
-    
+
     return mDataDirs;
 }
 
@@ -154,31 +154,29 @@
     mPlayPage = new PlayPage(this);
     mGraphicsPage = new GraphicsPage(this);
     mDataFilesPage = new DataFilesPage(this);
-    
+
     // Retrieve all data entries from the configs
     QStringList dataDirs;
- 
+
     // Global location
-    QFile file(QString::fromStdString(Files::getPath(Files::Path_ConfigGlobal,
-                                                     "openmw", "openmw.cfg")));
+    QFile file(QString::fromStdString((mCfg.getGlobalConfigPath()/"openmw.cfg").string()));
     if (file.exists()) {
         dataDirs = readConfig(file.fileName());
     }
-    
+
     // User location
-    file.setFileName(QString::fromStdString(Files::getPath(Files::Path_ConfigUser,
-                                                           "openmw", "openmw.cfg")));
+    file.setFileName(QString::fromStdString((mCfg.getLocalConfigPath()/"openmw.cfg").string()));
     if (file.exists()) {
         dataDirs = readConfig(file.fileName());
     }
 
     // Local location
     file.setFileName("./openmw.cfg");
-    
+
     if (file.exists()) {
         dataDirs = readConfig(file.fileName());
-    } 
-    
+    }
+
     file.close();
 
     if (!dataDirs.isEmpty()) {
@@ -316,27 +314,6 @@
     }
 }
 
-<<<<<<< HEAD
-=======
-void MainDialog::setupConfig()
-{
-    Cfg::ConfigurationManager cfg;
-
-    // First we read the OpenMW config
-    QString config = (cfg.getRuntimeConfigPath() / "openmw.cfg").string().c_str();
-    QFile file(config);
-
-    if (!file.exists()) {
-        config = QString::fromStdString((cfg.getLocalConfigPath() / "openmw.cfg").string());
-    }
-
-    file.close();
-
-    // Open our config file
-    mGameConfig = new QSettings(config, QSettings::IniFormat);
-}
-
->>>>>>> cd7aaab4
 void MainDialog::writeConfig()
 {
     // Write the profiles
@@ -350,9 +327,8 @@
     QStringList dataFiles = mDataFilesPage->selectedMasters();
     dataFiles.append(mDataFilesPage->checkedPlugins());
 
-    // Open the config as a QFile 
-    QFile file(QString::fromStdString(Files::getPath(Files::Path_ConfigUser,
-                                                     "openmw", "openmw.cfg")));
+    // Open the config as a QFile
+    QFile file(QString::fromStdString((mCfg.getLocalConfigPath()/"openmw.cfg").string()));
 
     if (!file.open(QIODevice::ReadWrite | QIODevice::Text)) {
         // File cannot be opened or created
@@ -394,7 +370,7 @@
     }
 
     file.write(buffer);
-  
+
     QTextStream out(&file);
 
     // Write the list of game files to the config
