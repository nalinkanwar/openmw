#include "maindialog.hpp"

#include <components/version/version.hpp>

#include <QLabel>
#include <QDate>
#include <QTime>
#include <QPushButton>
#include <QFontDatabase>
#include <QInputDialog>
#include <QFileDialog>
#include <QCloseEvent>
#include <QTextCodec>
#include <QFile>
#include <QDir>

#include <QDebug>

#ifndef WIN32
    #include "unshieldthread.hpp"
#endif

#include "textslotmsgbox.hpp"

#include "utils/checkablemessagebox.hpp"

#include "playpage.hpp"
#include "graphicspage.hpp"
#include "datafilespage.hpp"
#include "settingspage.hpp"

using namespace Process;

Launcher::MainDialog::MainDialog(QWidget *parent)
    : mGameSettings(mCfgMgr), QMainWindow (parent)
{
<<<<<<< HEAD
=======
    // Install the stylesheet font
    QFile file;
    QFontDatabase fontDatabase;

    const QStringList fonts = fontDatabase.families();

    // Check if the font is installed
    if (!fonts.contains("EB Garamond")) {

        QString font = QString::fromUtf8(mCfgMgr.getGlobalDataPath().string().c_str()) + QString("resources/mygui/EBGaramond-Regular.ttf");
        file.setFileName(font);

        if (!file.exists()) {
            font = QString::fromUtf8(mCfgMgr.getLocalPath().string().c_str()) + QString("resources/mygui/EBGaramond-Regular.ttf");
        }

        fontDatabase.addApplicationFont(font);
    }

>>>>>>> f112c788
    setupUi(this);

    mGameInvoker = new ProcessInvoker();

    iconWidget->setViewMode(QListView::IconMode);
    iconWidget->setWrapping(false);
    iconWidget->setVerticalScrollBarPolicy(Qt::ScrollBarAlwaysOff); // Just to be sure
    iconWidget->setIconSize(QSize(48, 48));
    iconWidget->setMovement(QListView::Static);

    iconWidget->setSpacing(4);
    iconWidget->setCurrentRow(0);
    iconWidget->setFlow(QListView::LeftToRight);

    QPushButton *playButton = new QPushButton(tr("Play"));
    buttonBox->addButton(playButton, QDialogButtonBox::AcceptRole);

    connect(buttonBox, SIGNAL(rejected()), this, SLOT(close()));
    connect(buttonBox, SIGNAL(accepted()), this, SLOT(play()));

    // Remove what's this? button
    setWindowFlags(this->windowFlags() & ~Qt::WindowContextHelpButtonHint);

    // Add version information to bottom of the window
    QString revision(OPENMW_VERSION_COMMITHASH);
    QString tag(OPENMW_VERSION_TAGHASH);

    if (!revision.isEmpty() && !tag.isEmpty())
    {
        if (revision == tag) {
            versionLabel->setText(tr("OpenMW %0 release").arg(OPENMW_VERSION));
        } else {
            versionLabel->setText(tr("OpenMW development (%0)").arg(revision.left(10)));
        }

        // Add the compile date and time
        versionLabel->setToolTip(tr("Compiled on %0 %1").arg(QLocale(QLocale::C).toDate(QString(__DATE__).simplified(),
                                                                                        QLatin1String("MMM d yyyy")).toString(Qt::SystemLocaleLongDate),
                                                             QLocale(QLocale::C).toTime(QString(__TIME__).simplified(),
                                                                                        QLatin1String("hh:mm:ss")).toString(Qt::SystemLocaleShortDate)));
    }

    // Install the stylesheet font
    QFile file;
    QFontDatabase fontDatabase;

    const QStringList fonts = fontDatabase.families();

    // Check if the font is installed
    if (!fonts.contains("EB Garamond")) {

        QString font = QString::fromStdString(mCfgMgr.getGlobalDataPath().string()) + QString("resources/mygui/EBGaramond-Regular.ttf");
        file.setFileName(font);

        if (!file.exists()) {
            font = QString::fromStdString(mCfgMgr.getLocalPath().string()) + QString("resources/mygui/EBGaramond-Regular.ttf");
        }

        fontDatabase.addApplicationFont(font);
    }

    createIcons();
}

Launcher::MainDialog::~MainDialog()
{
    delete mGameInvoker;
}

void Launcher::MainDialog::createIcons()
{
    if (!QIcon::hasThemeIcon("document-new"))
        QIcon::setThemeName("tango");

    QListWidgetItem *playButton = new QListWidgetItem(iconWidget);
    playButton->setIcon(QIcon(":/images/openmw.png"));
    playButton->setText(tr("Play"));
    playButton->setTextAlignment(Qt::AlignCenter);
    playButton->setFlags(Qt::ItemIsSelectable | Qt::ItemIsEnabled);

    QListWidgetItem *dataFilesButton = new QListWidgetItem(iconWidget);
    dataFilesButton->setIcon(QIcon(":/images/openmw-plugin.png"));
    dataFilesButton->setText(tr("Data Files"));
    dataFilesButton->setTextAlignment(Qt::AlignHCenter | Qt::AlignBottom);
    dataFilesButton->setFlags(Qt::ItemIsSelectable | Qt::ItemIsEnabled);

    QListWidgetItem *graphicsButton = new QListWidgetItem(iconWidget);
    graphicsButton->setIcon(QIcon::fromTheme("video-display"));
    graphicsButton->setText(tr("Graphics"));
    graphicsButton->setTextAlignment(Qt::AlignHCenter | Qt::AlignBottom | Qt::AlignAbsolute);
    graphicsButton->setFlags(Qt::ItemIsSelectable | Qt::ItemIsEnabled);

    QListWidgetItem *settingsButton = new QListWidgetItem(iconWidget);
    settingsButton->setIcon(QIcon::fromTheme("preferences-system"));
    settingsButton->setText(tr("Settings"));
    settingsButton->setTextAlignment(Qt::AlignHCenter | Qt::AlignBottom);
    settingsButton->setFlags(Qt::ItemIsSelectable | Qt::ItemIsEnabled);

    connect(iconWidget,
            SIGNAL(currentItemChanged(QListWidgetItem*,QListWidgetItem*)),
            this, SLOT(changePage(QListWidgetItem*,QListWidgetItem*)));

}

void Launcher::MainDialog::createPages()
{
    mPlayPage = new PlayPage(this);
    mDataFilesPage = new DataFilesPage(mCfgMgr, mGameSettings, mLauncherSettings, this);
    mGraphicsPage = new GraphicsPage(mCfgMgr, mGraphicsSettings, this);
    mSettingsPage = new SettingsPage(mCfgMgr, mGameSettings, mLauncherSettings, this);

    // Set the combobox of the play page to imitate the combobox on the datafilespage
    mPlayPage->setProfilesModel(mDataFilesPage->profilesModel());
    mPlayPage->setProfilesIndex(mDataFilesPage->profilesIndex());

    // Add the pages to the stacked widget
    pagesWidget->addWidget(mPlayPage);
    pagesWidget->addWidget(mDataFilesPage);
    pagesWidget->addWidget(mGraphicsPage);
    pagesWidget->addWidget(mSettingsPage);

    // Select the first page
    iconWidget->setCurrentItem(iconWidget->item(0), QItemSelectionModel::Select);

    connect(mPlayPage, SIGNAL(playButtonClicked()), this, SLOT(play()));

    connect(mPlayPage, SIGNAL(signalProfileChanged(int)), mDataFilesPage, SLOT(slotProfileChanged(int)));
    connect(mDataFilesPage, SIGNAL(signalProfileChanged(int)), mPlayPage, SLOT(setProfilesIndex(int)));

}

bool Launcher::MainDialog::showFirstRunDialog()
{
<<<<<<< HEAD
=======
    QStringList iniPaths;

    foreach (const QString &path, mGameSettings.getDataDirs()) {
        QDir dir(path);
        dir.setPath(dir.canonicalPath()); // Resolve symlinks

        if (dir.exists(QString("Morrowind.ini")))
            iniPaths.append(dir.absoluteFilePath(QString("Morrowind.ini")));
        else
        {
            if (!dir.cdUp())
                continue; // Cannot move from Data Files

            if (dir.exists(QString("Morrowind.ini")))
                iniPaths.append(dir.absoluteFilePath(QString("Morrowind.ini")));
        }
    }

    // Ask the user where the Morrowind.ini is
    if (iniPaths.empty()) {
        QMessageBox msgBox;
        msgBox.setWindowTitle(tr("Error detecting Morrowind configuration"));
        msgBox.setIcon(QMessageBox::Warning);
        msgBox.setStandardButtons(QMessageBox::Cancel);
        msgBox.setText(QObject::tr("<br><b>Could not find Morrowind.ini</b><br><br> \
                                   OpenMW needs to import settings from this file.<br><br> \
                                   Press \"Browse...\" to specify the location manually.<br>"));

        QAbstractButton *dirSelectButton =
                msgBox.addButton(QObject::tr("B&rowse..."), QMessageBox::ActionRole);

        msgBox.exec();

        QString iniFile;
        if (msgBox.clickedButton() == dirSelectButton) {
            iniFile = QFileDialog::getOpenFileName(
                        NULL,
                        QObject::tr("Select configuration file"),
                        QDir::currentPath(),
                        QString(tr("Morrowind configuration file (*.ini)")));
        }

        if (iniFile.isEmpty())
            return false; // Cancel was clicked;

        QFileInfo info(iniFile);
        iniPaths.clear();
        iniPaths.append(info.absoluteFilePath());
    }

    CheckableMessageBox msgBox(this);
    msgBox.setWindowTitle(tr("Morrowind installation detected"));

    QIcon icon = QApplication::style()->standardIcon(QStyle::SP_MessageBoxQuestion);
    int size = QApplication::style()->pixelMetric(QStyle::PM_MessageBoxIconSize);
    msgBox.setIconPixmap(icon.pixmap(size, size));

    QAbstractButton *importerButton =
            msgBox.addButton(tr("Import"), QDialogButtonBox::AcceptRole); // ActionRole doesn't work?!
    QAbstractButton *skipButton =
            msgBox.addButton(tr("Skip"), QDialogButtonBox::RejectRole);

    Q_UNUSED(skipButton); // Surpress compiler unused warning

    msgBox.setStandardButtons(QDialogButtonBox::NoButton);
    msgBox.setText(tr("<br><b>An existing Morrowind configuration was detected</b><br> \
                      <br>Would you like to import settings from Morrowind.ini?<br> \
                      <br><b>Warning: In most cases OpenMW needs these settings to run properly</b><br>"));
    msgBox.setCheckBoxText(tr("Include selected masters and plugins (creates a new profile)"));
    msgBox.exec();


    if (msgBox.clickedButton() == importerButton) {

        if (iniPaths.count() > 1) {
            // Multiple Morrowind.ini files found
            bool ok;
            QString path = QInputDialog::getItem(this, tr("Multiple configurations found"),
                                                     tr("<br><b>There are multiple Morrowind.ini files found.</b><br><br> \
                                                        Please select the one you wish to import from:"), iniPaths, 0, false, &ok);
            if (ok && !path.isEmpty()) {
                iniPaths.clear();
                iniPaths.append(path);
            } else {
                // Cancel was clicked
                return false;
            }
        }

        // Create the file if it doesn't already exist, else the importer will fail
        QString path = QString::fromUtf8(mCfgMgr.getUserConfigPath().string().c_str()) + QString("openmw.cfg");
        QFile file(path);

        if (!file.exists()) {
            if (!file.open(QIODevice::ReadWrite)) {
                // File cannot be created
                QMessageBox msgBox;
                msgBox.setWindowTitle(tr("Error writing OpenMW configuration file"));
                msgBox.setIcon(QMessageBox::Critical);
                msgBox.setStandardButtons(QMessageBox::Ok);
                msgBox.setText(tr("<br><b>Could not open or create %0 for writing</b><br><br> \
                                  Please make sure you have the right permissions \
                                  and try again.<br>").arg(file.fileName()));
                msgBox.exec();
                return false;
            }

            file.close();
        }

        // Construct the arguments to run the importer
        QStringList arguments;

        if (msgBox.isChecked())
            arguments.append(QString("--game-files"));

        arguments.append(QString("--encoding"));
        arguments.append(mGameSettings.value(QString("encoding"), QString("win1252")));
        arguments.append(QString("--ini"));
        arguments.append(iniPaths.first());
        arguments.append(QString("--cfg"));
        arguments.append(path);

        if (!startProgram(QString("mwiniimport"), arguments, false))
            return false;
>>>>>>> f112c788



//    CheckableMessageBox msgBox(this);
//    msgBox.setWindowTitle(tr("Morrowind installation detected"));

//    QIcon icon = QApplication::style()->standardIcon(QStyle::SP_MessageBoxQuestion);
//    int size = QApplication::style()->pixelMetric(QStyle::PM_MessageBoxIconSize);
//    msgBox.setIconPixmap(icon.pixmap(size, size));

//    QAbstractButton *importerButton =
//            msgBox.addButton(tr("Import"), QDialogButtonBox::AcceptRole); // ActionRole doesn't work?!
//    QAbstractButton *skipButton =
//            msgBox.addButton(tr("Skip"), QDialogButtonBox::RejectRole);

//    Q_UNUSED(skipButton); // Surpress compiler unused warning

//    msgBox.setStandardButtons(QDialogButtonBox::NoButton);
//    msgBox.setText(tr("<br><b>An existing Morrowind configuration was detected</b><br> \
//                      <br>Would you like to import settings from Morrowind.ini?<br> \
//                      <br><b>Warning: In most cases OpenMW needs these settings to run properly</b><br>"));
//    msgBox.setCheckBoxText(tr("Include selected masters and plugins (creates a new profile)"));
//    msgBox.exec();


//    if (msgBox.clickedButton() == importerButton) {

//        if (iniPaths.count() > 1) {
//            // Multiple Morrowind.ini files found
//            bool ok;
//            QString path = QInputDialog::getItem(this, tr("Multiple configurations found"),
//                                                     tr("<br><b>There are multiple Morrowind.ini files found.</b><br><br> \
//                                                        Please select the one you wish to import from:"), iniPaths, 0, false, &ok);
//            if (ok && !path.isEmpty()) {
//                iniPaths.clear();
//                iniPaths.append(path);
//            } else {
//                // Cancel was clicked
//                return false;
//            }
//        }

//        // Create the file if it doesn't already exist, else the importer will fail
//        QString path = QString::fromStdString(mCfgMgr.getUserConfigPath().string()) + QString("openmw.cfg");
//        QFile file(path);

//        if (!file.exists()) {
//            if (!file.open(QIODevice::ReadWrite)) {
//                // File cannot be created
//                QMessageBox msgBox;
//                msgBox.setWindowTitle(tr("Error writing OpenMW configuration file"));
//                msgBox.setIcon(QMessageBox::Critical);
//                msgBox.setStandardButtons(QMessageBox::Ok);
//                msgBox.setText(tr("<br><b>Could not open or create %0 for writing</b><br><br> \
//                                  Please make sure you have the right permissions \
//                                  and try again.<br>").arg(file.fileName()));
//                msgBox.exec();
//                return false;
//            }

//            file.close();
//        }

//        // Construct the arguments to run the importer
//        QStringList arguments;

//        if (msgBox.isChecked())
//            arguments.append(QString("--game-files"));

//        arguments.append(QString("--encoding"));
//        arguments.append(mGameSettings.value(QString("encoding"), QString("win1252")));
//        arguments.append(QString("--ini"));
//        arguments.append(iniPaths.first());
//        arguments.append(QString("--cfg"));
//        arguments.append(path);

//        ProcessInvoker invoker(this);

//        if (!invoker.startProcess(QLatin1String("mwiniimport"), arguments, false))
//            return false;

//        // Re-read the game settings
//        if (!setupGameSettings())
//            return false;

//        // Add a new profile
//        if (msgBox.isChecked()) {
//            mLauncherSettings.setValue(QString("Profiles/currentprofile"), QString("Imported"));
//            mLauncherSettings.remove(QString("Profiles/Imported/content"));

//            QStringList contents = mGameSettings.values(QString("content"));
//            foreach (const QString &content, contents) {
//                mLauncherSettings.setMultiValue(QString("Profiles/Imported/content"), content);
//            }
//        }

//    }

    return true;
}

bool Launcher::MainDialog::setup()
{
    if (!setupLauncherSettings())
        return false;

    if (!setupGameSettings())
        return false;

    if (!setupGraphicsSettings())
        return false;

    // Check if we need to show the importer
    if (mLauncherSettings.value(QString("General/firstrun"), QString("true")) == QLatin1String("true"))
    {
        if (!showFirstRunDialog())
            return false;
    }

    // Now create the pages as they need the settings
    createPages();

    // Call this so we can exit on Ogre/SDL errors before mainwindow is shown
    if (!mGraphicsPage->loadSettings())
        return false;

    loadSettings();
    return true;
}

bool Launcher::MainDialog::reloadSettings()
{
    if (!setupLauncherSettings())
        return false;

    if (!setupGameSettings())
        return false;

    if (!setupGraphicsSettings())
        return false;

    if (!mSettingsPage->loadSettings())
        return false;

    if (!mDataFilesPage->loadSettings())
        return false;

    if (!mGraphicsPage->loadSettings())
        return false;

    return true;
}

void Launcher::MainDialog::changePage(QListWidgetItem *current, QListWidgetItem *previous)
{
    if (!current)
        current = previous;

    int currentIndex = iconWidget->row(current);
    int previousIndex = iconWidget->row(previous);

    pagesWidget->setCurrentIndex(currentIndex);

    DataFilesPage *previousPage = dynamic_cast<DataFilesPage *>(pagesWidget->widget(previousIndex));
    DataFilesPage *currentPage = dynamic_cast<DataFilesPage *>(pagesWidget->widget(currentIndex));

//    //special call to update/save data files page list view when it's displayed/hidden.
//    if (previousPage)
//    {
//        if (previousPage->objectName() == "DataFilesPage")
//            previousPage->saveSettings();
//    }
//    else if (currentPage)
//    {
//        if (currentPage->objectName() == "DataFilesPage")
//            currentPage->loadSettings();
//    }
}

bool Launcher::MainDialog::setupLauncherSettings()
{
    mLauncherSettings.setMultiValueEnabled(true);

    QString userPath = QString::fromUtf8(mCfgMgr.getUserConfigPath().string().c_str());

    QStringList paths;
    paths.append(QString("launcher.cfg"));
    paths.append(userPath + QString("launcher.cfg"));

    foreach (const QString &path, paths) {
        qDebug() << "Loading config file:" << qPrintable(path);
        QFile file(path);
        if (file.exists()) {
            if (!file.open(QIODevice::ReadOnly | QIODevice::Text)) {
                QMessageBox msgBox;
                msgBox.setWindowTitle(tr("Error opening OpenMW configuration file"));
                msgBox.setIcon(QMessageBox::Critical);
                msgBox.setStandardButtons(QMessageBox::Ok);
                msgBox.setText(QObject::tr("<br><b>Could not open %0 for reading</b><br><br> \
                                  Please make sure you have the right permissions \
                                  and try again.<br>").arg(file.fileName()));
                msgBox.exec();
                return false;
            }
            QTextStream stream(&file);
            stream.setCodec(QTextCodec::codecForName("UTF-8"));

            mLauncherSettings.readFile(stream);
        }
        file.close();
    }

    return true;
}

#ifndef WIN32
bool Launcher::expansions(Launcher::UnshieldThread& cd)
{
    if(cd.BloodmoonDone())
    {
        cd.Done();
        return false;
    }

    QMessageBox expansionsBox;
    expansionsBox.setText(QObject::tr("<br>Would you like to install expansions now ? (make sure you have the disc)<br> \
                                       If you want to install both Bloodmoon and Tribunal, you have to install Tribunal first.<br>"));

    QAbstractButton* tribunalButton = NULL;
    if(!cd.TribunalDone())
        tribunalButton = expansionsBox.addButton(QObject::tr("&Tribunal"), QMessageBox::ActionRole);

    QAbstractButton* bloodmoonButton = expansionsBox.addButton(QObject::tr("&Bloodmoon"), QMessageBox::ActionRole);
    QAbstractButton* noneButton = expansionsBox.addButton(QObject::tr("&None"), QMessageBox::ActionRole);

    expansionsBox.exec();

    if(expansionsBox.clickedButton() == noneButton)
    {
        cd.Done();
        return false;
    }
    else if(expansionsBox.clickedButton() == tribunalButton)
    {

        TextSlotMsgBox cdbox;
        cdbox.setStandardButtons(QMessageBox::Cancel);

        QObject::connect(&cd,SIGNAL(signalGUI(const QString&)), &cdbox, SLOT(setTextSlot(const QString&)));
        QObject::connect(&cd,SIGNAL(close()), &cdbox, SLOT(reject()));

        cd.SetTribunalPath(
            QFileDialog::getOpenFileName(
                NULL,
                QObject::tr("Select data1.hdr from Tribunal Installation CD (Tribunal/data1.hdr on GOTY CDs)"),
                QDir::currentPath(),
                QString(QObject::tr("Installshield hdr file (*.hdr)"))).toUtf8().constData());

        cd.start();
        cdbox.exec();
    }
    else if(expansionsBox.clickedButton() == bloodmoonButton)
    {

        TextSlotMsgBox cdbox;
        cdbox.setStandardButtons(QMessageBox::Cancel);

        QObject::connect(&cd,SIGNAL(signalGUI(const QString&)), &cdbox, SLOT(setTextSlot(const QString&)));
        QObject::connect(&cd,SIGNAL(close()), &cdbox, SLOT(reject()));

        cd.SetBloodmoonPath(
            QFileDialog::getOpenFileName(
                NULL,
                QObject::tr("Select data1.hdr from Bloodmoon Installation CD (Bloodmoon/data1.hdr on GOTY CDs)"),
                QDir::currentPath(),
                QString(QObject::tr("Installshield hdr file (*.hdr)"))).toUtf8().constData());

        cd.start();
        cdbox.exec();
    }



    return true;
}
#endif // WIN32

bool Launcher::MainDialog::setupGameSettings()
{
    QString userPath = QString::fromUtf8(mCfgMgr.getUserConfigPath().string().c_str());
    QString globalPath = QString::fromUtf8(mCfgMgr.getGlobalPath().string().c_str());

    // Load the user config file first, separately
    // So we can write it properly, uncontaminated
    QString path = userPath + QLatin1String("openmw.cfg");
    QFile file(path);

    qDebug() << "Loading config file:" << qPrintable(path);

    if (file.exists()) {
        if (!file.open(QIODevice::ReadOnly | QIODevice::Text)) {
            QMessageBox msgBox;
            msgBox.setWindowTitle(tr("Error opening OpenMW configuration file"));
            msgBox.setIcon(QMessageBox::Critical);
            msgBox.setStandardButtons(QMessageBox::Ok);
            msgBox.setText(QObject::tr("<br><b>Could not open %0 for reading</b><br><br> \
                                       Please make sure you have the right permissions \
                                       and try again.<br>").arg(file.fileName()));
                                       msgBox.exec();
            return false;
        }
        QTextStream stream(&file);
        stream.setCodec(QTextCodec::codecForName("UTF-8"));

        mGameSettings.readUserFile(stream);
    }

    // Now the rest
    QStringList paths;
    paths.append(userPath + QString("openmw.cfg"));
    paths.append(QString("openmw.cfg"));
    paths.append(globalPath + QString("openmw.cfg"));

    foreach (const QString &path, paths) {
        qDebug() << "Loading config file:" << qPrintable(path);

        QFile file(path);
        if (file.exists()) {
            if (!file.open(QIODevice::ReadOnly | QIODevice::Text)) {
                QMessageBox msgBox;
                msgBox.setWindowTitle(tr("Error opening OpenMW configuration file"));
                msgBox.setIcon(QMessageBox::Critical);
                msgBox.setStandardButtons(QMessageBox::Ok);
                msgBox.setText(QObject::tr("<br><b>Could not open %0 for reading</b><br><br> \
                                           Please make sure you have the right permissions \
                                           and try again.<br>").arg(file.fileName()));
                                           msgBox.exec();
                return false;
            }
            QTextStream stream(&file);
            stream.setCodec(QTextCodec::codecForName("UTF-8"));

            mGameSettings.readFile(stream);
        }
        file.close();
    }

    QStringList dataDirs;

    // Check if the paths actually contain data files
    foreach (const QString path, mGameSettings.getDataDirs()) {
        QDir dir(path);
        QStringList filters;
        filters << "*.esp" << "*.esm" << "*.omwgame" << "*.omwaddon";

        if (!dir.entryList(filters).isEmpty())
            dataDirs.append(path);
    }

    if (dataDirs.isEmpty())
    {
        QMessageBox msgBox;
        msgBox.setWindowTitle(tr("Error detecting Morrowind installation"));
        msgBox.setIcon(QMessageBox::Warning);
        msgBox.setStandardButtons(QMessageBox::Cancel);
        msgBox.setText(QObject::tr("<br><b>Could not find the Data Files location</b><br><br> \
                                   The directory containing the data files was not found.<br><br> \
                                   Press \"Browse...\" to specify the location manually.<br>"));

        QAbstractButton *dirSelectButton =
                msgBox.addButton(QObject::tr("Browse to &Install..."), QMessageBox::ActionRole);

        #ifndef WIN32
            QAbstractButton *cdSelectButton =
                    msgBox.addButton(QObject::tr("Browse to &CD..."), QMessageBox::ActionRole);
        #endif


         msgBox.exec();

        QString selectedFile;
        if (msgBox.clickedButton() == dirSelectButton) {
            selectedFile = QFileDialog::getOpenFileName(
                        NULL,
                        QObject::tr("Select master file"),
                        QDir::currentPath(),
                        QString(tr("Morrowind master file (*.esm)")));
        }
        #ifndef WIN32
        else if(msgBox.clickedButton() == cdSelectButton) {
            UnshieldThread cd;

            {
                TextSlotMsgBox cdbox;
                cdbox.setStandardButtons(QMessageBox::Cancel);

                QObject::connect(&cd,SIGNAL(signalGUI(const QString&)), &cdbox, SLOT(setTextSlot(const QString&)));
                QObject::connect(&cd,SIGNAL(close()), &cdbox, SLOT(reject()));

                cd.SetMorrowindPath(
                    QFileDialog::getOpenFileName(
                        NULL,
                        QObject::tr("Select data1.hdr from Morrowind Installation CD"),
                        QDir::currentPath(),
                        QString(tr("Installshield hdr file (*.hdr)"))).toUtf8().constData());

                cd.SetOutputPath(
                    QFileDialog::getExistingDirectory(
                        NULL,
                        QObject::tr("Select where to extract files to"),
                        QDir::currentPath(),
                        QFileDialog::ShowDirsOnly | QFileDialog::DontResolveSymlinks).toUtf8().constData());

                cd.start();
                cdbox.exec();
            }

            while(expansions(cd));

            selectedFile = QString::fromUtf8(cd.GetMWEsmPath().c_str());
        }
        #endif // WIN32

        if (selectedFile.isEmpty())
            return false; // Cancel was clicked;

        QFileInfo info(selectedFile);

        // Add the new dir to the settings file and to the data dir container
        mGameSettings.setMultiValue(QString("data"), info.absolutePath());
        mGameSettings.addDataDir(info.absolutePath());
    }

    return true;
}

bool Launcher::MainDialog::setupGraphicsSettings()
{
    mGraphicsSettings.setMultiValueEnabled(false);

    QString userPath = QString::fromUtf8(mCfgMgr.getUserConfigPath().string().c_str());
    QString globalPath = QString::fromUtf8(mCfgMgr.getGlobalPath().string().c_str());

    QFile localDefault(QString("settings-default.cfg"));
    QFile globalDefault(globalPath + QString("settings-default.cfg"));

    if (!localDefault.exists() && !globalDefault.exists()) {
        QMessageBox msgBox;
        msgBox.setWindowTitle(tr("Error reading OpenMW configuration file"));
        msgBox.setIcon(QMessageBox::Critical);
        msgBox.setStandardButtons(QMessageBox::Ok);
        msgBox.setText(QObject::tr("<br><b>Could not find settings-default.cfg</b><br><br> \
                                   The problem may be due to an incomplete installation of OpenMW.<br> \
                                   Reinstalling OpenMW may resolve the problem."));
                                   msgBox.exec();
        return false;
    }


    QStringList paths;
    paths.append(globalPath + QString("settings-default.cfg"));
    paths.append(QString("settings-default.cfg"));
    paths.append(userPath + QString("settings.cfg"));

    foreach (const QString &path, paths) {
        qDebug() << "Loading config file:" << qPrintable(path);
        QFile file(path);
        if (file.exists()) {
            if (!file.open(QIODevice::ReadOnly | QIODevice::Text)) {
                QMessageBox msgBox;
                msgBox.setWindowTitle(tr("Error opening OpenMW configuration file"));
                msgBox.setIcon(QMessageBox::Critical);
                msgBox.setStandardButtons(QMessageBox::Ok);
                msgBox.setText(QObject::tr("<br><b>Could not open %0 for reading</b><br><br> \
                                           Please make sure you have the right permissions \
                                           and try again.<br>").arg(file.fileName()));
                                           msgBox.exec();
                return false;
            }
            QTextStream stream(&file);
            stream.setCodec(QTextCodec::codecForName("UTF-8"));

            mGraphicsSettings.readFile(stream);
        }
        file.close();
    }

    return true;
}

void Launcher::MainDialog::loadSettings()
{
    int width = mLauncherSettings.value(QString("General/MainWindow/width")).toInt();
    int height = mLauncherSettings.value(QString("General/MainWindow/height")).toInt();

    int posX = mLauncherSettings.value(QString("General/MainWindow/posx")).toInt();
    int posY = mLauncherSettings.value(QString("General/MainWindow/posy")).toInt();

    resize(width, height);
    move(posX, posY);
}

void Launcher::MainDialog::saveSettings()
{
    QString width = QString::number(this->width());
    QString height = QString::number(this->height());

    mLauncherSettings.setValue(QString("General/MainWindow/width"), width);
    mLauncherSettings.setValue(QString("General/MainWindow/height"), height);

    QString posX = QString::number(this->pos().x());
    QString posY = QString::number(this->pos().y());

    mLauncherSettings.setValue(QString("General/MainWindow/posx"), posX);
    mLauncherSettings.setValue(QString("General/MainWindow/posy"), posY);

    mLauncherSettings.setValue(QString("General/firstrun"), QString("false"));

}

bool Launcher::MainDialog::writeSettings()
{
    // Now write all config files
    saveSettings();
    mDataFilesPage->saveSettings();
    mGraphicsPage->saveSettings();
    mSettingsPage->saveSettings();

    QString userPath = QString::fromUtf8(mCfgMgr.getUserConfigPath().string().c_str());
    QDir dir(userPath);

    if (!dir.exists()) {
        if (!dir.mkpath(userPath)) {
            QMessageBox msgBox;
            msgBox.setWindowTitle(tr("Error creating OpenMW configuration directory"));
            msgBox.setIcon(QMessageBox::Critical);
            msgBox.setStandardButtons(QMessageBox::Ok);
            msgBox.setText(tr("<br><b>Could not create %0</b><br><br> \
                              Please make sure you have the right permissions \
                              and try again.<br>").arg(userPath));
            msgBox.exec();
            return false;
        }
    }

    // Game settings
    QFile file(userPath + QString("openmw.cfg"));

    if (!file.open(QIODevice::ReadWrite | QIODevice::Text | QIODevice::Truncate)) {
        // File cannot be opened or created
        QMessageBox msgBox;
        msgBox.setWindowTitle(tr("Error writing OpenMW configuration file"));
        msgBox.setIcon(QMessageBox::Critical);
        msgBox.setStandardButtons(QMessageBox::Ok);
        msgBox.setText(tr("<br><b>Could not open or create %0 for writing</b><br><br> \
                          Please make sure you have the right permissions \
                          and try again.<br>").arg(file.fileName()));
        msgBox.exec();
        return false;
    }

    QTextStream stream(&file);
    stream.setCodec(QTextCodec::codecForName("UTF-8"));

    mGameSettings.writeFile(stream);
    file.close();

    // Graphics settings
    file.setFileName(userPath + QString("settings.cfg"));

    if (!file.open(QIODevice::ReadWrite | QIODevice::Text | QIODevice::Truncate)) {
        // File cannot be opened or created
        QMessageBox msgBox;
        msgBox.setWindowTitle(tr("Error writing OpenMW configuration file"));
        msgBox.setIcon(QMessageBox::Critical);
        msgBox.setStandardButtons(QMessageBox::Ok);
        msgBox.setText(tr("<br><b>Could not open or create %0 for writing</b><br><br> \
                          Please make sure you have the right permissions \
                          and try again.<br>").arg(file.fileName()));
        msgBox.exec();
        return false;
    }

    stream.setDevice(&file);
    stream.setCodec(QTextCodec::codecForName("UTF-8"));

    mGraphicsSettings.writeFile(stream);
    file.close();

    // Launcher settings
    file.setFileName(userPath + QString("launcher.cfg"));

    if (!file.open(QIODevice::ReadWrite | QIODevice::Text | QIODevice::Truncate)) {
        // File cannot be opened or created
        QMessageBox msgBox;
        msgBox.setWindowTitle(tr("Error writing Launcher configuration file"));
        msgBox.setIcon(QMessageBox::Critical);
        msgBox.setStandardButtons(QMessageBox::Ok);
        msgBox.setText(tr("<br><b>Could not open or create %0 for writing</b><br><br> \
                          Please make sure you have the right permissions \
                          and try again.<br>").arg(file.fileName()));
        msgBox.exec();
        return false;
    }

    stream.setDevice(&file);
    stream.setCodec(QTextCodec::codecForName("UTF-8"));

    mLauncherSettings.writeFile(stream);
    file.close();

    return true;
}

void Launcher::MainDialog::closeEvent(QCloseEvent *event)
{
    qDebug() << "close event!";
    writeSettings();
    event->accept();
}

void Launcher::MainDialog::play()
{
    if (!writeSettings()) {
        qApp->quit();
        return;
    }

    if(!mGameSettings.hasMaster()) {
            QMessageBox msgBox;
            msgBox.setWindowTitle(tr("No game file selected"));
            msgBox.setIcon(QMessageBox::Warning);
            msgBox.setStandardButtons(QMessageBox::Ok);
            msgBox.setText(tr("<br><b>You do not have a game file selected.</b><br><br> \
                              OpenMW will not start without a game file selected.<br>"));
            msgBox.exec();
            return;
    }

    // Launch the game detached

    if (mGameInvoker->startProcess(QLatin1String("openmw"), true))
        qApp->quit();
}<|MERGE_RESOLUTION|>--- conflicted
+++ resolved
@@ -34,8 +34,6 @@
 Launcher::MainDialog::MainDialog(QWidget *parent)
     : mGameSettings(mCfgMgr), QMainWindow (parent)
 {
-<<<<<<< HEAD
-=======
     // Install the stylesheet font
     QFile file;
     QFontDatabase fontDatabase;
@@ -55,7 +53,6 @@
         fontDatabase.addApplicationFont(font);
     }
 
->>>>>>> f112c788
     setupUi(this);
 
     mGameInvoker = new ProcessInvoker();
@@ -98,25 +95,6 @@
                                                                                         QLatin1String("hh:mm:ss")).toString(Qt::SystemLocaleShortDate)));
     }
 
-    // Install the stylesheet font
-    QFile file;
-    QFontDatabase fontDatabase;
-
-    const QStringList fonts = fontDatabase.families();
-
-    // Check if the font is installed
-    if (!fonts.contains("EB Garamond")) {
-
-        QString font = QString::fromStdString(mCfgMgr.getGlobalDataPath().string()) + QString("resources/mygui/EBGaramond-Regular.ttf");
-        file.setFileName(font);
-
-        if (!file.exists()) {
-            font = QString::fromStdString(mCfgMgr.getLocalPath().string()) + QString("resources/mygui/EBGaramond-Regular.ttf");
-        }
-
-        fontDatabase.addApplicationFont(font);
-    }
-
     createIcons();
 }
 
@@ -189,136 +167,6 @@
 
 bool Launcher::MainDialog::showFirstRunDialog()
 {
-<<<<<<< HEAD
-=======
-    QStringList iniPaths;
-
-    foreach (const QString &path, mGameSettings.getDataDirs()) {
-        QDir dir(path);
-        dir.setPath(dir.canonicalPath()); // Resolve symlinks
-
-        if (dir.exists(QString("Morrowind.ini")))
-            iniPaths.append(dir.absoluteFilePath(QString("Morrowind.ini")));
-        else
-        {
-            if (!dir.cdUp())
-                continue; // Cannot move from Data Files
-
-            if (dir.exists(QString("Morrowind.ini")))
-                iniPaths.append(dir.absoluteFilePath(QString("Morrowind.ini")));
-        }
-    }
-
-    // Ask the user where the Morrowind.ini is
-    if (iniPaths.empty()) {
-        QMessageBox msgBox;
-        msgBox.setWindowTitle(tr("Error detecting Morrowind configuration"));
-        msgBox.setIcon(QMessageBox::Warning);
-        msgBox.setStandardButtons(QMessageBox::Cancel);
-        msgBox.setText(QObject::tr("<br><b>Could not find Morrowind.ini</b><br><br> \
-                                   OpenMW needs to import settings from this file.<br><br> \
-                                   Press \"Browse...\" to specify the location manually.<br>"));
-
-        QAbstractButton *dirSelectButton =
-                msgBox.addButton(QObject::tr("B&rowse..."), QMessageBox::ActionRole);
-
-        msgBox.exec();
-
-        QString iniFile;
-        if (msgBox.clickedButton() == dirSelectButton) {
-            iniFile = QFileDialog::getOpenFileName(
-                        NULL,
-                        QObject::tr("Select configuration file"),
-                        QDir::currentPath(),
-                        QString(tr("Morrowind configuration file (*.ini)")));
-        }
-
-        if (iniFile.isEmpty())
-            return false; // Cancel was clicked;
-
-        QFileInfo info(iniFile);
-        iniPaths.clear();
-        iniPaths.append(info.absoluteFilePath());
-    }
-
-    CheckableMessageBox msgBox(this);
-    msgBox.setWindowTitle(tr("Morrowind installation detected"));
-
-    QIcon icon = QApplication::style()->standardIcon(QStyle::SP_MessageBoxQuestion);
-    int size = QApplication::style()->pixelMetric(QStyle::PM_MessageBoxIconSize);
-    msgBox.setIconPixmap(icon.pixmap(size, size));
-
-    QAbstractButton *importerButton =
-            msgBox.addButton(tr("Import"), QDialogButtonBox::AcceptRole); // ActionRole doesn't work?!
-    QAbstractButton *skipButton =
-            msgBox.addButton(tr("Skip"), QDialogButtonBox::RejectRole);
-
-    Q_UNUSED(skipButton); // Surpress compiler unused warning
-
-    msgBox.setStandardButtons(QDialogButtonBox::NoButton);
-    msgBox.setText(tr("<br><b>An existing Morrowind configuration was detected</b><br> \
-                      <br>Would you like to import settings from Morrowind.ini?<br> \
-                      <br><b>Warning: In most cases OpenMW needs these settings to run properly</b><br>"));
-    msgBox.setCheckBoxText(tr("Include selected masters and plugins (creates a new profile)"));
-    msgBox.exec();
-
-
-    if (msgBox.clickedButton() == importerButton) {
-
-        if (iniPaths.count() > 1) {
-            // Multiple Morrowind.ini files found
-            bool ok;
-            QString path = QInputDialog::getItem(this, tr("Multiple configurations found"),
-                                                     tr("<br><b>There are multiple Morrowind.ini files found.</b><br><br> \
-                                                        Please select the one you wish to import from:"), iniPaths, 0, false, &ok);
-            if (ok && !path.isEmpty()) {
-                iniPaths.clear();
-                iniPaths.append(path);
-            } else {
-                // Cancel was clicked
-                return false;
-            }
-        }
-
-        // Create the file if it doesn't already exist, else the importer will fail
-        QString path = QString::fromUtf8(mCfgMgr.getUserConfigPath().string().c_str()) + QString("openmw.cfg");
-        QFile file(path);
-
-        if (!file.exists()) {
-            if (!file.open(QIODevice::ReadWrite)) {
-                // File cannot be created
-                QMessageBox msgBox;
-                msgBox.setWindowTitle(tr("Error writing OpenMW configuration file"));
-                msgBox.setIcon(QMessageBox::Critical);
-                msgBox.setStandardButtons(QMessageBox::Ok);
-                msgBox.setText(tr("<br><b>Could not open or create %0 for writing</b><br><br> \
-                                  Please make sure you have the right permissions \
-                                  and try again.<br>").arg(file.fileName()));
-                msgBox.exec();
-                return false;
-            }
-
-            file.close();
-        }
-
-        // Construct the arguments to run the importer
-        QStringList arguments;
-
-        if (msgBox.isChecked())
-            arguments.append(QString("--game-files"));
-
-        arguments.append(QString("--encoding"));
-        arguments.append(mGameSettings.value(QString("encoding"), QString("win1252")));
-        arguments.append(QString("--ini"));
-        arguments.append(iniPaths.first());
-        arguments.append(QString("--cfg"));
-        arguments.append(path);
-
-        if (!startProgram(QString("mwiniimport"), arguments, false))
-            return false;
->>>>>>> f112c788
-
-
 
 //    CheckableMessageBox msgBox(this);
 //    msgBox.setWindowTitle(tr("Morrowind installation detected"));
