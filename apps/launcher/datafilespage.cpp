#include <QtGui>

#include <components/esm/esmreader.hpp>
#include <components/files/configurationmanager.hpp>
#include <components/fileorderlist/datafileslist.hpp>
#include <components/fileorderlist/utils/lineedit.hpp>
#include <components/fileorderlist/utils/naturalsort.hpp>
#include <components/fileorderlist/utils/filedialog.hpp>

////#include "model/datafilesmodel.hpp"
////#include "model/esm/esmfile.hpp"

#include "settings/gamesettings.hpp"
#include "settings/launchersettings.hpp"

#include "utils/profilescombobox.hpp"
<<<<<<< HEAD
#include "utils/lineedit.hpp"
#include "utils/naturalsort.hpp"
=======
////#include "utils/filedialog.hpp"
////#include "utils/naturalsort.hpp"
>>>>>>> 5e352978
#include "utils/textinputdialog.hpp"

#include "datafilespage.hpp"

#include <boost/version.hpp>
/**
 * Workaround for problems with whitespaces in paths in older versions of Boost library
 */
#if (BOOST_VERSION <= 104600)
namespace boost
{

    template<>
    inline boost::filesystem::path lexical_cast<boost::filesystem::path, std::string>(const std::string& arg)
    {
        return boost::filesystem::path(arg);
    }

} /* namespace boost */
#endif /* (BOOST_VERSION <= 104600) */

using namespace ESM;
using namespace std;

<<<<<<< HEAD
//sort QModelIndexList ascending
bool rowGreaterThan(const QModelIndex &index1, const QModelIndex &index2)
{
    return index1.row() >= index2.row();
}

//sort QModelIndexList descending
bool rowSmallerThan(const QModelIndex &index1, const QModelIndex &index2)
{
    return index1.row() <= index2.row();
}

DataFilesPage::DataFilesPage(Files::ConfigurationManager &cfg, GameSettings &gameSettings, LauncherSettings &launcherSettings, QWidget *parent)
    : mCfgMgr(cfg)
    , mGameSettings(gameSettings)
    , mLauncherSettings(launcherSettings)
    , QWidget(parent)
{
    // Models
    mMastersModel = new DataFilesModel(this);
    mPluginsModel = new DataFilesModel(this);

    mPluginsProxyModel = new QSortFilterProxyModel();
    mPluginsProxyModel->setDynamicSortFilter(true);
    mPluginsProxyModel->setSourceModel(mPluginsModel);

    // Filter toolbar
    QLabel *filterLabel = new QLabel(tr("&Filter:"), this);
    LineEdit *filterLineEdit = new LineEdit(this);
    filterLabel->setBuddy(filterLineEdit);

    QToolBar *filterToolBar = new QToolBar(this);
    filterToolBar->setMovable(false);

    // Create a container widget and a layout to get the spacer to work
    QWidget *filterWidget = new QWidget(this);
    QHBoxLayout *filterLayout = new QHBoxLayout(filterWidget);
    QSpacerItem *hSpacer1 = new QSpacerItem(40, 20, QSizePolicy::Expanding, QSizePolicy::Minimum);

    filterLayout->addItem(hSpacer1);
    filterLayout->addWidget(filterLabel);
    filterLayout->addWidget(filterLineEdit);

    filterToolBar->addWidget(filterWidget);

    QCheckBox checkBox;
    unsigned int height = checkBox.sizeHint().height() + 4;

    mMastersTable = new QTableView(this);
    mMastersTable->setModel(mMastersModel);
    mMastersTable->setObjectName("MastersTable");
    mMastersTable->setSelectionBehavior(QAbstractItemView::SelectRows);
    mMastersTable->setSelectionMode(QAbstractItemView::SingleSelection);
    mMastersTable->setEditTriggers(QAbstractItemView::NoEditTriggers);
    mMastersTable->setAlternatingRowColors(true);
    mMastersTable->horizontalHeader()->setStretchLastSection(true);
    mMastersTable->horizontalHeader()->hide();

    // Set the row height to the size of the checkboxes
    mMastersTable->verticalHeader()->setDefaultSectionSize(height);
    mMastersTable->verticalHeader()->setResizeMode(QHeaderView::Fixed);
    mMastersTable->verticalHeader()->hide();
    mMastersTable->setColumnHidden(1, true);
    mMastersTable->setColumnHidden(2, true);
    mMastersTable->setColumnHidden(3, true);
    mMastersTable->setColumnHidden(4, true);
    mMastersTable->setColumnHidden(5, true);
    mMastersTable->setColumnHidden(6, true);
    mMastersTable->setColumnHidden(7, true);
    mMastersTable->setColumnHidden(8, true);

    mPluginsTable = new QTableView(this);
    mPluginsTable->setModel(mPluginsProxyModel);
    mPluginsTable->setObjectName("PluginsTable");
    mPluginsTable->setContextMenuPolicy(Qt::CustomContextMenu);
    mPluginsTable->setSelectionBehavior(QAbstractItemView::SelectRows);
    mPluginsTable->setSelectionMode(QAbstractItemView::SingleSelection);
    mPluginsTable->setEditTriggers(QAbstractItemView::NoEditTriggers);
    mPluginsTable->setAlternatingRowColors(true);
    mPluginsTable->setVerticalScrollMode(QAbstractItemView::ScrollPerItem);
    mPluginsTable->horizontalHeader()->setStretchLastSection(true);
    mPluginsTable->horizontalHeader()->hide();

    mPluginsTable->verticalHeader()->setDefaultSectionSize(height);
    mPluginsTable->verticalHeader()->setResizeMode(QHeaderView::Fixed);
    mPluginsTable->setColumnHidden(1, true);
    mPluginsTable->setColumnHidden(2, true);
    mPluginsTable->setColumnHidden(3, true);
    mPluginsTable->setColumnHidden(4, true);
    mPluginsTable->setColumnHidden(5, true);
    mPluginsTable->setColumnHidden(6, true);
    mPluginsTable->setColumnHidden(7, true);
    mPluginsTable->setColumnHidden(8, true);

    // Add both tables to a splitter
    mSplitter = new QSplitter(this);
    mSplitter->setOrientation(Qt::Horizontal);
    mSplitter->setChildrenCollapsible(false); // Don't allow the widgets to be hidden
    mSplitter->addWidget(mMastersTable);
    mSplitter->addWidget(mPluginsTable);

    // Adjust the default widget widths inside the splitter
    QList<int> sizeList;
    sizeList << mLauncherSettings.value(QString("General/MastersTable/width"), QString("200")).toInt();
    sizeList << mLauncherSettings.value(QString("General/PluginTable/width"), QString("340")).toInt();
    qDebug() << sizeList;

    mSplitter->setSizes(sizeList);
=======
DataFilesPage::DataFilesPage(Files::ConfigurationManager &cfg, QWidget *parent)
    : QWidget(parent)
    , mCfgMgr(cfg)
{
    mDataFilesList = new DataFilesList(mCfgMgr, this);
>>>>>>> 5e352978

    // Bottom part with profile options
    QLabel *profileLabel = new QLabel(tr("Current Profile: "), this);

    mProfilesComboBox = new ProfilesComboBox(this);
    mProfilesComboBox->setSizePolicy(QSizePolicy(QSizePolicy::Expanding, QSizePolicy::Minimum));
    mProfilesComboBox->setInsertPolicy(QComboBox::NoInsert);
    mProfilesComboBox->setDuplicatesEnabled(false);
    mProfilesComboBox->setEditEnabled(false);

    mProfileToolBar = new QToolBar(this);
    mProfileToolBar->setMovable(false);
    mProfileToolBar->setIconSize(QSize(16, 16));

    mProfileToolBar->addWidget(profileLabel);
    mProfileToolBar->addWidget(mProfilesComboBox);

    QVBoxLayout *pageLayout = new QVBoxLayout(this);

<<<<<<< HEAD
    pageLayout->addWidget(filterToolBar);
    pageLayout->addWidget(mSplitter);
=======
    pageLayout->addWidget(mDataFilesList);
>>>>>>> 5e352978
    pageLayout->addWidget(mProfileToolBar);

    // Create a dialog for the new profile name input
    mNewProfileDialog = new TextInputDialog(tr("New Profile"), tr("Profile name:"), this);

    connect(mNewProfileDialog->lineEdit(), SIGNAL(textChanged(QString)), this, SLOT(updateOkButton(QString)));
    
    connect(mProfilesComboBox, SIGNAL(profileRenamed(QString,QString)), this, SLOT(profileRenamed(QString,QString)));
    connect(mProfilesComboBox, SIGNAL(profileChanged(QString,QString)), this, SLOT(profileChanged(QString,QString)));

    connect(mSplitter, SIGNAL(splitterMoved(int,int)), this, SLOT(updateSplitter()));

    createActions();
    setupDataFiles();
}

void DataFilesPage::createActions()
{
    // Refresh the plugins
    QAction *refreshAction = new QAction(tr("Refresh"), this);
    refreshAction->setShortcut(QKeySequence(tr("F5")));
    connect(refreshAction, SIGNAL(triggered()), this, SLOT(refresh()));

    // Profile actions
    mNewProfileAction = new QAction(QIcon::fromTheme("document-new"), tr("&New Profile"), this);
    mNewProfileAction->setToolTip(tr("New Profile"));
    mNewProfileAction->setShortcut(QKeySequence(tr("Ctrl+N")));
    connect(mNewProfileAction, SIGNAL(triggered()), this, SLOT(newProfile()));

    mDeleteProfileAction = new QAction(QIcon::fromTheme("edit-delete"), tr("Delete Profile"), this);
    mDeleteProfileAction->setToolTip(tr("Delete Profile"));
    mDeleteProfileAction->setShortcut(QKeySequence(tr("Delete")));
    connect(mDeleteProfileAction, SIGNAL(triggered()), this, SLOT(deleteProfile()));

    // Add the newly created actions to the toolbar
    mProfileToolBar->addSeparator();
    mProfileToolBar->addAction(mNewProfileAction);
    mProfileToolBar->addAction(mDeleteProfileAction);
}

void DataFilesPage::readConfig()
{
//    // Don't read the config if no masters are found
//    if (mMastersModel->rowCount() < 1)
//        return;

//    QString profile = mProfilesComboBox->currentText();

//    // Make sure we have no groups open
//    while (!mLauncherConfig->group().isEmpty()) {
//        mLauncherConfig->endGroup();
//    }

//    mLauncherConfig->beginGroup("Profiles");
//    mLauncherConfig->beginGroup(profile);

//    QStringList childKeys = mLauncherConfig->childKeys();
//    QStringList plugins;

//    // Sort the child keys numerical instead of alphabetically
//    // i.e. Plugin1, Plugin2 instead of Plugin1, Plugin10
//    qSort(childKeys.begin(), childKeys.end(), naturalSortLessThanCI);

//    foreach (const QString &key, childKeys) {
//        const QString keyValue = mLauncherConfig->value(key).toString();

//        if (key.startsWith("Plugin")) {
//            //QStringList checked = mPluginsModel->checkedItems();
//            EsmFile *file = mPluginsModel->findItem(keyValue);
//            QModelIndex index = mPluginsModel->indexFromItem(file);

//            mPluginsModel->setCheckState(index, Qt::Checked);
//            // Move the row to the top of te view
//            //mPluginsModel->moveRow(index.row(), checked.count());
//            plugins << keyValue;
//        }

//        if (key.startsWith("Master")) {
//            EsmFile *file = mMastersModel->findItem(keyValue);
//            mMastersModel->setCheckState(mMastersModel->indexFromItem(file), Qt::Checked);
//        }
//    }

//    qDebug() << plugins;
}

void DataFilesPage::setupDataFiles()
{
<<<<<<< HEAD
    // Set the encoding to the one found in openmw.cfg or the default
    mMastersModel->setEncoding(mGameSettings.value(QString("encoding"), QString("win1252")));
    mPluginsModel->setEncoding(mGameSettings.value(QString("encoding"), QString("win1252")));

    QStringList paths = mGameSettings.getDataDirs();

    foreach (const QString &path, paths) {
        mMastersModel->addMasters(path);
        mPluginsModel->addPlugins(path);
    }

    QString dataLocal = mGameSettings.getDataLocal();
    if (!dataLocal.isEmpty()) {
        mMastersModel->addMasters(dataLocal);
        mPluginsModel->addPlugins(dataLocal);
    }

    QStringList profiles = mLauncherSettings.subKeys(QString("Profiles/"));
    QString profile = mLauncherSettings.value(QString("Profiles/CurrentProfile"));

    mProfilesComboBox->addItems(profiles);

    // Add the current profile if empty
    if (mProfilesComboBox->findText(profile) == -1)
        mProfilesComboBox->addItem(profile);

    if (mProfilesComboBox->findText(QString("Default")) == -1)
        mProfilesComboBox->addItem(QString("Default"));

    if (profile.isEmpty()) {
        mProfilesComboBox->setCurrentIndex(mProfilesComboBox->findText(QString("Default")));
    } else {
        mProfilesComboBox->setCurrentIndex(mProfilesComboBox->findText(profile));
    }

    loadSettings();
=======
    QString profile = mProfilesComboBox->currentText();
    
    // Make sure we have no groups open
    while (!mLauncherConfig->group().isEmpty()) {
        mLauncherConfig->endGroup();
    }

    mLauncherConfig->beginGroup("Profiles");
    mLauncherConfig->beginGroup(profile);

    QStringList childKeys = mLauncherConfig->childKeys();
    QStringList plugins;

    // Sort the child keys numerical instead of alphabetically
    // i.e. Plugin1, Plugin2 instead of Plugin1, Plugin10
    qSort(childKeys.begin(), childKeys.end(), naturalSortLessThanCI);

    foreach (const QString &key, childKeys) {
        const QString keyValue = mLauncherConfig->value(key).toString();
        
        mDataFilesList->setCheckState(keyValue, Qt::Checked);
    }

    qDebug() << plugins;
>>>>>>> 5e352978
}

void DataFilesPage::loadSettings()
{
    qDebug() << "load settings";
    QString profile = mLauncherSettings.value(QString("Profiles/CurrentProfile"));

    qDebug() << mLauncherSettings.values(QString("Profiles/Default"), Qt::MatchStartsWith);



    if (profile.isEmpty())
        return;


    mMastersModel->uncheckAll();
    mPluginsModel->uncheckAll();

    QStringList masters = mLauncherSettings.values(QString("Profiles/") + profile + QString("/master"), Qt::MatchExactly);
    QStringList plugins = mLauncherSettings.values(QString("Profiles/") + profile + QString("/plugin"), Qt::MatchExactly);
    qDebug() << "masters to check " << plugins;

    foreach (const QString &master, masters) {
        QModelIndex index = mMastersModel->indexFromItem(mMastersModel->findItem(master));
        if (index.isValid())
            mMastersModel->setCheckState(index, Qt::Checked);
    }

    foreach (const QString &plugin, plugins) {
        QModelIndex index = mPluginsModel->indexFromItem(mPluginsModel->findItem(plugin));
        if (index.isValid())
            mPluginsModel->setCheckState(index, Qt::Checked);
    }
}

void DataFilesPage::saveSettings()
{
<<<<<<< HEAD
    QString profile = mLauncherSettings.value(QString("Profiles/CurrentProfile"));

    if (profile.isEmpty()) {
        profile = mProfilesComboBox->currentText();
        mLauncherSettings.setValue(QString("Profiles/CurrentProfile"), profile);
    }

    qDebug() << "save settings" << profile;
    mLauncherSettings.remove(QString("Profiles/") + profile + QString("/master"));
    mLauncherSettings.remove(QString("Profiles/") + profile + QString("/plugin"));

    QStringList items = mMastersModel->checkedItems();

    foreach(const QString &master, items) {
        qDebug() << "setting " << master;
        mLauncherSettings.setMultiValue(QString("Profiles/") + profile + QString("/master"), master);
    }

    items.clear();
    items = mPluginsModel->checkedItems();

    qDebug() << items.size();

    foreach(const QString &plugin, items) {
        qDebug() << "setting " << plugin;
        mLauncherSettings.setMultiValue(QString("Profiles/") + profile + QString("/plugin"), plugin);
    }



=======
    // We use the Configuration Manager to retrieve the configuration values
    boost::program_options::variables_map variables;
    boost::program_options::options_description desc;
    
    desc.add_options()
    ("data", boost::program_options::value<Files::PathContainer>()->default_value(Files::PathContainer(), "data")->multitoken())
    ("data-local", boost::program_options::value<std::string>()->default_value(""))
    ("fs-strict", boost::program_options::value<bool>()->implicit_value(true)->default_value(false))
    ("encoding", boost::program_options::value<std::string>()->default_value("win1252"));
    
    boost::program_options::notify(variables);
    
    mCfgMgr.readConfiguration(variables, desc);
    
    if (variables["data"].empty()) {
        if (!showDataFilesWarning())
            return false;
    } else {
        mDataDirs = Files::PathContainer(variables["data"].as<Files::PathContainer>());
    }
    
    std::string local = variables["data-local"].as<std::string>();
    if (!local.empty()) {
        mDataLocal.push_back(Files::PathContainer::value_type(local));
    }
    
    mCfgMgr.processPaths(mDataDirs);
    mCfgMgr.processPaths(mDataLocal);
    
    // Second chance to display the warning, the data= entries are invalid
    while (mDataDirs.empty()) {
        if (!showDataFilesWarning())
            return false;
    }
    
    // Set the charset for reading the esm/esp files
    QString encoding = QString::fromStdString(variables["encoding"].as<std::string>());
    
    Files::PathContainer paths;
    paths.insert(paths.end(), mDataDirs.begin(), mDataDirs.end());
    paths.insert(paths.end(), mDataLocal.begin(), mDataLocal.end());
    mDataFilesList->setupDataFiles(paths, encoding);
    readConfig();
    return true;
>>>>>>> 5e352978
}

void DataFilesPage::writeConfig(QString profile)
{
<<<<<<< HEAD

=======
    QString pathStr = QString::fromStdString(mCfgMgr.getUserPath().string());
    QDir userPath(pathStr);
>>>>>>> 5e352978

//    // Don't overwrite the config if no masters are found
//    if (mMastersModel->rowCount() < 1)
//        return;

//    QString pathStr = QString::fromStdString(mCfgMgr.getUserPath().string());
//    QDir userPath(pathStr);

//    if (!userPath.exists()) {
//        if (!userPath.mkpath(pathStr)) {
//            QMessageBox msgBox;
//            msgBox.setWindowTitle("Error creating OpenMW configuration directory");
//            msgBox.setIcon(QMessageBox::Critical);
//            msgBox.setStandardButtons(QMessageBox::Ok);
//            msgBox.setText(tr("<br><b>Could not create %0</b><br><br> \
//                              Please make sure you have the right permissions and try again.<br>").arg(pathStr));
//            msgBox.exec();

//            qApp->quit();
//            return;
//        }
//    }
//    // Open the OpenMW config as a QFile
//    QFile file(pathStr.append("openmw.cfg"));

//    if (!file.open(QIODevice::ReadWrite | QIODevice::Text)) {
//        // File cannot be opened or created
//        QMessageBox msgBox;
//        msgBox.setWindowTitle("Error writing OpenMW configuration file");
//        msgBox.setIcon(QMessageBox::Critical);
//        msgBox.setStandardButtons(QMessageBox::Ok);
//        msgBox.setText(tr("<br><b>Could not open or create %0</b><br><br> \
//                          Please make sure you have the right permissions and try again.<br>").arg(file.fileName()));
//        msgBox.exec();

//        qApp->quit();
//        return;
//    }

//    QTextStream in(&file);
//    QByteArray buffer;

//    // Remove all previous entries from config
//    while (!in.atEnd()) {
//        QString line = in.readLine();
//        if (!line.startsWith("master") &&
//            !line.startsWith("plugin") &&
//            !line.startsWith("data") &&
//            !line.startsWith("data-local"))
//        {
//            buffer += line += "\n";
//        }
//    }

//    file.close();

//    // Now we write back the other config entries
//    if (!file.open(QIODevice::WriteOnly | QIODevice::Text | QIODevice::Truncate)) {
//        QMessageBox msgBox;
//        msgBox.setWindowTitle("Error writing OpenMW configuration file");
//        msgBox.setIcon(QMessageBox::Critical);
//        msgBox.setStandardButtons(QMessageBox::Ok);
//        msgBox.setText(tr("<br><b>Could not write to %0</b><br><br> \
//                          Please make sure you have the right permissions and try again.<br>").arg(file.fileName()));
//        msgBox.exec();

//        qApp->quit();
//        return;
//    }

//    if (!buffer.isEmpty()) {
//        file.write(buffer);
//    }

//    QTextStream gameConfig(&file);


//    QString path;

//    // data= directories
//    for (Files::PathContainer::iterator it = mDataDirs.begin(); it != mDataDirs.end(); ++it) {
//        path = QString::fromStdString(it->string());
//        path.remove(QChar('\"'));

//        // Make sure the string is quoted when it contains spaces
//        if (path.contains(" ")) {
//            gameConfig << "data=\"" << path << "\"" << endl;
//        } else {
//            gameConfig << "data=" << path << endl;
//        }
//    }

//    // data-local directory
//    if (!mDataLocal.empty()) {
//        path = QString::fromStdString(mDataLocal.front().string());
//        path.remove(QChar('\"'));

//        if (path.contains(" ")) {
//            gameConfig << "data-local=\"" << path << "\"" << endl;
//        } else {
//            gameConfig << "data-local=" << path << endl;
//        }
//    }


//    if (profile.isEmpty())
//        profile = mProfilesComboBox->currentText();

//    if (profile.isEmpty())
//        return;

<<<<<<< HEAD
//    // Make sure we have no groups open
//    while (!mLauncherConfig->group().isEmpty()) {
//        mLauncherConfig->endGroup();
//    }

//    mLauncherConfig->beginGroup("Profiles");
//    mLauncherConfig->setValue("CurrentProfile", profile);

//    // Open the profile-name subgroup
//    mLauncherConfig->beginGroup(profile);
//    mLauncherConfig->remove(""); // Clear the subgroup

//    // Now write the masters to the configs
//    const QStringList masters = mMastersModel->checkedItems();

//    // We don't use foreach because we need i
//    for (int i = 0; i < masters.size(); ++i) {
//        const QString currentMaster = masters.at(i);

//        mLauncherConfig->setValue(QString("Master%0").arg(i), currentMaster);
//        gameConfig << "master=" << currentMaster << endl;

//    }

//    // And finally write all checked plugins
//    const QStringList plugins = mPluginsModel->checkedItems();

//    for (int i = 0; i < plugins.size(); ++i) {
//        const QString currentPlugin = plugins.at(i);
//        mLauncherConfig->setValue(QString("Plugin%1").arg(i), currentPlugin);
//        gameConfig << "plugin=" << currentPlugin << endl;
//    }
=======
    // Now write the masters to the configs
    const QStringList checkedFiles = mDataFilesList->checkedFiles();
    for(int i=0; i < checkedFiles.size(); i++)
    {
        if (checkedFiles.at(i).lastIndexOf("esm") != -1)
        {
            mLauncherConfig->setValue(QString("Master%0").arg(i), checkedFiles.at(i));
            gameConfig << "master=" << checkedFiles.at(i) << endl;
        }
        else
        {
            mLauncherConfig->setValue(QString("Plugin%1").arg(i), checkedFiles.at(i));
            gameConfig << "plugin=" << checkedFiles.at(i) << endl;
        }
    }
>>>>>>> 5e352978

//    file.close();
//    mLauncherConfig->endGroup();
//    mLauncherConfig->endGroup();
//    mLauncherConfig->sync();
}


void DataFilesPage::newProfile()
{
    if (mNewProfileDialog->exec() == QDialog::Accepted) {
        QString profile = mNewProfileDialog->lineEdit()->text();
        mProfilesComboBox->addItem(profile);
        mProfilesComboBox->setCurrentIndex(mProfilesComboBox->findText(profile));
    }
}

void DataFilesPage::updateOkButton(const QString &text)
{
    // We do this here because we need the profiles combobox text
    if (text.isEmpty()) {
         mNewProfileDialog->setOkButtonEnabled(false);
         return;
    }

    (mProfilesComboBox->findText(text) == -1)
            ? mNewProfileDialog->setOkButtonEnabled(true)
            : mNewProfileDialog->setOkButtonEnabled(false);
}

void DataFilesPage::updateSplitter()
{
    // Sigh, update the saved splitter size in settings only when moved
    // Since getting mSplitter->sizes() if page is hidden returns invalid values
    QList<int> sizes = mSplitter->sizes();

    mLauncherSettings.setValue(QString("General/MastersTable/width"), QString::number(sizes.at(0)));
    mLauncherSettings.setValue(QString("General/PluginsTable/width"), QString::number(sizes.at(1)));
}

void DataFilesPage::deleteProfile()
{
    QString profile = mProfilesComboBox->currentText();

    if (profile.isEmpty())
        return;

    QMessageBox msgBox(this);
    msgBox.setWindowTitle(tr("Delete Profile"));
    msgBox.setIcon(QMessageBox::Warning);
    msgBox.setStandardButtons(QMessageBox::Cancel);
    msgBox.setText(tr("Are you sure you want to delete <b>%0</b>?").arg(profile));

    QAbstractButton *deleteButton =
    msgBox.addButton(tr("Delete"), QMessageBox::ActionRole);

    msgBox.exec();

    if (msgBox.clickedButton() == deleteButton) {
        mLauncherSettings.remove(QString("Profiles/") + profile + QString("/master"));
        mLauncherSettings.remove(QString("Profiles/") + profile + QString("/plugin"));

        // Remove the profile from the combobox
        mProfilesComboBox->removeItem(mProfilesComboBox->findText(profile));
    }
}

<<<<<<< HEAD
void DataFilesPage::check()
{
    // Check the current selection
    if (!mPluginsTable->selectionModel()->hasSelection()) {
        return;
    }

    QModelIndexList indexes = mPluginsTable->selectionModel()->selectedIndexes();

    //sort selection ascending because selectedIndexes returns an unsorted list
    //qSort(indexes.begin(), indexes.end(), rowSmallerThan);

    foreach (const QModelIndex &index, indexes) {
        if (!index.isValid())
            return;

        mPluginsModel->setCheckState(index, Qt::Checked);
    }
}

void DataFilesPage::uncheck()
{
    // uncheck the current selection
    if (!mPluginsTable->selectionModel()->hasSelection()) {
        return;
    }

    QModelIndexList indexes = mPluginsTable->selectionModel()->selectedIndexes();

    //sort selection ascending because selectedIndexes returns an unsorted list
    //qSort(indexes.begin(), indexes.end(), rowSmallerThan);

    foreach (const QModelIndex &index, indexes) {
        if (!index.isValid())
            return;

        mPluginsModel->setCheckState(index, Qt::Unchecked);
    }
}

void DataFilesPage::refresh()
{
    mPluginsModel->sort(0);

    // Refresh the plugins table
    mPluginsTable->scrollToTop();
}


void DataFilesPage::setCheckState(QModelIndex index)
{
    if (!index.isValid())
        return;

    QObject *object = QObject::sender();

    // Not a signal-slot call
    if (!object)
        return;

    if (object->objectName() == QLatin1String("PluginsTable")) {
        QModelIndex sourceIndex = mPluginsProxyModel->mapToSource(index);

        (mPluginsModel->checkState(sourceIndex) == Qt::Checked)
                ? mPluginsModel->setCheckState(sourceIndex, Qt::Unchecked)
                : mPluginsModel->setCheckState(sourceIndex, Qt::Checked);
    }

    if (object->objectName() == QLatin1String("MastersTable")) {
        (mMastersModel->checkState(index) == Qt::Checked)
                ? mMastersModel->setCheckState(index, Qt::Unchecked)
                : mMastersModel->setCheckState(index, Qt::Checked);
    }

    return;

}

void DataFilesPage::filterChanged(const QString filter)
{
    QRegExp regExp(filter, Qt::CaseInsensitive, QRegExp::FixedString);
    mPluginsProxyModel->setFilterRegExp(regExp);
}

=======
>>>>>>> 5e352978
void DataFilesPage::profileChanged(const QString &previous, const QString &current)
{
    qDebug() << "Profile is changed from: " << previous << " to " << current;
    // Prevent the deletion of the default profile
    if (current == QLatin1String("Default")) {
        mDeleteProfileAction->setEnabled(false);
        mProfilesComboBox->setEditEnabled(false);
    } else {
        mDeleteProfileAction->setEnabled(true);
        mProfilesComboBox->setEditEnabled(true);
    }

    if (previous.isEmpty())
        return;

    if (mProfilesComboBox->findText(previous) == -1)
        return; // Profile was deleted

    // Store the previous profile
    mLauncherSettings.setValue(QString("Profiles/CurrentProfile"), previous);
    saveSettings();
    mLauncherSettings.setValue(QString("Profiles/CurrentProfile"), current);


<<<<<<< HEAD
    mMastersModel->uncheckAll();
    mPluginsModel->uncheckAll();
    loadSettings();
=======
    mDataFilesList->uncheckAll();
    readConfig();
>>>>>>> 5e352978
}

void DataFilesPage::profileRenamed(const QString &previous, const QString &current)
{
    qDebug() << "rename";
    if (previous.isEmpty())
        return;

    // Save the new profile name
    mLauncherSettings.setValue(QString("Profiles/CurrentProfile"), current);
    saveSettings();

    // Remove the old one
    mLauncherSettings.remove(QString("Profiles/") + previous + QString("/master"));
    mLauncherSettings.remove(QString("Profiles/") + previous + QString("/plugin"));

    // Remove the profile from the combobox
    mProfilesComboBox->removeItem(mProfilesComboBox->findText(previous));

<<<<<<< HEAD
    mMastersModel->uncheckAll();
    mPluginsModel->uncheckAll();
    loadSettings();
}

void DataFilesPage::showContextMenu(const QPoint &point)
{
    // Make sure there are plugins in the view
    if (!mPluginsTable->selectionModel()->hasSelection()) {
        return;
    }

    QPoint globalPos = mPluginsTable->mapToGlobal(point);

    QModelIndexList indexes = mPluginsTable->selectionModel()->selectedIndexes();

    // Show the check/uncheck actions depending on the state of the selected items
    mUncheckAction->setEnabled(false);
    mCheckAction->setEnabled(false);

    foreach (const QModelIndex &index, indexes) {
        if (!index.isValid())
            return;

         (mPluginsModel->checkState(index) == Qt::Checked)
             ? mUncheckAction->setEnabled(true)
             : mCheckAction->setEnabled(true);
    }

    // Show menu
    mContextMenu->exec(globalPos);
=======
     // Remove the profile from the combobox
     mProfilesComboBox->removeItem(mProfilesComboBox->findText(previous));

     mDataFilesList->uncheckAll();
     ////mMastersModel->uncheckAll();
     ////mPluginsModel->uncheckAll();
     readConfig();
>>>>>>> 5e352978
}<|MERGE_RESOLUTION|>--- conflicted
+++ resolved
@@ -2,25 +2,17 @@
 
 #include <components/esm/esmreader.hpp>
 #include <components/files/configurationmanager.hpp>
-#include <components/fileorderlist/datafileslist.hpp>
+
+#include <components/fileorderlist/model/datafilesmodel.hpp>
+#include <components/fileorderlist/model/esm/esmfile.hpp>
+
 #include <components/fileorderlist/utils/lineedit.hpp>
 #include <components/fileorderlist/utils/naturalsort.hpp>
-#include <components/fileorderlist/utils/filedialog.hpp>
-
-////#include "model/datafilesmodel.hpp"
-////#include "model/esm/esmfile.hpp"
 
 #include "settings/gamesettings.hpp"
 #include "settings/launchersettings.hpp"
 
 #include "utils/profilescombobox.hpp"
-<<<<<<< HEAD
-#include "utils/lineedit.hpp"
-#include "utils/naturalsort.hpp"
-=======
-////#include "utils/filedialog.hpp"
-////#include "utils/naturalsort.hpp"
->>>>>>> 5e352978
 #include "utils/textinputdialog.hpp"
 
 #include "datafilespage.hpp"
@@ -45,7 +37,6 @@
 using namespace ESM;
 using namespace std;
 
-<<<<<<< HEAD
 //sort QModelIndexList ascending
 bool rowGreaterThan(const QModelIndex &index1, const QModelIndex &index2)
 {
@@ -154,13 +145,6 @@
     qDebug() << sizeList;
 
     mSplitter->setSizes(sizeList);
-=======
-DataFilesPage::DataFilesPage(Files::ConfigurationManager &cfg, QWidget *parent)
-    : QWidget(parent)
-    , mCfgMgr(cfg)
-{
-    mDataFilesList = new DataFilesList(mCfgMgr, this);
->>>>>>> 5e352978
 
     // Bottom part with profile options
     QLabel *profileLabel = new QLabel(tr("Current Profile: "), this);
@@ -180,12 +164,8 @@
 
     QVBoxLayout *pageLayout = new QVBoxLayout(this);
 
-<<<<<<< HEAD
     pageLayout->addWidget(filterToolBar);
     pageLayout->addWidget(mSplitter);
-=======
-    pageLayout->addWidget(mDataFilesList);
->>>>>>> 5e352978
     pageLayout->addWidget(mProfileToolBar);
 
     // Create a dialog for the new profile name input
@@ -224,6 +204,19 @@
     mProfileToolBar->addSeparator();
     mProfileToolBar->addAction(mNewProfileAction);
     mProfileToolBar->addAction(mDeleteProfileAction);
+
+    // Context menu actions
+    mCheckAction = new QAction(tr("Check selected"), this);
+    connect(mCheckAction, SIGNAL(triggered()), this, SLOT(check()));
+
+    mUncheckAction = new QAction(tr("Uncheck selected"), this);
+    connect(mUncheckAction, SIGNAL(triggered()), this, SLOT(uncheck()));
+
+    // Context menu for the plugins table
+    mContextMenu = new QMenu(this);
+
+    mContextMenu->addAction(mCheckAction);
+    mContextMenu->addAction(mUncheckAction);
 }
 
 void DataFilesPage::readConfig()
@@ -274,7 +267,6 @@
 
 void DataFilesPage::setupDataFiles()
 {
-<<<<<<< HEAD
     // Set the encoding to the one found in openmw.cfg or the default
     mMastersModel->setEncoding(mGameSettings.value(QString("encoding"), QString("win1252")));
     mPluginsModel->setEncoding(mGameSettings.value(QString("encoding"), QString("win1252")));
@@ -311,32 +303,7 @@
     }
 
     loadSettings();
-=======
-    QString profile = mProfilesComboBox->currentText();
-    
-    // Make sure we have no groups open
-    while (!mLauncherConfig->group().isEmpty()) {
-        mLauncherConfig->endGroup();
-    }
-
-    mLauncherConfig->beginGroup("Profiles");
-    mLauncherConfig->beginGroup(profile);
-
-    QStringList childKeys = mLauncherConfig->childKeys();
-    QStringList plugins;
-
-    // Sort the child keys numerical instead of alphabetically
-    // i.e. Plugin1, Plugin2 instead of Plugin1, Plugin10
-    qSort(childKeys.begin(), childKeys.end(), naturalSortLessThanCI);
-
-    foreach (const QString &key, childKeys) {
-        const QString keyValue = mLauncherConfig->value(key).toString();
-        
-        mDataFilesList->setCheckState(keyValue, Qt::Checked);
-    }
-
-    qDebug() << plugins;
->>>>>>> 5e352978
+
 }
 
 void DataFilesPage::loadSettings()
@@ -374,7 +341,6 @@
 
 void DataFilesPage::saveSettings()
 {
-<<<<<<< HEAD
     QString profile = mLauncherSettings.value(QString("Profiles/CurrentProfile"));
 
     if (profile.isEmpty()) {
@@ -403,64 +369,10 @@
         mLauncherSettings.setMultiValue(QString("Profiles/") + profile + QString("/plugin"), plugin);
     }
 
-
-
-=======
-    // We use the Configuration Manager to retrieve the configuration values
-    boost::program_options::variables_map variables;
-    boost::program_options::options_description desc;
-    
-    desc.add_options()
-    ("data", boost::program_options::value<Files::PathContainer>()->default_value(Files::PathContainer(), "data")->multitoken())
-    ("data-local", boost::program_options::value<std::string>()->default_value(""))
-    ("fs-strict", boost::program_options::value<bool>()->implicit_value(true)->default_value(false))
-    ("encoding", boost::program_options::value<std::string>()->default_value("win1252"));
-    
-    boost::program_options::notify(variables);
-    
-    mCfgMgr.readConfiguration(variables, desc);
-    
-    if (variables["data"].empty()) {
-        if (!showDataFilesWarning())
-            return false;
-    } else {
-        mDataDirs = Files::PathContainer(variables["data"].as<Files::PathContainer>());
-    }
-    
-    std::string local = variables["data-local"].as<std::string>();
-    if (!local.empty()) {
-        mDataLocal.push_back(Files::PathContainer::value_type(local));
-    }
-    
-    mCfgMgr.processPaths(mDataDirs);
-    mCfgMgr.processPaths(mDataLocal);
-    
-    // Second chance to display the warning, the data= entries are invalid
-    while (mDataDirs.empty()) {
-        if (!showDataFilesWarning())
-            return false;
-    }
-    
-    // Set the charset for reading the esm/esp files
-    QString encoding = QString::fromStdString(variables["encoding"].as<std::string>());
-    
-    Files::PathContainer paths;
-    paths.insert(paths.end(), mDataDirs.begin(), mDataDirs.end());
-    paths.insert(paths.end(), mDataLocal.begin(), mDataLocal.end());
-    mDataFilesList->setupDataFiles(paths, encoding);
-    readConfig();
-    return true;
->>>>>>> 5e352978
 }
 
 void DataFilesPage::writeConfig(QString profile)
 {
-<<<<<<< HEAD
-
-=======
-    QString pathStr = QString::fromStdString(mCfgMgr.getUserPath().string());
-    QDir userPath(pathStr);
->>>>>>> 5e352978
 
 //    // Don't overwrite the config if no masters are found
 //    if (mMastersModel->rowCount() < 1)
@@ -572,7 +484,6 @@
 //    if (profile.isEmpty())
 //        return;
 
-<<<<<<< HEAD
 //    // Make sure we have no groups open
 //    while (!mLauncherConfig->group().isEmpty()) {
 //        mLauncherConfig->endGroup();
@@ -605,23 +516,6 @@
 //        mLauncherConfig->setValue(QString("Plugin%1").arg(i), currentPlugin);
 //        gameConfig << "plugin=" << currentPlugin << endl;
 //    }
-=======
-    // Now write the masters to the configs
-    const QStringList checkedFiles = mDataFilesList->checkedFiles();
-    for(int i=0; i < checkedFiles.size(); i++)
-    {
-        if (checkedFiles.at(i).lastIndexOf("esm") != -1)
-        {
-            mLauncherConfig->setValue(QString("Master%0").arg(i), checkedFiles.at(i));
-            gameConfig << "master=" << checkedFiles.at(i) << endl;
-        }
-        else
-        {
-            mLauncherConfig->setValue(QString("Plugin%1").arg(i), checkedFiles.at(i));
-            gameConfig << "plugin=" << checkedFiles.at(i) << endl;
-        }
-    }
->>>>>>> 5e352978
 
 //    file.close();
 //    mLauncherConfig->endGroup();
@@ -689,7 +583,6 @@
     }
 }
 
-<<<<<<< HEAD
 void DataFilesPage::check()
 {
     // Check the current selection
@@ -774,8 +667,6 @@
     mPluginsProxyModel->setFilterRegExp(regExp);
 }
 
-=======
->>>>>>> 5e352978
 void DataFilesPage::profileChanged(const QString &previous, const QString &current)
 {
     qDebug() << "Profile is changed from: " << previous << " to " << current;
@@ -799,15 +690,9 @@
     saveSettings();
     mLauncherSettings.setValue(QString("Profiles/CurrentProfile"), current);
 
-
-<<<<<<< HEAD
     mMastersModel->uncheckAll();
     mPluginsModel->uncheckAll();
     loadSettings();
-=======
-    mDataFilesList->uncheckAll();
-    readConfig();
->>>>>>> 5e352978
 }
 
 void DataFilesPage::profileRenamed(const QString &previous, const QString &current)
@@ -827,10 +712,10 @@
     // Remove the profile from the combobox
     mProfilesComboBox->removeItem(mProfilesComboBox->findText(previous));
 
-<<<<<<< HEAD
     mMastersModel->uncheckAll();
     mPluginsModel->uncheckAll();
     loadSettings();
+
 }
 
 void DataFilesPage::showContextMenu(const QPoint &point)
@@ -859,13 +744,4 @@
 
     // Show menu
     mContextMenu->exec(globalPos);
-=======
-     // Remove the profile from the combobox
-     mProfilesComboBox->removeItem(mProfilesComboBox->findText(previous));
-
-     mDataFilesList->uncheckAll();
-     ////mMastersModel->uncheckAll();
-     ////mPluginsModel->uncheckAll();
-     readConfig();
->>>>>>> 5e352978
 }