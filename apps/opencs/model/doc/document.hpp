#ifndef CSM_DOC_DOCUMENT_H
#define CSM_DOC_DOCUMENT_H

#include <string>

#include <boost/filesystem/path.hpp>

#include <QUndoStack>
#include <QObject>
#include <QTimer>

#include "../world/data.hpp"

#include "../tools/tools.hpp"

#include "state.hpp"

class QAbstractItemModel;

namespace ESM
{
    struct GameSetting;
}

namespace CSMDoc
{
    class Document : public QObject
    {
            Q_OBJECT

        private:

            std::string mName; ///< \todo replace name with ESX list
            CSMWorld::Data mData;
            CSMTools::Tools mTools;

            // It is important that the undo stack is declared last, because on desctruction it fires a signal, that is connected to a slot, that is
            // using other member variables.  Unfortunately this connection is cut only in the QObject destructor, which is way too late.
            QUndoStack mUndoStack;

            int mSaveCount; ///< dummy implementation -> remove when proper save is implemented.
            QTimer mSaveTimer; ///< dummy implementation -> remove when proper save is implemented.

            // not implemented
            Document (const Document&);
            Document& operator= (const Document&);

            void load (const std::vector<boost::filesystem::path>::const_iterator& begin,
                const std::vector<boost::filesystem::path>::const_iterator& end, bool lastAsModified);
            ///< \param lastAsModified Store the last file in Modified instead of merging it into Base.

            void createBase();

<<<<<<< HEAD
=======
            void addOptionalGmsts();

            void addOptionalGmst (const ESM::GameSetting& gmst);

>>>>>>> 0713afb9
        public:

            Document (const std::vector<boost::filesystem::path>& files, bool new_);

            QUndoStack& getUndoStack();

            int getState() const;

            const std::string& getName() const;
            ///< \todo replace with ESX list

            void save();

            CSMWorld::UniversalId verify();

            void abortOperation (int type);

            const CSMWorld::Data& getData() const;

            CSMWorld::Data& getData();

            CSMTools::ReportModel *getReport (const CSMWorld::UniversalId& id);
            ///< The ownership of the returned report is not transferred.

        signals:

            void stateChanged (int state, CSMDoc::Document *document);

            void progress (int current, int max, int type, int threads, CSMDoc::Document *document);

        private slots:

            void modificationStateChanged (bool clean);

            void operationDone (int type);

            void saving();
            ///< dummy implementation -> remove when proper save is implemented.

        public slots:

            void progress (int current, int max, int type);
    };
}

#endif<|MERGE_RESOLUTION|>--- conflicted
+++ resolved
@@ -51,13 +51,10 @@
 
             void createBase();
 
-<<<<<<< HEAD
-=======
             void addOptionalGmsts();
 
             void addOptionalGmst (const ESM::GameSetting& gmst);
 
->>>>>>> 0713afb9
         public:
 
             Document (const std::vector<boost::filesystem::path>& files, bool new_);
