#include "document.hpp"

#include <cassert>
#include <fstream>

#include <boost/filesystem.hpp>

#ifndef Q_MOC_RUN
#include <components/files/configurationmanager.hpp>
#endif

void CSMDoc::Document::addGmsts()
{
    static const char *gmstFloats[] =
    {
        "fAIFleeFleeMult",
        "fAIFleeHealthMult",
        "fAIMagicSpellMult",
        "fAIMeleeArmorMult",
        "fAIMeleeSummWeaponMult",
        "fAIMeleeWeaponMult",
        "fAIRangeMagicSpellMult",
        "fAIRangeMeleeWeaponMult",
        "fAlarmRadius",
        "fAthleticsRunBonus",
        "fAudioDefaultMaxDistance",
        "fAudioDefaultMinDistance",
        "fAudioMaxDistanceMult",
        "fAudioMinDistanceMult",
        "fAudioVoiceDefaultMaxDistance",
        "fAudioVoiceDefaultMinDistance",
        "fAutoPCSpellChance",
        "fAutoSpellChance",
        "fBargainOfferBase",
        "fBargainOfferMulti",
        "fBarterGoldResetDelay",
        "fBaseRunMultiplier",
        "fBlockStillBonus",
        "fBribe1000Mod",
        "fBribe100Mod",
        "fBribe10Mod",
        "fCombatAngleXY",
        "fCombatAngleZ",
        "fCombatArmorMinMult",
        "fCombatBlockLeftAngle",
        "fCombatBlockRightAngle",
        "fCombatCriticalStrikeMult",
        "fCombatDelayCreature",
        "fCombatDelayNPC",
        "fCombatDistance",
        "fCombatDistanceWerewolfMod",
        "fCombatForceSideAngle",
        "fCombatInvisoMult",
        "fCombatKODamageMult",
        "fCombatTorsoSideAngle",
        "fCombatTorsoStartPercent",
        "fCombatTorsoStopPercent",
        "fConstantEffectMult",
        "fCorpseClearDelay",
        "fCorpseRespawnDelay",
        "fCrimeGoldDiscountMult",
        "fCrimeGoldTurnInMult",
        "fCrimeStealing",
        "fDamageStrengthBase",
        "fDamageStrengthMult",
        "fDifficultyMult",
        "fDiseaseXferChance",
        "fDispAttacking",
        "fDispBargainFailMod",
        "fDispBargainSuccessMod",
        "fDispCrimeMod",
        "fDispDiseaseMod",
        "fDispFactionMod",
        "fDispFactionRankBase",
        "fDispFactionRankMult",
        "fDispositionMod",
        "fDispPersonalityBase",
        "fDispPersonalityMult",
        "fDispPickPocketMod",
        "fDispRaceMod",
        "fDispStealing",
        "fDispWeaponDrawn",
        "fEffectCostMult",
        "fElementalShieldMult",
        "fEnchantmentChanceMult",
        "fEnchantmentConstantChanceMult",
        "fEnchantmentConstantDurationMult",
        "fEnchantmentMult",
        "fEnchantmentValueMult",
        "fEncumberedMoveEffect",
        "fEncumbranceStrMult",
        "fEndFatigueMult",
        "fFallAcroBase",
        "fFallAcroMult",
        "fFallDamageDistanceMin",
        "fFallDistanceBase",
        "fFallDistanceMult",
        "fFatigueAttackBase",
        "fFatigueAttackMult",
        "fFatigueBase",
        "fFatigueBlockBase",
        "fFatigueBlockMult",
        "fFatigueJumpBase",
        "fFatigueJumpMult",
        "fFatigueMult",
        "fFatigueReturnBase",
        "fFatigueReturnMult",
        "fFatigueRunBase",
        "fFatigueRunMult",
        "fFatigueSneakBase",
        "fFatigueSneakMult",
        "fFatigueSpellBase",
        "fFatigueSpellCostMult",
        "fFatigueSpellMult",
        "fFatigueSwimRunBase",
        "fFatigueSwimRunMult",
        "fFatigueSwimWalkBase",
        "fFatigueSwimWalkMult",
        "fFightDispMult",
        "fFightDistanceMultiplier",
        "fFightStealing",
        "fFleeDistance",
        "fGreetDistanceReset",
        "fHandtoHandHealthPer",
        "fHandToHandReach",
        "fHoldBreathEndMult",
        "fHoldBreathTime",
        "fIdleChanceMultiplier",
        "fIngredientMult",
        "fInteriorHeadTrackMult",
        "fJumpAcrobaticsBase",
        "fJumpAcroMultiplier",
        "fJumpEncumbranceBase",
        "fJumpEncumbranceMultiplier",
        "fJumpMoveBase",
        "fJumpMoveMult",
        "fJumpRunMultiplier",
        "fKnockDownMult",
        "fLevelMod",
        "fLevelUpHealthEndMult",
        "fLightMaxMod",
        "fLuckMod",
        "fMagesGuildTravel",
        "fMagicCreatureCastDelay",
        "fMagicDetectRefreshRate",
        "fMagicItemConstantMult",
        "fMagicItemCostMult",
        "fMagicItemOnceMult",
        "fMagicItemPriceMult",
        "fMagicItemRechargePerSecond",
        "fMagicItemStrikeMult",
        "fMagicItemUsedMult",
        "fMagicStartIconBlink",
        "fMagicSunBlockedMult",
        "fMajorSkillBonus",
        "fMaxFlySpeed",
        "fMaxHandToHandMult",
        "fMaxHeadTrackDistance",
        "fMaxWalkSpeed",
        "fMaxWalkSpeedCreature",
        "fMedMaxMod",
        "fMessageTimePerChar",
        "fMinFlySpeed",
        "fMinHandToHandMult",
        "fMinorSkillBonus",
        "fMinWalkSpeed",
        "fMinWalkSpeedCreature",
        "fMiscSkillBonus",
        "fNPCbaseMagickaMult",
        "fNPCHealthBarFade",
        "fNPCHealthBarTime",
        "fPCbaseMagickaMult",
        "fPerDieRollMult",
        "fPersonalityMod",
        "fPerTempMult",
        "fPickLockMult",
        "fPickPocketMod",
        "fPotionMinUsefulDuration",
        "fPotionStrengthMult",
        "fPotionT1DurMult",
        "fPotionT1MagMult",
        "fPotionT4BaseStrengthMult",
        "fPotionT4EquipStrengthMult",
        "fProjectileMaxSpeed",
        "fProjectileMinSpeed",
        "fProjectileThrownStoreChance",
        "fRepairAmountMult",
        "fRepairMult",
        "fReputationMod",
        "fRestMagicMult",
        "fSeriousWoundMult",
        "fSleepRandMod",
        "fSleepRestMod",
        "fSneakBootMult",
        "fSneakDistanceBase",
        "fSneakDistanceMultiplier",
        "fSneakNoViewMult",
        "fSneakSkillMult",
        "fSneakSpeedMultiplier",
        "fSneakUseDelay",
        "fSneakUseDist",
        "fSneakViewMult",
        "fSoulGemMult",
        "fSpecialSkillBonus",
        "fSpellMakingValueMult",
        "fSpellPriceMult",
        "fSpellValueMult",
        "fStromWalkMult",
        "fStromWindSpeed",
        "fSuffocationDamage",
        "fSwimHeightScale",
        "fSwimRunAthleticsMult",
        "fSwimRunBase",
        "fSwimWalkAthleticsMult",
        "fSwimWalkBase",
        "fSwingBlockBase",
        "fSwingBlockMult",
        "fTargetSpellMaxSpeed",
        "fThrownWeaponMaxSpeed",
        "fThrownWeaponMinSpeed",
        "fTrapCostMult",
        "fTravelMult",
        "fTravelTimeMult",
        "fUnarmoredBase1",
        "fUnarmoredBase2",
        "fVanityDelay",
        "fVoiceIdleOdds",
        "fWaterReflectUpdateAlways",
        "fWaterReflectUpdateSeldom",
        "fWeaponDamageMult",
        "fWeaponFatigueBlockMult",
        "fWeaponFatigueMult",
        "fWereWolfAcrobatics",
        "fWereWolfAgility",
        "fWereWolfAlchemy",
        "fWereWolfAlteration",
        "fWereWolfArmorer",
        "fWereWolfAthletics",
        "fWereWolfAxe",
        "fWereWolfBlock",
        "fWereWolfBluntWeapon",
        "fWereWolfConjuration",
        "fWereWolfDestruction",
        "fWereWolfEnchant",
        "fWereWolfEndurance",
        "fWereWolfFatigue",
        "fWereWolfHandtoHand",
        "fWereWolfHealth",
        "fWereWolfHeavyArmor",
        "fWereWolfIllusion",
        "fWereWolfIntellegence",
        "fWereWolfLightArmor",
        "fWereWolfLongBlade",
        "fWereWolfLuck",
        "fWereWolfMagicka",
        "fWereWolfMarksman",
        "fWereWolfMediumArmor",
        "fWereWolfMerchantile",
        "fWereWolfMysticism",
        "fWereWolfPersonality",
        "fWereWolfRestoration",
        "fWereWolfRunMult",
        "fWereWolfSecurity",
        "fWereWolfShortBlade",
        "fWereWolfSilverWeaponDamageMult",
        "fWereWolfSneak",
        "fWereWolfSpear",
        "fWereWolfSpeechcraft",
        "fWereWolfSpeed",
        "fWereWolfStrength",
        "fWereWolfUnarmored",
        "fWereWolfWillPower",
        "fWortChanceValue",
        0
    };

    static const float gmstFloatsValues[] =
    {
        0.3,    // fAIFleeFleeMult
        7.0,    // fAIFleeHealthMult
        3.0,    // fAIMagicSpellMult
        1.0,    // fAIMeleeArmorMult
        1.0,    // fAIMeleeSummWeaponMult
        2.0,    // fAIMeleeWeaponMult
        5.0,    // fAIRangeMagicSpellMult
        5.0,    // fAIRangeMeleeWeaponMult
        2000.0, // fAlarmRadius
        1.0,    // fAthleticsRunBonus
        40.0,   // fAudioDefaultMaxDistance
        5.0,    // fAudioDefaultMinDistance
        50.0,   // fAudioMaxDistanceMult
        20.0,   // fAudioMinDistanceMult
        60.0,   // fAudioVoiceDefaultMaxDistance
        10.0,   // fAudioVoiceDefaultMinDistance
        50.0,   // fAutoPCSpellChance
        80.0,   // fAutoSpellChance
        50.0,   // fBargainOfferBase
        -4.0,   // fBargainOfferMulti
        24.0,   // fBarterGoldResetDelay
        1.75,   // fBaseRunMultiplier
        1.25,   // fBlockStillBonus
        150.0,  // fBribe1000Mod
        75.0,   // fBribe100Mod
        35.0,   // fBribe10Mod
        60.0,   // fCombatAngleXY
        60.0,   // fCombatAngleZ
        0.25,   // fCombatArmorMinMult
        -90.0,  // fCombatBlockLeftAngle
        30.0,   // fCombatBlockRightAngle
        4.0,    // fCombatCriticalStrikeMult
        0.1,    // fCombatDelayCreature
        0.1,    // fCombatDelayNPC
        128.0,  // fCombatDistance
        0.3,    // fCombatDistanceWerewolfMod
        30.0,   // fCombatForceSideAngle
        0.2,    // fCombatInvisoMult
        1.5,    // fCombatKODamageMult
        45.0,   // fCombatTorsoSideAngle
        0.3,    // fCombatTorsoStartPercent
        0.8,    // fCombatTorsoStopPercent
        15.0,   // fConstantEffectMult
        72.0,   // fCorpseClearDelay
        72.0,   // fCorpseRespawnDelay
        0.5,    // fCrimeGoldDiscountMult
        0.9,    // fCrimeGoldTurnInMult
        1.0,    // fCrimeStealing
        0.5,    // fDamageStrengthBase
        0.1,    // fDamageStrengthMult
        5.0,    // fDifficultyMult
        2.5,    // fDiseaseXferChance
        -10.0,  // fDispAttacking
        -1.0,   // fDispBargainFailMod
        1.0,    // fDispBargainSuccessMod
        0.0,    // fDispCrimeMod
        -10.0,  // fDispDiseaseMod
        3.0,    // fDispFactionMod
        1.0,    // fDispFactionRankBase
        0.5,    // fDispFactionRankMult
        1.0,    // fDispositionMod
        50.0,   // fDispPersonalityBase
        0.5,    // fDispPersonalityMult
        -25.0,  // fDispPickPocketMod
        5.0,    // fDispRaceMod
        -0.5,   // fDispStealing
        -5.0,   // fDispWeaponDrawn
        0.5,    // fEffectCostMult
        0.1,    // fElementalShieldMult
        3.0,    // fEnchantmentChanceMult
        0.5,    // fEnchantmentConstantChanceMult
        100.0,  // fEnchantmentConstantDurationMult
        0.1,    // fEnchantmentMult
        1000.0, // fEnchantmentValueMult
        0.3,    // fEncumberedMoveEffect
        5.0,    // fEncumbranceStrMult
        0.04,   // fEndFatigueMult
        0.25,   // fFallAcroBase
        0.01,   // fFallAcroMult
        400.0,  // fFallDamageDistanceMin
        0.0,    // fFallDistanceBase
        0.07,   // fFallDistanceMult
        2.0,    // fFatigueAttackBase
        0.0,    // fFatigueAttackMult
        1.25,   // fFatigueBase
        4.0,    // fFatigueBlockBase
        0.0,    // fFatigueBlockMult
        5.0,    // fFatigueJumpBase
        0.0,    // fFatigueJumpMult
        0.5,    // fFatigueMult
        2.5,    // fFatigueReturnBase
        0.02,   // fFatigueReturnMult
        5.0,    // fFatigueRunBase
        2.0,    // fFatigueRunMult
        1.5,    // fFatigueSneakBase
        1.5,    // fFatigueSneakMult
        0.0,    // fFatigueSpellBase
        0.0,    // fFatigueSpellCostMult
        0.0,    // fFatigueSpellMult
        7.0,    // fFatigueSwimRunBase
        0.0,    // fFatigueSwimRunMult
        2.5,    // fFatigueSwimWalkBase
        0.0,    // fFatigueSwimWalkMult
        0.2,    // fFightDispMult
        0.005,  // fFightDistanceMultiplier
        50.0,   // fFightStealing
        3000.0, // fFleeDistance
        512.0,  // fGreetDistanceReset
        0.1,    // fHandtoHandHealthPer
        1.0,    // fHandToHandReach
        0.5,    // fHoldBreathEndMult
        20.0,   // fHoldBreathTime
        0.75,   // fIdleChanceMultiplier
        1.0,    // fIngredientMult
        0.5,    // fInteriorHeadTrackMult
        128.0,  // fJumpAcrobaticsBase
        4.0,    // fJumpAcroMultiplier
        0.5,    // fJumpEncumbranceBase
        1.0,    // fJumpEncumbranceMultiplier
        0.5,    // fJumpMoveBase
        0.5,    // fJumpMoveMult
        1.0,    // fJumpRunMultiplier
        0.5,    // fKnockDownMult
        5.0,    // fLevelMod
        0.1,    // fLevelUpHealthEndMult
        0.6,    // fLightMaxMod
        10.0,   // fLuckMod
        10.0,   // fMagesGuildTravel
        1.5,    // fMagicCreatureCastDelay
        0.0167, // fMagicDetectRefreshRate
        1.0,    // fMagicItemConstantMult
        1.0,    // fMagicItemCostMult
        1.0,    // fMagicItemOnceMult
        1.0,    // fMagicItemPriceMult
        0.05,   // fMagicItemRechargePerSecond
        1.0,    // fMagicItemStrikeMult
        1.0,    // fMagicItemUsedMult
        3.0,    // fMagicStartIconBlink
        0.5,    // fMagicSunBlockedMult
        0.75,   // fMajorSkillBonus
        300.0,  // fMaxFlySpeed
        0.5,    // fMaxHandToHandMult
        400.0,  // fMaxHeadTrackDistance
        200.0,  // fMaxWalkSpeed
        300.0,  // fMaxWalkSpeedCreature
        0.9,    // fMedMaxMod
        0.1,    // fMessageTimePerChar
        5.0,    // fMinFlySpeed
        0.1,    // fMinHandToHandMult
        1.0,    // fMinorSkillBonus
        100.0,  // fMinWalkSpeed
        5.0,    // fMinWalkSpeedCreature
        1.25,   // fMiscSkillBonus
        2.0,    // fNPCbaseMagickaMult
        0.5,    // fNPCHealthBarFade
        3.0,    // fNPCHealthBarTime
        1.0,    // fPCbaseMagickaMult
        0.3,    // fPerDieRollMult
        5.0,    // fPersonalityMod
        1.0,    // fPerTempMult
        -1.0,   // fPickLockMult
        0.3,    // fPickPocketMod
        20.0,   // fPotionMinUsefulDuration
        0.5,    // fPotionStrengthMult
        0.5,    // fPotionT1DurMult
        1.5,    // fPotionT1MagMult
        20.0,   // fPotionT4BaseStrengthMult
        12.0,   // fPotionT4EquipStrengthMult
        3000.0, // fProjectileMaxSpeed
        400.0,  // fProjectileMinSpeed
        25.0,   // fProjectileThrownStoreChance
        3.0,    // fRepairAmountMult
        1.0,    // fRepairMult
        1.0,    // fReputationMod
        0.15,   // fRestMagicMult
        0.0,    // fSeriousWoundMult
        0.25,   // fSleepRandMod
        0.3,    // fSleepRestMod
        -1.0,   // fSneakBootMult
        0.5,    // fSneakDistanceBase
        0.002,  // fSneakDistanceMultiplier
        0.5,    // fSneakNoViewMult
        1.0,    // fSneakSkillMult
        0.75,   // fSneakSpeedMultiplier
        1.0,    // fSneakUseDelay
        500.0,  // fSneakUseDist
        1.5,    // fSneakViewMult
        3.0,    // fSoulGemMult
        0.8,    // fSpecialSkillBonus
        7.0,    // fSpellMakingValueMult
        2.0,    // fSpellPriceMult
        10.0,   // fSpellValueMult
        0.25,   // fStromWalkMult
        0.7,    // fStromWindSpeed
        3.0,    // fSuffocationDamage
        0.9,    // fSwimHeightScale
        0.1,    // fSwimRunAthleticsMult
        0.5,    // fSwimRunBase
        0.02,   // fSwimWalkAthleticsMult
        0.5,    // fSwimWalkBase
        1.0,    // fSwingBlockBase
        1.0,    // fSwingBlockMult
        1000.0, // fTargetSpellMaxSpeed
        1000.0, // fThrownWeaponMaxSpeed
        300.0,  // fThrownWeaponMinSpeed
        0.0,    // fTrapCostMult
        4000.0, // fTravelMult
        16000.0,// fTravelTimeMult
        0.1,    // fUnarmoredBase1
        0.065,  // fUnarmoredBase2
        30.0,   // fVanityDelay
        10.0,   // fVoiceIdleOdds
        0.0,    // fWaterReflectUpdateAlways
        10.0,   // fWaterReflectUpdateSeldom
        0.1,    // fWeaponDamageMult
        1.0,    // fWeaponFatigueBlockMult
        0.25,   // fWeaponFatigueMult
        150.0,  // fWereWolfAcrobatics
        150.0,  // fWereWolfAgility
        1.0,    // fWereWolfAlchemy
        1.0,    // fWereWolfAlteration
        1.0,    // fWereWolfArmorer
        150.0,  // fWereWolfAthletics
        1.0,    // fWereWolfAxe
        1.0,    // fWereWolfBlock
        1.0,    // fWereWolfBluntWeapon
        1.0,    // fWereWolfConjuration
        1.0,    // fWereWolfDestruction
        1.0,    // fWereWolfEnchant
        150.0,  // fWereWolfEndurance
        400.0,  // fWereWolfFatigue
        100.0,  // fWereWolfHandtoHand
        2.0,    // fWereWolfHealth
        1.0,    // fWereWolfHeavyArmor
        1.0,    // fWereWolfIllusion
        1.0,    // fWereWolfIntellegence
        1.0,    // fWereWolfLightArmor
        1.0,    // fWereWolfLongBlade
        1.0,    // fWereWolfLuck
        100.0,  // fWereWolfMagicka
        1.0,    // fWereWolfMarksman
        1.0,    // fWereWolfMediumArmor
        1.0,    // fWereWolfMerchantile
        1.0,    // fWereWolfMysticism
        1.0,    // fWereWolfPersonality
        1.0,    // fWereWolfRestoration
        1.5,    // fWereWolfRunMult
        1.0,    // fWereWolfSecurity
        1.0,    // fWereWolfShortBlade
        1.5,    // fWereWolfSilverWeaponDamageMult
        1.0,    // fWereWolfSneak
        1.0,    // fWereWolfSpear
        1.0,    // fWereWolfSpeechcraft
        150.0,  // fWereWolfSpeed
        150.0,  // fWereWolfStrength
        100.0,  // fWereWolfUnarmored
        1.0,    // fWereWolfWillPower
        15.0,   // fWortChanceValue
    };

    static const char *gmstIntegers[] =
    {
        "i1stPersonSneakDelta",
        "iAlarmAttack",
        "iAlarmKilling",
        "iAlarmPickPocket",
        "iAlarmStealing",
        "iAlarmTresspass",
        "iAlchemyMod",
        "iAutoPCSpellMax",
        "iAutoRepFacMod",
        "iAutoRepLevMod",
        "iAutoSpellAlterationMax",
        "iAutoSpellAttSkillMin",
        "iAutoSpellConjurationMax",
        "iAutoSpellDestructionMax",
        "iAutoSpellIllusionMax",
        "iAutoSpellMysticismMax",
        "iAutoSpellRestorationMax",
        "iAutoSpellTimesCanCast",
        "iBarterFailDisposition",
        "iBarterSuccessDisposition",
        "iBaseArmorSkill",
        "iBlockMaxChance",
        "iBlockMinChance",
        "iBootsWeight",
        "iCrimeAttack",
        "iCrimeKilling",
        "iCrimePickPocket",
        "iCrimeThreshold",
        "iCrimeThresholdMultiplier",
        "iCrimeTresspass",
        "iCuirassWeight",
        "iDaysinPrisonMod",
        "iDispAttackMod",
        "iDispKilling",
        "iDispTresspass",
        "iFightAlarmMult",
        "iFightAttack",
        "iFightAttacking",
        "iFightDistanceBase",
        "iFightKilling",
        "iFightPickpocket",
        "iFightTrespass",
        "iFlee",
        "iGauntletWeight",
        "iGreavesWeight",
        "iGreetDistanceMultiplier",
        "iGreetDuration",
        "iHelmWeight",
        "iKnockDownOddsBase",
        "iKnockDownOddsMult",
        "iLevelUp01Mult",
        "iLevelUp02Mult",
        "iLevelUp03Mult",
        "iLevelUp04Mult",
        "iLevelUp05Mult",
        "iLevelUp06Mult",
        "iLevelUp07Mult",
        "iLevelUp08Mult",
        "iLevelUp09Mult",
        "iLevelUp10Mult",
        "iLevelupMajorMult",
        "iLevelupMajorMultAttribute",
        "iLevelupMinorMult",
        "iLevelupMinorMultAttribute",
        "iLevelupMiscMultAttriubte",
        "iLevelupSpecialization",
        "iLevelupTotal",
        "iMagicItemChargeConst",
        "iMagicItemChargeOnce",
        "iMagicItemChargeStrike",
        "iMagicItemChargeUse",
        "iMaxActivateDist",
        "iMaxInfoDist",
        "iMonthsToRespawn",
        "iNumberCreatures",
        "iPauldronWeight",
        "iPerMinChance",
        "iPerMinChange",
        "iPickMaxChance",
        "iPickMinChance",
        "iShieldWeight",
        "iSoulAmountForConstantEffect",
        "iTrainingMod",
        "iVoiceAttackOdds",
        "iVoiceHitOdds",
        "iWereWolfBounty",
        "iWereWolfFightMod",
        "iWereWolfFleeMod",
        "iWereWolfLevelToAttack",
        0
    };

    static const int gmstIntegersValues[] =
    {
        10,     // i1stPersonSneakDelta
        50,     // iAlarmAttack
        90,     // iAlarmKilling
        20,     // iAlarmPickPocket
        1,      // iAlarmStealing
        5,      // iAlarmTresspass
        2,      // iAlchemyMod
        100,    // iAutoPCSpellMax
        2,      // iAutoRepFacMod
        0,      // iAutoRepLevMod
        5,      // iAutoSpellAlterationMax
        70,     // iAutoSpellAttSkillMin
        2,      // iAutoSpellConjurationMax
        5,      // iAutoSpellDestructionMax
        5,      // iAutoSpellIllusionMax
        5,      // iAutoSpellMysticismMax
        5,      // iAutoSpellRestorationMax
        3,      // iAutoSpellTimesCanCast
        -1,     // iBarterFailDisposition
        1,      // iBarterSuccessDisposition
        30,     // iBaseArmorSkill
        50,     // iBlockMaxChance
        10,     // iBlockMinChance
        20,     // iBootsWeight
        40,     // iCrimeAttack
        1000,   // iCrimeKilling
        25,     // iCrimePickPocket
        1000,   // iCrimeThreshold
        10,     // iCrimeThresholdMultiplier
        5,      // iCrimeTresspass
        30,     // iCuirassWeight
        100,    // iDaysinPrisonMod
        -50,    // iDispAttackMod
        -50,    // iDispKilling
        -20,    // iDispTresspass
        1,      // iFightAlarmMult
        100,    // iFightAttack
        50,     // iFightAttacking
        20,     // iFightDistanceBase
        50,     // iFightKilling
        25,     // iFightPickpocket
        25,     // iFightTrespass
        0,      // iFlee
        5,      // iGauntletWeight
        15,     // iGreavesWeight
        6,      // iGreetDistanceMultiplier
        4,      // iGreetDuration
        5,      // iHelmWeight
        50,     // iKnockDownOddsBase
        50,     // iKnockDownOddsMult
        2,      // iLevelUp01Mult
        2,      // iLevelUp02Mult
        2,      // iLevelUp03Mult
        2,      // iLevelUp04Mult
        3,      // iLevelUp05Mult
        3,      // iLevelUp06Mult
        3,      // iLevelUp07Mult
        4,      // iLevelUp08Mult
        4,      // iLevelUp09Mult
        5,      // iLevelUp10Mult
        1,      // iLevelupMajorMult
        1,      // iLevelupMajorMultAttribute
        1,      // iLevelupMinorMult
        1,      // iLevelupMinorMultAttribute
        1,      // iLevelupMiscMultAttriubte
        1,      // iLevelupSpecialization
        10,     // iLevelupTotal
        10,     // iMagicItemChargeConst
        1,      // iMagicItemChargeOnce
        10,     // iMagicItemChargeStrike
        5,      // iMagicItemChargeUse
        192,    // iMaxActivateDist
        192,    // iMaxInfoDist
        4,      // iMonthsToRespawn
        1,      // iNumberCreatures
        10,     // iPauldronWeight
        5,      // iPerMinChance
        10,     // iPerMinChange
        75,     // iPickMaxChance
        5,      // iPickMinChance
        15,     // iShieldWeight
        400,    // iSoulAmountForConstantEffect
        10,     // iTrainingMod
        10,     // iVoiceAttackOdds
        30,     // iVoiceHitOdds
        10000,  // iWereWolfBounty
        100,    // iWereWolfFightMod
        100,    // iWereWolfFleeMod
        20,     // iWereWolfLevelToAttack
    };

    static const char *gmstStrings[] =
    {
        "s3dAudio",
        "s3dHardware",
        "s3dSoftware",
        "sAbsorb",
        "sAcrobat",
        "sActivate",
        "sActivateXbox",
        "sActorInCombat",
        "sAdmire",
        "sAdmireFail",
        "sAdmireSuccess",
        "sAgent",
        "sAgiDesc",
        "sAIDistance",
        "sAlembic",
        "sAllTab",
        "sAlways",
        "sAlways_Run",
        "sand",
        "sApparatus",
        "sApparelTab",
        "sArcher",
        "sArea",
        "sAreaDes",
        "sArmor",
        "sArmorRating",
        "sAsk",
        "sAssassin",
        "sAt",
        "sAttack",
        "sAttributeAgility",
        "sAttributeEndurance",
        "sAttributeIntelligence",
        "sAttributeListTitle",
        "sAttributeLuck",
        "sAttributePersonality",
        "sAttributesMenu1",
        "sAttributeSpeed",
        "sAttributeStrength",
        "sAttributeWillpower",
        "sAudio",
        "sAuto_Run",
        "sBack",
        "sBackspace",
        "sBackXbox",
        "sBarbarian",
        "sBard",
        "sBarter",
        "sBarterDialog1",
        "sBarterDialog10",
        "sBarterDialog11",
        "sBarterDialog12",
        "sBarterDialog2",
        "sBarterDialog3",
        "sBarterDialog4",
        "sBarterDialog5",
        "sBarterDialog6",
        "sBarterDialog7",
        "sBarterDialog8",
        "sBarterDialog9",
        "sBattlemage",
        "sBestAttack",
        "sBirthSign",
        "sBirthsignmenu1",
        "sBirthsignmenu2",
        "sBlocks",
        "sBonusSkillTitle",
        "sBookPageOne",
        "sBookPageTwo",
        "sBookSkillMessage",
        "sBounty",
        "sBreath",
        "sBribe",
        "sBribe",
        "sBribe",
        "sBribeFail",
        "sBribeSuccess",
        "sBuy",
        "sBye",
        "sCalcinator",
        "sCancel",
        "sCantEquipWeapWarning",
        "sCastCost",
        "sCaughtStealingMessage",
        "sCenter",
        "sChangedMastersMsg",
        "sCharges",
        "sChooseClassMenu1",
        "sChooseClassMenu2",
        "sChooseClassMenu3",
        "sChooseClassMenu4",
        "sChop",
        "sClass",
        "sClassChoiceMenu1",
        "sClassChoiceMenu2",
        "sClassChoiceMenu3",
        "sClose",
        "sCompanionShare",
        "sCompanionWarningButtonOne",
        "sCompanionWarningButtonTwo",
        "sCompanionWarningMessage",
        "sCondition",
        "sConsoleTitle",
        "sContainer",
        "sContentsMessage1",
        "sContentsMessage2",
        "sContentsMessage3",
        "sControlerVibration",
        "sControls",
        "sControlsMenu1",
        "sControlsMenu2",
        "sControlsMenu3",
        "sControlsMenu4",
        "sControlsMenu5",
        "sControlsMenu6",
        "sCostChance",
        "sCostCharge",
        "sCreate",
        "sCreateClassMenu1",
        "sCreateClassMenu2",
        "sCreateClassMenu3",
        "sCreateClassMenuHelp1",
        "sCreateClassMenuHelp2",
        "sCreateClassMenuWarning",
        "sCreatedEffects",
        "sCrimeHelp",
        "sCrimeMessage",
        "sCrouch_Sneak",
        "sCrouchXbox",
        "sCrusader",
        "sCursorOff",
        "sCustom",
        "sCustomClassName",
        "sDamage",
        "sDark_Gamma",
        "sDay",
        "sDefaultCellname",
        "sDelete",
        "sDeleteGame",
        "sDeleteNote",
        "sDeleteSpell",
        "sDeleteSpellError",
        "sDetail_Level",
        "sDialogMenu1",
        "sDialogText1Xbox",
        "sDialogText2Xbox",
        "sDialogText3Xbox",
        "sDifficulty",
        "sDisposeCorpseFail",
        "sDisposeofCorpse",
        "sDone",
        "sDoYouWantTo",
        "sDrain",
        "sDrop",
        "sDuration",
        "sDurationDes",
        "sEasy",
        "sEditNote",
        "sEffectAbsorbAttribute",
        "sEffectAbsorbFatigue",
        "sEffectAbsorbHealth",
        "sEffectAbsorbSkill",
        "sEffectAbsorbSpellPoints",
        "sEffectAlmsiviIntervention",
        "sEffectBlind",
        "sEffectBoundBattleAxe",
        "sEffectBoundBoots",
        "sEffectBoundCuirass",
        "sEffectBoundDagger",
        "sEffectBoundGloves",
        "sEffectBoundHelm",
        "sEffectBoundLongbow",
        "sEffectBoundLongsword",
        "sEffectBoundMace",
        "sEffectBoundShield",
        "sEffectBoundSpear",
        "sEffectBurden",
        "sEffectCalmCreature",
        "sEffectCalmHumanoid",
        "sEffectChameleon",
        "sEffectCharm",
        "sEffectCommandCreatures",
        "sEffectCommandHumanoids",
        "sEffectCorpus",
        "sEffectCureBlightDisease",
        "sEffectCureCommonDisease",
        "sEffectCureCorprusDisease",
        "sEffectCureParalyzation",
        "sEffectCurePoison",
        "sEffectDamageAttribute",
        "sEffectDamageFatigue",
        "sEffectDamageHealth",
        "sEffectDamageMagicka",
        "sEffectDamageSkill",
        "sEffectDemoralizeCreature",
        "sEffectDemoralizeHumanoid",
        "sEffectDetectAnimal",
        "sEffectDetectEnchantment",
        "sEffectDetectKey",
        "sEffectDisintegrateArmor",
        "sEffectDisintegrateWeapon",
        "sEffectDispel",
        "sEffectDivineIntervention",
        "sEffectDrainAttribute",
        "sEffectDrainFatigue",
        "sEffectDrainHealth",
        "sEffectDrainSkill",
        "sEffectDrainSpellpoints",
        "sEffectExtraSpell",
        "sEffectFeather",
        "sEffectFireDamage",
        "sEffectFireShield",
        "sEffectFortifyAttackBonus",
        "sEffectFortifyAttribute",
        "sEffectFortifyFatigue",
        "sEffectFortifyHealth",
        "sEffectFortifyMagickaMultiplier",
        "sEffectFortifySkill",
        "sEffectFortifySpellpoints",
        "sEffectFrenzyCreature",
        "sEffectFrenzyHumanoid",
        "sEffectFrostDamage",
        "sEffectFrostShield",
        "sEffectInvisibility",
        "sEffectJump",
        "sEffectLevitate",
        "sEffectLight",
        "sEffectLightningShield",
        "sEffectLock",
        "sEffectMark",
        "sEffectNightEye",
        "sEffectOpen",
        "sEffectParalyze",
        "sEffectPoison",
        "sEffectRallyCreature",
        "sEffectRallyHumanoid",
        "sEffectRecall",
        "sEffectReflect",
        "sEffectRemoveCurse",
        "sEffectResistBlightDisease",
        "sEffectResistCommonDisease",
        "sEffectResistCorprusDisease",
        "sEffectResistFire",
        "sEffectResistFrost",
        "sEffectResistMagicka",
        "sEffectResistNormalWeapons",
        "sEffectResistParalysis",
        "sEffectResistPoison",
        "sEffectResistShock",
        "sEffectRestoreAttribute",
        "sEffectRestoreFatigue",
        "sEffectRestoreHealth",
        "sEffectRestoreSkill",
        "sEffectRestoreSpellPoints",
        "sEffects",
        "sEffectSanctuary",
        "sEffectShield",
        "sEffectShockDamage",
        "sEffectSilence",
        "sEffectSlowFall",
        "sEffectSoultrap",
        "sEffectSound",
        "sEffectSpellAbsorption",
        "sEffectStuntedMagicka",
        "sEffectSummonAncestralGhost",
        "sEffectSummonBonelord",
        "sEffectSummonCenturionSphere",
        "sEffectSummonClannfear",
        "sEffectSummonCreature01",
        "sEffectSummonCreature02",
        "sEffectSummonCreature03",
        "sEffectSummonCreature04",
        "sEffectSummonCreature05",
        "sEffectSummonDaedroth",
        "sEffectSummonDremora",
        "sEffectSummonFabricant",
        "sEffectSummonFlameAtronach",
        "sEffectSummonFrostAtronach",
        "sEffectSummonGoldensaint",
        "sEffectSummonGreaterBonewalker",
        "sEffectSummonHunger",
        "sEffectSummonLeastBonewalker",
        "sEffectSummonScamp",
        "sEffectSummonSkeletalMinion",
        "sEffectSummonStormAtronach",
        "sEffectSummonWingedTwilight",
        "sEffectSunDamage",
        "sEffectSwiftSwim",
        "sEffectTelekinesis",
        "sEffectTurnUndead",
        "sEffectVampirism",
        "sEffectWaterBreathing",
        "sEffectWaterWalking",
        "sEffectWeaknessToBlightDisease",
        "sEffectWeaknessToCommonDisease",
        "sEffectWeaknessToCorprusDisease",
        "sEffectWeaknessToFire",
        "sEffectWeaknessToFrost",
        "sEffectWeaknessToMagicka",
        "sEffectWeaknessToNormalWeapons",
        "sEffectWeaknessToPoison",
        "sEffectWeaknessToShock",
        "sEnableJoystick",
        "sEnchanting",
        "sEnchantItems",
        "sEnchantmentHelp1",
        "sEnchantmentHelp10",
        "sEnchantmentHelp2",
        "sEnchantmentHelp3",
        "sEnchantmentHelp4",
        "sEnchantmentHelp5",
        "sEnchantmentHelp6",
        "sEnchantmentHelp7",
        "sEnchantmentHelp8",
        "sEnchantmentHelp9",
        "sEnchantmentMenu1",
        "sEnchantmentMenu10",
        "sEnchantmentMenu11",
        "sEnchantmentMenu12",
        "sEnchantmentMenu2",
        "sEnchantmentMenu3",
        "sEnchantmentMenu4",
        "sEnchantmentMenu5",
        "sEnchantmentMenu6",
        "sEnchantmentMenu7",
        "sEnchantmentMenu8",
        "sEnchantmentMenu9",
        "sEncumbrance",
        "sEndDesc",
        "sEquip",
        "sExitGame",
        "sExpelled",
        "sExpelledMessage",
        "sFace",
        "sFaction",
        "sFar",
        "sFast",
        "sFatDesc",
        "sFatigue",
        "sFavoriteSkills",
        "sfeet",
        "sFileSize",
        "sfootarea",
        "sFootsteps",
        "sfor",
        "sFortify",
        "sForward",
        "sForwardXbox",
        "sFull",
        "sGame",
        "sGameWithoutLauncherXbox",
        "sGamma_Correction",
        "sGeneralMastPlugMismatchMsg",
        "sGold",
        "sGoodbye",
        "sGoverningAttribute",
        "sgp",
        "sHair",
        "sHard",
        "sHeal",
        "sHealer",
        "sHealth",
        "sHealthDesc",
        "sHealthPerHourOfRest",
        "sHealthPerLevel",
        "sHeavy",
        "sHigh",
        "sin",
        "sInfo",
        "sInfoRefusal",
        "sIngredients",
        "sInPrisonTitle",
        "sInputMenu1",
        "sIntDesc",
        "sIntimidate",
        "sIntimidateFail",
        "sIntimidateSuccess",
        "sInvalidSaveGameMsg",
        "sInvalidSaveGameMsgXBOX",
        "sInventory",
        "sInventoryMenu1",
        "sInventoryMessage1",
        "sInventoryMessage2",
        "sInventoryMessage3",
        "sInventoryMessage4",
        "sInventoryMessage5",
        "sInventorySelectNoIngredients",
        "sInventorySelectNoItems",
        "sInventorySelectNoSoul",
        "sItem",
        "sItemCastConstant",
        "sItemCastOnce",
        "sItemCastWhenStrikes",
        "sItemCastWhenUsed",
        "sItemName",
        "sJournal",
        "sJournalCmd",
        "sJournalEntry",
        "sJournalXbox",
        "sJoystickHatShort",
        "sJoystickNotFound",
        "sJoystickShort",
        "sJump",
        "sJumpXbox",
        "sKeyName_00",
        "sKeyName_01",
        "sKeyName_02",
        "sKeyName_03",
        "sKeyName_04",
        "sKeyName_05",
        "sKeyName_06",
        "sKeyName_07",
        "sKeyName_08",
        "sKeyName_09",
        "sKeyName_0A",
        "sKeyName_0B",
        "sKeyName_0C",
        "sKeyName_0D",
        "sKeyName_0E",
        "sKeyName_0F",
        "sKeyName_10",
        "sKeyName_11",
        "sKeyName_12",
        "sKeyName_13",
        "sKeyName_14",
        "sKeyName_15",
        "sKeyName_16",
        "sKeyName_17",
        "sKeyName_18",
        "sKeyName_19",
        "sKeyName_1A",
        "sKeyName_1B",
        "sKeyName_1C",
        "sKeyName_1D",
        "sKeyName_1E",
        "sKeyName_1F",
        "sKeyName_20",
        "sKeyName_21",
        "sKeyName_22",
        "sKeyName_23",
        "sKeyName_24",
        "sKeyName_25",
        "sKeyName_26",
        "sKeyName_27",
        "sKeyName_28",
        "sKeyName_29",
        "sKeyName_2A",
        "sKeyName_2B",
        "sKeyName_2C",
        "sKeyName_2D",
        "sKeyName_2E",
        "sKeyName_2F",
        "sKeyName_30",
        "sKeyName_31",
        "sKeyName_32",
        "sKeyName_33",
        "sKeyName_34",
        "sKeyName_35",
        "sKeyName_36",
        "sKeyName_37",
        "sKeyName_38",
        "sKeyName_39",
        "sKeyName_3A",
        "sKeyName_3B",
        "sKeyName_3C",
        "sKeyName_3D",
        "sKeyName_3E",
        "sKeyName_3F",
        "sKeyName_40",
        "sKeyName_41",
        "sKeyName_42",
        "sKeyName_43",
        "sKeyName_44",
        "sKeyName_45",
        "sKeyName_46",
        "sKeyName_47",
        "sKeyName_48",
        "sKeyName_49",
        "sKeyName_4A",
        "sKeyName_4B",
        "sKeyName_4C",
        "sKeyName_4D",
        "sKeyName_4E",
        "sKeyName_4F",
        "sKeyName_50",
        "sKeyName_51",
        "sKeyName_52",
        "sKeyName_53",
        "sKeyName_54",
        "sKeyName_55",
        "sKeyName_56",
        "sKeyName_57",
        "sKeyName_58",
        "sKeyName_59",
        "sKeyName_5A",
        "sKeyName_5B",
        "sKeyName_5C",
        "sKeyName_5D",
        "sKeyName_5E",
        "sKeyName_5F",
        "sKeyName_60",
        "sKeyName_61",
        "sKeyName_62",
        "sKeyName_63",
        "sKeyName_64",
        "sKeyName_65",
        "sKeyName_66",
        "sKeyName_67",
        "sKeyName_68",
        "sKeyName_69",
        "sKeyName_6A",
        "sKeyName_6B",
        "sKeyName_6C",
        "sKeyName_6D",
        "sKeyName_6E",
        "sKeyName_6F",
        "sKeyName_70",
        "sKeyName_71",
        "sKeyName_72",
        "sKeyName_73",
        "sKeyName_74",
        "sKeyName_75",
        "sKeyName_76",
        "sKeyName_77",
        "sKeyName_78",
        "sKeyName_79",
        "sKeyName_7A",
        "sKeyName_7B",
        "sKeyName_7C",
        "sKeyName_7D",
        "sKeyName_7E",
        "sKeyName_7F",
        "sKeyName_80",
        "sKeyName_81",
        "sKeyName_82",
        "sKeyName_83",
        "sKeyName_84",
        "sKeyName_85",
        "sKeyName_86",
        "sKeyName_87",
        "sKeyName_88",
        "sKeyName_89",
        "sKeyName_8A",
        "sKeyName_8B",
        "sKeyName_8C",
        "sKeyName_8D",
        "sKeyName_8E",
        "sKeyName_8F",
        "sKeyName_90",
        "sKeyName_91",
        "sKeyName_92",
        "sKeyName_93",
        "sKeyName_94",
        "sKeyName_95",
        "sKeyName_96",
        "sKeyName_97",
        "sKeyName_98",
        "sKeyName_99",
        "sKeyName_9A",
        "sKeyName_9B",
        "sKeyName_9C",
        "sKeyName_9D",
        "sKeyName_9E",
        "sKeyName_9F",
        "sKeyName_A0",
        "sKeyName_A1",
        "sKeyName_A2",
        "sKeyName_A3",
        "sKeyName_A4",
        "sKeyName_A5",
        "sKeyName_A6",
        "sKeyName_A7",
        "sKeyName_A8",
        "sKeyName_A9",
        "sKeyName_AA",
        "sKeyName_AB",
        "sKeyName_AC",
        "sKeyName_AD",
        "sKeyName_AE",
        "sKeyName_AF",
        "sKeyName_B0",
        "sKeyName_B1",
        "sKeyName_B2",
        "sKeyName_B3",
        "sKeyName_B4",
        "sKeyName_B5",
        "sKeyName_B6",
        "sKeyName_B7",
        "sKeyName_B8",
        "sKeyName_B9",
        "sKeyName_BA",
        "sKeyName_BB",
        "sKeyName_BC",
        "sKeyName_BD",
        "sKeyName_BE",
        "sKeyName_BF",
        "sKeyName_C0",
        "sKeyName_C1",
        "sKeyName_C2",
        "sKeyName_C3",
        "sKeyName_C4",
        "sKeyName_C5",
        "sKeyName_C6",
        "sKeyName_C7",
        "sKeyName_C8",
        "sKeyName_C9",
        "sKeyName_CA",
        "sKeyName_CB",
        "sKeyName_CC",
        "sKeyName_CD",
        "sKeyName_CE",
        "sKeyName_CF",
        "sKeyName_D0",
        "sKeyName_D1",
        "sKeyName_D2",
        "sKeyName_D3",
        "sKeyName_D4",
        "sKeyName_D5",
        "sKeyName_D6",
        "sKeyName_D7",
        "sKeyName_D8",
        "sKeyName_D9",
        "sKeyName_DA",
        "sKeyName_DB",
        "sKeyName_DC",
        "sKeyName_DD",
        "sKeyName_DE",
        "sKeyName_DF",
        "sKeyName_E0",
        "sKeyName_E1",
        "sKeyName_E2",
        "sKeyName_E3",
        "sKeyName_E4",
        "sKeyName_E5",
        "sKeyName_E6",
        "sKeyName_E7",
        "sKeyName_E8",
        "sKeyName_E9",
        "sKeyName_EA",
        "sKeyName_EB",
        "sKeyName_EC",
        "sKeyName_ED",
        "sKeyName_EE",
        "sKeyName_EF",
        "sKeyName_F0",
        "sKeyName_F1",
        "sKeyName_F2",
        "sKeyName_F3",
        "sKeyName_F4",
        "sKeyName_F5",
        "sKeyName_F6",
        "sKeyName_F7",
        "sKeyName_F8",
        "sKeyName_F9",
        "sKeyName_FA",
        "sKeyName_FB",
        "sKeyName_FC",
        "sKeyName_FD",
        "sKeyName_FE",
        "sKeyName_FF",
        "sKeyUsed",
        "sKilledEssential",
        "sKnight",
        "sLeft",
        "sLess",
        "sLevel",
        "sLevelProgress",
        "sLevels",
        "sLevelUp",
        "sLevelUpMenu1",
        "sLevelUpMenu2",
        "sLevelUpMenu3",
        "sLevelUpMenu4",
        "sLevelUpMsg",
        "sLevitateDisabled",
        "sLight",
        "sLight_Gamma",
        "sLoadFailedMessage",
        "sLoadGame",
        "sLoadingErrorsMsg",
        "sLoadingMessage1",
        "sLoadingMessage14",
        "sLoadingMessage15",
        "sLoadingMessage2",
        "sLoadingMessage3",
        "sLoadingMessage4",
        "sLoadingMessage5",
        "sLoadingMessage9",
        "sLoadLastSaveMsg",
        "sLocal",
        "sLockFail",
        "sLockImpossible",
        "sLockLevel",
        "sLockSuccess",
        "sLookDownXbox",
        "sLookUpXbox",
        "sLow",
        "sLucDesc",
        "sMagDesc",
        "sMage",
        "sMagic",
        "sMagicAncestralGhostID",
        "sMagicBonelordID",
        "sMagicBoundBattleAxeID",
        "sMagicBoundBootsID",
        "sMagicBoundCuirassID",
        "sMagicBoundDaggerID",
        "sMagicBoundHelmID",
        "sMagicBoundLeftGauntletID",
        "sMagicBoundLongbowID",
        "sMagicBoundLongswordID",
        "sMagicBoundMaceID",
        "sMagicBoundRightGauntletID",
        "sMagicBoundShieldID",
        "sMagicBoundSpearID",
        "sMagicCannotRecast",
        "sMagicCenturionSphereID",
        "sMagicClannfearID",
        "sMagicContractDisease",
        "sMagicCorprusWorsens",
        "sMagicCreature01ID",
        "sMagicCreature02ID",
        "sMagicCreature03ID",
        "sMagicCreature04ID",
        "sMagicCreature05ID",
        "sMagicDaedrothID",
        "sMagicDremoraID",
        "sMagicEffects",
        "sMagicFabricantID",
        "sMagicFlameAtronachID",
        "sMagicFrostAtronachID",
        "sMagicGoldenSaintID",
        "sMagicGreaterBonewalkerID",
        "sMagicHungerID",
        "sMagicInsufficientCharge",
        "sMagicInsufficientSP",
        "sMagicInvalidEffect",
        "sMagicInvalidTarget",
        "sMagicItem",
        "sMagicLeastBonewalkerID",
        "sMagicLockSuccess",
        "sMagicMenu",
        "sMagicOpenSuccess",
        "sMagicPCResisted",
        "sMagicScampID",
        "sMagicSelectTitle",
        "sMagicSkeletalMinionID",
        "sMagicSkillFail",
        "sMagicStormAtronachID",
        "sMagicTab",
        "sMagicTargetResisted",
        "sMagicTargetResistsWeapons",
        "sMagicWingedTwilightID",
        "sMagnitude",
        "sMagnitudeDes",
        "sMake",
        "sMap",
        "sMaster",
        "sMastPlugMismatchMsg",
        "sMaximumSaveGameMessage",
        "sMaxSale",
        "sMedium",
        "sMenu_Help_Delay",
        "sMenu_Mode",
        "sMenuModeXbox",
        "sMenuNextXbox",
        "sMenuPrevXbox",
        "sMenus",
        "sMessage1",
        "sMessage2",
        "sMessage3",
        "sMessage4",
        "sMessage5",
        "sMessageQuestionAnswer1",
        "sMessageQuestionAnswer2",
        "sMessageQuestionAnswer3",
        "sMiscTab",
        "sMissingMastersMsg",
        "sMonk",
        "sMonthEveningstar",
        "sMonthFirstseed",
        "sMonthFrostfall",
        "sMonthHeartfire",
        "sMonthLastseed",
        "sMonthMidyear",
        "sMonthMorningstar",
        "sMonthRainshand",
        "sMonthSecondseed",
        "sMonthSunsdawn",
        "sMonthSunsdusk",
        "sMonthSunsheight",
        "sMore",
        "sMortar",
        "sMouse",
        "sMouseFlip",
        "sMouseWheelDownShort",
        "sMouseWheelUpShort",
        "sMove",
        "sMoveDownXbox",
        "sMoveUpXbox",
        "sMusic",
        "sName",
        "sNameTitle",
        "sNear",
        "sNeedOneSkill",
        "sNeedTwoSkills",
        "sNewGame",
        "sNext",
        "sNextRank",
        "sNextSpell",
        "sNextSpellXbox",
        "sNextWeapon",
        "sNextWeaponXbox",
        "sNightblade",
        "sNo",
        "sNoName",
        "sNone",
        "sNotifyMessage1",
        "sNotifyMessage10",
        "sNotifyMessage11",
        "sNotifyMessage12",
        "sNotifyMessage13",
        "sNotifyMessage14",
        "sNotifyMessage15",
        "sNotifyMessage16",
        "sNotifyMessage16_a",
        "sNotifyMessage17",
        "sNotifyMessage18",
        "sNotifyMessage19",
        "sNotifyMessage2",
        "sNotifyMessage20",
        "sNotifyMessage21",
        "sNotifyMessage22",
        "sNotifyMessage23",
        "sNotifyMessage24",
        "sNotifyMessage25",
        "sNotifyMessage26",
        "sNotifyMessage27",
        "sNotifyMessage28",
        "sNotifyMessage29",
        "sNotifyMessage3",
        "sNotifyMessage30",
        "sNotifyMessage31",
        "sNotifyMessage32",
        "sNotifyMessage33",
        "sNotifyMessage34",
        "sNotifyMessage35",
        "sNotifyMessage36",
        "sNotifyMessage37",
        "sNotifyMessage38",
        "sNotifyMessage39",
        "sNotifyMessage4",
        "sNotifyMessage40",
        "sNotifyMessage41",
        "sNotifyMessage42",
        "sNotifyMessage43",
        "sNotifyMessage44",
        "sNotifyMessage45",
        "sNotifyMessage46",
        "sNotifyMessage47",
        "sNotifyMessage48",
        "sNotifyMessage49",
        "sNotifyMessage4XBOX",
        "sNotifyMessage5",
        "sNotifyMessage50",
        "sNotifyMessage51",
        "sNotifyMessage52",
        "sNotifyMessage53",
        "sNotifyMessage54",
        "sNotifyMessage55",
        "sNotifyMessage56",
        "sNotifyMessage57",
        "sNotifyMessage58",
        "sNotifyMessage59",
        "sNotifyMessage6",
        "sNotifyMessage60",
        "sNotifyMessage61",
        "sNotifyMessage62",
        "sNotifyMessage63",
        "sNotifyMessage64",
        "sNotifyMessage65",
        "sNotifyMessage66",
        "sNotifyMessage67",
        "sNotifyMessage6a",
        "sNotifyMessage7",
        "sNotifyMessage8",
        "sNotifyMessage9",
        "sOff",
        "sOffer",
        "sOfferMenuTitle",
        "sOK",
        "sOn",
        "sOnce",
        "sOneHanded",
        "sOnetypeEffectMessage",
        "sonword",
        "sOptions",
        "sOptionsMenuXbox",
        "spercent",
        "sPerDesc",
        "sPersuasion",
        "sPersuasionMenuTitle",
        "sPickUp",
        "sPilgrim",
        "spoint",
        "spoints",
        "sPotionSuccess",
        "sPowerAlreadyUsed",
        "sPowers",
        "sPreferences",
        "sPrefs",
        "sPrev",
        "sPrevSpell",
        "sPrevSpellXbox",
        "sPrevWeapon",
        "sPrevWeaponXbox",
        "sProfitValue",
        "sQuality",
        "sQuanityMenuMessage01",
        "sQuanityMenuMessage02",
        "sQuestionDeleteSpell",
        "sQuestionMark",
        "sQuick0Xbox",
        "sQuick10Cmd",
        "sQuick1Cmd",
        "sQuick2Cmd",
        "sQuick3Cmd",
        "sQuick4Cmd",
        "sQuick4Xbox",
        "sQuick5Cmd",
        "sQuick5Xbox",
        "sQuick6Cmd",
        "sQuick6Xbox",
        "sQuick7Cmd",
        "sQuick7Xbox",
        "sQuick8Cmd",
        "sQuick8Xbox",
        "sQuick9Cmd",
        "sQuick9Xbox",
        "sQuick_Save",
        "sQuickLoadCmd",
        "sQuickLoadXbox",
        "sQuickMenu",
        "sQuickMenu1",
        "sQuickMenu2",
        "sQuickMenu3",
        "sQuickMenu4",
        "sQuickMenu5",
        "sQuickMenu6",
        "sQuickMenuInstruc",
        "sQuickMenuTitle",
        "sQuickSaveCmd",
        "sQuickSaveXbox",
        "sRace",
        "sRaceMenu1",
        "sRaceMenu2",
        "sRaceMenu3",
        "sRaceMenu4",
        "sRaceMenu5",
        "sRaceMenu6",
        "sRaceMenu7",
        "sRacialTraits",
        "sRange",
        "sRangeDes",
        "sRangeSelf",
        "sRangeTarget",
        "sRangeTouch",
        "sReady_Magic",
        "sReady_Weapon",
        "sReadyItemXbox",
        "sReadyMagicXbox",
        "sRechargeEnchantment",
        "sRender_Distance",
        "sRepair",
        "sRepairFailed",
        "sRepairServiceTitle",
        "sRepairSuccess",
        "sReputation",
        "sResChangeWarning",
        "sRest",
        "sRestIllegal",
        "sRestKey",
        "sRestMenu1",
        "sRestMenu2",
        "sRestMenu3",
        "sRestMenu4",
        "sRestMenuXbox",
        "sRestore",
        "sRetort",
        "sReturnToGame",
        "sRight",
        "sRogue",
        "sRun",
        "sRunXbox",
        "sSave",
        "sSaveGame",
        "sSaveGameDenied",
        "sSaveGameFailed",
        "sSaveGameNoMemory",
        "sSaveGameTooBig",
        "sSaveMenu1",
        "sSaveMenuHelp01",
        "sSaveMenuHelp02",
        "sSaveMenuHelp03",
        "sSaveMenuHelp04",
        "sSaveMenuHelp05",
        "sSaveMenuHelp06",
        "sSchool",
        "sSchoolAlteration",
        "sSchoolConjuration",
        "sSchoolDestruction",
        "sSchoolIllusion",
        "sSchoolMysticism",
        "sSchoolRestoration",
        "sScout",
        "sScrolldown",
        "sScrollup",
        "ssecond",
        "sseconds",
        "sSeldom",
        "sSelect",
        "sSell",
        "sSellerGold",
        "sService",
        "sServiceRefusal",
        "sServiceRepairTitle",
        "sServiceSpellsTitle",
        "sServiceTrainingTitle",
        "sServiceTrainingWords",
        "sServiceTravelTitle",
        "sSetValueMessage01",
        "sSex",
        "sShadows",
        "sShadowText",
        "sShift",
        "sSkill",
        "sSkillAcrobatics",
        "sSkillAlchemy",
        "sSkillAlteration",
        "sSkillArmorer",
        "sSkillAthletics",
        "sSkillAxe",
        "sSkillBlock",
        "sSkillBluntweapon",
        "sSkillClassMajor",
        "sSkillClassMinor",
        "sSkillClassMisc",
        "sSkillConjuration",
        "sSkillDestruction",
        "sSkillEnchant",
        "sSkillHandtohand",
        "sSkillHeavyarmor",
        "sSkillIllusion",
        "sSkillLightarmor",
        "sSkillLongblade",
        "sSkillMarksman",
        "sSkillMaxReached",
        "sSkillMediumarmor",
        "sSkillMercantile",
        "sSkillMysticism",
        "sSkillProgress",
        "sSkillRestoration",
        "sSkillSecurity",
        "sSkillShortblade",
        "sSkillsMenu1",
        "sSkillsMenuReputationHelp",
        "sSkillSneak",
        "sSkillSpear",
        "sSkillSpeechcraft",
        "sSkillUnarmored",
        "sSlash",
        "sSleepInterrupt",
        "sSlideLeftXbox",
        "sSlideRightXbox",
        "sSlow",
        "sSorceror",
        "sSoulGem",
        "sSoulGemsWithSouls",
        "sSoultrapSuccess",
        "sSpace",
        "sSpdDesc",
        "sSpecialization",
        "sSpecializationCombat",
        "sSpecializationMagic",
        "sSpecializationMenu1",
        "sSpecializationStealth",
        "sSpellmaking",
        "sSpellmakingHelp1",
        "sSpellmakingHelp2",
        "sSpellmakingHelp3",
        "sSpellmakingHelp4",
        "sSpellmakingHelp5",
        "sSpellmakingHelp6",
        "sSpellmakingMenu1",
        "sSpellmakingMenuTitle",
        "sSpells",
        "sSpellServiceTitle",
        "sSpellsword",
        "sStartCell",
        "sStartCellError",
        "sStartError",
        "sStats",
        "sStrafe",
        "sStrDesc",
        "sStrip",
        "sSubtitles",
        "sSystemMenuXbox",
        "sTake",
        "sTakeAll",
        "sTargetCriticalStrike",
        "sTaunt",
        "sTauntFail",
        "sTauntSuccess",
        "sTeleportDisabled",
        "sThief",
        "sThrust",
        "sTo",
        "sTogglePOVCmd",
        "sTogglePOVXbox",
        "sToggleRunXbox",
        "sTopics",
        "sTotalCost",
        "sTotalSold",
        "sTraining",
        "sTrainingServiceTitle",
        "sTraits",
        "sTransparency_Menu",
        "sTrapFail",
        "sTrapImpossible",
        "sTrapped",
        "sTrapSuccess",
        "sTravel",
        "sTravelServiceTitle",
        "sTurn",
        "sTurnLeftXbox",
        "sTurnRightXbox",
        "sTwoHanded",
        "sType",
        "sTypeAbility",
        "sTypeBlightDisease",
        "sTypeCurse",
        "sTypeDisease",
        "sTypePower",
        "sTypeSpell",
        "sUnequip",
        "sUnlocked",
        "sUntilHealed",
        "sUse",
        "sUserDefinedClass",
        "sUses",
        "sUseXbox",
        "sValue",
        "sVideo",
        "sVideoWarning",
        "sVoice",
        "sWait",
        "sWarrior",
        "sWaterReflectUpdate",
        "sWaterTerrainReflect",
        "sWeaponTab",
        "sWeight",
        "sWerewolfAlarmMessage",
        "sWerewolfPopup",
        "sWerewolfRefusal",
        "sWerewolfRestMessage",
        "sWilDesc",
        "sWitchhunter",
        "sWorld",
        "sWornTab",
        "sXStrafe",
        "sXTimes",
        "sXTimesINT",
        "sYes",
        "sYourGold",
        0
    };

    for (int i=0; gmstFloats[i]; i++)
    {
        ESM::GameSetting gmst;
        gmst.mId = gmstFloats[i];
        gmst.mValue.setType (ESM::VT_Float);
        gmst.mValue.setFloat (gmstFloatsValues[i]);
        getData().getGmsts().add (gmst);
    }

    for (int i=0; gmstIntegers[i]; i++)
    {
        ESM::GameSetting gmst;
        gmst.mId = gmstIntegers[i];
        gmst.mValue.setType (ESM::VT_Int);
        gmst.mValue.setInteger (gmstIntegersValues[i]);
        getData().getGmsts().add (gmst);
    }

    for (int i=0; gmstStrings[i]; i++)
    {
        ESM::GameSetting gmst;
        gmst.mId = gmstStrings[i];
        gmst.mValue.setType (ESM::VT_String);
        gmst.mValue.setString ("");
        getData().getGmsts().add (gmst);
    }
}

void CSMDoc::Document::addOptionalGmsts()
{
    static const char *sFloats[] =
    {
        "fCombatDistanceWerewolfMod",
        "fFleeDistance",
        "fWereWolfAcrobatics",
        "fWereWolfAgility",
        "fWereWolfAlchemy",
        "fWereWolfAlteration",
        "fWereWolfArmorer",
        "fWereWolfAthletics",
        "fWereWolfAxe",
        "fWereWolfBlock",
        "fWereWolfBluntWeapon",
        "fWereWolfConjuration",
        "fWereWolfDestruction",
        "fWereWolfEnchant",
        "fWereWolfEndurance",
        "fWereWolfFatigue",
        "fWereWolfHandtoHand",
        "fWereWolfHealth",
        "fWereWolfHeavyArmor",
        "fWereWolfIllusion",
        "fWereWolfIntellegence",
        "fWereWolfLightArmor",
        "fWereWolfLongBlade",
        "fWereWolfLuck",
        "fWereWolfMagicka",
        "fWereWolfMarksman",
        "fWereWolfMediumArmor",
        "fWereWolfMerchantile",
        "fWereWolfMysticism",
        "fWereWolfPersonality",
        "fWereWolfRestoration",
        "fWereWolfRunMult",
        "fWereWolfSecurity",
        "fWereWolfShortBlade",
        "fWereWolfSilverWeaponDamageMult",
        "fWereWolfSneak",
        "fWereWolfSpear",
        "fWereWolfSpeechcraft",
        "fWereWolfSpeed",
        "fWereWolfStrength",
        "fWereWolfUnarmored",
        "fWereWolfWillPower",
        0
    };

    static const char *sIntegers[] =
    {
        "iWereWolfBounty",
        "iWereWolfFightMod",
        "iWereWolfFleeMod",
        "iWereWolfLevelToAttack",
        0
    };

    static const char *sStrings[] =
    {
        "sCompanionShare",
        "sCompanionWarningButtonOne",
        "sCompanionWarningButtonTwo",
        "sCompanionWarningMessage",
        "sDeleteNote",
        "sEditNote",
        "sEffectSummonCreature01",
        "sEffectSummonCreature02",
        "sEffectSummonCreature03",
        "sEffectSummonCreature04",
        "sEffectSummonCreature05",
        "sEffectSummonFabricant",
        "sLevitateDisabled",
        "sMagicCreature01ID",
        "sMagicCreature02ID",
        "sMagicCreature03ID",
        "sMagicCreature04ID",
        "sMagicCreature05ID",
        "sMagicFabricantID",
        "sMaxSale",
        "sProfitValue",
        "sTeleportDisabled",
        "sWerewolfAlarmMessage",
        "sWerewolfPopup",
        "sWerewolfRefusal",
        "sWerewolfRestMessage",
        0
    };

    for (int i=0; sFloats[i]; ++i)
    {
        ESM::GameSetting gmst;
        gmst.mId = sFloats[i];
        gmst.blank();
        gmst.mValue.setType (ESM::VT_Float);
        addOptionalGmst (gmst);
    }

    for (int i=0; sIntegers[i]; ++i)
    {
        ESM::GameSetting gmst;
        gmst.mId = sIntegers[i];
        gmst.blank();
        gmst.mValue.setType (ESM::VT_Int);
        addOptionalGmst (gmst);
    }

    for (int i=0; sStrings[i]; ++i)
    {
        ESM::GameSetting gmst;
        gmst.mId = sStrings[i];
        gmst.blank();
        gmst.mValue.setType (ESM::VT_String);
        gmst.mValue.setString ("<no text>");
        addOptionalGmst (gmst);
    }
}

void CSMDoc::Document::addOptionalGlobals()
{
    static const char *sGlobals[] =
    {
        "DaysPassed",
        "PCWerewolf",
        "PCYear",
        0
    };

    for (int i=0; sGlobals[i]; ++i)
    {
        ESM::Global global;
        global.mId = sGlobals[i];
        global.blank();
        global.mValue.setType (ESM::VT_Long);

        if (i==0)
            global.mValue.setInteger (1); // dayspassed starts counting at 1

        addOptionalGlobal (global);
    }
}

void CSMDoc::Document::addOptionalMagicEffects()
{
    for (int i=ESM::MagicEffect::SummonFabricant; i<=ESM::MagicEffect::SummonCreature05; ++i)
    {
        ESM::MagicEffect effect;
        effect.mIndex = i;
        effect.mId = ESM::MagicEffect::indexToId (i);
        effect.blank();

        addOptionalMagicEffect (effect);
    }
}

void CSMDoc::Document::addOptionalGmst (const ESM::GameSetting& gmst)
{
    if (getData().getGmsts().searchId (gmst.mId)==-1)
    {
        CSMWorld::Record<ESM::GameSetting> record;
        record.mBase = gmst;
        record.mState = CSMWorld::RecordBase::State_BaseOnly;
        getData().getGmsts().appendRecord (record);
    }
}

void CSMDoc::Document::addOptionalGlobal (const ESM::Global& global)
{
    if (getData().getGlobals().searchId (global.mId)==-1)
    {
        CSMWorld::Record<ESM::Global> record;
        record.mBase = global;
        record.mState = CSMWorld::RecordBase::State_BaseOnly;
        getData().getGlobals().appendRecord (record);
    }
}

void CSMDoc::Document::addOptionalMagicEffect (const ESM::MagicEffect& magicEffect)
{
    if (getData().getMagicEffects().searchId (magicEffect.mId)==-1)
    {
        CSMWorld::Record<ESM::MagicEffect> record;
        record.mBase = magicEffect;
        record.mState = CSMWorld::RecordBase::State_BaseOnly;
        getData().getMagicEffects().appendRecord (record);
    }
}

void CSMDoc::Document::createBase()
{
    static const char *sGlobals[] =
    {
        "Day",
        "DaysPassed",
        "GameHour",
        "Month",
        "PCRace",
        "PCVampire",
        "PCWerewolf",
        "PCYear",
        0
    };

    for (int i=0; sGlobals[i]; ++i)
    {
        ESM::Global record;
        record.mId = sGlobals[i];
        record.mValue.setType (i==2 ? ESM::VT_Float : ESM::VT_Long);

        if (i==0 || i==1)
            record.mValue.setInteger (1);

        getData().getGlobals().add (record);
    }

    addGmsts();

    for (int i=0; i<27; ++i)
    {
        ESM::Skill record;
        record.mIndex = i;
        record.mId = ESM::Skill::indexToId (record.mIndex);
        record.blank();

        getData().getSkills().add (record);
    }

    static const char *sVoice[] =
    {
        "Intruder",
        "Attack",
        "Hello",
        "Thief",
        "Alarm",
        "Idle",
        "Flee",
        "Hit",
        0
    };

    for (int i=0; sVoice[i]; ++i)
    {
        ESM::Dialogue record;
        record.mId = sVoice[i];
        record.mType = ESM::Dialogue::Voice;
        record.blank();

        getData().getTopics().add (record);
    }

    static const char *sGreetings[] =
    {
        "Greeting 0",
        "Greeting 1",
        "Greeting 2",
        "Greeting 3",
        "Greeting 4",
        "Greeting 5",
        "Greeting 6",
        "Greeting 7",
        "Greeting 8",
        "Greeting 9",
        0
    };

    for (int i=0; sGreetings[i]; ++i)
    {
        ESM::Dialogue record;
        record.mId = sGreetings[i];
        record.mType = ESM::Dialogue::Greeting;
        record.blank();

        getData().getTopics().add (record);
    }

    static const char *sPersuasion[] =
    {
        "Intimidate Success",
        "Intimidate Fail",
        "Service Refusal",
        "Admire Success",
        "Taunt Success",
        "Bribe Success",
        "Info Refusal",
        "Admire Fail",
        "Taunt Fail",
        "Bribe Fail",
        0
    };

    for (int i=0; sPersuasion[i]; ++i)
    {
        ESM::Dialogue record;
        record.mId = sPersuasion[i];
        record.mType = ESM::Dialogue::Persuasion;
        record.blank();

        getData().getTopics().add (record);
    }

    for (int i=0; i<ESM::MagicEffect::Length; ++i)
    {
        ESM::MagicEffect record;

        record.mIndex = i;
        record.mId = ESM::MagicEffect::indexToId (i);

        record.blank();

        getData().getMagicEffects().add (record);
    }
}

CSMDoc::Document::Document (const VFS::Manager* vfs, const Files::ConfigurationManager& configuration,
    const std::vector< boost::filesystem::path >& files, bool new_,
    const boost::filesystem::path& savePath, const boost::filesystem::path& resDir,
    ToUTF8::FromType encoding, const CSMWorld::ResourcesManager& resourcesManager,
    const std::vector<std::string>& blacklistedScripts)
: mVFS(vfs), mSavePath (savePath), mContentFiles (files), mNew (new_), mData (encoding, resourcesManager),
  mTools (*this), mResDir(resDir),
  mProjectPath ((configuration.getUserDataPath() / "projects") /
  (savePath.filename().string() + ".project")),
<<<<<<< HEAD
  mSaving (*this, mProjectPath, encoding),
  mRunner (mProjectPath)
=======
  mSavingOperation (*this, mProjectPath, encoding),
  mSaving (&mSavingOperation),
  mRunner (mProjectPath), mPhysics(boost::shared_ptr<CSVWorld::PhysicsSystem>())
>>>>>>> b7867d6f
{
    if (mContentFiles.empty())
        throw std::runtime_error ("Empty content file sequence");

    if (!boost::filesystem::exists (mProjectPath))
    {
        boost::filesystem::path customFiltersPath (configuration.getUserDataPath());
        customFiltersPath /= "defaultfilters";

        std::ofstream destination (mProjectPath.string().c_str(), std::ios::binary);

        if (boost::filesystem::exists (customFiltersPath))
        {
            destination << std::ifstream(customFiltersPath.c_str(), std::ios::binary).rdbuf();
        }
        else
        {
            destination << std::ifstream(std::string(mResDir.string() + "/defaultfilters").c_str(), std::ios::binary).rdbuf();
        }
    }

    if (mNew)
    {
        mData.setDescription ("");
        mData.setAuthor ("");

        if (mContentFiles.size()==1)
            createBase();
    }

    mBlacklist.add (CSMWorld::UniversalId::Type_Script, blacklistedScripts);

    addOptionalGmsts();
    addOptionalGlobals();
    addOptionalMagicEffects();

    connect (&mUndoStack, SIGNAL (cleanChanged (bool)), this, SLOT (modificationStateChanged (bool)));

    connect (&mTools, SIGNAL (progress (int, int, int)), this, SLOT (progress (int, int, int)));
    connect (&mTools, SIGNAL (done (int, bool)), this, SLOT (operationDone (int, bool)));

    connect (&mSaving, SIGNAL (progress (int, int, int)), this, SLOT (progress (int, int, int)));
    connect (&mSaving, SIGNAL (done (int, bool)), this, SLOT (operationDone (int, bool)));

    connect (
        &mSaving, SIGNAL (reportMessage (const CSMWorld::UniversalId&, const std::string&, const std::string&, int)),
        this, SLOT (reportMessage (const CSMWorld::UniversalId&, const std::string&, const std::string&, int)));

    connect (&mRunner, SIGNAL (runStateChanged()), this, SLOT (runStateChanged()));
}

CSMDoc::Document::~Document()
{
}

const VFS::Manager *CSMDoc::Document::getVFS() const
{
    return mVFS;
}

QUndoStack& CSMDoc::Document::getUndoStack()
{
    return mUndoStack;
}

int CSMDoc::Document::getState() const
{
    int state = 0;

    if (!mUndoStack.isClean())
        state |= State_Modified;

    if (mSaving.isRunning())
        state |= State_Locked | State_Saving | State_Operation;

    if (mRunner.isRunning())
        state |= State_Locked | State_Running;

    if (int operations = mTools.getRunningOperations())
        state |= State_Locked | State_Operation | operations;

    return state;
}

const boost::filesystem::path& CSMDoc::Document::getSavePath() const
{
    return mSavePath;
}

const boost::filesystem::path& CSMDoc::Document::getProjectPath() const
{
    return mProjectPath;
}

const std::vector<boost::filesystem::path>& CSMDoc::Document::getContentFiles() const
{
    return mContentFiles;
}

bool CSMDoc::Document::isNew() const
{
    return mNew;
}

void CSMDoc::Document::save()
{
    if (mSaving.isRunning())
        throw std::logic_error (
            "Failed to initiate save, because a save operation is already running.");

    mSaving.start();

    emit stateChanged (getState(), this);
}

CSMWorld::UniversalId CSMDoc::Document::verify()
{
    CSMWorld::UniversalId id = mTools.runVerifier();
    emit stateChanged (getState(), this);
    return id;
}

void CSMDoc::Document::abortOperation (int type)
{
    if (type==State_Saving)
        mSaving.abort();
    else
        mTools.abortOperation (type);
}

void CSMDoc::Document::modificationStateChanged (bool clean)
{
    emit stateChanged (getState(), this);
}

void CSMDoc::Document::reportMessage (const CSMWorld::UniversalId& id, const std::string& message,
    const std::string& hint, int type)
{
    /// \todo find a better way to get these messages to the user.
    std::cout << message << std::endl;
}

void CSMDoc::Document::operationDone (int type, bool failed)
{
    emit stateChanged (getState(), this);
}

const CSMWorld::Data& CSMDoc::Document::getData() const
{
    return mData;
}

CSMWorld::Data& CSMDoc::Document::getData()
{
    return mData;
}

CSMTools::ReportModel *CSMDoc::Document::getReport (const CSMWorld::UniversalId& id)
{
    return mTools.getReport (id);
}

bool CSMDoc::Document::isBlacklisted (const CSMWorld::UniversalId& id)
    const
{
    return mBlacklist.isBlacklisted (id);
}

void CSMDoc::Document::startRunning (const std::string& profile,
    const std::string& startupInstruction)
{
    std::vector<std::string> contentFiles;

    for (std::vector<boost::filesystem::path>::const_iterator iter (mContentFiles.begin());
        iter!=mContentFiles.end(); ++iter)
        contentFiles.push_back (iter->filename().string());

    mRunner.configure (getData().getDebugProfiles().getRecord (profile).get(), contentFiles,
        startupInstruction);

    int state = getState();

    if (state & State_Modified)
    {
        // need to save first
        mRunner.start (true);

        new SaveWatcher (&mRunner, &mSaving); // no, that is not a memory leak. Qt is weird.

        if (!(state & State_Saving))
            save();
    }
    else
        mRunner.start();
}

void CSMDoc::Document::stopRunning()
{
    mRunner.stop();
}

QTextDocument *CSMDoc::Document::getRunLog()
{
    return mRunner.getLog();
}

void CSMDoc::Document::runStateChanged()
{
    emit stateChanged (getState(), this);
}

void CSMDoc::Document::progress (int current, int max, int type)
{
    emit progress (current, max, type, 1, this);
}<|MERGE_RESOLUTION|>--- conflicted
+++ resolved
@@ -2252,14 +2252,9 @@
   mTools (*this), mResDir(resDir),
   mProjectPath ((configuration.getUserDataPath() / "projects") /
   (savePath.filename().string() + ".project")),
-<<<<<<< HEAD
-  mSaving (*this, mProjectPath, encoding),
-  mRunner (mProjectPath)
-=======
   mSavingOperation (*this, mProjectPath, encoding),
   mSaving (&mSavingOperation),
-  mRunner (mProjectPath), mPhysics(boost::shared_ptr<CSVWorld::PhysicsSystem>())
->>>>>>> b7867d6f
+  mRunner (mProjectPath)
 {
     if (mContentFiles.empty())
         throw std::runtime_error ("Empty content file sequence");
