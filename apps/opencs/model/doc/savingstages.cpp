#include "savingstages.hpp"

#include <fstream>

#include <boost/filesystem.hpp>

#include <QUndoStack>

#include <components/esm/loaddial.hpp>

#include <components/misc/stringops.hpp>

#include "../world/infocollection.hpp"

#include "document.hpp"
#include "savingstate.hpp"

CSMDoc::OpenSaveStage::OpenSaveStage (Document& document, SavingState& state, bool projectFile)
: mDocument (document), mState (state), mProjectFile (projectFile)
{}

int CSMDoc::OpenSaveStage::setup()
{
    return 1;
}

void CSMDoc::OpenSaveStage::perform (int stage, Messages& messages)
{
    mState.start (mDocument, mProjectFile);

    mState.getStream().open (
        mProjectFile ? mState.getPath() : mState.getTmpPath(),
        std::ios::binary);

    if (!mState.getStream().is_open())
        throw std::runtime_error ("failed to open stream for saving");
}


CSMDoc::WriteHeaderStage::WriteHeaderStage (Document& document, SavingState& state, bool simple)
: mDocument (document), mState (state), mSimple (simple)
{}

int CSMDoc::WriteHeaderStage::setup()
{
    return 1;
}

void CSMDoc::WriteHeaderStage::perform (int stage, Messages& messages)
{
    mState.getWriter().setVersion();

    mState.getWriter().clearMaster();

    if (mSimple)
    {
        mState.getWriter().setAuthor ("");
        mState.getWriter().setDescription ("");
        mState.getWriter().setRecordCount (0);
        mState.getWriter().setFormat (ESM::Header::CurrentFormat);
    }
    else
    {
        mDocument.getData().getMetaData().save (mState.getWriter());
        mState.getWriter().setRecordCount (
            mDocument.getData().count (CSMWorld::RecordBase::State_Modified) +
            mDocument.getData().count (CSMWorld::RecordBase::State_ModifiedOnly) +
            mDocument.getData().count (CSMWorld::RecordBase::State_Deleted));

        /// \todo refine dependency list (at least remove redundant dependencies)
        std::vector<boost::filesystem::path> dependencies = mDocument.getContentFiles();
        std::vector<boost::filesystem::path>::const_iterator end (--dependencies.end());

        for (std::vector<boost::filesystem::path>::const_iterator iter (dependencies.begin());
            iter!=end; ++iter)
        {
            std::string name = iter->filename().string();
            uint64_t size = boost::filesystem::file_size (*iter);

            mState.getWriter().addMaster (name, size);
        }
    }

    mState.getWriter().save (mState.getStream());
}


CSMDoc::WriteDialogueCollectionStage::WriteDialogueCollectionStage (Document& document,
    SavingState& state, bool journal)
: mState (state),
  mTopics (journal ? document.getData().getJournals() : document.getData().getTopics()),
  mInfos (journal ? document.getData().getJournalInfos() : document.getData().getTopicInfos())
{}

int CSMDoc::WriteDialogueCollectionStage::setup()
{
    return mTopics.getSize();
}

void CSMDoc::WriteDialogueCollectionStage::perform (int stage, Messages& messages)
{
    ESM::ESMWriter& writer = mState.getWriter();
    const CSMWorld::Record<ESM::Dialogue>& topic = mTopics.getRecord (stage);

    if (topic.mState == CSMWorld::RecordBase::State_Deleted)
    {
        // if the topic is deleted, we do not need to bother with INFO records.
        ESM::Dialogue dialogue = topic.get();
        writer.startRecord(dialogue.sRecordId);
        dialogue.save(writer, true);
        writer.endRecord(dialogue.sRecordId);
        return;
    }

    // Test, if we need to save anything associated info records.
    bool infoModified = false;
    CSMWorld::InfoCollection::Range range = mInfos.getTopicRange (topic.get().mId);

    for (CSMWorld::InfoCollection::RecordConstIterator iter (range.first); iter!=range.second; ++iter)
    {
<<<<<<< HEAD
        CSMWorld::RecordBase::State recState = iter->mState;

        if (recState==CSMWorld::RecordBase::State_Modified ||
            recState==CSMWorld::RecordBase::State_ModifiedOnly ||
            recState==CSMWorld::RecordBase::State_Deleted)
=======
        if (iter->isModified() || iter->mState == CSMWorld::RecordBase::State_Deleted)
>>>>>>> 91bf4287
        {
            infoModified = true;
            break;
        }
    }

    if (topic.isModified() || infoModified)
    {
        if (infoModified && topic.mState != CSMWorld::RecordBase::State_Modified
                         && topic.mState != CSMWorld::RecordBase::State_ModifiedOnly)
        {
            mState.getWriter().startRecord (topic.mBase.sRecordId);
            topic.mBase.save (mState.getWriter(), topic.mState == CSMWorld::RecordBase::State_Deleted);
            mState.getWriter().endRecord (topic.mBase.sRecordId);
        }
        else
        {
            mState.getWriter().startRecord (topic.mModified.sRecordId);
            topic.mModified.save (mState.getWriter(), topic.mState == CSMWorld::RecordBase::State_Deleted);
            mState.getWriter().endRecord (topic.mModified.sRecordId);
        }

        // write modified selected info records
        for (CSMWorld::InfoCollection::RecordConstIterator iter (range.first); iter!=range.second; ++iter)
        {
            if (iter->isModified() || iter->mState == CSMWorld::RecordBase::State_Deleted)
            {
                ESM::DialInfo info = iter->get();
                info.mId = info.mId.substr (info.mId.find_last_of ('#')+1);

                info.mPrev = "";
                if (iter!=range.first)
                {
                    CSMWorld::InfoCollection::RecordConstIterator prev = iter;
                    --prev;

                    info.mPrev = prev->get().mId.substr (prev->get().mId.find_last_of ('#')+1);
                }

                CSMWorld::InfoCollection::RecordConstIterator next = iter;
                ++next;

                info.mNext = "";
                if (next!=range.second)
                {
                    info.mNext = next->get().mId.substr (next->get().mId.find_last_of ('#')+1);
                }

                writer.startRecord (info.sRecordId);
                info.save (writer, iter->mState == CSMWorld::RecordBase::State_Deleted);
                writer.endRecord (info.sRecordId);
            }
        }
    }
}


CSMDoc::WriteRefIdCollectionStage::WriteRefIdCollectionStage (Document& document, SavingState& state)
: mDocument (document), mState (state)
{}

int CSMDoc::WriteRefIdCollectionStage::setup()
{
    return mDocument.getData().getReferenceables().getSize();
}

void CSMDoc::WriteRefIdCollectionStage::perform (int stage, Messages& messages)
{
    mDocument.getData().getReferenceables().save (stage, mState.getWriter());
}


CSMDoc::CollectionReferencesStage::CollectionReferencesStage (Document& document,
    SavingState& state)
: mDocument (document), mState (state)
{}

int CSMDoc::CollectionReferencesStage::setup()
{
    mState.getSubRecords().clear();

    int size = mDocument.getData().getReferences().getSize();

    int steps = size/100;
    if (size%100) ++steps;

    return steps;
}

void CSMDoc::CollectionReferencesStage::perform (int stage, Messages& messages)
{
    int size = mDocument.getData().getReferences().getSize();

    for (int i=stage*100; i<stage*100+100 && i<size; ++i)
    {
        const CSMWorld::Record<CSMWorld::CellRef>& record =
            mDocument.getData().getReferences().getRecord (i);

        if (record.isModified() || record.mState == CSMWorld::RecordBase::State_Deleted)
        {
            std::string cellId = record.get().mOriginalCell.empty() ?
                record.get().mCell : record.get().mOriginalCell;

            std::deque<int>& indices =
                mState.getSubRecords()[Misc::StringUtils::lowerCase (cellId)];

            // collect moved references at the end of the container
            bool interior = cellId.substr (0, 1)!="#";
            std::ostringstream stream;
            if (!interior)
            {
                // recalculate the ref's cell location
                std::pair<int, int> index = record.get().getCellIndex();
                stream << "#" << index.first << " " << index.second;
            }

            // An empty mOriginalCell is meant to indicate that it is the same as
            // the current cell.  It is possible that a moved ref is moved again.
            if ((record.get().mOriginalCell.empty() ?
                    record.get().mCell : record.get().mOriginalCell) != stream.str() && !interior)
                indices.push_back (i);
            else
                indices.push_front (i);
        }
    }
}


CSMDoc::WriteCellCollectionStage::WriteCellCollectionStage (Document& document,
    SavingState& state)
: mDocument (document), mState (state)
{}

int CSMDoc::WriteCellCollectionStage::setup()
{
    return mDocument.getData().getCells().getSize();
}

void CSMDoc::WriteCellCollectionStage::perform (int stage, Messages& messages)
{
    ESM::ESMWriter& writer = mState.getWriter();
    const CSMWorld::Record<CSMWorld::Cell>& cell = mDocument.getData().getCells().getRecord (stage);

    std::map<std::string, std::deque<int> >::const_iterator references =
        mState.getSubRecords().find (Misc::StringUtils::lowerCase (cell.get().mId));

    if (cell.isModified() || 
        cell.mState == CSMWorld::RecordBase::State_Deleted ||
        references!=mState.getSubRecords().end())
    {
        CSMWorld::Cell cellRecord = cell.get();
        bool interior = cellRecord.mId.substr (0, 1)!="#";

        // write cell data
        writer.startRecord (cellRecord.sRecordId);

        if (interior)
            cellRecord.mData.mFlags |= ESM::Cell::Interior;
        else
        {
            cellRecord.mData.mFlags &= ~ESM::Cell::Interior;

            std::istringstream stream (cellRecord.mId.c_str());
            char ignore;
            stream >> ignore >> cellRecord.mData.mX >> cellRecord.mData.mY;
        }

        cellRecord.save (writer, cell.mState == CSMWorld::RecordBase::State_Deleted);

        // write references
        if (references!=mState.getSubRecords().end())
        {
            for (std::deque<int>::const_iterator iter (references->second.begin());
                iter!=references->second.end(); ++iter)
            {
                const CSMWorld::Record<CSMWorld::CellRef>& ref =
                    mDocument.getData().getReferences().getRecord (*iter);

                if (ref.isModified() || ref.mState == CSMWorld::RecordBase::State_Deleted)
                {
                    CSMWorld::CellRef refRecord = ref.get();

                    // recalculate the ref's cell location
                    std::ostringstream stream;
                    if (!interior)
                    {
                        std::pair<int, int> index = refRecord.getCellIndex();
                        stream << "#" << index.first << " " << index.second;
                    }

                    // An empty mOriginalCell is meant to indicate that it is the same as
                    // the current cell.  It is possible that a moved ref is moved again.
                    if ((refRecord.mOriginalCell.empty() ? refRecord.mCell : refRecord.mOriginalCell)
                            != stream.str() && !interior)
                    {
                        ESM::MovedCellRef moved;
                        moved.mRefNum = refRecord.mRefNum;

                        // Need to fill mTarget with the ref's new position.
                        std::istringstream istream (stream.str().c_str());

                        char ignore;
                        istream >> ignore >> moved.mTarget[0] >> moved.mTarget[1];

                        refRecord.mRefNum.save (writer, false, "MVRF");
                        writer.writeHNT ("CNDT", moved.mTarget, 8);
                    }

                    refRecord.save (writer, false, false, ref.mState == CSMWorld::RecordBase::State_Deleted);
                }
            }
        }

        writer.endRecord (cellRecord.sRecordId);
    }
}


CSMDoc::WritePathgridCollectionStage::WritePathgridCollectionStage (Document& document,
    SavingState& state)
: mDocument (document), mState (state)
{}

int CSMDoc::WritePathgridCollectionStage::setup()
{
    return mDocument.getData().getPathgrids().getSize();
}

void CSMDoc::WritePathgridCollectionStage::perform (int stage, Messages& messages)
{
    ESM::ESMWriter& writer = mState.getWriter();
    const CSMWorld::Record<CSMWorld::Pathgrid>& pathgrid = 
        mDocument.getData().getPathgrids().getRecord (stage);

    if (pathgrid.isModified() || pathgrid.mState == CSMWorld::RecordBase::State_Deleted)
    {
        CSMWorld::Pathgrid record = pathgrid.get();

        if (record.mId.substr (0, 1)=="#")
        {
            std::istringstream stream (record.mId.c_str());
            char ignore;
            stream >> ignore >> record.mData.mX >> record.mData.mY;
        }
        else
            record.mCell = record.mId;

        writer.startRecord (record.sRecordId);
        record.save (writer, pathgrid.mState == CSMWorld::RecordBase::State_Deleted);
        writer.endRecord (record.sRecordId);
    }
}


CSMDoc::WriteLandCollectionStage::WriteLandCollectionStage (Document& document,
    SavingState& state)
: mDocument (document), mState (state)
{}

int CSMDoc::WriteLandCollectionStage::setup()
{
    return mDocument.getData().getLand().getSize();
}

void CSMDoc::WriteLandCollectionStage::perform (int stage, Messages& messages)
{
    ESM::ESMWriter& writer = mState.getWriter();
    const CSMWorld::Record<CSMWorld::Land>& land = 
        mDocument.getData().getLand().getRecord (stage);

    if (land.isModified() || land.mState == CSMWorld::RecordBase::State_Deleted)
    {
        CSMWorld::Land record = land.get();
        writer.startRecord (record.sRecordId);
        record.save (writer, land.mState == CSMWorld::RecordBase::State_Deleted);

        if (const ESM::Land::LandData *data = record.getLandData (record.mDataTypes))
            data->save (mState.getWriter());

        writer.endRecord (record.sRecordId);
    }
}


CSMDoc::WriteLandTextureCollectionStage::WriteLandTextureCollectionStage (Document& document,
    SavingState& state)
: mDocument (document), mState (state)
{}

int CSMDoc::WriteLandTextureCollectionStage::setup()
{
    return mDocument.getData().getLandTextures().getSize();
}

void CSMDoc::WriteLandTextureCollectionStage::perform (int stage, Messages& messages)
{
    ESM::ESMWriter& writer = mState.getWriter();
    const CSMWorld::Record<CSMWorld::LandTexture>& landTexture = 
        mDocument.getData().getLandTextures().getRecord (stage);

    if (landTexture.isModified() || landTexture.mState == CSMWorld::RecordBase::State_Deleted)
    {
        CSMWorld::LandTexture record = landTexture.get();
        writer.startRecord (record.sRecordId);
        record.save (writer, landTexture.mState == CSMWorld::RecordBase::State_Deleted);
        writer.endRecord (record.sRecordId);
    }
}


CSMDoc::CloseSaveStage::CloseSaveStage (SavingState& state)
: mState (state)
{}

int CSMDoc::CloseSaveStage::setup()
{
    return 1;
}

void CSMDoc::CloseSaveStage::perform (int stage, Messages& messages)
{
    mState.getStream().close();

    if (!mState.getStream())
        throw std::runtime_error ("saving failed");
}


CSMDoc::FinalSavingStage::FinalSavingStage (Document& document, SavingState& state)
: mDocument (document), mState (state)
{}

int CSMDoc::FinalSavingStage::setup()
{
    return 1;
}

void CSMDoc::FinalSavingStage::perform (int stage, Messages& messages)
{
    if (mState.hasError())
    {
        mState.getWriter().close();
        mState.getStream().close();

        if (boost::filesystem::exists (mState.getTmpPath()))
            boost::filesystem::remove (mState.getTmpPath());
    }
    else if (!mState.isProjectFile())
    {
        if (boost::filesystem::exists (mState.getPath()))
            boost::filesystem::remove (mState.getPath());

        boost::filesystem::rename (mState.getTmpPath(), mState.getPath());

        mDocument.getUndoStack().setClean();
    }
}<|MERGE_RESOLUTION|>--- conflicted
+++ resolved
@@ -118,15 +118,7 @@
 
     for (CSMWorld::InfoCollection::RecordConstIterator iter (range.first); iter!=range.second; ++iter)
     {
-<<<<<<< HEAD
-        CSMWorld::RecordBase::State recState = iter->mState;
-
-        if (recState==CSMWorld::RecordBase::State_Modified ||
-            recState==CSMWorld::RecordBase::State_ModifiedOnly ||
-            recState==CSMWorld::RecordBase::State_Deleted)
-=======
         if (iter->isModified() || iter->mState == CSMWorld::RecordBase::State_Deleted)
->>>>>>> 91bf4287
         {
             infoModified = true;
             break;
