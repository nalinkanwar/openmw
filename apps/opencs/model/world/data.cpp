--- conflicted
+++ resolved
@@ -494,20 +494,6 @@
             case ESM::REC_STAT: mReferenceables.load (reader, base, UniversalId::Type_Static); break;
             case ESM::REC_WEAP: mReferenceables.load (reader, base, UniversalId::Type_Weapon); break;
 
-<<<<<<< HEAD
-            case ESM::REC_FILT:
-
-                if (project)
-                {
-                    mFilters.load (reader, base);
-                    mFilters.setData (mFilters.getSize()-1,
-                        mFilters.findColumnIndex (CSMWorld::Columns::ColumnId_Scope),
-                        static_cast<int> (CSMFilter::Filter::Scope_Project));
-                    break;
-                }
-
-                // fall through (filter record in a content file is an error with format 0)
-=======
             case ESM::REC_DIAL:
             {
                 std::string id = reader.getHNOString ("NAME");
@@ -542,7 +528,19 @@
 
                 break;
             }
->>>>>>> 3b85d970
+
+            case ESM::REC_FILT:
+
+                if (project)
+                {
+                    mFilters.load (reader, base);
+                    mFilters.setData (mFilters.getSize()-1,
+                        mFilters.findColumnIndex (CSMWorld::Columns::ColumnId_Scope),
+                        static_cast<int> (CSMFilter::Filter::Scope_Project));
+                    break;
+                }
+
+                // fall through (filter record in a content file is an error with format 0)
 
             default:
 
