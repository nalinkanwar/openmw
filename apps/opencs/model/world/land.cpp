#include "land.hpp"

#include <sstream>

namespace CSMWorld
{
<<<<<<< HEAD
    void Land::load(ESM::ESMReader &esm)
    {
        ESM::Land::load(esm);

        std::ostringstream stream;
        stream << "#" << mX << " " << mY;

=======

    Land::Land()
    {
        mLand.reset(new ESM::Land());
    }

    void Land::load(ESM::ESMReader &esm, bool &isDeleted)
    {
        mLand->load(esm, isDeleted);

        std::ostringstream stream;
        stream << "#" << mLand->mX << " " << mLand->mY;
>>>>>>> d13766cb
        mId = stream.str();
    }
}<|MERGE_RESOLUTION|>--- conflicted
+++ resolved
@@ -4,28 +4,12 @@
 
 namespace CSMWorld
 {
-<<<<<<< HEAD
-    void Land::load(ESM::ESMReader &esm)
+    void Land::load(ESM::ESMReader &esm, bool &isDeleted)
     {
-        ESM::Land::load(esm);
+        ESM::Land::load(esm, isDeleted);
 
         std::ostringstream stream;
         stream << "#" << mX << " " << mY;
-
-=======
-
-    Land::Land()
-    {
-        mLand.reset(new ESM::Land());
-    }
-
-    void Land::load(ESM::ESMReader &esm, bool &isDeleted)
-    {
-        mLand->load(esm, isDeleted);
-
-        std::ostringstream stream;
-        stream << "#" << mLand->mX << " " << mLand->mY;
->>>>>>> d13766cb
         mId = stream.str();
     }
 }