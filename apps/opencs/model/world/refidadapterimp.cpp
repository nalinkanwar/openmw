
#include "refidadapterimp.hpp"

#include <QDebug>

CSMWorld::PotionRefIdAdapter::PotionRefIdAdapter (const InventoryColumns& columns,
    const RefIdColumn *autoCalc)
: InventoryRefIdAdapter<ESM::Potion> (UniversalId::Type_Potion, columns),
  mAutoCalc (autoCalc)
{}

QVariant CSMWorld::PotionRefIdAdapter::getData (const RefIdColumn *column, const RefIdData& data,
    int index) const
{
    const Record<ESM::Potion>& record = static_cast<const Record<ESM::Potion>&> (
        data.getRecord (RefIdData::LocalIndex (index, UniversalId::Type_Potion)));

    if (column==mAutoCalc)
        return record.get().mData.mAutoCalc!=0;

    return InventoryRefIdAdapter<ESM::Potion>::getData (column, data, index);
}

void CSMWorld::PotionRefIdAdapter::setData (const RefIdColumn *column, RefIdData& data, int index,
    const QVariant& value) const
{
    Record<ESM::Potion>& record = static_cast<Record<ESM::Potion>&> (
        data.getRecord (RefIdData::LocalIndex (index, UniversalId::Type_Potion)));

    if (column==mAutoCalc)
        record.get().mData.mAutoCalc = value.toInt();
    else
        InventoryRefIdAdapter<ESM::Potion>::setData (column, data, index, value);
}


CSMWorld::ApparatusRefIdAdapter::ApparatusRefIdAdapter (const InventoryColumns& columns,
    const RefIdColumn *type, const RefIdColumn *quality)
: InventoryRefIdAdapter<ESM::Apparatus> (UniversalId::Type_Apparatus, columns),
    mType (type), mQuality (quality)
{}

QVariant CSMWorld::ApparatusRefIdAdapter::getData (const RefIdColumn *column,
    const RefIdData& data, int index) const
{
    const Record<ESM::Apparatus>& record = static_cast<const Record<ESM::Apparatus>&> (
        data.getRecord (RefIdData::LocalIndex (index, UniversalId::Type_Apparatus)));

    if (column==mType)
        return record.get().mData.mType;

    if (column==mQuality)
        return record.get().mData.mQuality;

    return InventoryRefIdAdapter<ESM::Apparatus>::getData (column, data, index);
}

void CSMWorld::ApparatusRefIdAdapter::setData (const RefIdColumn *column, RefIdData& data, int index,
    const QVariant& value) const
{
    Record<ESM::Apparatus>& record = static_cast<Record<ESM::Apparatus>&> (
        data.getRecord (RefIdData::LocalIndex (index, UniversalId::Type_Apparatus)));

    if (column==mType)
        record.get().mData.mType = value.toInt();
    else if (column==mQuality)
        record.get().mData.mQuality = value.toFloat();
    else
        InventoryRefIdAdapter<ESM::Apparatus>::setData (column, data, index, value);
}


CSMWorld::ArmorRefIdAdapter::ArmorRefIdAdapter (const EnchantableColumns& columns,
    const RefIdColumn *type, const RefIdColumn *health, const RefIdColumn *armor)
: EnchantableRefIdAdapter<ESM::Armor> (UniversalId::Type_Armor, columns),
    mType (type), mHealth (health), mArmor (armor)
{}

QVariant CSMWorld::ArmorRefIdAdapter::getData (const RefIdColumn *column,
    const RefIdData& data, int index) const
{
    const Record<ESM::Armor>& record = static_cast<const Record<ESM::Armor>&> (
        data.getRecord (RefIdData::LocalIndex (index, UniversalId::Type_Armor)));

    if (column==mType)
        return record.get().mData.mType;

    if (column==mHealth)
        return record.get().mData.mHealth;

    if (column==mArmor)
        return record.get().mData.mArmor;

    return EnchantableRefIdAdapter<ESM::Armor>::getData (column, data, index);
}

void CSMWorld::ArmorRefIdAdapter::setData (const RefIdColumn *column, RefIdData& data, int index,
    const QVariant& value) const
{
    Record<ESM::Armor>& record = static_cast<Record<ESM::Armor>&> (
        data.getRecord (RefIdData::LocalIndex (index, UniversalId::Type_Armor)));

    if (column==mType)
        record.get().mData.mType = value.toInt();
    else if (column==mHealth)
        record.get().mData.mHealth = value.toInt();
    else if (column==mArmor)
        record.get().mData.mArmor = value.toInt();
    else
        EnchantableRefIdAdapter<ESM::Armor>::setData (column, data, index, value);
}

CSMWorld::BookRefIdAdapter::BookRefIdAdapter (const EnchantableColumns& columns,
    const RefIdColumn *scroll, const RefIdColumn *skill)
: EnchantableRefIdAdapter<ESM::Book> (UniversalId::Type_Book, columns),
    mScroll (scroll), mSkill (skill)
{}

QVariant CSMWorld::BookRefIdAdapter::getData (const RefIdColumn *column,
    const RefIdData& data, int index) const
{
    const Record<ESM::Book>& record = static_cast<const Record<ESM::Book>&> (
        data.getRecord (RefIdData::LocalIndex (index, UniversalId::Type_Book)));

    if (column==mScroll)
        return record.get().mData.mIsScroll!=0;

    if (column==mSkill)
        return record.get().mData.mSkillID;

    return EnchantableRefIdAdapter<ESM::Book>::getData (column, data, index);
}

void CSMWorld::BookRefIdAdapter::setData (const RefIdColumn *column, RefIdData& data, int index,
    const QVariant& value) const
{
    Record<ESM::Book>& record = static_cast<Record<ESM::Book>&> (
        data.getRecord (RefIdData::LocalIndex (index, UniversalId::Type_Book)));

    if (column==mScroll)
        record.get().mData.mIsScroll = value.toInt();
    else if (column==mSkill)
        record.get().mData.mSkillID = value.toInt();
    else
        EnchantableRefIdAdapter<ESM::Book>::setData (column, data, index, value);
}

CSMWorld::ClothingRefIdAdapter::ClothingRefIdAdapter (const EnchantableColumns& columns,
    const RefIdColumn *type)
: EnchantableRefIdAdapter<ESM::Clothing> (UniversalId::Type_Clothing, columns), mType (type)
{}

QVariant CSMWorld::ClothingRefIdAdapter::getData (const RefIdColumn *column,
    const RefIdData& data, int index) const
{
    const Record<ESM::Clothing>& record = static_cast<const Record<ESM::Clothing>&> (
        data.getRecord (RefIdData::LocalIndex (index, UniversalId::Type_Clothing)));

    if (column==mType)
        return record.get().mData.mType;

    return EnchantableRefIdAdapter<ESM::Clothing>::getData (column, data, index);
}

void CSMWorld::ClothingRefIdAdapter::setData (const RefIdColumn *column, RefIdData& data, int index,
    const QVariant& value) const
{
    Record<ESM::Clothing>& record = static_cast<Record<ESM::Clothing>&> (
        data.getRecord (RefIdData::LocalIndex (index, UniversalId::Type_Clothing)));

    if (column==mType)
        record.get().mData.mType = value.toInt();
    else
        EnchantableRefIdAdapter<ESM::Clothing>::setData (column, data, index, value);
}

CSMWorld::ContainerRefIdAdapter::ContainerRefIdAdapter (const NameColumns& columns,
    const RefIdColumn *weight, const RefIdColumn *organic, const RefIdColumn *respawn, const RefIdColumn *content)
: NameRefIdAdapter<ESM::Container> (UniversalId::Type_Container, columns), mWeight (weight),
  mOrganic (organic), mRespawn (respawn), mContent(content)
{}

int CSMWorld::ContainerRefIdAdapter::getNestedColumnsCount(const RefIdColumn *column, const RefIdData& data) const
{
    qDebug()<<"getting nested columns count";
    if (column==mContent)
    {
	return 2;
    } else {
	throw "Trying to obtain nested columns count, but column does not have nested columns!";
    }
}

int CSMWorld::ContainerRefIdAdapter::getNestedRowsCount(const RefIdColumn *column, const RefIdData& data, int index) const
{
    qDebug()<<"getting nested rows count";
    const Record<ESM::Container>& record = static_cast<const Record<ESM::Container>&> (
        data.getRecord(RefIdData::LocalIndex (index, UniversalId::Type_Container)));

    qDebug() <<  "exception above";
    if (column==mContent)
    {
	qDebug() <<  record.get().mInventory.mList.size();
	return record.get().mInventory.mList.size();
    } else {
	throw "Trying to obtain nested rows count, but column does not have nested columns!";
    }
}
QVariant CSMWorld::ContainerRefIdAdapter::getData (const RefIdColumn *column, const RefIdData& data,
    int index) const
{
    const Record<ESM::Container>& record = static_cast<const Record<ESM::Container>&> (
        data.getRecord (RefIdData::LocalIndex (index, UniversalId::Type_Container)));

    if (column==mWeight)
        return record.get().mWeight;

    if (column==mOrganic)
        return (record.get().mFlags & ESM::Container::Organic)!=0;

    if (column==mRespawn)
        return (record.get().mFlags & ESM::Container::Respawn)!=0;
    
    if (column==mContent)
	return true;

    return NameRefIdAdapter<ESM::Container>::getData (column, data, index);
}

void CSMWorld::ContainerRefIdAdapter::setData (const RefIdColumn *column, RefIdData& data, int index,
    const QVariant& value) const
{
    Record<ESM::Container>& record = static_cast<Record<ESM::Container>&> (
        data.getRecord (RefIdData::LocalIndex (index, UniversalId::Type_Container)));

    if (column==mWeight)
        record.get().mWeight = value.toFloat();
    else if (column==mOrganic)
    {
        if (value.toInt())
            record.get().mFlags |= ESM::Container::Organic;
        else
            record.get().mFlags &= ~ESM::Container::Organic;
    }
    else if (column==mRespawn)
    {
        if (value.toInt())
            record.get().mFlags |= ESM::Container::Respawn;
        else
            record.get().mFlags &= ~ESM::Container::Respawn;
    }
    else
        NameRefIdAdapter<ESM::Container>::setData (column, data, index, value);
}

<<<<<<< HEAD
<<<<<<< Updated upstream
=======
void CSMWorld::ContainerRefIdAdapter::setNestedData(const RefIdColumn *column, RefIdData& data,
                                              int row,
=======
void CSMWorld::ContainerRefIdAdapter::setNestedData(const RefIdColumn *column, RefIdData& data,
                                              int index,
>>>>>>> bbe78549
                                              const QVariant& value,
                                              int subRowIndex,
                                              int subColIndex) const
{
    Record<ESM::Container>& record = static_cast<Record<ESM::Container>&> (
<<<<<<< HEAD
        data.getRecord (RefIdData::LocalIndex (row, UniversalId::Type_Container)));
=======
        data.getRecord (RefIdData::LocalIndex (index, UniversalId::Type_Container)));
>>>>>>> bbe78549

    if (column==mContent)
    {
        switch (subColIndex)
        {
            case 0:
                record.get().mInventory.mList.at(subRowIndex).mItem.assign(std::string(value.toString().toUtf8().constData()));
                break;

            case 1:
                record.get().mInventory.mList.at(subRowIndex).mCount = value.toInt();
                break;

            default:
                throw "Trying to access non-existing column in the nested table!";
        }
    } else
    {
        throw "This column does not hold multiple values.";
    }
}

QVariant CSMWorld::ContainerRefIdAdapter::getNestedData (const CSMWorld::RefIdColumn* column,
<<<<<<< HEAD
							 const CSMWorld::RefIdData& data,
							 int index,
							 int subRowIndex,
							 int subColIndex) const
{
    qDebug()<<"Accessing content column";
=======
                                                   const CSMWorld::RefIdData& data,
                                                   int index,
                                                   int subRowIndex,
                                                   int subColIndex) const
{
>>>>>>> bbe78549
    const Record<ESM::Container>& record = static_cast<const Record<ESM::Container>&> (
        data.getRecord (RefIdData::LocalIndex (index, UniversalId::Type_Container)));

    if (column==mContent)
    {
        const ESM::ContItem& content = record.get().mInventory.mList.at(subRowIndex);

        switch (subColIndex)
        {
            case 0:
                return QString::fromUtf8(content.mItem.toString().c_str());

            case 1:
                return content.mCount;

            default:
                throw "Trying to access non-existing column in the nested table!";
        }
    } else
    {
        throw "This column does not hold multiple values.";
    }
}


<<<<<<< HEAD
>>>>>>> Stashed changes
=======
>>>>>>> bbe78549
CSMWorld::CreatureColumns::CreatureColumns (const ActorColumns& actorColumns)
: ActorColumns (actorColumns)
{}

CSMWorld::CreatureRefIdAdapter::CreatureRefIdAdapter (const CreatureColumns& columns)
: ActorRefIdAdapter<ESM::Creature> (UniversalId::Type_Creature, columns), mColumns (columns)
{}

QVariant CSMWorld::CreatureRefIdAdapter::getData (const RefIdColumn *column, const RefIdData& data,
    int index) const
{
    const Record<ESM::Creature>& record = static_cast<const Record<ESM::Creature>&> (
        data.getRecord (RefIdData::LocalIndex (index, UniversalId::Type_Creature)));

    if (column==mColumns.mType)
        return record.get().mData.mType;

    if (column==mColumns.mSoul)
        return record.get().mData.mSoul;

    if (column==mColumns.mScale)
        return record.get().mScale;

    if (column==mColumns.mOriginal)
        return QString::fromUtf8 (record.get().mOriginal.c_str());

    std::map<const RefIdColumn *, unsigned int>::const_iterator iter =
        mColumns.mFlags.find (column);

    if (iter!=mColumns.mFlags.end())
        return (record.get().mFlags & iter->second)!=0;

    return ActorRefIdAdapter<ESM::Creature>::getData (column, data, index);
}

void CSMWorld::CreatureRefIdAdapter::setData (const RefIdColumn *column, RefIdData& data, int index,
    const QVariant& value) const
{
    Record<ESM::Creature>& record = static_cast<Record<ESM::Creature>&> (
        data.getRecord (RefIdData::LocalIndex (index, UniversalId::Type_Creature)));

    if (column==mColumns.mType)
        record.get().mData.mType = value.toInt();
    else if (column==mColumns.mSoul)
        record.get().mData.mSoul = value.toInt();
    else if (column==mColumns.mScale)
        record.get().mScale = value.toFloat();
    else if (column==mColumns.mOriginal)
        record.get().mOriginal = value.toString().toUtf8().constData();
    else
    {
        std::map<const RefIdColumn *, unsigned int>::const_iterator iter =
            mColumns.mFlags.find (column);

        if (iter!=mColumns.mFlags.end())
        {
            if (value.toInt()!=0)
                record.get().mFlags |= iter->second;
            else
                record.get().mFlags &= ~iter->second;
        }
        else
            ActorRefIdAdapter<ESM::Creature>::setData (column, data, index, value);
    }
}

CSMWorld::DoorRefIdAdapter::DoorRefIdAdapter (const NameColumns& columns,
    const RefIdColumn *openSound, const RefIdColumn *closeSound)
: NameRefIdAdapter<ESM::Door> (UniversalId::Type_Door, columns), mOpenSound (openSound),
  mCloseSound (closeSound)
{}

QVariant CSMWorld::DoorRefIdAdapter::getData (const RefIdColumn *column, const RefIdData& data,
    int index) const
{
    const Record<ESM::Door>& record = static_cast<const Record<ESM::Door>&> (
        data.getRecord (RefIdData::LocalIndex (index, UniversalId::Type_Door)));

    if (column==mOpenSound)
        return QString::fromUtf8 (record.get().mOpenSound.c_str());

    if (column==mCloseSound)
        return QString::fromUtf8 (record.get().mCloseSound.c_str());

    return NameRefIdAdapter<ESM::Door>::getData (column, data, index);
}

void CSMWorld::DoorRefIdAdapter::setData (const RefIdColumn *column, RefIdData& data, int index,
    const QVariant& value) const
{
    Record<ESM::Door>& record = static_cast<Record<ESM::Door>&> (
        data.getRecord (RefIdData::LocalIndex (index, UniversalId::Type_Door)));

    if (column==mOpenSound)
        record.get().mOpenSound = value.toString().toUtf8().constData();
    else if (column==mCloseSound)
        record.get().mCloseSound = value.toString().toUtf8().constData();
    else
        NameRefIdAdapter<ESM::Door>::setData (column, data, index, value);
}

CSMWorld::LightColumns::LightColumns (const InventoryColumns& columns)
: InventoryColumns (columns) {}

CSMWorld::LightRefIdAdapter::LightRefIdAdapter (const LightColumns& columns)
: InventoryRefIdAdapter<ESM::Light> (UniversalId::Type_Light, columns), mColumns (columns)
{}

QVariant CSMWorld::LightRefIdAdapter::getData (const RefIdColumn *column, const RefIdData& data,
    int index) const
{
    const Record<ESM::Light>& record = static_cast<const Record<ESM::Light>&> (
        data.getRecord (RefIdData::LocalIndex (index, UniversalId::Type_Light)));

    if (column==mColumns.mTime)
        return record.get().mData.mTime;

    if (column==mColumns.mRadius)
        return record.get().mData.mRadius;

    if (column==mColumns.mColor)
        return record.get().mData.mColor;

    if (column==mColumns.mSound)
        return QString::fromUtf8 (record.get().mSound.c_str());

    std::map<const RefIdColumn *, unsigned int>::const_iterator iter =
        mColumns.mFlags.find (column);

    if (iter!=mColumns.mFlags.end())
        return (record.get().mData.mFlags & iter->second)!=0;

    return InventoryRefIdAdapter<ESM::Light>::getData (column, data, index);
}

void CSMWorld::LightRefIdAdapter::setData (const RefIdColumn *column, RefIdData& data, int index,
    const QVariant& value) const
{
    Record<ESM::Light>& record = static_cast<Record<ESM::Light>&> (
        data.getRecord (RefIdData::LocalIndex (index, UniversalId::Type_Light)));

    if (column==mColumns.mTime)
        record.get().mData.mTime = value.toInt();
    else if (column==mColumns.mRadius)
        record.get().mData.mRadius = value.toInt();
    else if (column==mColumns.mColor)
        record.get().mData.mColor = value.toInt();
    else if (column==mColumns.mSound)
        record.get().mSound = value.toString().toUtf8().constData();
    else
    {
        std::map<const RefIdColumn *, unsigned int>::const_iterator iter =
            mColumns.mFlags.find (column);

        if (iter!=mColumns.mFlags.end())
        {
            if (value.toInt()!=0)
                record.get().mData.mFlags |= iter->second;
            else
                record.get().mData.mFlags &= ~iter->second;
        }
        else
            InventoryRefIdAdapter<ESM::Light>::setData (column, data, index, value);
    }
}

CSMWorld::MiscRefIdAdapter::MiscRefIdAdapter (const InventoryColumns& columns, const RefIdColumn *key)
: InventoryRefIdAdapter<ESM::Miscellaneous> (UniversalId::Type_Miscellaneous, columns), mKey (key)
{}

QVariant CSMWorld::MiscRefIdAdapter::getData (const RefIdColumn *column, const RefIdData& data,
    int index) const
{
    const Record<ESM::Miscellaneous>& record = static_cast<const Record<ESM::Miscellaneous>&> (
        data.getRecord (RefIdData::LocalIndex (index, UniversalId::Type_Miscellaneous)));

    if (column==mKey)
        return record.get().mData.mIsKey!=0;

    return InventoryRefIdAdapter<ESM::Miscellaneous>::getData (column, data, index);
}

void CSMWorld::MiscRefIdAdapter::setData (const RefIdColumn *column, RefIdData& data, int index,
    const QVariant& value) const
{
    Record<ESM::Miscellaneous>& record = static_cast<Record<ESM::Miscellaneous>&> (
        data.getRecord (RefIdData::LocalIndex (index, UniversalId::Type_Miscellaneous)));

    if (column==mKey)
        record.get().mData.mIsKey = value.toInt();
    else
        InventoryRefIdAdapter<ESM::Miscellaneous>::setData (column, data, index, value);
}

CSMWorld::NpcColumns::NpcColumns (const ActorColumns& actorColumns) : ActorColumns (actorColumns) {}

CSMWorld::NpcRefIdAdapter::NpcRefIdAdapter (const NpcColumns& columns)
: ActorRefIdAdapter<ESM::NPC> (UniversalId::Type_Npc, columns), mColumns (columns)
{}

QVariant CSMWorld::NpcRefIdAdapter::getData (const RefIdColumn *column, const RefIdData& data, int index)
    const
{
    const Record<ESM::NPC>& record = static_cast<const Record<ESM::NPC>&> (
        data.getRecord (RefIdData::LocalIndex (index, UniversalId::Type_Npc)));

    if (column==mColumns.mRace)
        return QString::fromUtf8 (record.get().mRace.c_str());

    if (column==mColumns.mClass)
        return QString::fromUtf8 (record.get().mClass.c_str());

    if (column==mColumns.mFaction)
        return QString::fromUtf8 (record.get().mFaction.c_str());

    if (column==mColumns.mHair)
        return QString::fromUtf8 (record.get().mHair.c_str());

    if (column==mColumns.mHead)
        return QString::fromUtf8 (record.get().mHead.c_str());

    std::map<const RefIdColumn *, unsigned int>::const_iterator iter =
        mColumns.mFlags.find (column);

    if (iter!=mColumns.mFlags.end())
        return (record.get().mFlags & iter->second)!=0;

    return ActorRefIdAdapter<ESM::NPC>::getData (column, data, index);
}

void CSMWorld::NpcRefIdAdapter::setData (const RefIdColumn *column, RefIdData& data, int index,
    const QVariant& value) const
{
    Record<ESM::NPC>& record = static_cast<Record<ESM::NPC>&> (
        data.getRecord (RefIdData::LocalIndex (index, UniversalId::Type_Npc)));

    if (column==mColumns.mRace)
        record.get().mRace = value.toString().toUtf8().constData();
    else if (column==mColumns.mClass)
        record.get().mClass = value.toString().toUtf8().constData();
    else if (column==mColumns.mFaction)
        record.get().mFaction = value.toString().toUtf8().constData();
    else if (column==mColumns.mHair)
        record.get().mHair = value.toString().toUtf8().constData();
    else if (column==mColumns.mHead)
        record.get().mHead = value.toString().toUtf8().constData();
    else
    {
        std::map<const RefIdColumn *, unsigned int>::const_iterator iter =
            mColumns.mFlags.find (column);

        if (iter!=mColumns.mFlags.end())
        {
            if (value.toInt()!=0)
                record.get().mFlags |= iter->second;
            else
                record.get().mFlags &= ~iter->second;
        }
        else
            ActorRefIdAdapter<ESM::NPC>::setData (column, data, index, value);
    }
}

CSMWorld::WeaponColumns::WeaponColumns (const EnchantableColumns& columns)
: EnchantableColumns (columns) {}

CSMWorld::WeaponRefIdAdapter::WeaponRefIdAdapter (const WeaponColumns& columns)
: EnchantableRefIdAdapter<ESM::Weapon> (UniversalId::Type_Weapon, columns), mColumns (columns)
{}

QVariant CSMWorld::WeaponRefIdAdapter::getData (const RefIdColumn *column, const RefIdData& data,
    int index) const
{
    const Record<ESM::Weapon>& record = static_cast<const Record<ESM::Weapon>&> (
        data.getRecord (RefIdData::LocalIndex (index, UniversalId::Type_Weapon)));

    if (column==mColumns.mType)
        return record.get().mData.mType;

    if (column==mColumns.mHealth)
        return record.get().mData.mHealth;

    if (column==mColumns.mSpeed)
        return record.get().mData.mSpeed;

    if (column==mColumns.mReach)
        return record.get().mData.mReach;

    for (int i=0; i<2; ++i)
    {
        if (column==mColumns.mChop[i])
            return record.get().mData.mChop[i];

        if (column==mColumns.mSlash[i])
            return record.get().mData.mSlash[i];

        if (column==mColumns.mThrust[i])
            return record.get().mData.mThrust[i];
    }

    std::map<const RefIdColumn *, unsigned int>::const_iterator iter =
        mColumns.mFlags.find (column);

    if (iter!=mColumns.mFlags.end())
        return (record.get().mData.mFlags & iter->second)!=0;

    return EnchantableRefIdAdapter<ESM::Weapon>::getData (column, data, index);
}

void CSMWorld::WeaponRefIdAdapter::setData (const RefIdColumn *column, RefIdData& data, int index,
    const QVariant& value) const
{
    Record<ESM::Weapon>& record = static_cast<Record<ESM::Weapon>&> (
        data.getRecord (RefIdData::LocalIndex (index, UniversalId::Type_Weapon)));

    if (column==mColumns.mType)
        record.get().mData.mType = value.toInt();
    else if (column==mColumns.mHealth)
        record.get().mData.mHealth = value.toInt();
    else if (column==mColumns.mSpeed)
        record.get().mData.mSpeed = value.toFloat();
    else if (column==mColumns.mReach)
        record.get().mData.mReach = value.toFloat();
    else if (column==mColumns.mChop[0])
        record.get().mData.mChop[0] = value.toInt();
    else if (column==mColumns.mChop[1])
        record.get().mData.mChop[1] = value.toInt();
    else if (column==mColumns.mSlash[0])
        record.get().mData.mSlash[0] = value.toInt();
    else if (column==mColumns.mSlash[1])
        record.get().mData.mSlash[1] = value.toInt();
    else if (column==mColumns.mThrust[0])
        record.get().mData.mThrust[0] = value.toInt();
    else if (column==mColumns.mThrust[1])
        record.get().mData.mThrust[1] = value.toInt();
    else
    {
        std::map<const RefIdColumn *, unsigned int>::const_iterator iter =
            mColumns.mFlags.find (column);

        if (iter!=mColumns.mFlags.end())
        {
            if (value.toInt()!=0)
                record.get().mData.mFlags |= iter->second;
            else
                record.get().mData.mFlags &= ~iter->second;
        }
        else
            EnchantableRefIdAdapter<ESM::Weapon>::setData (column, data, index, value);
    }
}<|MERGE_RESOLUTION|>--- conflicted
+++ resolved
@@ -220,7 +220,7 @@
 
     if (column==mRespawn)
         return (record.get().mFlags & ESM::Container::Respawn)!=0;
-    
+
     if (column==mContent)
 	return true;
 
@@ -253,25 +253,14 @@
         NameRefIdAdapter<ESM::Container>::setData (column, data, index, value);
 }
 
-<<<<<<< HEAD
-<<<<<<< Updated upstream
-=======
-void CSMWorld::ContainerRefIdAdapter::setNestedData(const RefIdColumn *column, RefIdData& data,
-                                              int row,
-=======
 void CSMWorld::ContainerRefIdAdapter::setNestedData(const RefIdColumn *column, RefIdData& data,
                                               int index,
->>>>>>> bbe78549
                                               const QVariant& value,
                                               int subRowIndex,
                                               int subColIndex) const
 {
     Record<ESM::Container>& record = static_cast<Record<ESM::Container>&> (
-<<<<<<< HEAD
-        data.getRecord (RefIdData::LocalIndex (row, UniversalId::Type_Container)));
-=======
-        data.getRecord (RefIdData::LocalIndex (index, UniversalId::Type_Container)));
->>>>>>> bbe78549
+            data.getRecord (RefIdData::LocalIndex (index, UniversalId::Type_Container)));
 
     if (column==mContent)
     {
@@ -295,20 +284,11 @@
 }
 
 QVariant CSMWorld::ContainerRefIdAdapter::getNestedData (const CSMWorld::RefIdColumn* column,
-<<<<<<< HEAD
-							 const CSMWorld::RefIdData& data,
-							 int index,
-							 int subRowIndex,
-							 int subColIndex) const
-{
-    qDebug()<<"Accessing content column";
-=======
-                                                   const CSMWorld::RefIdData& data,
-                                                   int index,
-                                                   int subRowIndex,
-                                                   int subColIndex) const
-{
->>>>>>> bbe78549
+                                                        const CSMWorld::RefIdData& data,
+                                                        int index,
+                                                        int subRowIndex,
+                                                        int subColIndex) const
+{
     const Record<ESM::Container>& record = static_cast<const Record<ESM::Container>&> (
         data.getRecord (RefIdData::LocalIndex (index, UniversalId::Type_Container)));
 
@@ -334,10 +314,6 @@
 }
 
 
-<<<<<<< HEAD
->>>>>>> Stashed changes
-=======
->>>>>>> bbe78549
 CSMWorld::CreatureColumns::CreatureColumns (const ActorColumns& actorColumns)
 : ActorColumns (actorColumns)
 {}
