--- conflicted
+++ resolved
@@ -121,15 +121,11 @@
 
 void CSMWorld::IdTableProxyModel::refreshFilter()
 {
-<<<<<<< HEAD
     if (mFilter)
     {
         updateColumnMap();
         invalidateFilter();
     }
-=======
-    updateColumnMap();
-    invalidateFilter();
 }
 
 void CSMWorld::IdTableProxyModel::sourceRowsInserted(const QModelIndex &parent, int /*start*/, int end)
@@ -149,5 +145,4 @@
 void CSMWorld::IdTableProxyModel::sourceDataChanged(const QModelIndex &/*topLeft*/, const QModelIndex &/*bottomRight*/)
 {
     refreshFilter();
->>>>>>> 9f4ecc2f
 }