
#include "refidcollection.hpp"

#include <stdexcept>
#include <memory>
#include <QDebug>

#include <components/esm/esmreader.hpp>

#include "refidadapter.hpp"
#include "refidadapterimp.hpp"
#include "columns.hpp"

CSMWorld::RefIdColumn::RefIdColumn (int columnId, Display displayType, int flag,
    bool editable, bool userEditable)
: ColumnBase (columnId, displayType, flag), mEditable (editable), mUserEditable (userEditable)
{}

bool CSMWorld::RefIdColumn::isEditable() const
{
    return mEditable;
}

bool CSMWorld::RefIdColumn::isUserEditable() const
{
    return mUserEditable;
}


const CSMWorld::RefIdAdapter& CSMWorld::RefIdCollection::findAdaptor (UniversalId::Type type) const
{
    std::map<UniversalId::Type, RefIdAdapter *>::const_iterator iter = mAdapters.find (type);

    if (iter==mAdapters.end())
        throw std::logic_error ("unsupported type in RefIdCollection");

    return *iter->second;
}

CSMWorld::RefIdCollection::RefIdCollection()
{
    BaseColumns baseColumns;

    mColumns.push_back (RefIdColumn (Columns::ColumnId_Id, ColumnBase::Display_String,
        ColumnBase::Flag_Table | ColumnBase::Flag_Dialogue, false, false));
    baseColumns.mId = &mColumns.back();
    mColumns.push_back (RefIdColumn (Columns::ColumnId_Modification, ColumnBase::Display_RecordState,
        ColumnBase::Flag_Table | ColumnBase::Flag_Dialogue, false, false));
    baseColumns.mModified = &mColumns.back();
    mColumns.push_back (RefIdColumn (Columns::ColumnId_RecordType, ColumnBase::Display_RefRecordType,
        ColumnBase::Flag_Table | ColumnBase::Flag_Dialogue, false, false));
    baseColumns.mType = &mColumns.back();

    ModelColumns modelColumns (baseColumns);

    mColumns.push_back (RefIdColumn (Columns::ColumnId_Model, ColumnBase::Display_String));
    modelColumns.mModel = &mColumns.back();

    NameColumns nameColumns (modelColumns);

    mColumns.push_back (RefIdColumn (Columns::ColumnId_Name, ColumnBase::Display_String));
    nameColumns.mName = &mColumns.back();
    mColumns.push_back (RefIdColumn (Columns::ColumnId_Script, ColumnBase::Display_Script));
    nameColumns.mScript = &mColumns.back();

    InventoryColumns inventoryColumns (nameColumns);

    mColumns.push_back (RefIdColumn (Columns::ColumnId_Icon, ColumnBase::Display_String));
    inventoryColumns.mIcon = &mColumns.back();
    mColumns.push_back (RefIdColumn (Columns::ColumnId_Weight, ColumnBase::Display_Float));
    inventoryColumns.mWeight = &mColumns.back();
    mColumns.push_back (RefIdColumn (Columns::ColumnId_CoinValue, ColumnBase::Display_Integer));
    inventoryColumns.mValue = &mColumns.back();

    EnchantableColumns enchantableColumns (inventoryColumns);

    mColumns.push_back (RefIdColumn (Columns::ColumnId_Enchantment, ColumnBase::Display_String));
    enchantableColumns.mEnchantment = &mColumns.back();
    mColumns.push_back (RefIdColumn (Columns::ColumnId_EnchantmentPoints, ColumnBase::Display_Integer));
    enchantableColumns.mEnchantmentPoints = &mColumns.back();

    ToolColumns toolsColumns (inventoryColumns);

    mColumns.push_back (RefIdColumn (Columns::ColumnId_Quality, ColumnBase::Display_Float));
    toolsColumns.mQuality = &mColumns.back();
    mColumns.push_back (RefIdColumn (Columns::ColumnId_Charges, ColumnBase::Display_Integer));
    toolsColumns.mUses = &mColumns.back();

    ActorColumns actorsColumns (nameColumns);

    mColumns.push_back (RefIdColumn (Columns::ColumnId_Ai, ColumnBase::Display_Boolean));
    actorsColumns.mHasAi = &mColumns.back();
    mColumns.push_back (RefIdColumn (Columns::ColumnId_AiHello, ColumnBase::Display_Integer));
    actorsColumns.mHello = &mColumns.back();
    mColumns.push_back (RefIdColumn (Columns::ColumnId_AiFlee, ColumnBase::Display_Integer));
    actorsColumns.mFlee = &mColumns.back();
    mColumns.push_back (RefIdColumn (Columns::ColumnId_AiFight, ColumnBase::Display_Integer));
    actorsColumns.mFight = &mColumns.back();
    mColumns.push_back (RefIdColumn (Columns::ColumnId_AiAlarm, ColumnBase::Display_Integer));
    actorsColumns.mAlarm = &mColumns.back();

    static const struct
    {
        int mName;
        unsigned int mFlag;
    } sServiceTable[] =
    {
        { Columns::ColumnId_BuysWeapons, ESM::NPC::Weapon},
        { Columns::ColumnId_BuysArmor, ESM::NPC::Armor},
        { Columns::ColumnId_BuysClothing, ESM::NPC::Clothing},
        { Columns::ColumnId_BuysBooks, ESM::NPC::Books},
        { Columns::ColumnId_BuysIngredients, ESM::NPC::Ingredients},
        { Columns::ColumnId_BuysLockpicks, ESM::NPC::Picks},
        { Columns::ColumnId_BuysProbes, ESM::NPC::Probes},
        { Columns::ColumnId_BuysLights, ESM::NPC::Lights},
        { Columns::ColumnId_BuysApparati, ESM::NPC::Apparatus},
        { Columns::ColumnId_BuysRepairItems, ESM::NPC::RepairItem},
        { Columns::ColumnId_BuysMiscItems, ESM::NPC::Misc},
        { Columns::ColumnId_BuysPotions, ESM::NPC::Potions},
        { Columns::ColumnId_BuysMagicItems, ESM::NPC::MagicItems},
        { Columns::ColumnId_SellsSpells, ESM::NPC::Spells},
        { Columns::ColumnId_Trainer, ESM::NPC::Training},
        { Columns::ColumnId_Spellmaking, ESM::NPC::Spellmaking},
        { Columns::ColumnId_EnchantingService, ESM::NPC::Enchanting},
        { Columns::ColumnId_RepairService, ESM::NPC::Repair},
        { -1, 0 }
    };

    for (int i=0; sServiceTable[i].mName!=-1; ++i)
    {
        mColumns.push_back (RefIdColumn (sServiceTable[i].mName, ColumnBase::Display_Boolean));
        actorsColumns.mServices.insert (std::make_pair (&mColumns.back(), sServiceTable[i].mFlag));
    }

    mColumns.push_back (RefIdColumn (Columns::ColumnId_AutoCalc, ColumnBase::Display_Boolean));
    const RefIdColumn *autoCalc = &mColumns.back();

    mColumns.push_back (RefIdColumn (Columns::ColumnId_ApparatusType,
        ColumnBase::Display_ApparatusType));
    const RefIdColumn *apparatusType = &mColumns.back();

    mColumns.push_back (RefIdColumn (Columns::ColumnId_ArmorType, ColumnBase::Display_ArmorType));
    const RefIdColumn *armorType = &mColumns.back();

    mColumns.push_back (RefIdColumn (Columns::ColumnId_Health, ColumnBase::Display_Integer));
    const RefIdColumn *health = &mColumns.back();

    mColumns.push_back (RefIdColumn (Columns::ColumnId_ArmorValue, ColumnBase::Display_Integer));
    const RefIdColumn *armor = &mColumns.back();

    mColumns.push_back (RefIdColumn (Columns::ColumnId_Scroll, ColumnBase::Display_Boolean));
    const RefIdColumn *scroll = &mColumns.back();

    mColumns.push_back (RefIdColumn (Columns::ColumnId_Attribute, ColumnBase::Display_Attribute));
    const RefIdColumn *attribute = &mColumns.back();

    mColumns.push_back (RefIdColumn (Columns::ColumnId_ClothingType, ColumnBase::Display_ClothingType));
    const RefIdColumn *clothingType = &mColumns.back();

    mColumns.push_back (RefIdColumn (Columns::ColumnId_WeightCapacity, ColumnBase::Display_Float));
    const RefIdColumn *weightCapacity = &mColumns.back();

    mColumns.push_back (RefIdColumn (Columns::ColumnId_OrganicContainer, ColumnBase::Display_Boolean));
    const RefIdColumn *organic = &mColumns.back();

    mColumns.push_back (RefIdColumn (Columns::ColumnId_Respawn, ColumnBase::Display_Boolean));
    const RefIdColumn *respawn = &mColumns.back();

    mColumns.push_back(RefIdColumn (Columns::ColumnId_ContainerContent, ColumnBase::Display_Nested, ColumnBase::Flag_Dialogue, false, false));
    const RefIdColumn *content = &mColumns.back();

    CreatureColumns creatureColumns (actorsColumns);

    mColumns.push_back (RefIdColumn (Columns::ColumnId_CreatureType, ColumnBase::Display_CreatureType));
    creatureColumns.mType = &mColumns.back();
    mColumns.push_back (RefIdColumn (Columns::ColumnId_SoulPoints, ColumnBase::Display_Integer));
    creatureColumns.mSoul = &mColumns.back();
    mColumns.push_back (RefIdColumn (Columns::ColumnId_Scale, ColumnBase::Display_Float));
    creatureColumns.mScale = &mColumns.back();
    mColumns.push_back (RefIdColumn (Columns::ColumnId_OriginalCreature, ColumnBase::Display_String));
    creatureColumns.mOriginal = &mColumns.back();

    static const struct
    {
        int mName;
        unsigned int mFlag;
    } sCreatureFlagTable[] =
    {
        { Columns::ColumnId_Biped, ESM::Creature::Bipedal },
        { Columns::ColumnId_HasWeapon, ESM::Creature::Weapon },
        { Columns::ColumnId_NoMovement, ESM::Creature::None },
        { Columns::ColumnId_Swims, ESM::Creature::Swims },
        { Columns::ColumnId_Flies, ESM::Creature::Flies },
        { Columns::ColumnId_Walks, ESM::Creature::Walks },
        { Columns::ColumnId_Essential, ESM::Creature::Essential },
        { Columns::ColumnId_SkeletonBlood, ESM::Creature::Skeleton },
        { Columns::ColumnId_MetalBlood, ESM::Creature::Metal },
        { -1, 0 }
    };

    // for re-use in NPC records
    const RefIdColumn *essential = 0;
    const RefIdColumn *skeletonBlood = 0;
    const RefIdColumn *metalBlood = 0;

    for (int i=0; sCreatureFlagTable[i].mName!=-1; ++i)
    {
        mColumns.push_back (RefIdColumn (sCreatureFlagTable[i].mName, ColumnBase::Display_Boolean));
        creatureColumns.mFlags.insert (std::make_pair (&mColumns.back(), sCreatureFlagTable[i].mFlag));

        switch (sCreatureFlagTable[i].mFlag)
        {
            case ESM::Creature::Essential: essential = &mColumns.back(); break;
            case ESM::Creature::Skeleton: skeletonBlood = &mColumns.back(); break;
            case ESM::Creature::Metal: metalBlood = &mColumns.back(); break;
        }
    }

    creatureColumns.mFlags.insert (std::make_pair (respawn, ESM::Creature::Respawn));

    mColumns.push_back (RefIdColumn (Columns::ColumnId_OpenSound, ColumnBase::Display_Sound));
    const RefIdColumn *openSound = &mColumns.back();

    mColumns.push_back (RefIdColumn (Columns::ColumnId_CloseSound, ColumnBase::Display_Sound));
    const RefIdColumn *closeSound = &mColumns.back();

    LightColumns lightColumns (inventoryColumns);

    mColumns.push_back (RefIdColumn (Columns::ColumnId_Duration, ColumnBase::Display_Integer));
    lightColumns.mTime = &mColumns.back();

    mColumns.push_back (RefIdColumn (Columns::ColumnId_Radius, ColumnBase::Display_Integer));
    lightColumns.mRadius = &mColumns.back();

    mColumns.push_back (RefIdColumn (Columns::ColumnId_Colour, ColumnBase::Display_Integer));
    lightColumns.mColor = &mColumns.back();

    mColumns.push_back (RefIdColumn (Columns::ColumnId_Sound, ColumnBase::Display_Sound));
    lightColumns.mSound = &mColumns.back();

    static const struct
    {
        int mName;
        unsigned int mFlag;
    } sLightFlagTable[] =
    {
        { Columns::ColumnId_Dynamic, ESM::Light::Dynamic },
        { Columns::ColumnId_Portable, ESM::Light::Carry },
        { Columns::ColumnId_NegativeLight, ESM::Light::Negative },
        { Columns::ColumnId_Flickering, ESM::Light::Flicker },
        { Columns::ColumnId_SlowFlickering, ESM::Light::Flicker },
        { Columns::ColumnId_Pulsing, ESM::Light::Pulse },
        { Columns::ColumnId_SlowPulsing, ESM::Light::PulseSlow },
        { Columns::ColumnId_Fire, ESM::Light::Fire },
        { Columns::ColumnId_OffByDefault, ESM::Light::OffDefault },
        { -1, 0 }
    };

    for (int i=0; sLightFlagTable[i].mName!=-1; ++i)
    {
        mColumns.push_back (RefIdColumn (sLightFlagTable[i].mName, ColumnBase::Display_Boolean));
        lightColumns.mFlags.insert (std::make_pair (&mColumns.back(), sLightFlagTable[i].mFlag));
    }

    mColumns.push_back (RefIdColumn (Columns::ColumnId_IsKey, ColumnBase::Display_Boolean));
    const RefIdColumn *key = &mColumns.back();

    NpcColumns npcColumns (actorsColumns);

    mColumns.push_back (RefIdColumn (Columns::ColumnId_Race, ColumnBase::Display_Race));
    npcColumns.mRace = &mColumns.back();

    mColumns.push_back (RefIdColumn (Columns::ColumnId_Class, ColumnBase::Display_Class));
    npcColumns.mClass = &mColumns.back();

    mColumns.push_back (RefIdColumn (Columns::ColumnId_Faction, ColumnBase::Display_Faction));
    npcColumns.mFaction = &mColumns.back();

    mColumns.push_back (RefIdColumn (Columns::Columnid_Hair, ColumnBase::Display_String));
    npcColumns.mHair = &mColumns.back();

    mColumns.push_back (RefIdColumn (Columns::ColumnId_Head, ColumnBase::Display_String));
    npcColumns.mHead = &mColumns.back();

    mColumns.push_back (RefIdColumn (Columns::ColumnId_Female, ColumnBase::Display_Boolean));
    npcColumns.mFlags.insert (std::make_pair (&mColumns.back(), ESM::NPC::Female));

    npcColumns.mFlags.insert (std::make_pair (essential, ESM::NPC::Essential));

    npcColumns.mFlags.insert (std::make_pair (respawn, ESM::NPC::Respawn));

    npcColumns.mFlags.insert (std::make_pair (autoCalc, ESM::NPC::Autocalc));

    npcColumns.mFlags.insert (std::make_pair (skeletonBlood, ESM::NPC::Skeleton));

    npcColumns.mFlags.insert (std::make_pair (metalBlood, ESM::NPC::Metal));

    WeaponColumns weaponColumns (enchantableColumns);

    mColumns.push_back (RefIdColumn (Columns::ColumnId_WeaponType, ColumnBase::Display_WeaponType));
    weaponColumns.mType = &mColumns.back();

    weaponColumns.mHealth = health;

    mColumns.push_back (RefIdColumn (Columns::ColumnId_WeaponSpeed, ColumnBase::Display_Float));
    weaponColumns.mSpeed = &mColumns.back();

    mColumns.push_back (RefIdColumn (Columns::ColumnId_WeaponReach, ColumnBase::Display_Float));
    weaponColumns.mReach = &mColumns.back();

    for (int i=0; i<3; ++i)
    {
        const RefIdColumn **column =
            i==0 ? weaponColumns.mChop : (i==1 ? weaponColumns.mSlash : weaponColumns.mThrust);

        for (int j=0; j<2; ++j)
        {
            mColumns.push_back (
                RefIdColumn (Columns::ColumnId_MinChop+i*2+j, ColumnBase::Display_Integer));
            column[j] = &mColumns.back();
        }
    }

    static const struct
    {
        int mName;
        unsigned int mFlag;
    } sWeaponFlagTable[] =
    {
        { Columns::ColumnId_Magical, ESM::Weapon::Magical },
        { Columns::ColumnId_Silver, ESM::Weapon::Silver },
        { -1, 0 }
    };

    for (int i=0; sWeaponFlagTable[i].mName!=-1; ++i)
    {
        mColumns.push_back (RefIdColumn (sWeaponFlagTable[i].mName, ColumnBase::Display_Boolean));
        weaponColumns.mFlags.insert (std::make_pair (&mColumns.back(), sWeaponFlagTable[i].mFlag));
    }

    mAdapters.insert (std::make_pair (UniversalId::Type_Activator,
        new NameRefIdAdapter<ESM::Activator> (UniversalId::Type_Activator, nameColumns)));
    mAdapters.insert (std::make_pair (UniversalId::Type_Potion,
        new PotionRefIdAdapter (inventoryColumns, autoCalc)));
    mAdapters.insert (std::make_pair (UniversalId::Type_Apparatus,
        new ApparatusRefIdAdapter (inventoryColumns, apparatusType, toolsColumns.mQuality)));
    mAdapters.insert (std::make_pair (UniversalId::Type_Armor,
        new ArmorRefIdAdapter (enchantableColumns, armorType, health, armor)));
    mAdapters.insert (std::make_pair (UniversalId::Type_Book,
        new BookRefIdAdapter (enchantableColumns, scroll, attribute)));
    mAdapters.insert (std::make_pair (UniversalId::Type_Clothing,
        new ClothingRefIdAdapter (enchantableColumns, clothingType)));
    mAdapters.insert (std::make_pair (UniversalId::Type_Container,
        new ContainerRefIdAdapter (nameColumns, weightCapacity, organic, respawn, content)));
    mAdapters.insert (std::make_pair (UniversalId::Type_Creature,
        new CreatureRefIdAdapter (creatureColumns)));
    mAdapters.insert (std::make_pair (UniversalId::Type_Door,
        new DoorRefIdAdapter (nameColumns, openSound, closeSound)));
    mAdapters.insert (std::make_pair (UniversalId::Type_Ingredient,
        new InventoryRefIdAdapter<ESM::Ingredient> (UniversalId::Type_Ingredient, inventoryColumns)));
    mAdapters.insert (std::make_pair (UniversalId::Type_CreatureLevelledList,
        new BaseRefIdAdapter<ESM::CreatureLevList> (
        UniversalId::Type_CreatureLevelledList, baseColumns)));
    mAdapters.insert (std::make_pair (UniversalId::Type_ItemLevelledList,
        new BaseRefIdAdapter<ESM::ItemLevList> (UniversalId::Type_ItemLevelledList, baseColumns)));
    mAdapters.insert (std::make_pair (UniversalId::Type_Light,
        new LightRefIdAdapter (lightColumns)));
    mAdapters.insert (std::make_pair (UniversalId::Type_Lockpick,
        new ToolRefIdAdapter<ESM::Lockpick> (UniversalId::Type_Lockpick, toolsColumns)));
    mAdapters.insert (std::make_pair (UniversalId::Type_Miscellaneous,
        new MiscRefIdAdapter (inventoryColumns, key)));
    mAdapters.insert (std::make_pair (UniversalId::Type_Npc,
        new NpcRefIdAdapter (npcColumns)));
    mAdapters.insert (std::make_pair (UniversalId::Type_Probe,
        new ToolRefIdAdapter<ESM::Probe> (UniversalId::Type_Probe, toolsColumns)));
    mAdapters.insert (std::make_pair (UniversalId::Type_Repair,
        new ToolRefIdAdapter<ESM::Repair> (UniversalId::Type_Repair, toolsColumns)));
    mAdapters.insert (std::make_pair (UniversalId::Type_Static,
        new ModelRefIdAdapter<ESM::Static> (UniversalId::Type_Static, modelColumns)));
    mAdapters.insert (std::make_pair (UniversalId::Type_Weapon,
        new WeaponRefIdAdapter (weaponColumns)));
}

CSMWorld::RefIdCollection::~RefIdCollection()
{
    for (std::map<UniversalId::Type, RefIdAdapter *>::iterator iter (mAdapters.begin());
         iter!=mAdapters.end(); ++iter)
         delete iter->second;
}

int CSMWorld::RefIdCollection::getSize() const
{
    return mData.getSize();
}

std::string CSMWorld::RefIdCollection::getId (int index) const
{
    return getData (index, 0).toString().toUtf8().constData();
}

int CSMWorld::RefIdCollection::getIndex (const std::string& id) const
{
    int index = searchId (id);

    if (index==-1)
        throw std::runtime_error ("invalid ID: " + id);

    return index;
}

int CSMWorld::RefIdCollection::getColumns() const
{
    return mColumns.size();
}

const CSMWorld::ColumnBase& CSMWorld::RefIdCollection::getColumn (int column) const
{
    return mColumns.at (column);
}

QVariant CSMWorld::RefIdCollection::getData (int index, int column) const
{
    RefIdData::LocalIndex localIndex = mData.globalToLocalIndex (index);

    const RefIdAdapter& adaptor = findAdaptor (localIndex.second);

    return adaptor.getData (&mColumns.at (column), mData, localIndex.first);
}

<<<<<<< HEAD
<<<<<<< Updated upstream
=======
=======
>>>>>>> bbe78549
QVariant CSMWorld::RefIdCollection::getNestedData (int row, int column, int subRow, int subColumn) const
{
    RefIdData::LocalIndex localIndex = mData.globalToLocalIndex(row);

<<<<<<< HEAD
    const CSMWorld::NestedRefIdAdapter& adaptor = dynamic_cast<const CSMWorld::NestedRefIdAdapter&>(findAdaptor (localIndex.second));

    //if this overloaded, base class method was not overriden, crash will happen (assert(false)) Don't try to use this method for non-nested columns!
    return adaptor.getNestedData (&mColumns.at (column), mData, localIndex.first, subRow, subColumn);
}

>>>>>>> Stashed changes
=======
    const RefIdAdapter& adaptor = findAdaptor (localIndex.second);

    //if this overloaded, base class method was not overriden, crash will happen (assert(false)) Don't try to use this method for non-nested columns!
    return adaptor.getNestedData(&mColumns.at(column), mData, localIndex.first, subRow, subColumn);
}

>>>>>>> bbe78549
void CSMWorld::RefIdCollection::setData (int index, int column, const QVariant& data)
{
    RefIdData::LocalIndex localIndex = mData.globalToLocalIndex (index);

    const RefIdAdapter& adaptor = findAdaptor (localIndex.second);

    adaptor.setData (&mColumns.at (column), mData, localIndex.first, data);
}

void CSMWorld::RefIdCollection::setNestedData(int row, int column, const QVariant& data, int subRow, int subColumn)
{
    RefIdData::LocalIndex localIndex = mData.globalToLocalIndex (row);

    const RefIdAdapter& adaptor = findAdaptor (localIndex.second);

    dynamic_cast<const CSMWorld::NestedRefIdAdapter&>(adaptor).setNestedData (&mColumns.at (column), mData, localIndex.first, data, subRow, subColumn);
}

void CSMWorld::RefIdCollection::removeRows (int index, int count)
{
    mData.erase (index, count);
}

void CSMWorld::RefIdCollection::appendBlankRecord (const std::string& id, UniversalId::Type type)
{
    mData.appendRecord (type, id, false);
}

int CSMWorld::RefIdCollection::searchId (const std::string& id) const
{
    RefIdData::LocalIndex localIndex = mData.searchId (id);

    if (localIndex.first==-1)
        return -1;

    return mData.localToGlobalIndex (localIndex);
}

void CSMWorld::RefIdCollection::replace (int index, const RecordBase& record)
{
    mData.getRecord (mData.globalToLocalIndex (index)).assign (record);
}

void CSMWorld::RefIdCollection::cloneRecord(const std::string& origin,
                                     const std::string& destination,
                                     const CSMWorld::UniversalId::Type type)
{
        std::auto_ptr<RecordBase> newRecord(mData.getRecord(mData.searchId(origin)).clone());
        newRecord->mState = RecordBase::State_ModifiedOnly;
        mAdapters.find(type)->second->setId(*newRecord, destination);
        mData.insertRecord(*newRecord, type, destination);
}

void CSMWorld::RefIdCollection::appendRecord (const RecordBase& record,
    UniversalId::Type type)
{
    std::string id = findAdaptor (type).getId (record);

    int index = mData.getAppendIndex (type);

    mData.appendRecord (type, id, false);

    mData.getRecord (mData.globalToLocalIndex (index)).assign (record);
}

const CSMWorld::RecordBase& CSMWorld::RefIdCollection::getRecord (const std::string& id) const
{
    return mData.getRecord (mData.searchId (id));
}

const CSMWorld::RecordBase& CSMWorld::RefIdCollection::getRecord (int index) const
{
    return mData.getRecord (mData.globalToLocalIndex (index));
}

void CSMWorld::RefIdCollection::load (ESM::ESMReader& reader, bool base, UniversalId::Type type)
{
    std::string id = reader.getHNOString ("NAME");

    int index = searchId (id);

    if (reader.isNextSub ("DELE"))
    {
        reader.skipRecord();

        if (index==-1)
        {
            // deleting a record that does not exist

            // ignore it for now

            /// \todo report the problem to the user
        }
        else if (base)
        {
            mData.erase (index, 1);
        }
        else
        {
            mData.getRecord (mData.globalToLocalIndex (index)).mState = RecordBase::State_Deleted;
        }
    }
    else
    {
        if (index==-1)
        {
            // new record
            int index = mData.getAppendIndex (type);
            mData.appendRecord (type, id, base);

            RefIdData::LocalIndex localIndex = mData.globalToLocalIndex (index);

            mData.load (localIndex, reader, base);

            mData.getRecord (localIndex).mState =
                base ? RecordBase::State_BaseOnly : RecordBase::State_ModifiedOnly;
        }
        else
        {
            // old record
            RefIdData::LocalIndex localIndex = mData.globalToLocalIndex (index);

            if (!base)
                if (mData.getRecord (localIndex).mState==RecordBase::State_Erased)
                    throw std::logic_error ("attempt to access a deleted record");

            mData.load (localIndex, reader, base);

            if (!base)
                mData.getRecord (localIndex).mState = RecordBase::State_Modified;
        }
    }
}

int CSMWorld::RefIdCollection::getAppendIndex (const std::string& id, UniversalId::Type type) const
{
    return mData.getAppendIndex (type);
}

std::vector<std::string> CSMWorld::RefIdCollection::getIds (bool listDeleted) const
{
    return mData.getIds (listDeleted);
}

bool CSMWorld::RefIdCollection::reorderRows (int baseIndex, const std::vector<int>& newOrder)
{
    return false;
}

void CSMWorld::RefIdCollection::save (int index, ESM::ESMWriter& writer) const
{
    mData.save (index, writer);
}

const CSMWorld::RefIdData& CSMWorld::RefIdCollection::getDataSet() const
{
    return mData;
}

int CSMWorld::RefIdCollection::getNestedRowsCount(int row, int column) const
{
    RefIdData::LocalIndex localIndex = mData.globalToLocalIndex (row);

    const CSMWorld::NestedRefIdAdapter& adaptor = dynamic_cast<const CSMWorld::NestedRefIdAdapter&>(findAdaptor (localIndex.second));

    const int count = adaptor.getNestedRowsCount(&mColumns.at(column), mData, localIndex.first);
    return count;
}

int CSMWorld::RefIdCollection::getNestedColumnsCount(int row, int column) const
{
    RefIdData::LocalIndex localIndex = mData.globalToLocalIndex (row);

    const CSMWorld::NestedRefIdAdapter& adaptor = dynamic_cast<const CSMWorld::NestedRefIdAdapter&>(findAdaptor (localIndex.second));

    return adaptor.getNestedColumnsCount(&mColumns.at(column), mData);
}<|MERGE_RESOLUTION|>--- conflicted
+++ resolved
@@ -427,31 +427,15 @@
     return adaptor.getData (&mColumns.at (column), mData, localIndex.first);
 }
 
-<<<<<<< HEAD
-<<<<<<< Updated upstream
-=======
-=======
->>>>>>> bbe78549
 QVariant CSMWorld::RefIdCollection::getNestedData (int row, int column, int subRow, int subColumn) const
 {
     RefIdData::LocalIndex localIndex = mData.globalToLocalIndex(row);
 
-<<<<<<< HEAD
     const CSMWorld::NestedRefIdAdapter& adaptor = dynamic_cast<const CSMWorld::NestedRefIdAdapter&>(findAdaptor (localIndex.second));
 
-    //if this overloaded, base class method was not overriden, crash will happen (assert(false)) Don't try to use this method for non-nested columns!
     return adaptor.getNestedData (&mColumns.at (column), mData, localIndex.first, subRow, subColumn);
 }
 
->>>>>>> Stashed changes
-=======
-    const RefIdAdapter& adaptor = findAdaptor (localIndex.second);
-
-    //if this overloaded, base class method was not overriden, crash will happen (assert(false)) Don't try to use this method for non-nested columns!
-    return adaptor.getNestedData(&mColumns.at(column), mData, localIndex.first, subRow, subColumn);
-}
-
->>>>>>> bbe78549
 void CSMWorld::RefIdCollection::setData (int index, int column, const QVariant& data)
 {
     RefIdData::LocalIndex localIndex = mData.globalToLocalIndex (index);
