--- conflicted
+++ resolved
@@ -10,19 +10,12 @@
     /// \brief Wrapper for Land record. Encodes X and Y cell index in the ID.
     ///
     /// \todo Add worldspace support to the Land record.
-    /// \todo Add a proper copy constructor (currently worked around using shared_ptr)
     struct Land : public ESM::Land
     {
         std::string mId;
 
         /// Loads the metadata and ID
-<<<<<<< HEAD
-        void load (ESM::ESMReader &esm);
-=======
         void load (ESM::ESMReader &esm, bool &isDeleted);
-
-        void blank();
->>>>>>> d13766cb
     };
 }
 
