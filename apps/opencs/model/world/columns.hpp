--- conflicted
+++ resolved
@@ -168,7 +168,6 @@
             ColumnId_Gender = 153,
             ColumnId_PcRank = 154,
             ColumnId_ReferenceableId = 156,
-<<<<<<< HEAD
             ColumnId_ContainerContent = 157,
             ColumnId_ItemCount = 158,
             ColumnId_InventoryItemId = 159,
@@ -191,15 +190,6 @@
             ColumnId_RotZ = 176,
             ColumnId_DestinationCell = 177,
             ColumnId_Skill = 178,
-
-=======
-            ColumnId_CombatState = 157,
-            ColumnId_MagicState = 158,
-            ColumnId_StealthState = 159,
-            ColumnId_EnchantmentType = 160,
-            ColumnId_Vampire = 161,
-            ColumnId_BodyPartType = 162,
-            ColumnId_MeshType = 163,
             ColumnId_OwnerGlobal = 164,
             ColumnId_DefaultProfile = 165,
             ColumnId_BypassNewGame = 166,
@@ -221,7 +211,6 @@
             ColumnId_HitSound = 178,
             ColumnId_AreaSound = 179,
             ColumnId_BoltSound = 180,
->>>>>>> 1ed60606
             // Allocated to a separate value range, so we don't get a collision should we ever need
             // to extend the number of use values.
             ColumnId_UseValue1 = 0x10000,
