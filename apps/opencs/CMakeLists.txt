--- conflicted
+++ resolved
@@ -41,16 +41,12 @@
 opencs_units_noqt (model/tools
     mandatoryid skillcheck classcheck factioncheck racecheck soundcheck regioncheck
     birthsigncheck spellcheck referencecheck referenceablecheck scriptcheck bodypartcheck
-<<<<<<< HEAD
     startscriptcheck search searchoperation searchstage pathgridcheck soundgencheck magiceffectcheck
-=======
-    startscriptcheck search searchoperation searchstage pathgridcheck soundgencheck
     mergestages
     )
 
 opencs_hdrs_noqt (model/tools
     mergestate
->>>>>>> 5be176ee
     )
 
 
