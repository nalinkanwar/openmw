--- conflicted
+++ resolved
@@ -26,11 +26,7 @@
     universalid record commands columnbase scriptcontext cell refidcollection
     refidadapter refiddata refidadapterimp ref collectionbase refcollection columns infocollection tablemimedata cellcoordinates cellselection resources resourcesmanager scope
     pathgrid landtexture land nestedtablewrapper nestedcollection nestedcoladapterimp nestedinfocollection
-<<<<<<< HEAD
-    idcompletionmanager npcstats
-=======
-    idcompletionmanager metadata
->>>>>>> 6d5823e8
+    idcompletionmanager npcstats metadata
     )
 
 opencs_hdrs_noqt (model/world
