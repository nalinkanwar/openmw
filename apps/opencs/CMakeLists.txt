--- conflicted
+++ resolved
@@ -17,14 +17,10 @@
     )
 
 
-<<<<<<< HEAD
-    view/doc/viewmanager.cpp view/doc/view.cpp view/doc/operations.cpp view/doc/operation.cpp view/doc/subviewfactory.cpp
-    view/doc/subview.cpp view/doc/startup.cpp
-=======
 opencs_units (model/world
     idtable idtableproxymodel
     )
->>>>>>> a002b253
+
 
 opencs_units_noqt (model/world
     universalid data record idcollection commands columnbase
@@ -44,14 +40,10 @@
     )
 
 
-<<<<<<< HEAD
-    view/doc/viewmanager.hpp view/doc/view.hpp view/doc/operations.hpp view/doc/operation.hpp view/doc/subviewfactory.hpp
-    view/doc/subview.hpp view/doc/subviewfactoryimp.hpp view/doc/startup.hpp
-=======
 opencs_units (view/doc
-    viewmanager view operations operation subview
+    viewmanager view operations operation subview startup
     )
->>>>>>> a002b253
+
 
 opencs_units_noqt (view/doc
     subviewfactory
