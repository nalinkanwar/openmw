--- conflicted
+++ resolved
@@ -18,11 +18,7 @@
 
 
 opencs_units (model/world
-<<<<<<< HEAD
-    idtable idtableproxymodel regionmap data nestedtablemodel
-=======
     idtable idtableproxymodel regionmap data commanddispatcher
->>>>>>> 48468b7d
     )
 
 
