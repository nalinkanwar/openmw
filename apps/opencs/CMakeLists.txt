
set (OPENCS_SRC main.cpp)

opencs_units (. editor)


opencs_units (model/doc
    document
    )

opencs_units_noqt (model/doc
    documentmanager
    )

opencs_hdrs_noqt (model/doc
    state
    )


opencs_units (model/world
    idtable idtableproxymodel
    )


opencs_units_noqt (model/world
    universalid data record idcollection commands columnbase
    )

opencs_hdrs_noqt (model/world
    columns
    )


opencs_units (model/tools
    tools operation reportmodel
    )

opencs_units_noqt (model/tools
    stage verifier mandatoryid
    )


opencs_units (view/doc
<<<<<<< HEAD
    viewmanager view operations operation subview startup opendialog
=======
    viewmanager view operations operation subview startup
>>>>>>> ceefae81
    )


opencs_units_noqt (view/doc
    subviewfactory
    )

opencs_hdrs_noqt (view/doc
    subviewfactoryimp
    )


opencs_units (view/world
    table tablesubview
    )

opencs_units_noqt (view/world
    dialoguesubview util subviews enumdelegate vartypedelegate
    )


opencs_units (view/tools
    reportsubview
    )

opencs_units_noqt (view/tools
    subviews
    )


set (OPENCS_US
    )

set (OPENCS_RES ../../files/opencs/resources.qrc
    )

source_group (opencs FILES ${OPENCS_SRC} ${OPENCS_HDR})

if(WIN32)
    set(QT_USE_QTMAIN TRUE)
endif(WIN32)

find_package(Qt4 COMPONENTS QtCore QtGui QtXml QtXmlPatterns REQUIRED)
include(${QT_USE_FILE})

qt4_wrap_ui(OPENCS_UI_HDR ${OPENCS_UI})
qt4_wrap_cpp(OPENCS_MOC_SRC ${OPENCS_HDR_QT})
qt4_add_resources(OPENCS_RES_SRC ${OPENCS_RES})

include_directories(${CMAKE_CURRENT_BINARY_DIR})

add_executable(opencs
    ${OPENCS_SRC}
    ${OPENCS_UI_HDR}
    ${OPENCS_MOC_SRC}
    ${OPENCS_RES_SRC}
)

target_link_libraries(opencs
    ${Boost_LIBRARIES}
    ${QT_LIBRARIES}
    components
)<|MERGE_RESOLUTION|>--- conflicted
+++ resolved
@@ -41,11 +41,7 @@
 
 
 opencs_units (view/doc
-<<<<<<< HEAD
     viewmanager view operations operation subview startup opendialog
-=======
-    viewmanager view operations operation subview startup
->>>>>>> ceefae81
     )
 
 
