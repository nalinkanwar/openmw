--- conflicted
+++ resolved
@@ -69,12 +69,8 @@
 
 opencs_units_noqt (view/world
     subviews enumdelegate vartypedelegate recordstatusdelegate idtypedelegate datadisplaydelegate
-<<<<<<< HEAD
     scripthighlighter idvalidator dialoguecreator idcompletiondelegate
-=======
-    scripthighlighter idvalidator dialoguecreator physicssystem idcompletiondelegate
     colordelegate
->>>>>>> 83961e91
     )
 
 opencs_units (view/widget
