
#include "util.hpp"

#include <stdexcept>
#include <climits>
#include <cfloat>

#include <QUndoStack>
#include <QMetaProperty>
#include <QStyledItemDelegate>
#include <QLineEdit>
#include <QSpinBox>
#include <QDoubleSpinBox>
#include <QComboBox>
#include <QCheckBox>
#include <QPlainTextEdit>
#include <QEvent>

#include "../../model/world/commands.hpp"
#include "../../model/world/tablemimedata.hpp"

#include "scriptedit.hpp"

CSVWorld::NastyTableModelHack::NastyTableModelHack (QAbstractItemModel& model)
: mModel (model)
{}

int CSVWorld::NastyTableModelHack::rowCount (const QModelIndex & parent) const
{
    return mModel.rowCount (parent);
}

int CSVWorld::NastyTableModelHack::columnCount (const QModelIndex & parent) const
{
    return mModel.columnCount (parent);
}

QVariant CSVWorld::NastyTableModelHack::data  (const QModelIndex & index, int role) const
{
    return mModel.data (index, role);
}

bool CSVWorld::NastyTableModelHack::setData ( const QModelIndex &index, const QVariant &value, int role)
{
    mData = value;
    return true;
}

QVariant CSVWorld::NastyTableModelHack::getData() const
{
    return mData;
}


CSVWorld::CommandDelegateFactory::~CommandDelegateFactory() {}


CSVWorld::CommandDelegateFactoryCollection *CSVWorld::CommandDelegateFactoryCollection::sThis = 0;

CSVWorld::CommandDelegateFactoryCollection::CommandDelegateFactoryCollection()
{
    if (sThis)
        throw std::logic_error ("multiple instances of CSVWorld::CommandDelegateFactoryCollection");

    sThis = this;
}

CSVWorld::CommandDelegateFactoryCollection::~CommandDelegateFactoryCollection()
{
    sThis = 0;

    for (std::map<CSMWorld::ColumnBase::Display, CommandDelegateFactory *>::iterator iter (
        mFactories.begin());
        iter!=mFactories.end(); ++iter)
         delete iter->second;
}

void CSVWorld::CommandDelegateFactoryCollection::add (CSMWorld::ColumnBase::Display display,
    CommandDelegateFactory *factory)
{
    mFactories.insert (std::make_pair (display, factory));
}

CSVWorld::CommandDelegate *CSVWorld::CommandDelegateFactoryCollection::makeDelegate (
    CSMWorld::ColumnBase::Display display, CSMDoc::Document& document, QObject *parent) const
{
    std::map<CSMWorld::ColumnBase::Display, CommandDelegateFactory *>::const_iterator iter =
        mFactories.find (display);

    if (iter!=mFactories.end())
        return iter->second->makeDelegate (document, parent);

    return new CommandDelegate (document, parent);
}

const CSVWorld::CommandDelegateFactoryCollection& CSVWorld::CommandDelegateFactoryCollection::get()
{
    if (!sThis)
        throw std::logic_error ("no instance of CSVWorld::CommandDelegateFactoryCollection");

    return *sThis;
}


QUndoStack& CSVWorld::CommandDelegate::getUndoStack() const
{
    return mDocument.getUndoStack();
}

CSMDoc::Document& CSVWorld::CommandDelegate::getDocument() const
{
    return mDocument;
}

void CSVWorld::CommandDelegate::setModelDataImp (QWidget *editor, QAbstractItemModel *model,
    const QModelIndex& index) const
{
    NastyTableModelHack hack (*model);
    QStyledItemDelegate::setModelData (editor, &hack, index);

    QVariant new_ = hack.getData();

    if (model->data (index)!=new_)
        getUndoStack().push (new CSMWorld::ModifyCommand (*model, index, new_));
}

CSVWorld::CommandDelegate::CommandDelegate (CSMDoc::Document& document, QObject *parent)
: QStyledItemDelegate (parent), mDocument (document), mEditLock (false)
{}

void CSVWorld::CommandDelegate::setModelData (QWidget *editor, QAbstractItemModel *model,
        const QModelIndex& index) const
{
    if (!mEditLock)
    {
        setModelDataImp (editor, model, index);
    }

    ///< \todo provide some kind of feedback to the user, indicating that editing is currently not possible.
}

QWidget *CSVWorld::CommandDelegate::createEditor (QWidget *parent, const QStyleOptionViewItem& option,
    const QModelIndex& index, CSMWorld::ColumnBase::Display display) const
{
    QVariant variant = index.data();
    if (!variant.isValid())
    {
        variant = index.data(Qt::DisplayRole);
        if (!variant.isValid())
        {
            return 0;
        }
    }

    switch (display)
    {
        case CSMWorld::ColumnBase::Display_Colour:

            return new QLineEdit(parent);

        case CSMWorld::ColumnBase::Display_Integer:
        {
            QSpinBox *sb = new QSpinBox(parent);
            sb->setRange(INT_MIN, INT_MAX);
            return sb;
        }

        case CSMWorld::ColumnBase::Display_Var:

            return new QLineEdit(parent);

        case CSMWorld::ColumnBase::Display_Float:
        {
            QDoubleSpinBox *dsb = new QDoubleSpinBox(parent);
            dsb->setRange(FLT_MIN, FLT_MAX);
            dsb->setSingleStep(0.01f);
            dsb->setDecimals(3);
            return dsb;
        }

        case CSMWorld::ColumnBase::Display_LongString:
<<<<<<< HEAD

            return new QTextEdit(parent);
            
=======
        {
            QPlainTextEdit *edit = new QPlainTextEdit(parent);
            edit->setUndoRedoEnabled (false);
            return edit;
        }

>>>>>>> 1ed60606
        case CSMWorld::ColumnBase::Display_Boolean:
            
            return new QCheckBox(parent);

        case CSMWorld::ColumnBase::Display_String:
        case CSMWorld::ColumnBase::Display_Skill:
        case CSMWorld::ColumnBase::Display_Script:
        case CSMWorld::ColumnBase::Display_Race:
        case CSMWorld::ColumnBase::Display_Region:
        case CSMWorld::ColumnBase::Display_Class:
        case CSMWorld::ColumnBase::Display_Faction:
        case CSMWorld::ColumnBase::Display_Miscellaneous:
        case CSMWorld::ColumnBase::Display_Mesh:
        case CSMWorld::ColumnBase::Display_Icon:
        case CSMWorld::ColumnBase::Display_Music:
        case CSMWorld::ColumnBase::Display_SoundRes:
        case CSMWorld::ColumnBase::Display_Texture:
        case CSMWorld::ColumnBase::Display_Video:
<<<<<<< HEAD
        case CSMWorld::ColumnBase::Display_Sound:
=======
        case CSMWorld::ColumnBase::Display_GlobalVariable:
>>>>>>> 1ed60606

            return new DropLineEdit(parent);

        case CSMWorld::ColumnBase::Display_ScriptLines:

            return new ScriptEdit (mDocument, ScriptHighlighter::Mode_Console, parent);

        default:

            return QStyledItemDelegate::createEditor (parent, option, index);
    }
}

void CSVWorld::CommandDelegate::setEditLock (bool locked)
{
    mEditLock = locked;
}

bool CSVWorld::CommandDelegate::isEditLocked() const
{
    return mEditLock;
}

void CSVWorld::CommandDelegate::setEditorData (QWidget *editor, const QModelIndex& index, bool tryDisplay) const
{
    QVariant v = index.data(Qt::EditRole);
    if (tryDisplay)
    {
        if (!v.isValid())
        {
            v = index.data(Qt::DisplayRole);
            if (!v.isValid())
            {
                return;
            }
        }
        QPlainTextEdit* plainTextEdit = qobject_cast<QPlainTextEdit*>(editor);
        if(plainTextEdit) //for some reason it is easier to brake the loop here
        {
            if(plainTextEdit->toPlainText() == v.toString())
            {
                return;
            }
        }
    }

    QByteArray n = editor->metaObject()->userProperty().name();

    if (n == "dateTime") {
        if (editor->inherits("QTimeEdit"))
            n = "time";
        else if (editor->inherits("QDateEdit"))
            n = "date";
    }

    if (!n.isEmpty()) {
        if (!v.isValid())
            v = QVariant(editor->property(n).userType(), (const void *)0);
        editor->setProperty(n, v);
    }

}

CSVWorld::DropLineEdit::DropLineEdit(QWidget* parent) :
QLineEdit(parent)
{
    setAcceptDrops(true);
}

void CSVWorld::DropLineEdit::dragEnterEvent(QDragEnterEvent *event)
{
    event->acceptProposedAction();
}

void CSVWorld::DropLineEdit::dragMoveEvent(QDragMoveEvent *event)
{
    event->accept();
}

void CSVWorld::DropLineEdit::dropEvent(QDropEvent *event)
{
    const CSMWorld::TableMimeData* data(dynamic_cast<const CSMWorld::TableMimeData*>(event->mimeData()));
    if (!data) // May happen when non-records (e.g. plain text) are dragged and dropped
        return;

    emit tableMimeDataDropped(data->getData(), data->getDocumentPtr());
    //WIP
}<|MERGE_RESOLUTION|>--- conflicted
+++ resolved
@@ -179,18 +179,12 @@
         }
 
         case CSMWorld::ColumnBase::Display_LongString:
-<<<<<<< HEAD
-
-            return new QTextEdit(parent);
-            
-=======
         {
             QPlainTextEdit *edit = new QPlainTextEdit(parent);
             edit->setUndoRedoEnabled (false);
             return edit;
         }
 
->>>>>>> 1ed60606
         case CSMWorld::ColumnBase::Display_Boolean:
             
             return new QCheckBox(parent);
@@ -203,17 +197,14 @@
         case CSMWorld::ColumnBase::Display_Class:
         case CSMWorld::ColumnBase::Display_Faction:
         case CSMWorld::ColumnBase::Display_Miscellaneous:
+        case CSMWorld::ColumnBase::Display_Sound:
         case CSMWorld::ColumnBase::Display_Mesh:
         case CSMWorld::ColumnBase::Display_Icon:
         case CSMWorld::ColumnBase::Display_Music:
         case CSMWorld::ColumnBase::Display_SoundRes:
         case CSMWorld::ColumnBase::Display_Texture:
         case CSMWorld::ColumnBase::Display_Video:
-<<<<<<< HEAD
-        case CSMWorld::ColumnBase::Display_Sound:
-=======
         case CSMWorld::ColumnBase::Display_GlobalVariable:
->>>>>>> 1ed60606
 
             return new DropLineEdit(parent);
 
