#ifndef CSV_WORLD_DIALOGUESUBVIEW_H
#define CSV_WORLD_DIALOGUESUBVIEW_H

#include <map>
#include <memory>

#include <QAbstractItemDelegate>
#include <QScrollArea>

#include "../doc/subview.hpp"

#include "../../model/world/columnbase.hpp"
#include "../../model/world/commanddispatcher.hpp"

class QDataWidgetMapper;
class QSize;
class QEvent;
class QLabel;
class QVBoxLayout;

namespace CSMWorld
{
    class IdTable;
    class NestedTableModel;
}

namespace CSMDoc
{
    class Document;
}

namespace CSVWorld
{
    class CommandDelegate;
    class CreatorFactoryBase;
    class TableBottomBox;

    class NotEditableSubDelegate : public QAbstractItemDelegate
    {
        const CSMWorld::IdTable* mTable;
    public:
        NotEditableSubDelegate(const CSMWorld::IdTable* table,
                               QObject * parent = 0);

        virtual void setEditorData (QLabel* editor,
                                    const QModelIndex& index) const;

        virtual void setModelData (QWidget* editor, QAbstractItemModel* model,
                                   const QModelIndex& index,
                                   CSMWorld::ColumnBase::Display display) const;

        virtual void paint (QPainter* painter,
                            const QStyleOptionViewItem& option,
                            const QModelIndex& index) const;
        ///< does nothing

        virtual QSize sizeHint (const QStyleOptionViewItem& option,
                                const QModelIndex& index) const;
        ///< does nothing

        virtual QWidget *createEditor (QWidget *parent,
                                const QStyleOptionViewItem& option,
                                const QModelIndex& index,
                                CSMWorld::ColumnBase::Display display = CSMWorld::ColumnBase::Display_None) const;
    };

    //this can't be nested into the DialogueDelegateDispatcher, because it needs to emit signals
    class DialogueDelegateDispatcherProxy : public QObject
    {
        Q_OBJECT
        class refWrapper
        {
        public:
            refWrapper(const QModelIndex& index);

            const QModelIndex& mIndex;
        };

        QWidget* mEditor;

        CSMWorld::ColumnBase::Display mDisplay;

        std::auto_ptr<refWrapper> mIndexWrapper;

    public:
        DialogueDelegateDispatcherProxy(QWidget* editor,
                                        CSMWorld::ColumnBase::Display display);
        QWidget* getEditor() const;

    public slots:
        void editorDataCommited();
        void setIndex(const QModelIndex& index);
        void tableMimeDataDropped(const std::vector<CSMWorld::UniversalId>& data,
                                  const CSMDoc::Document* document);

    signals:
        void editorDataCommited(QWidget* editor,
                                const QModelIndex& index,
                                CSMWorld::ColumnBase::Display display);

        void tableMimeDataDropped(QWidget* editor, const QModelIndex& index,
                                  const CSMWorld::UniversalId& id,
                                  const CSMDoc::Document* document);

    };

    class DialogueDelegateDispatcher : public QAbstractItemDelegate
    {
        Q_OBJECT
        std::map<int, CommandDelegate*> mDelegates;

        QObject* mParent;

        CSMWorld::IdTable* mTable;

            CSMDoc::Document& mDocument;

        NotEditableSubDelegate mNotEditableDelegate;

        std::vector<DialogueDelegateDispatcherProxy*> mProxys;
//once we move to the C++11 we should use unique_ptr

    public:
<<<<<<< HEAD
        DialogueDelegateDispatcher(QObject* parent,
                                   CSMWorld::IdTable* table,
                                   QUndoStack& undoStack);
=======
        DialogueDelegateDispatcher(QObject* parent, CSMWorld::IdTable* table, CSMDoc::Document& document);
>>>>>>> 1ed60606

        ~DialogueDelegateDispatcher();

        CSVWorld::CommandDelegate* makeDelegate(CSMWorld::ColumnBase::Display display);

        QWidget* makeEditor(CSMWorld::ColumnBase::Display display,
                            const QModelIndex& index);
        ///< will return null if delegate is not present, parent of the widget is same as for dispatcher itself

        virtual void setEditorData (QWidget* editor,
                                    const QModelIndex& index) const;

        virtual void setModelData (QWidget* editor,
                                   QAbstractItemModel* model,
                                   const QModelIndex& index,
                                   CSMWorld::ColumnBase::Display display) const;

        virtual void paint (QPainter* painter,
                            const QStyleOptionViewItem& option,
                            const QModelIndex& index) const;
        ///< does nothing

        virtual QSize sizeHint (const QStyleOptionViewItem& option,
                                const QModelIndex& index) const;
        ///< does nothing

    private slots:
        void editorDataCommited(QWidget* editor, const QModelIndex& index,
                                CSMWorld::ColumnBase::Display display);

    signals:
        void tableMimeDataDropped(QWidget* editor, const QModelIndex& index,
                                  const CSMWorld::UniversalId& id,
                                  const CSMDoc::Document* document);


    };

    class EditWidget : public QScrollArea
    {
        Q_OBJECT
            QDataWidgetMapper *mWidgetMapper;
            DialogueDelegateDispatcher mDispatcher;
            QWidget* mMainWidget;
            CSMWorld::IdTable* mTable;
<<<<<<< HEAD
            QUndoStack& mUndoStack;
            std::vector<CSMWorld::NestedTableModel*> mNestedModels; //Plain, raw C pointers, deleted in the dtor

        public:

            EditWidget (QWidget *parent, int row, CSMWorld::IdTable* table,
                        QUndoStack& undoStack, bool createAndDelete = false);
=======
            CSMDoc::Document& mDocument;

        public:

            EditWidget (QWidget *parent, int row, CSMWorld::IdTable* table, CSMDoc::Document& document, bool createAndDelete = false);
>>>>>>> 1ed60606

            virtual ~EditWidget();
        
            void remake(int row);

        signals:
            void tableMimeDataDropped(QWidget* editor, const QModelIndex& index,
                                      const CSMWorld::UniversalId& id,
                                      const CSMDoc::Document* document);
    };

    class DialogueSubView : public CSVDoc::SubView
    {
        Q_OBJECT

        EditWidget* mEditWidget;
        QVBoxLayout* mMainLayout;
        CSMWorld::IdTable* mTable;
        QUndoStack& mUndoStack;
        std::string mCurrentId;
        bool mLocked;
        const CSMDoc::Document& mDocument;
        TableBottomBox* mBottom;
        CSMWorld::CommandDispatcher mCommandDispatcher;

        public:

            DialogueSubView (const CSMWorld::UniversalId& id,
                             CSMDoc::Document& document,
                             const CreatorFactoryBase& creatorFactory,
                             bool sorting = false);

            virtual void setEditLock (bool locked);

        private:
        void changeCurrentId(const std::string& newCurrent);

        private slots:

            void nextId();

            void prevId();

            void showPreview();

            void viewRecord();

            void cloneRequest();

            void dataChanged(const QModelIndex & index);
            ///\brief we need to care for deleting currently edited record

            void tableMimeDataDropped(QWidget* editor, const QModelIndex& index,
                                      const CSMWorld::UniversalId& id,
                                      const CSMDoc::Document* document);

            void requestFocus (const std::string& id);
    };
}

#endif<|MERGE_RESOLUTION|>--- conflicted
+++ resolved
@@ -121,13 +121,9 @@
 //once we move to the C++11 we should use unique_ptr
 
     public:
-<<<<<<< HEAD
         DialogueDelegateDispatcher(QObject* parent,
                                    CSMWorld::IdTable* table,
                                    QUndoStack& undoStack);
-=======
-        DialogueDelegateDispatcher(QObject* parent, CSMWorld::IdTable* table, CSMDoc::Document& document);
->>>>>>> 1ed60606
 
         ~DialogueDelegateDispatcher();
 
@@ -173,21 +169,13 @@
             DialogueDelegateDispatcher mDispatcher;
             QWidget* mMainWidget;
             CSMWorld::IdTable* mTable;
-<<<<<<< HEAD
-            QUndoStack& mUndoStack;
+            CSMDoc::Document& mDocument;
             std::vector<CSMWorld::NestedTableModel*> mNestedModels; //Plain, raw C pointers, deleted in the dtor
 
         public:
 
             EditWidget (QWidget *parent, int row, CSMWorld::IdTable* table,
                         QUndoStack& undoStack, bool createAndDelete = false);
-=======
-            CSMDoc::Document& mDocument;
-
-        public:
-
-            EditWidget (QWidget *parent, int row, CSMWorld::IdTable* table, CSMDoc::Document& document, bool createAndDelete = false);
->>>>>>> 1ed60606
 
             virtual ~EditWidget();
         
