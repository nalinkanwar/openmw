--- conflicted
+++ resolved
@@ -146,12 +146,11 @@
 
             void updateUserSetting (const QString &name, const QStringList &list);
 
-<<<<<<< HEAD
             void globalFilterAddedChanged (int state);
+
             void globalFilterModifiedChanged (int state);
-=======
+
             void rowsInsertedEvent(const QModelIndex& parent, int start, int end);
->>>>>>> f3e040b5
     };
 }
 
