
#include "table.hpp"

#include <QHeaderView>
#include <QAction>
#include <QApplication>
#include <QMenu>
#include <QContextMenuEvent>
#include <QString>
#include <QtCore/qnamespace.h>

#include "../../model/doc/document.hpp"

#include "../../model/world/data.hpp"
#include "../../model/world/commands.hpp"
#include "../../model/world/idtableproxymodel.hpp"
#include "../../model/world/idtablebase.hpp"
#include "../../model/world/idtable.hpp"
#include "../../model/world/record.hpp"
#include "../../model/world/columns.hpp"
#include "../../model/world/tablemimedata.hpp"
#include "../../model/world/tablemimedata.hpp"
#include "../../model/world/commanddispatcher.hpp"
<<<<<<< HEAD
#include "../../model/filter/parser.hpp"
#include "../../model/filter/andnode.hpp"
#include "../../model/filter/ornode.hpp"
=======
>>>>>>> f3e040b5
#include "../../model/settings/usersettings.hpp"

#include "recordstatusdelegate.hpp"
#include "util.hpp"

void CSVWorld::Table::contextMenuEvent (QContextMenuEvent *event)
{
    // configure dispatcher
    QModelIndexList selectedRows = selectionModel()->selectedRows();

    std::vector<std::string> records;

    int columnIndex = mModel->findColumnIndex (CSMWorld::Columns::ColumnId_Id);

    for (QModelIndexList::const_iterator iter (selectedRows.begin()); iter!=selectedRows.end();
        ++iter)
    {
        int row = mProxyModel->mapToSource (mProxyModel->index (iter->row(), 0)).row();

        records.push_back (mModel->data (
            mModel->index (row, columnIndex)).toString().toUtf8().constData());
    }

    mDispatcher->setSelection (records);

    std::vector<CSMWorld::UniversalId> extendedTypes = mDispatcher->getExtendedTypes();

    mDispatcher->setExtendedTypes (extendedTypes);

    // create context menu
    QMenu menu (this);

    ///  \todo add menu items for select all and clear selection

    {
        // Request UniversalId editing from table columns.

        int currRow = rowAt( event->y() ),
            currCol = columnAt( event->x() );

        currRow = mProxyModel->mapToSource(mProxyModel->index( currRow, 0 )).row();

        CSMWorld::ColumnBase::Display colDisplay =
            static_cast<CSMWorld::ColumnBase::Display>(
                mModel->headerData(
                    currCol,
                    Qt::Horizontal,
                    CSMWorld::ColumnBase::Role_Display ).toInt());

        QString cellData = mModel->data(mModel->index( currRow, currCol )).toString();
        CSMWorld::UniversalId::Type colType = CSMWorld::TableMimeData::convertEnums( colDisplay );

        if (    !cellData.isEmpty()
                && colType != CSMWorld::UniversalId::Type_None )
        {
            mEditCellAction->setText(tr("Edit '").append(cellData).append("'"));

            menu.addAction( mEditCellAction );

            mEditCellId = CSMWorld::UniversalId( colType, cellData.toUtf8().constData() );
        }
    }

    if (!mEditLock && !(mModel->getFeatures() & CSMWorld::IdTableBase::Feature_Constant))
    {
        if (selectedRows.size()==1)
        {
            menu.addAction (mEditAction);

            if (mCreateAction)
                menu.addAction(mCloneAction);
        }

        if (mCreateAction)
            menu.addAction (mCreateAction);

        if (mDispatcher->canRevert())
        {
            menu.addAction (mRevertAction);

            if (!extendedTypes.empty())
                menu.addAction (mExtendedRevertAction);
        }

        if (mDispatcher->canDelete())
        {
            menu.addAction (mDeleteAction);

            if (!extendedTypes.empty())
                menu.addAction (mExtendedDeleteAction);
        }

        if (mModel->getFeatures() & CSMWorld::IdTableBase::Feature_ReorderWithinTopic)
        {
            /// \todo allow reordering of multiple rows
            if (selectedRows.size()==1)
            {
                int column = mModel->searchColumnIndex (CSMWorld::Columns::ColumnId_Topic);

                if (column==-1)
                    column = mModel->searchColumnIndex (CSMWorld::Columns::ColumnId_Journal);

                if (column!=-1)
                {
                    int row = mProxyModel->mapToSource (
                        mProxyModel->index (selectedRows.begin()->row(), 0)).row();

                    if (row>0 && mModel->data (mModel->index (row, column))==
                        mModel->data (mModel->index (row-1, column)))
                    {
                        menu.addAction (mMoveUpAction);
                    }

                    if (row<mModel->rowCount()-1 && mModel->data (mModel->index (row, column))==
                        mModel->data (mModel->index (row+1, column)))
                    {
                        menu.addAction (mMoveDownAction);
                    }
                }
            }
        }
    }

    if (selectedRows.size()==1)
    {
        int row = selectedRows.begin()->row();

        row = mProxyModel->mapToSource (mProxyModel->index (row, 0)).row();

        if (mModel->getFeatures() & CSMWorld::IdTableBase::Feature_View)
        {
            CSMWorld::UniversalId id = mModel->view (row).first;

            int index = mDocument.getData().getCells().searchId (id.getId());
            // index==-1: the ID references a worldspace instead of a cell (ignore for now and go
            // ahead)

            if (index==-1 || !mDocument.getData().getCells().getRecord (index).isDeleted())
                menu.addAction (mViewAction);
        }

        if (mModel->getFeatures() & CSMWorld::IdTableBase::Feature_Preview)
        {
            QModelIndex index = mModel->index (row,
                mModel->findColumnIndex (CSMWorld::Columns::ColumnId_Modification));

            CSMWorld::RecordBase::State state = static_cast<CSMWorld::RecordBase::State> (
                mModel->data (index).toInt());

            if (state!=CSMWorld::RecordBase::State_Deleted)
                menu.addAction (mPreviewAction);
        }
    }

    menu.exec (event->globalPos());
}

void CSVWorld::Table::mouseDoubleClickEvent (QMouseEvent *event)
{
    Qt::KeyboardModifiers modifiers =
        event->modifiers() & (Qt::ShiftModifier | Qt::ControlModifier);

    QModelIndex index = currentIndex();

    selectionModel()->select (index,
        QItemSelectionModel::Clear | QItemSelectionModel::Select | QItemSelectionModel::Rows);

    std::map<Qt::KeyboardModifiers, DoubleClickAction>::iterator iter =
        mDoubleClickActions.find (modifiers);

    if (iter==mDoubleClickActions.end())
    {
        event->accept();
        return;
    }

    switch (iter->second)
    {
        case Action_None:

            event->accept();
            break;

        case Action_InPlaceEdit:

            DragRecordTable::mouseDoubleClickEvent (event);
            break;

        case Action_EditRecord:

            event->accept();
            editRecord();
            break;

        case Action_View:

            event->accept();
            viewRecord();
            break;

        case Action_Revert:

            event->accept();
            if (mDispatcher->canRevert())
                mDispatcher->executeRevert();
            break;

        case Action_Delete:

            event->accept();
            if (mDispatcher->canDelete())
                mDispatcher->executeDelete();
            break;

        case Action_EditRecordAndClose:

            event->accept();
            editRecord();
            emit closeRequest();
            break;

        case Action_ViewAndClose:

            event->accept();
            viewRecord();
            emit closeRequest();
            break;
    }
}

CSVWorld::Table::Table (const CSMWorld::UniversalId& id,
    bool createAndDelete, bool sorting, CSMDoc::Document& document)
: DragRecordTable(document), mCreateAction (0),
  mCloneAction(0),mRecordStatusDisplay (0)
{
    CSMSettings::UserSettings &settings = CSMSettings::UserSettings::instance();
    QString jumpSetting = settings.settingValue ("table-input/jump-to-added");
    if (jumpSetting.isEmpty() || jumpSetting == "Jump and Select") // default
    {
        mJumpToAddedRecord = true;
        mUnselectAfterJump = false;
    }
    else if(jumpSetting == "Jump Only")
    {
        mJumpToAddedRecord = true;
        mUnselectAfterJump = true;
    }
    else
    {
        mJumpToAddedRecord = false;
        mUnselectAfterJump = false;
    }

    mModel = &dynamic_cast<CSMWorld::IdTableBase&> (*mDocument.getData().getTableModel (id));

    mProxyModel = new CSMWorld::IdTableProxyModel (this);
    mProxyModel->setSourceModel (mModel);

    mDispatcher = new CSMWorld::CommandDispatcher (document, id, this);

    setModel (mProxyModel);
    horizontalHeader()->setResizeMode (QHeaderView::Interactive);
    verticalHeader()->hide();
    setSortingEnabled (sorting);
    setSelectionBehavior (QAbstractItemView::SelectRows);
    setSelectionMode (QAbstractItemView::ExtendedSelection);

    int columns = mModel->columnCount();

    for (int i=0; i<columns; ++i)
    {
        int flags = mModel->headerData (i, Qt::Horizontal, CSMWorld::ColumnBase::Role_Flags).toInt();

        if (flags & CSMWorld::ColumnBase::Flag_Table)
        {
            CSMWorld::ColumnBase::Display display = static_cast<CSMWorld::ColumnBase::Display> (
                mModel->headerData (i, Qt::Horizontal, CSMWorld::ColumnBase::Role_Display).toInt());

            CommandDelegate *delegate = CommandDelegateFactoryCollection::get().makeDelegate (display,
                mDispatcher, document, this);

            mDelegates.push_back (delegate);
            setItemDelegateForColumn (i, delegate);
        }
        else
            hideColumn (i);
    }

    mEditAction = new QAction (tr ("Edit Record"), this);
    connect (mEditAction, SIGNAL (triggered()), this, SLOT (editRecord()));
    addAction (mEditAction);

    if (createAndDelete)
    {
        mCreateAction = new QAction (tr ("Add Record"), this);
        connect (mCreateAction, SIGNAL (triggered()), this, SIGNAL (createRequest()));
        addAction (mCreateAction);

        mCloneAction = new QAction (tr ("Clone Record"), this);
        connect(mCloneAction, SIGNAL (triggered()), this, SLOT (cloneRecord()));
        addAction(mCloneAction);
    }

    mRevertAction = new QAction (tr ("Revert Record"), this);
    connect (mRevertAction, SIGNAL (triggered()), mDispatcher, SLOT (executeRevert()));
    addAction (mRevertAction);

    mDeleteAction = new QAction (tr ("Delete Record"), this);
    connect (mDeleteAction, SIGNAL (triggered()), mDispatcher, SLOT (executeDelete()));
    addAction (mDeleteAction);

    mMoveUpAction = new QAction (tr ("Move Up"), this);
    connect (mMoveUpAction, SIGNAL (triggered()), this, SLOT (moveUpRecord()));
    addAction (mMoveUpAction);

    mMoveDownAction = new QAction (tr ("Move Down"), this);
    connect (mMoveDownAction, SIGNAL (triggered()), this, SLOT (moveDownRecord()));
    addAction (mMoveDownAction);

    mEditCellAction = new QAction( tr("Edit Cell"), this );
    connect( mEditCellAction, SIGNAL(triggered()), this, SLOT(editCell()) );
    addAction( mEditCellAction );

    mViewAction = new QAction (tr ("View"), this);
    connect (mViewAction, SIGNAL (triggered()), this, SLOT (viewRecord()));
    addAction (mViewAction);

    mPreviewAction = new QAction (tr ("Preview"), this);
    connect (mPreviewAction, SIGNAL (triggered()), this, SLOT (previewRecord()));
    addAction (mPreviewAction);

    /// \todo add a user option, that redirects the extended action to an input panel (in
    /// the bottom bar) that lets the user select which record collections should be
    /// modified.

    mExtendedDeleteAction = new QAction (tr ("Extended Delete Record"), this);
    connect (mExtendedDeleteAction, SIGNAL (triggered()), mDispatcher, SLOT (executeExtendedDelete()));
    addAction (mExtendedDeleteAction);

    mExtendedRevertAction = new QAction (tr ("Extended Revert Record"), this);
    connect (mExtendedRevertAction, SIGNAL (triggered()), mDispatcher, SLOT (executeExtendedRevert()));
    addAction (mExtendedRevertAction);

    connect (mProxyModel, SIGNAL (rowsRemoved (const QModelIndex&, int, int)),
        this, SLOT (tableSizeUpdate()));

    connect (mProxyModel, SIGNAL (rowsInserted (const QModelIndex&, int, int)),
        this, SLOT (rowsInsertedEvent(const QModelIndex&, int, int)));

    /// \note This signal could instead be connected to a slot that filters out changes not affecting
    /// the records status column (for permanence reasons)
    connect (mProxyModel, SIGNAL (dataChanged (const QModelIndex&, const QModelIndex&)),
        this, SLOT (tableSizeUpdate()));

    connect (selectionModel(), SIGNAL (selectionChanged (const QItemSelection&, const QItemSelection&)),
        this, SLOT (selectionSizeUpdate ()));

    setAcceptDrops(true);

    mDoubleClickActions.insert (std::make_pair (Qt::NoModifier, Action_InPlaceEdit));
    mDoubleClickActions.insert (std::make_pair (Qt::ShiftModifier, Action_EditRecord));
    mDoubleClickActions.insert (std::make_pair (Qt::ControlModifier, Action_View));
    mDoubleClickActions.insert (std::make_pair (Qt::ShiftModifier | Qt::ControlModifier, Action_EditRecordAndClose));

    CSMFilter::Parser parser(mDocument.getData());

    CSMSettings::UserSettings &userSettings = CSMSettings::UserSettings::instance();
    if(userSettings.settingValue ("filter/project-added") == "true")
    {
        parser.parse("!string(\"Modified\", \"Added\")");
        mAdded = parser.getFilter();
    }

    if(userSettings.settingValue ("filter/project-modified") == "true")
    {
        parser.parse("!string(\"Modified\", \"Modified\")");
        mModified = parser.getFilter();
    }

    if(mAdded || mModified)
        recordFilterChanged(boost::shared_ptr<CSMFilter::Node>());
}

void CSVWorld::Table::setEditLock (bool locked)
{
    for (std::vector<CommandDelegate *>::iterator iter (mDelegates.begin()); iter!=mDelegates.end(); ++iter)
        (*iter)->setEditLock (locked);

    DragRecordTable::setEditLock(locked);
    mDispatcher->setEditLock (locked);
}

CSMWorld::UniversalId CSVWorld::Table::getUniversalId (int row) const
{
    row = mProxyModel->mapToSource (mProxyModel->index (row, 0)).row();

    int idColumn = mModel->findColumnIndex (CSMWorld::Columns::ColumnId_Id);
    int typeColumn = mModel->findColumnIndex (CSMWorld::Columns::ColumnId_RecordType);

    return CSMWorld::UniversalId (
        static_cast<CSMWorld::UniversalId::Type> (mModel->data (mModel->index (row, typeColumn)).toInt()),
        mModel->data (mModel->index (row, idColumn)).toString().toUtf8().constData());
}

void CSVWorld::Table::editRecord()
{
    if (!mEditLock || (mModel->getFeatures() & CSMWorld::IdTableBase::Feature_Constant))
    {
        QModelIndexList selectedRows = selectionModel()->selectedRows();

        if (selectedRows.size()==1)
            emit editRequest (getUniversalId (selectedRows.begin()->row()), "");
    }
}

void CSVWorld::Table::cloneRecord()
{
    if (!mEditLock || (mModel->getFeatures() & CSMWorld::IdTableBase::Feature_Constant))
    {
        QModelIndexList selectedRows = selectionModel()->selectedRows();
        const CSMWorld::UniversalId& toClone = getUniversalId(selectedRows.begin()->row());
        if (selectedRows.size()==1 && !mModel->isDeleted (toClone.getId()))
        {
            emit cloneRequest (toClone);
        }
    }
}

void CSVWorld::Table::moveUpRecord()
{
    if (mEditLock || (mModel->getFeatures() & CSMWorld::IdTableBase::Feature_Constant))
        return;

    QModelIndexList selectedRows = selectionModel()->selectedRows();

    if (selectedRows.size()==1)
    {
        int row2 =selectedRows.begin()->row();

        if (row2>0)
        {
            int row = row2-1;

            row = mProxyModel->mapToSource (mProxyModel->index (row, 0)).row();
            row2 = mProxyModel->mapToSource (mProxyModel->index (row2, 0)).row();

            if (row2<=row)
                throw std::runtime_error ("Inconsistent row order");

            std::vector<int> newOrder (row2-row+1);
            newOrder[0] = row2-row;
            newOrder[row2-row] = 0;
            for (int i=1; i<row2-row; ++i)
                newOrder[i] = i;

            mDocument.getUndoStack().push (new CSMWorld::ReorderRowsCommand (
                dynamic_cast<CSMWorld::IdTable&> (*mModel), row, newOrder));
        }
    }
}

void CSVWorld::Table::moveDownRecord()
{
    if (mEditLock || (mModel->getFeatures() & CSMWorld::IdTableBase::Feature_Constant))
        return;

    QModelIndexList selectedRows = selectionModel()->selectedRows();

    if (selectedRows.size()==1)
    {
        int row =selectedRows.begin()->row();

        if (row<mProxyModel->rowCount()-1)
        {
            int row2 = row+1;

            row = mProxyModel->mapToSource (mProxyModel->index (row, 0)).row();
            row2 = mProxyModel->mapToSource (mProxyModel->index (row2, 0)).row();

            if (row2<=row)
                throw std::runtime_error ("Inconsistent row order");

            std::vector<int> newOrder (row2-row+1);
            newOrder[0] = row2-row;
            newOrder[row2-row] = 0;
            for (int i=1; i<row2-row; ++i)
                newOrder[i] = i;

            mDocument.getUndoStack().push (new CSMWorld::ReorderRowsCommand (
                dynamic_cast<CSMWorld::IdTable&> (*mModel), row, newOrder));
        }
    }
}

void CSVWorld::Table::editCell()
{
    emit editRequest( mEditCellId, std::string() );
}

void CSVWorld::Table::viewRecord()
{
    if (!(mModel->getFeatures() & CSMWorld::IdTableBase::Feature_View))
        return;

    QModelIndexList selectedRows = selectionModel()->selectedRows();

    if (selectedRows.size()==1)
    {
        int row = selectedRows.begin()->row();

        row = mProxyModel->mapToSource (mProxyModel->index (row, 0)).row();

        std::pair<CSMWorld::UniversalId, std::string> params = mModel->view (row);

        if (params.first.getType()!=CSMWorld::UniversalId::Type_None)
            emit editRequest (params.first, params.second);
    }
}

void CSVWorld::Table::previewRecord()
{
    QModelIndexList selectedRows = selectionModel()->selectedRows();

    if (selectedRows.size()==1)
    {
        std::string id = getUniversalId (selectedRows.begin()->row()).getId();

        QModelIndex index = mModel->getModelIndex (id,
            mModel->findColumnIndex (CSMWorld::Columns::ColumnId_Modification));

        if (mModel->data (index)!=CSMWorld::RecordBase::State_Deleted)
            emit editRequest (CSMWorld::UniversalId (CSMWorld::UniversalId::Type_Preview, id),
                "");
    }
}

void CSVWorld::Table::updateUserSetting (const QString &name, const QStringList &list)
{
    if (name=="table-input/jump-to-added")
    {
        if(list.isEmpty() || list.at(0) == "Jump and Select") // default
        {
            mJumpToAddedRecord = true;
            mUnselectAfterJump = false;
        }
        else if(list.at(0) == "Jump Only")
        {
            mJumpToAddedRecord = true;
            mUnselectAfterJump = true;
        }
        else // No Jump
        {
            mJumpToAddedRecord = false;
            mUnselectAfterJump = false;
        }
    }

    if (name=="records/type-format" || name=="records/status-format")
    {
        int columns = mModel->columnCount();

        for (int i=0; i<columns; ++i)
            if (QAbstractItemDelegate *delegate = itemDelegateForColumn (i))
            {
                dynamic_cast<CommandDelegate&>
                                        (*delegate).updateUserSetting (name, list);
                {
                    emit dataChanged (mModel->index (0, i),
                                    mModel->index (mModel->rowCount()-1, i));
                }
            }
        return;
    }

    QString base ("table-input/double");
    if (name.startsWith (base))
    {
        QString modifierString = name.mid (base.size());
        Qt::KeyboardModifiers modifiers = 0;

        if (modifierString=="-s")
            modifiers = Qt::ShiftModifier;
        else if (modifierString=="-c")
            modifiers = Qt::ControlModifier;
        else if (modifierString=="-sc")
            modifiers = Qt::ShiftModifier | Qt::ControlModifier;

        DoubleClickAction action = Action_None;

        QString value = list.at (0);

        if (value=="Edit in Place")
            action = Action_InPlaceEdit;
        else if (value=="Edit Record")
            action = Action_EditRecord;
        else if (value=="View")
            action = Action_View;
        else if (value=="Revert")
            action = Action_Revert;
        else if (value=="Delete")
            action = Action_Delete;
        else if (value=="Edit Record and Close")
            action = Action_EditRecordAndClose;
        else if (value=="View and Close")
            action = Action_ViewAndClose;

        mDoubleClickActions[modifiers] = action;

        return;
    }
}

void CSVWorld::Table::tableSizeUpdate()
{
    int size = 0;
    int deleted = 0;
    int modified = 0;

    if (mProxyModel->columnCount()>0)
    {
        int rows = mProxyModel->rowCount();

        int columnIndex = mModel->searchColumnIndex (CSMWorld::Columns::ColumnId_Modification);

        if (columnIndex!=-1)
        {
            for (int i=0; i<rows; ++i)
            {
                QModelIndex index = mProxyModel->mapToSource (mProxyModel->index (i, 0));

                int state = mModel->data (mModel->index (index.row(), columnIndex)).toInt();

                switch (state)
                {
                    case CSMWorld::RecordBase::State_BaseOnly: ++size; break;
                    case CSMWorld::RecordBase::State_Modified: ++size; ++modified; break;
                    case CSMWorld::RecordBase::State_ModifiedOnly: ++size; ++modified; break;
                    case CSMWorld::RecordBase:: State_Deleted: ++deleted; ++modified; break;
                }
            }
        }
        else
            size = rows;
    }

    emit tableSizeChanged (size, deleted, modified);

    // not really related to tableSizeUpdate() but placed here for convenience rather than
    // creating a bunch of extra connections & slot
    mProxyModel->refreshFilter();
}

void CSVWorld::Table::selectionSizeUpdate()
{
    emit selectionSizeChanged (selectionModel()->selectedRows().size());
}

void CSVWorld::Table::requestFocus (const std::string& id)
{
    QModelIndex index = mProxyModel->getModelIndex (id, 0);

    if (index.isValid())
        scrollTo (index, QAbstractItemView::PositionAtTop);
}

void CSVWorld::Table::recordFilterChanged (boost::shared_ptr<CSMFilter::Node> filter)
{
    mFilter = filter;

    boost::shared_ptr<CSMFilter::Node> global;
    if(mAdded && mModified)
    {
        std::vector<boost::shared_ptr<CSMFilter::Node> > nodes;
        nodes.push_back(mAdded);
        nodes.push_back(mModified);
        global = boost::shared_ptr<CSMFilter::Node>(new CSMFilter::OrNode (nodes));
    }
    else if(mAdded)
    {
        global = mAdded;
    }
    else if(mModified)
    {
        global = mModified;
    }

    if(filter && global)
    {
        std::vector<boost::shared_ptr<CSMFilter::Node> > nodes;
        nodes.push_back(filter);
        nodes.push_back(global);
        boost::shared_ptr<CSMFilter::Node> combined(new CSMFilter::AndNode (nodes));
        mProxyModel->setFilter (combined);
    }
    else if(global)
        mProxyModel->setFilter (global);
    else
        mProxyModel->setFilter (filter);
    tableSizeUpdate();
    selectionSizeUpdate();
}

void CSVWorld::Table::mouseMoveEvent (QMouseEvent* event)
{
    if (event->buttons() & Qt::LeftButton)
    {
        startDragFromTable(*this);
    }
}

void CSVWorld::Table::dropEvent(QDropEvent *event)
{
    QModelIndex index = indexAt (event->pos());

    if (!index.isValid())
    {
        return;
    }

    const CSMWorld::TableMimeData* mime = dynamic_cast<const CSMWorld::TableMimeData*> (event->mimeData());
    if (!mime) // May happen when non-records (e.g. plain text) are dragged and dropped
        return;

    if (mime->fromDocument (mDocument))
    {
        CSMWorld::ColumnBase::Display display = static_cast<CSMWorld::ColumnBase::Display>
                                                (mModel->headerData (index.column(), Qt::Horizontal, CSMWorld::ColumnBase::Role_Display).toInt());

        if (mime->holdsType (display))
        {
            CSMWorld::UniversalId record (mime->returnMatching (display));

            std::auto_ptr<CSMWorld::ModifyCommand> command (new CSMWorld::ModifyCommand
                    (*mProxyModel, index, QVariant (QString::fromUtf8 (record.getId().c_str()))));

            mDocument.getUndoStack().push (command.release());
        }
    } //TODO handle drops from different document
}

std::vector<std::string> CSVWorld::Table::getColumnsWithDisplay(CSMWorld::ColumnBase::Display display) const
{
    const int count = mModel->columnCount();

    std::vector<std::string> titles;
    for (int i = 0; i < count; ++i)
    {
        CSMWorld::ColumnBase::Display columndisplay = static_cast<CSMWorld::ColumnBase::Display>
                                                     (mModel->headerData (i, Qt::Horizontal, CSMWorld::ColumnBase::Role_Display).toInt());

        if (display == columndisplay)
        {
            titles.push_back(mModel->headerData (i, Qt::Horizontal).toString().toUtf8().constData());
        }
    }
    return titles;
}

std::vector< CSMWorld::UniversalId > CSVWorld::Table::getDraggedRecords() const
{
    QModelIndexList selectedRows = selectionModel()->selectedRows();
    std::vector<CSMWorld::UniversalId> idToDrag;

    foreach (QModelIndex it, selectedRows) //I had a dream. Dream where you could use C++11 in OpenMW.
    {
        idToDrag.push_back (getUniversalId (it.row()));
    }

    return idToDrag;
}

<<<<<<< HEAD
void CSVWorld::Table::globalFilterAddedChanged(int state)
{
    if(state == Qt::Checked && !mAdded)
    {
        CSMFilter::Parser parser(mDocument.getData());
        parser.parse("!string(\"Modified\", \"Added\")");
        mAdded = parser.getFilter();
    }
    else if(state == Qt::Unchecked)
        mAdded.reset();

    recordFilterChanged(mFilter);
}

void CSVWorld::Table::globalFilterModifiedChanged(int state)
{
    if(state == Qt::Checked && !mModified)
    {
        CSMFilter::Parser parser(mDocument.getData());
        parser.parse("!string(\"Modified\", \"Modified\")");
        mModified = parser.getFilter();
    }
    else if(state == Qt::Unchecked)
        mModified.reset();

    recordFilterChanged(mFilter);
=======
void CSVWorld::Table::rowsInsertedEvent(const QModelIndex& parent, int start, int end)
{
    tableSizeUpdate();
    if(mJumpToAddedRecord)
    {
        selectRow(end);

        if(mUnselectAfterJump)
            clearSelection();
    }
>>>>>>> f3e040b5
}<|MERGE_RESOLUTION|>--- conflicted
+++ resolved
@@ -21,12 +21,9 @@
 #include "../../model/world/tablemimedata.hpp"
 #include "../../model/world/tablemimedata.hpp"
 #include "../../model/world/commanddispatcher.hpp"
-<<<<<<< HEAD
 #include "../../model/filter/parser.hpp"
 #include "../../model/filter/andnode.hpp"
 #include "../../model/filter/ornode.hpp"
-=======
->>>>>>> f3e040b5
 #include "../../model/settings/usersettings.hpp"
 
 #include "recordstatusdelegate.hpp"
@@ -798,7 +795,6 @@
     return idToDrag;
 }
 
-<<<<<<< HEAD
 void CSVWorld::Table::globalFilterAddedChanged(int state)
 {
     if(state == Qt::Checked && !mAdded)
@@ -825,7 +821,8 @@
         mModified.reset();
 
     recordFilterChanged(mFilter);
-=======
+}
+
 void CSVWorld::Table::rowsInsertedEvent(const QModelIndex& parent, int start, int end)
 {
     tableSizeUpdate();
@@ -836,5 +833,4 @@
         if(mUnselectAfterJump)
             clearSelection();
     }
->>>>>>> f3e040b5
 }