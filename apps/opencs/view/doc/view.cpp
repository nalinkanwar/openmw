--- conflicted
+++ resolved
@@ -347,11 +347,11 @@
     return mOperations;
 }
 
-<<<<<<< HEAD
 void CSVDoc::View::exit()
 {
     emit exitApplicationRequest (this);
-=======
+}
+
 void CSVDoc::View::showUserSettings()
 {
     CSVSettings::UserSettingsDialog *settingsDialog = new CSVSettings::UserSettingsDialog(this);
@@ -372,5 +372,4 @@
 
         lastValue = settingValue;
     }
->>>>>>> 13242c2b
 }