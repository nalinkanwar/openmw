--- conflicted
+++ resolved
@@ -100,11 +100,9 @@
 
             void addSubView (const CSMWorld::UniversalId& id);
 
-<<<<<<< HEAD
             void abortOperation (int type);
-=======
+
             void slotUpdateEditorSetting (const QString &settingName, const QString &settingValue);
->>>>>>> 13242c2b
 
         private slots:
 
@@ -120,7 +118,6 @@
 
             void addGmstsSubView();
 
-<<<<<<< HEAD
             void addSkillsSubView();
 
             void addClassesSubView();
@@ -140,11 +137,8 @@
             void addSpellsSubView();
 
             void addCellsSubView();
-=======
-            void abortOperation (int type);
 
             void showUserSettings();
->>>>>>> 13242c2b
     };
 }
 
