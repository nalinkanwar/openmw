#include "filedialog.hpp"

#include <QCheckBox>
#include <QPushButton>
#include <QDialogButtonBox>
#include <QSortFilterProxyModel>
#include <QRegExpValidator>
#include <QRegExp>
#include <QSpacerItem>
#include <QPushButton>
#include <QLabel>
#include <QGroupBox>

<<<<<<< HEAD
#include "components/contentselector/model/esmfile.hpp"
#include "components/contentselector/view/contentselector.hpp"
=======
#include <components/contentselector/model/esmfile.hpp>
#include <components/contentselector/view/lineedit.hpp>
>>>>>>> 3146af34

#include "filewidget.hpp"
#include "adjusterwidget.hpp"

#include <QDebug>
<<<<<<< HEAD

CSVDoc::FileDialog::FileDialog(QWidget *parent) :
    QDialog(parent), mSelector (0)
{
    ui.setupUi (this);
    resize(400, 400);

    setObjectName ("FileDialog");
    mSelector = new ContentSelectorView::ContentSelector (ui.contentSelectorWidget);
}

void CSVDoc::FileDialog::addFiles(const QString &path)
{
    mSelector->addFiles(path);
}

QStringList CSVDoc::FileDialog::selectedFilePaths()
{
    QStringList filePaths;

    foreach (ContentSelectorModel::EsmFile *file, mSelector->selectedFiles() )
        filePaths.append(file->path());

    return filePaths;
}

void CSVDoc::FileDialog::showDialog(DialogType dialogType)
{
    mDialogType = dialogType;

    switch (mDialogType)
    {
    case DialogType_New:
        buildNewFileView();
        break;

    case DialogType_Open:
        buildOpenFileView();
        break;
    default:
        break;
    }

    show();
    raise();
    activateWindow();
}

void CSVDoc::FileDialog::buildNewFileView()
{
    setWindowTitle(tr("Create a new addon"));

   QPushButton* createButton = ui.projectButtonBox->button (QDialogButtonBox::Ok);
   createButton->setText ("Create");
   createButton->setEnabled (false);

    mFileWidget = new FileWidget (this);

    mFileWidget->setType (true);
    mFileWidget->extensionLabelIsVisible(true);

    ui.projectGroupBoxLayout->insertWidget (0, mFileWidget);

    connect (mFileWidget, SIGNAL (nameChanged(const QString &, bool)),
            this, SLOT (slotUpdateCreateButton(const QString &, bool)));

    connect (mSelector, SIGNAL (signalCurrentGamefileIndexChanged (int)),
             this, SLOT (slotUpdateCreateButton (int)));

    connect (ui.projectButtonBox, SIGNAL (accepted()), this, SIGNAL (createNewFile()));
    connect (ui.projectButtonBox, SIGNAL (rejected()), this, SLOT (slotRejected()));
}

void CSVDoc::FileDialog::buildOpenFileView()
{
    setWindowTitle(tr("Open"));
    ui.projectGroupBox->setTitle (QString(""));

    connect (ui.projectButtonBox, SIGNAL (accepted()), this, SIGNAL (openFiles()));
    connect (ui.projectButtonBox, SIGNAL (rejected()), this, SLOT (slotRejected()));
}

void CSVDoc::FileDialog::slotUpdateCreateButton (int)
{
    slotUpdateCreateButton (mFileWidget->getName(), true);
}

void CSVDoc::FileDialog::slotUpdateCreateButton(const QString &name, bool)
{
    if (!(mDialogType == DialogType_New))
        return;

    bool success = (!name.isEmpty() && mSelector->selectedFiles().size() > 0);
=======

CSVDoc::FileDialog::FileDialog(QWidget *parent) :
    ContentSelector(parent),
    mFileWidget (new FileWidget (this)),
    mAdjusterWidget (new AdjusterWidget (this)),
    mEnable_1(false),
    mEnable_2(false)
{
    // Hide the profile elements
    profileGroupBox->hide();
    addonView->showColumn(2);

    resize(400, 400);

    mFileWidget->setType(true);
    mFileWidget->extensionLabelIsVisible(false);

    connect(projectCreateButton, SIGNAL(clicked()), this, SLOT(createNewFile()));

    connect(projectButtonBox, SIGNAL(accepted()), this, SIGNAL(openFiles()));
    connect(projectButtonBox, SIGNAL(rejected()), this, SLOT(reject()));

    connect (mFileWidget, SIGNAL (nameChanged (const QString&, bool)),
        mAdjusterWidget, SLOT (setName (const QString&, bool)));

    connect (mAdjusterWidget, SIGNAL (stateChanged (bool)), this, SLOT (slotAdjusterChanged(bool)));
    connect (this, SIGNAL (signalGameFileChanged(int)), this, SLOT (slotGameFileSelected(int)));
    connect (this, SIGNAL (signalUpdateCreateButton(bool, int)), this, SLOT (slotEnableCreateButton(bool, int)));
}

void CSVDoc::FileDialog::setLocalData (const boost::filesystem::path& localData)
{
    mAdjusterWidget->setLocalData (localData);
}

void CSVDoc::FileDialog::updateOpenButton(const QStringList &items)
{
    QPushButton *openButton = projectButtonBox->button(QDialogButtonBox::Open);

    if (!openButton)
        return;

    openButton->setEnabled(!items.isEmpty());
}

void CSVDoc::FileDialog::slotEnableCreateButton(bool enable, int widgetNumber)
{

    if (widgetNumber == 1)
        mEnable_1 = enable;

    if (widgetNumber == 2)
        mEnable_2 = enable;

    qDebug() << "update enabled" << mEnable_1 << mEnable_2 << enable;
    projectCreateButton->setEnabled(mEnable_1 && mEnable_2);
}

QString CSVDoc::FileDialog::fileName()
{
    return mFileWidget->getName();
}

void CSVDoc::FileDialog::openFile()
{
    setWindowTitle(tr("Open"));

    mFileWidget->hide();
    adjusterWidgetFrame->hide();
    projectCreateButton->hide();
    projectGroupBox->setTitle(tr(""));
    projectButtonBox->button(QDialogButtonBox::Open)->setEnabled(false);

    show();
    raise();
    activateWindow();
}

void CSVDoc::FileDialog::newFile()
{
    setWindowTitle(tr("New"));

    fileWidgetFrame->layout()->addWidget(mFileWidget);
    adjusterWidgetFrame->layout()->addWidget(mAdjusterWidget);

    projectButtonBox->setStandardButtons(QDialogButtonBox::Cancel);
    projectButtonBox->addButton(projectCreateButton, QDialogButtonBox::ActionRole);
>>>>>>> 3146af34

    ui.projectButtonBox->button (QDialogButtonBox::Ok)->setEnabled (success);
}

<<<<<<< HEAD
QString CSVDoc::FileDialog::filename() const
{
    if (mDialogType == DialogType_New)
        return mFileWidget->getName();

    return mSelector->currentFile();
}

void CSVDoc::FileDialog::slotRejected()
{
    emit rejected();
    close();
=======
void CSVDoc::FileDialog::slotAdjusterChanged(bool value)
{
    emit signalUpdateCreateButton(mAdjusterWidget->isValid(), 2);
}

void CSVDoc::FileDialog::slotGameFileSelected(int value)
{
    emit signalUpdateCreateButton(value > -1, 1);
}

void CSVDoc::FileDialog::createNewFile()
{
    emit createNewFile (mAdjusterWidget->getPath());
>>>>>>> 3146af34
}<|MERGE_RESOLUTION|>--- conflicted
+++ resolved
@@ -11,19 +11,13 @@
 #include <QLabel>
 #include <QGroupBox>
 
-<<<<<<< HEAD
 #include "components/contentselector/model/esmfile.hpp"
 #include "components/contentselector/view/contentselector.hpp"
-=======
-#include <components/contentselector/model/esmfile.hpp>
-#include <components/contentselector/view/lineedit.hpp>
->>>>>>> 3146af34
 
 #include "filewidget.hpp"
 #include "adjusterwidget.hpp"
 
 #include <QDebug>
-<<<<<<< HEAD
 
 CSVDoc::FileDialog::FileDialog(QWidget *parent) :
     QDialog(parent), mSelector (0)
@@ -117,100 +111,10 @@
         return;
 
     bool success = (!name.isEmpty() && mSelector->selectedFiles().size() > 0);
-=======
-
-CSVDoc::FileDialog::FileDialog(QWidget *parent) :
-    ContentSelector(parent),
-    mFileWidget (new FileWidget (this)),
-    mAdjusterWidget (new AdjusterWidget (this)),
-    mEnable_1(false),
-    mEnable_2(false)
-{
-    // Hide the profile elements
-    profileGroupBox->hide();
-    addonView->showColumn(2);
-
-    resize(400, 400);
-
-    mFileWidget->setType(true);
-    mFileWidget->extensionLabelIsVisible(false);
-
-    connect(projectCreateButton, SIGNAL(clicked()), this, SLOT(createNewFile()));
-
-    connect(projectButtonBox, SIGNAL(accepted()), this, SIGNAL(openFiles()));
-    connect(projectButtonBox, SIGNAL(rejected()), this, SLOT(reject()));
-
-    connect (mFileWidget, SIGNAL (nameChanged (const QString&, bool)),
-        mAdjusterWidget, SLOT (setName (const QString&, bool)));
-
-    connect (mAdjusterWidget, SIGNAL (stateChanged (bool)), this, SLOT (slotAdjusterChanged(bool)));
-    connect (this, SIGNAL (signalGameFileChanged(int)), this, SLOT (slotGameFileSelected(int)));
-    connect (this, SIGNAL (signalUpdateCreateButton(bool, int)), this, SLOT (slotEnableCreateButton(bool, int)));
-}
-
-void CSVDoc::FileDialog::setLocalData (const boost::filesystem::path& localData)
-{
-    mAdjusterWidget->setLocalData (localData);
-}
-
-void CSVDoc::FileDialog::updateOpenButton(const QStringList &items)
-{
-    QPushButton *openButton = projectButtonBox->button(QDialogButtonBox::Open);
-
-    if (!openButton)
-        return;
-
-    openButton->setEnabled(!items.isEmpty());
-}
-
-void CSVDoc::FileDialog::slotEnableCreateButton(bool enable, int widgetNumber)
-{
-
-    if (widgetNumber == 1)
-        mEnable_1 = enable;
-
-    if (widgetNumber == 2)
-        mEnable_2 = enable;
-
-    qDebug() << "update enabled" << mEnable_1 << mEnable_2 << enable;
-    projectCreateButton->setEnabled(mEnable_1 && mEnable_2);
-}
-
-QString CSVDoc::FileDialog::fileName()
-{
-    return mFileWidget->getName();
-}
-
-void CSVDoc::FileDialog::openFile()
-{
-    setWindowTitle(tr("Open"));
-
-    mFileWidget->hide();
-    adjusterWidgetFrame->hide();
-    projectCreateButton->hide();
-    projectGroupBox->setTitle(tr(""));
-    projectButtonBox->button(QDialogButtonBox::Open)->setEnabled(false);
-
-    show();
-    raise();
-    activateWindow();
-}
-
-void CSVDoc::FileDialog::newFile()
-{
-    setWindowTitle(tr("New"));
-
-    fileWidgetFrame->layout()->addWidget(mFileWidget);
-    adjusterWidgetFrame->layout()->addWidget(mAdjusterWidget);
-
-    projectButtonBox->setStandardButtons(QDialogButtonBox::Cancel);
-    projectButtonBox->addButton(projectCreateButton, QDialogButtonBox::ActionRole);
->>>>>>> 3146af34
 
     ui.projectButtonBox->button (QDialogButtonBox::Ok)->setEnabled (success);
 }
 
-<<<<<<< HEAD
 QString CSVDoc::FileDialog::filename() const
 {
     if (mDialogType == DialogType_New)
@@ -223,19 +127,9 @@
 {
     emit rejected();
     close();
-=======
-void CSVDoc::FileDialog::slotAdjusterChanged(bool value)
-{
-    emit signalUpdateCreateButton(mAdjusterWidget->isValid(), 2);
-}
-
-void CSVDoc::FileDialog::slotGameFileSelected(int value)
-{
-    emit signalUpdateCreateButton(value > -1, 1);
 }
 
 void CSVDoc::FileDialog::createNewFile()
 {
     emit createNewFile (mAdjusterWidget->getPath());
->>>>>>> 3146af34
 }