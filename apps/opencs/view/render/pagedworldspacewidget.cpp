
#include "pagedworldspacewidget.hpp"

#include <sstream>

#include <OgreCamera.h>
#include <OgreTextureManager.h>
#include <OgreTechnique.h>
#include <OgreMaterialManager.h>
#include <OgreBillboardSet.h>
#include <OgreBillboard.h>
#include <OgreHardwarePixelBuffer.h>
#include <OgreSceneManager.h>
#include <OgreSceneNode.h>

#include <QtGui/qevent.h>
#include <Qt/qpainter.h>

#include "../../model/world/tablemimedata.hpp"
#include "../../model/world/idtable.hpp"

<<<<<<< HEAD
void CSVRender::PagedWorldspaceWidget::displayCellCoord(bool display)
{
    mDisplayCellCoord = display;
    std::map<CSMWorld::CellCoordinates, Cell *>::iterator iter(mCells.begin());

    while (iter != mCells.end())
    {
        getSceneManager()->getBillboardSet("CellBillboardSet" + iter->first.getId(mWorldspace))->setVisible(display);
        iter++;
    }
}
=======
#include "../widget/scenetooltoggle.hpp"

#include "elements.hpp"
>>>>>>> a5049fd7

bool CSVRender::PagedWorldspaceWidget::adjustCells()
{
    bool modified = false;
    bool setCamera = false;

    const CSMWorld::IdCollection<CSMWorld::Cell>& cells = mDocument.getData().getCells();

    {
        // remove
        std::map<CSMWorld::CellCoordinates, Cell *>::iterator iter (mCells.begin());

        while (iter!=mCells.end())
        {
            int index = cells.searchId (iter->first.getId (mWorldspace));

            if (!mSelection.has (iter->first) || index==-1 ||
                cells.getRecord (index).mState==CSMWorld::RecordBase::State_Deleted)
            {
                delete iter->second;
                mCells.erase (iter++);

                getSceneManager()->getSceneNode("CellBillboardNode" + iter->first.getId(mWorldspace))->detachAllObjects();
                getSceneManager()->destroySceneNode("CellBillboardNode" + iter->first.getId(mWorldspace));
                getSceneManager()->destroyBillboardSet("CellBillboardSet" + iter->first.getId(mWorldspace));

                modified = true;
            }
            else
                ++iter;
        }
    }

    if (mCells.begin()==mCells.end())
        setCamera = true;

    // add
    for (CSMWorld::CellSelection::Iterator iter (mSelection.begin()); iter!=mSelection.end();
        ++iter)
    {
        int index = cells.searchId (iter->getId (mWorldspace));

        if (index!=0 && cells.getRecord (index).mState!=CSMWorld::RecordBase::State_Deleted &&
            mCells.find (*iter)==mCells.end())
        {
            if (setCamera)
            {
                setCamera = false;
                getCamera()->setPosition (8192*iter->getX()+4096, 8192*iter->getY()+4096, 0);
            }

            mCells.insert (std::make_pair (*iter,
                new Cell (mDocument.getData(), getSceneManager(),
                iter->getId (mWorldspace))));

            //billboard which indicate the Cell coord
            Ogre::SceneNode* billboardNode = getSceneManager()->getRootSceneNode()->createChildSceneNode("CellBillboardNode" + iter->getId(mWorldspace));
            billboardNode->setPosition(8192 * iter->getX() + 4096, 8192 * iter->getY() + 4096, 0);

            QImage image(QSize(1024, 1024), QImage::Format::Format_RGB888);
            QPainter painter(&image);
            std::string text = std::to_string(iter->getX()) + ";" + std::to_string(iter->getY());
            QFont font = painter.font();
            font.setPointSize(256);
            painter.setFont(font);
            painter.setPen(Qt::SolidLine);
            painter.setPen(Qt::white);
            painter.drawText(QRect(0, 0, 1024, 1024), Qt::AlignCenter, QString(text.c_str()));


            Ogre::TexturePtr texture = Ogre::TextureManager::getSingleton().getByName("CellBillboardTexture" + iter->getId(mWorldspace));
            if (texture.isNull())
            {
                texture = Ogre::TextureManager::getSingleton().createManual("CellBillboardTexture" + iter->getId(mWorldspace), 
                    Ogre::ResourceGroupManager::DEFAULT_RESOURCE_GROUP_NAME,
                    Ogre::TEX_TYPE_2D, 1024, 1024, 5, Ogre::PF_X8R8G8B8, Ogre::TU_DEFAULT);

                int w = 1024;
                int h = 1024;
                Ogre::DataStreamPtr stream(new Ogre::MemoryDataStream((void*)image.constBits(), w*h*Ogre::PixelUtil::getNumElemBytes(Ogre::PixelFormat::PF_R8G8B8), false));
                texture->loadRawData(stream, w, h, Ogre::PixelFormat::PF_R8G8B8);
                texture->load();
            }

            Ogre::MaterialPtr material;
            if (Ogre::MaterialManager::getSingleton().resourceExists("CellBillboardMaterial" + iter->getId(mWorldspace)))
            {
                material = Ogre::MaterialManager::getSingleton().getByName("CellBillboardMaterial" + iter->getId(mWorldspace));
            }
            else
            {
                material = Ogre::MaterialManager::getSingleton().create(
                    "CellBillboardMaterial" + iter->getId(mWorldspace), // name
                    Ogre::ResourceGroupManager::DEFAULT_RESOURCE_GROUP_NAME);

                material->getTechnique(0)->getPass(0)->createTextureUnitState("CellBillboardTexture" + iter->getId(mWorldspace));
                material->getTechnique(0)->getPass(0)->setSceneBlending(Ogre::SBT_TRANSPARENT_ALPHA);
                material->setDepthCheckEnabled(false);
                material->setDepthWriteEnabled(false);
            }

            Ogre::BillboardSet* mySet = getSceneManager()->createBillboardSet("CellBillboardSet" + iter->getId(mWorldspace));
            Ogre::Billboard* myBillboard = mySet->createBillboard(Ogre::Vector3(0, 0, 0));
            mySet->setDefaultDimensions(4000, 2000);
            mySet->setMaterial(material);
            mySet->setRenderQueueGroup(mySet->getRenderQueueGroup() + 1); // render the bilboard on top
            billboardNode->attachObject(mySet);

            mySet->setVisible(mDisplayCellCoord);

            modified = true;
        }
    }

    return modified;
}

void CSVRender::PagedWorldspaceWidget::referenceableDataChanged (const QModelIndex& topLeft,
    const QModelIndex& bottomRight)
{
    for (std::map<CSMWorld::CellCoordinates, Cell *>::iterator iter (mCells.begin());
        iter!=mCells.end(); ++iter)
        if (iter->second->referenceableDataChanged (topLeft, bottomRight))
            flagAsModified();
}

void CSVRender::PagedWorldspaceWidget::referenceableAboutToBeRemoved (
    const QModelIndex& parent, int start, int end)
{
    for (std::map<CSMWorld::CellCoordinates, Cell *>::iterator iter (mCells.begin());
        iter!=mCells.end(); ++iter)
        if (iter->second->referenceableAboutToBeRemoved (parent, start, end))
            flagAsModified();
}

void CSVRender::PagedWorldspaceWidget::referenceableAdded (const QModelIndex& parent,
    int start, int end)
{
    CSMWorld::IdTable& referenceables = dynamic_cast<CSMWorld::IdTable&> (
        *mDocument.getData().getTableModel (CSMWorld::UniversalId::Type_Referenceables));

    for (std::map<CSMWorld::CellCoordinates, Cell *>::iterator iter (mCells.begin());
        iter!=mCells.end(); ++iter)
    {
        QModelIndex topLeft = referenceables.index (start, 0);
        QModelIndex bottomRight =
            referenceables.index (end, referenceables.columnCount());

        if (iter->second->referenceableDataChanged (topLeft, bottomRight))
            flagAsModified();
    }
}

void CSVRender::PagedWorldspaceWidget::referenceDataChanged (const QModelIndex& topLeft,
    const QModelIndex& bottomRight)
{
    for (std::map<CSMWorld::CellCoordinates, Cell *>::iterator iter (mCells.begin());
        iter!=mCells.end(); ++iter)
        if (iter->second->referenceDataChanged (topLeft, bottomRight))
            flagAsModified();
}

void CSVRender::PagedWorldspaceWidget::referenceAboutToBeRemoved (const QModelIndex& parent,
    int start, int end)
{
    for (std::map<CSMWorld::CellCoordinates, Cell *>::iterator iter (mCells.begin());
        iter!=mCells.end(); ++iter)
        if (iter->second->referenceAboutToBeRemoved (parent, start, end))
            flagAsModified();
}

void CSVRender::PagedWorldspaceWidget::referenceAdded (const QModelIndex& parent, int start,
    int end)
{
    for (std::map<CSMWorld::CellCoordinates, Cell *>::iterator iter (mCells.begin());
        iter!=mCells.end(); ++iter)
        if (iter->second->referenceAdded (parent, start, end))
            flagAsModified();
}

std::string CSVRender::PagedWorldspaceWidget::getStartupInstruction()
{
    Ogre::Vector3 position = getCamera()->getPosition();

    std::ostringstream stream;

    stream
        << "player->position "
        << position.x << ", " << position.y << ", " << position.z
        << ", 0";

    return stream.str();
}

CSVRender::PagedWorldspaceWidget::PagedWorldspaceWidget (QWidget* parent, CSMDoc::Document& document)
: WorldspaceWidget(document, parent), mDocument(document), mWorldspace("std::default"), mDisplayCellCoord(true)
{
    QAbstractItemModel *cells =
        document.getData().getTableModel (CSMWorld::UniversalId::Type_Cells);

    connect (cells, SIGNAL (dataChanged (const QModelIndex&, const QModelIndex&)),
        this, SLOT (cellDataChanged (const QModelIndex&, const QModelIndex&)));
    connect (cells, SIGNAL (rowsRemoved (const QModelIndex&, int, int)),
        this, SLOT (cellRemoved (const QModelIndex&, int, int)));
    connect (cells, SIGNAL (rowsInserted (const QModelIndex&, int, int)),
        this, SLOT (cellAdded (const QModelIndex&, int, int)));
}

CSVRender::PagedWorldspaceWidget::~PagedWorldspaceWidget()
{
    for (std::map<CSMWorld::CellCoordinates, Cell *>::iterator iter (mCells.begin());
        iter!=mCells.end(); ++iter)
        delete iter->second;
}

void CSVRender::PagedWorldspaceWidget::useViewHint (const std::string& hint)
{
    if (!hint.empty())
    {
        CSMWorld::CellSelection selection;

        if (hint[0]=='c')
        {
            // syntax: c:#x1 y1; #x2 y2 (number of coordinate pairs can be 0 or larger)
            char ignore;

            std::istringstream stream (hint.c_str());
            if (stream >> ignore)
            {
                char ignore1; // : or ;
                char ignore2; // #
                int x, y;

                while (stream >> ignore1 >> ignore2 >> x >> y)
                    selection.add (CSMWorld::CellCoordinates (x, y));

                /// \todo adjust camera position
            }
        }
        else if (hint[0]=='r')
        {
            /// \todo implement 'r' type hints
        }

        setCellSelection (selection);
    }
}

void CSVRender::PagedWorldspaceWidget::setCellSelection (const CSMWorld::CellSelection& selection)
{
    mSelection = selection;

    if (adjustCells())
        flagAsModified();

    emit cellSelectionChanged (mSelection);
}

std::pair< int, int > CSVRender::PagedWorldspaceWidget::getCoordinatesFromId (const std::string& record) const
{
    std::istringstream stream (record.c_str());
    char ignore;
    int x, y;
    stream >> ignore >> x >> y;
    return std::make_pair(x, y);
}

bool CSVRender::PagedWorldspaceWidget::handleDrop (
    const std::vector< CSMWorld::UniversalId >& data, DropType type)
{
    if (WorldspaceWidget::handleDrop (data, type))
        return true;

    if (type!=Type_CellsExterior)
        return false;

    bool selectionChanged = false;
    for (unsigned i = 0; i < data.size(); ++i)
    {
        std::pair<int, int> coordinates(getCoordinatesFromId(data[i].getId()));
        if (mSelection.add(CSMWorld::CellCoordinates(coordinates.first, coordinates.second)))
        {
            selectionChanged = true;
        }
    }
    if (selectionChanged)
    {
        if (adjustCells())
            flagAsModified();

        emit cellSelectionChanged(mSelection);
    }

    return true;
}

CSVRender::WorldspaceWidget::dropRequirments CSVRender::PagedWorldspaceWidget::getDropRequirements (CSVRender::WorldspaceWidget::DropType type) const
{
    dropRequirments requirements = WorldspaceWidget::getDropRequirements (type);

    if (requirements!=ignored)
        return requirements;

    switch (type)
    {
        case Type_CellsExterior:
            return canHandle;

        case Type_CellsInterior:
            return needUnpaged;

        default:
            return ignored;
    }
}


unsigned int CSVRender::PagedWorldspaceWidget::getElementMask() const
{
    return WorldspaceWidget::getElementMask() | mControlElements->getSelection();
}

CSVWidget::SceneToolToggle *CSVRender::PagedWorldspaceWidget::makeControlVisibilitySelector (
    CSVWidget::SceneToolbar *parent)
{
    mControlElements = new CSVWidget::SceneToolToggle (parent,
        "Controls & Guides Visibility", ":door.png");

    mControlElements->addButton (":activator.png", Element_CellMarker, ":activator.png",
        "Cell marker");
    mControlElements->addButton (":armor.png", Element_CellArrow, ":armor.png", "Cell arrows");
    mControlElements->addButton (":armor.png", Element_CellBorder, ":armor.png", "Cell border");

    mControlElements->setSelection (0xffffffff);

    connect (mControlElements, SIGNAL (selectionChanged()),
        this, SLOT (elementSelectionChanged()));

    return mControlElements;
}

void CSVRender::PagedWorldspaceWidget::cellDataChanged (const QModelIndex& topLeft,
    const QModelIndex& bottomRight)
{
    /// \todo check if no selected cell is affected and do not update, if that is the case
    if (adjustCells())
        flagAsModified();
}

void CSVRender::PagedWorldspaceWidget::cellRemoved (const QModelIndex& parent, int start,
    int end)
{
    if (adjustCells())
        flagAsModified();
}

void CSVRender::PagedWorldspaceWidget::cellAdded (const QModelIndex& index, int start,
    int end)
{
    /// \todo check if no selected cell is affected and do not update, if that is the case
    if (adjustCells())
        flagAsModified();
}<|MERGE_RESOLUTION|>--- conflicted
+++ resolved
@@ -19,7 +19,10 @@
 #include "../../model/world/tablemimedata.hpp"
 #include "../../model/world/idtable.hpp"
 
-<<<<<<< HEAD
+#include "../widget/scenetooltoggle.hpp"
+
+#include "elements.hpp"
+
 void CSVRender::PagedWorldspaceWidget::displayCellCoord(bool display)
 {
     mDisplayCellCoord = display;
@@ -31,11 +34,6 @@
         iter++;
     }
 }
-=======
-#include "../widget/scenetooltoggle.hpp"
-
-#include "elements.hpp"
->>>>>>> a5049fd7
 
 bool CSVRender::PagedWorldspaceWidget::adjustCells()
 {
