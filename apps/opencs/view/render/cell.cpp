
#include "cell.hpp"

#include <OgreSceneManager.h>
#include <OgreSceneNode.h>
#include <OgreManualObject.h>

#include <components/misc/stringops.hpp>
#include <components/esm/loadland.hpp>

#include "../../model/world/idtable.hpp"
#include "../../model/world/columns.hpp"
#include "../../model/world/data.hpp"
#include "../../model/world/pathgrid.hpp"
#include "../world/physicssystem.hpp"

#include "elements.hpp"
#include "terrainstorage.hpp"
#include "pathgridpoint.hpp"

namespace CSVRender
{
    // PLEASE NOTE: pathgrid edge code copied and adapted from mwrender/debugging
    static const std::string PG_LINE_MATERIAL = "pathgridLineMaterial";
    static const int POINT_MESH_BASE = 35;
    static const std::string DEBUGGING_GROUP = "debugging";
}

void CSVRender::Cell::createGridMaterials()
{
    if(!Ogre::ResourceGroupManager::getSingleton().resourceGroupExists(DEBUGGING_GROUP))
        Ogre::ResourceGroupManager::getSingleton().createResourceGroup(DEBUGGING_GROUP);

    if(Ogre::MaterialManager::getSingleton().getByName(PG_LINE_MATERIAL, DEBUGGING_GROUP).isNull())
    {
        Ogre::MaterialPtr lineMatPtr =
            Ogre::MaterialManager::getSingleton().create(PG_LINE_MATERIAL, DEBUGGING_GROUP);
        lineMatPtr->setReceiveShadows(false);
        lineMatPtr->getTechnique(0)->setLightingEnabled(true);
        lineMatPtr->getTechnique(0)->getPass(0)->setDiffuse(1,1,0,0);
        lineMatPtr->getTechnique(0)->getPass(0)->setAmbient(1,1,0);
        lineMatPtr->getTechnique(0)->getPass(0)->setSelfIllumination(1,1,0);
    }
}

void CSVRender::Cell::destroyGridMaterials()
{
    if(Ogre::ResourceGroupManager::getSingleton().resourceGroupExists(DEBUGGING_GROUP))
    {
        if(!Ogre::MaterialManager::getSingleton().getByName(PG_LINE_MATERIAL, DEBUGGING_GROUP).isNull())
            Ogre::MaterialManager::getSingleton().remove(PG_LINE_MATERIAL);

        Ogre::ResourceGroupManager::getSingleton().destroyResourceGroup(DEBUGGING_GROUP);
    }
}

Ogre::ManualObject *CSVRender::Cell::createPathgridEdge(const std::string &name,
        const Ogre::Vector3 &start, const Ogre::Vector3 &end)
{
    Ogre::ManualObject *result = mSceneMgr->createManualObject(name);

    createGridMaterials();
    result->begin(PG_LINE_MATERIAL, Ogre::RenderOperation::OT_LINE_LIST);

    Ogre::Vector3 direction = (end - start);
    Ogre::Vector3 lineDisplacement = direction.crossProduct(Ogre::Vector3::UNIT_Z).normalisedCopy();
    // move lines up a little, so they will be less covered by meshes/landscape
    lineDisplacement = lineDisplacement * POINT_MESH_BASE + Ogre::Vector3(0, 0, 10);
    result->position(start + lineDisplacement);
    result->position(end + lineDisplacement);

    result->end();

    return result;
}

bool CSVRender::Cell::removeObject (const std::string& id)
{
    std::map<std::string, Object *>::iterator iter =
        mObjects.find (Misc::StringUtils::lowerCase (id));

    if (iter==mObjects.end())
        return false;

    delete iter->second;
    mObjects.erase (iter);
    return true;
}

bool CSVRender::Cell::addObjects (int start, int end)
{
    CSMWorld::IdTable& references = dynamic_cast<CSMWorld::IdTable&> (
        *mData.getTableModel (CSMWorld::UniversalId::Type_References));

    int idColumn = references.findColumnIndex (CSMWorld::Columns::ColumnId_Id);
    int cellColumn = references.findColumnIndex (CSMWorld::Columns::ColumnId_Cell);
    int stateColumn = references.findColumnIndex (CSMWorld::Columns::ColumnId_Modification);

    bool modified = false;

    for (int i=start; i<=end; ++i)
    {
        std::string cell = Misc::StringUtils::lowerCase (references.data (
            references.index (i, cellColumn)).toString().toUtf8().constData());

        int state = references.data (references.index (i, stateColumn)).toInt();

        if (cell==mId && state!=CSMWorld::RecordBase::State_Deleted)
        {
            std::string id = Misc::StringUtils::lowerCase (references.data (
                references.index (i, idColumn)).toString().toUtf8().constData());

            mObjects.insert (std::make_pair (id, new Object (mData, mCellNode, id, false, mPhysics)));
            modified = true;
        }
    }

    return modified;
}

CSVRender::Cell::Cell (CSMWorld::Data& data, Ogre::SceneManager *sceneManager,
<<<<<<< HEAD
    const std::string& id, CSVWorld::PhysicsSystem *physics, const Ogre::Vector3& origin)
: mData (data), mId (Misc::StringUtils::lowerCase (id)), mSceneMgr(sceneManager), mPhysics(physics),
    mPathgridId("")
=======
    const std::string& id, boost::shared_ptr<CSVWorld::PhysicsSystem> physics, const Ogre::Vector3& origin)
: mData (data), mId (Misc::StringUtils::lowerCase (id)), mSceneMgr(sceneManager), mPhysics(physics)
>>>>>>> 6c8a6620
{
    mCellNode = sceneManager->getRootSceneNode()->createChildSceneNode();
    mCellNode->setPosition (origin);

    CSMWorld::IdTable& references = dynamic_cast<CSMWorld::IdTable&> (
        *mData.getTableModel (CSMWorld::UniversalId::Type_References));

    int rows = references.rowCount();

    addObjects (0, rows-1);

    const CSMWorld::IdCollection<CSMWorld::Land>& land = mData.getLand();
    int landIndex = land.searchId(mId);
    if (landIndex != -1)
    {
        mTerrain.reset(new Terrain::TerrainGrid(sceneManager, new TerrainStorage(mData), Element_Terrain, true,
                                                Terrain::Align_XY));

        const ESM::Land* esmLand = land.getRecord(mId).get().mLand.get();
        mTerrain->loadCell(esmLand->mX,
                           esmLand->mY);

        if(esmLand)
        {
            float verts = ESM::Land::LAND_SIZE;
            float worldsize = ESM::Land::REAL_SIZE;
            mX = esmLand->mX;
            mY = esmLand->mY;
            mPhysics->addHeightField(sceneManager,
                    esmLand->mLandData->mHeights, mX, mY, 0, worldsize / (verts-1), verts);
        }
    }

    loadPathgrid();
}

CSVRender::Cell::~Cell()
{
    // destroy manual objects
    for(std::map<std::pair<int, int>, std::string>::iterator iter = mPgEdges.begin();
        iter != mPgEdges.end(); ++iter)
    {
        if(mSceneMgr->hasManualObject((*iter).second))
        {
            Ogre::ManualObject *manual = mSceneMgr->getManualObject((*iter).second);
            Ogre::SceneNode *node = manual->getParentSceneNode();
            mSceneMgr->destroyManualObject((*iter).second);
            if(mSceneMgr->hasSceneNode(node->getName()))
                mSceneMgr->destroySceneNode(node);
        }
    }
    destroyGridMaterials();

    for(std::map<std::string, PathgridPoint *>::iterator iter (mPgPoints.begin());
        iter!=mPgPoints.end(); ++iter)
    {
        delete iter->second;
    }

    mPhysics->removeHeightField(mSceneMgr, mX, mY);

    for (std::map<std::string, Object *>::iterator iter (mObjects.begin());
        iter!=mObjects.end(); ++iter)
        delete iter->second;

    mCellNode->getCreator()->destroySceneNode (mCellNode);
}

bool CSVRender::Cell::referenceableDataChanged (const QModelIndex& topLeft,
    const QModelIndex& bottomRight)
{
    bool modified = false;

    for (std::map<std::string, Object *>::iterator iter (mObjects.begin());
        iter!=mObjects.end(); ++iter)
        if (iter->second->referenceableDataChanged (topLeft, bottomRight))
            modified = true;

    return modified;
}

bool CSVRender::Cell::referenceableAboutToBeRemoved (const QModelIndex& parent, int start,
    int end)
{
    if (parent.isValid())
        return false;

    bool modified = false;

    for (std::map<std::string, Object *>::iterator iter (mObjects.begin());
        iter!=mObjects.end(); ++iter)
        if (iter->second->referenceableAboutToBeRemoved (parent, start, end))
            modified = true;

    return modified;
}

bool CSVRender::Cell::referenceDataChanged (const QModelIndex& topLeft,
    const QModelIndex& bottomRight)
{
    CSMWorld::IdTable& references = dynamic_cast<CSMWorld::IdTable&> (
        *mData.getTableModel (CSMWorld::UniversalId::Type_References));

    int idColumn = references.findColumnIndex (CSMWorld::Columns::ColumnId_Id);
    int cellColumn = references.findColumnIndex (CSMWorld::Columns::ColumnId_Cell);
    int stateColumn = references.findColumnIndex (CSMWorld::Columns::ColumnId_Modification);

    // list IDs in cell
    std::map<std::string, bool> ids; // id, deleted state

    for (int i=topLeft.row(); i<=bottomRight.row(); ++i)
    {
        std::string cell = Misc::StringUtils::lowerCase (references.data (
            references.index (i, cellColumn)).toString().toUtf8().constData());

        if (cell==mId)
        {
            std::string id = Misc::StringUtils::lowerCase (references.data (
                references.index (i, idColumn)).toString().toUtf8().constData());

            int state = references.data (references.index (i, stateColumn)).toInt();

            ids.insert (std::make_pair (id, state==CSMWorld::RecordBase::State_Deleted));
        }
    }

    // perform update and remove where needed
    bool modified = false;

    for (std::map<std::string, Object *>::iterator iter (mObjects.begin());
        iter!=mObjects.end(); ++iter)
    {
        if (iter->second->referenceDataChanged (topLeft, bottomRight))
            modified = true;

        std::map<std::string, bool>::iterator iter2 = ids.find (iter->first);

        if (iter2!=ids.end())
        {
            if (iter2->second)
            {
                removeObject (iter->first);
                modified = true;
            }

            ids.erase (iter2);
        }
    }

    // add new objects
    for (std::map<std::string, bool>::iterator iter (ids.begin()); iter!=ids.end(); ++iter)
    {
        mObjects.insert (std::make_pair (
            iter->first, new Object (mData, mCellNode, iter->first, false, mPhysics)));

        modified = true;
    }

    return modified;
}

bool CSVRender::Cell::referenceAboutToBeRemoved (const QModelIndex& parent, int start,
    int end)
{
    if (parent.isValid())
        return false;

    CSMWorld::IdTable& references = dynamic_cast<CSMWorld::IdTable&> (
        *mData.getTableModel (CSMWorld::UniversalId::Type_References));

    int idColumn = references.findColumnIndex (CSMWorld::Columns::ColumnId_Id);

    bool modified = false;

    for (int row = start; row<=end; ++row)
        if (removeObject (references.data (
            references.index (row, idColumn)).toString().toUtf8().constData()))
            modified = true;

    return modified;
}

bool CSVRender::Cell::referenceAdded (const QModelIndex& parent, int start, int end)
{
    if (parent.isValid())
        return false;

    return addObjects (start, end);
}

float CSVRender::Cell::getTerrainHeightAt(const Ogre::Vector3 &pos) const
{
    if(mTerrain.get() != NULL)
        return mTerrain->getHeightAt(pos);
    else
        return -std::numeric_limits<float>::max();
}

// FIXME:
//  - updating indicies, including mData
//  - adding edges (need the ability to select a pathgrid and highlight)
//  - save to document & signals
//  - repainting edges while moving
void CSVRender::Cell::loadPathgrid()
{
    int worldsize = ESM::Land::REAL_SIZE;

    CSMWorld::SubCellCollection<CSMWorld::Pathgrid>& pathgridCollection = mData.getPathgrids();
    int index = pathgridCollection.searchId(mId);
    if(index != -1)
    {
        const CSMWorld::Pathgrid &pathgrid = pathgridCollection.getRecord(index).get();
        mPathgridId = pathgrid.mId; // FIXME: temporary storage (should be document)

        mPoints.resize(pathgrid.mPoints.size());
        std::vector<ESM::Pathgrid::Point>::const_iterator iter = pathgrid.mPoints.begin();
        for(index = 0; iter != pathgrid.mPoints.end(); ++iter, ++index)
        {
            std::string name = PathgridPoint::getName(pathgrid.mId, index);

            Ogre::Vector3 pos =
                Ogre::Vector3(worldsize*mX+(*iter).mX, worldsize*mY+(*iter).mY, (*iter).mZ);

            mPgPoints.insert(std::make_pair(name, new PathgridPoint(name, mCellNode, pos, mPhysics)));
            mPoints[index] = *iter; // FIXME: temporary storage (should be document)
        }

        for(ESM::Pathgrid::EdgeList::const_iterator it = pathgrid.mEdges.begin();
            it != pathgrid.mEdges.end();
            ++it)
        {
            Ogre::SceneNode *node = mCellNode->createChildSceneNode();
            const ESM::Pathgrid::Edge &edge = *it;
            const ESM::Pathgrid::Point &p0 = pathgrid.mPoints[edge.mV0];
            const ESM::Pathgrid::Point &p1 = pathgrid.mPoints[edge.mV1];

            std::ostringstream stream;
            stream << pathgrid.mId << "_" << edge.mV0 << " " << edge.mV1;
            std::string name = stream.str();

            Ogre::ManualObject *line = createPathgridEdge(name,
                Ogre::Vector3(worldsize*mX+p0.mX, worldsize*mY+p0.mY, p0.mZ),
                Ogre::Vector3(worldsize*mX+p1.mX, worldsize*mY+p1.mY, p1.mZ));
            line->setVisibilityFlags(Element_Pathgrid);
            node->attachObject(line);

            mPgEdges.insert(std::make_pair(std::make_pair(edge.mV0, edge.mV1), name));
            mEdges.push_back(*it); // FIXME: temporary storage (should be document)
        }
    }
}

// NOTE: pos is in world coordinates
// FIXME: save to the document
void CSVRender::Cell::pathgridPointAdded(const Ogre::Vector3 &pos, bool interior)
{
    std::string name = PathgridPoint::getName(mId, mPoints.size());

    mPgPoints.insert(std::make_pair(name, new PathgridPoint(name, mCellNode, pos, mPhysics)));

    // store to document
    int worldsize = ESM::Land::REAL_SIZE;

    int x = pos.x;
    int y = pos.y;
    if(!interior)
    {
        x = x - (worldsize * mX);
        y = y - (worldsize * mY);
    }

    ESM::Pathgrid::Point point(x, y, (int)pos.z);
    point.mConnectionNum = 0;
    mPoints.push_back(point);
    mPathgridId = mId;
    // FIXME: update other scene managers
}

// FIXME: save to the document
void CSVRender::Cell::pathgridPointRemoved(const std::string &name)
{
    std::pair<std::string, int> result = PathgridPoint::getIdAndIndex(name);
    if(result.first == "")
        return;

    std::string pathgridId = result.first;
    int index = result.second;

    // check if the point exists
    if(index < 0 || mPathgridId != pathgridId || (unsigned int)index >= mPoints.size())
        return;

    int numToDelete = mPoints[index].mConnectionNum * 2; // for sanity check later
    int edgeCount = 0;

    // find edges to delete
    std::vector<std::pair<int, int> > edges;
    for(unsigned i = 0; i < mEdges.size(); ++i)
    {
        if(mEdges[i].mV0 == index || mEdges[i].mV1 == index)
        {
            for(std::map<std::pair<int, int>, std::string>::iterator iter = mPgEdges.begin();
                iter != mPgEdges.end(); ++iter)
            {
                if((*iter).first.first == index || (*iter).first.second == index)
                {
                    edges.push_back(std::make_pair((*iter).first.first, (*iter).first.second));
                }
            }
        }
    }

    // delete the edges
    for(std::vector<std::pair<int, int> >::iterator iter = edges.begin();
        iter != edges.end(); ++iter)
    {
        std::string name = mPgEdges[*iter];
        if(mSceneMgr->hasManualObject(name))
        {
            // remove manual objects
            Ogre::ManualObject *manual = mSceneMgr->getManualObject(name);
            Ogre::SceneNode *node = manual->getParentSceneNode();
            mSceneMgr->destroyManualObject(name);
            if(mSceneMgr->hasSceneNode(node->getName()))
                mSceneMgr->destroySceneNode(node);

            edgeCount++; // for sanity check later

            // update map
            mPgEdges.erase(*iter);

            // update document
            assert(mPoints[(*iter).first].mConnectionNum > 0);
            mPoints[(*iter).first].mConnectionNum -= 1;
            for(unsigned i = mEdges.size() - 1; i > 0; --i)
            {
                if(mEdges[i].mV0 == index || mEdges[i].mV1 == index)
                    mEdges.erase(mEdges.begin() + i);
            }
        }
    }

    if(edgeCount != numToDelete)
    {
        // WARNING: continue anyway?  Or should this be an exception?
        std::cerr << "The no of edges del does not match the no of conn for: "
            << mPathgridId + "_" + QString::number(index).toStdString() << std::endl;
    }

    if(edgeCount || mPoints[index].mConnectionNum == 0)
    {
        // remove the point
        delete mPgPoints[name];
        mPgPoints.erase(name);
        // FIXME: update other scene managers
    }

    // store to document
    //mPoints.erase(mPoints.begin() + index);  // WARNING: Can't erase because the index will change
    // FIXME: it should be possible to refresh indicies but that means index values
    // can't be stored in maps, names, etc
}

// NOTE: newPos is in world coordinates
void CSVRender::Cell::pathgridPointMoved(const std::string &name,
        const Ogre::Vector3 &newPos, bool interior)
{
    std::pair<std::string, int> result = PathgridPoint::getIdAndIndex(name);
    if(result.first == "")
        return;

    std::string pathgridId = result.first;
    int index = result.second;

    // check if the point exists
    if(index < 0 || mPathgridId != pathgridId || (unsigned int)index >= mPoints.size())
        return;

    int worldsize = ESM::Land::REAL_SIZE;

    int x = newPos.x;
    int y = newPos.y;
    if(!interior)
    {
        x = x - (worldsize * mX);
        y = y - (worldsize * mY);
    }

    mPoints[index].mX = x;
    mPoints[index].mY = y;
    mPoints[index].mZ = newPos.z;

    // delete then recreate the edges
    for(unsigned i = 0; i < mEdges.size(); ++i)
    {
        if(mEdges[i].mV0 == index || mEdges[i].mV1 == index)
        {
            std::ostringstream stream;
            stream << pathgridId << "_" << mEdges[i].mV0 << " " << mEdges[i].mV1;
            std::string name = stream.str();

            if(mSceneMgr->hasManualObject(name))
            {
                // remove manual objects
                Ogre::ManualObject *manual = mSceneMgr->getManualObject(name);
                Ogre::SceneNode *node = manual->getParentSceneNode();
                mSceneMgr->destroyManualObject(name);

                if(mEdges[i].mV0 == index)
                {
                    const ESM::Pathgrid::Point &p1 = mPoints[mEdges[i].mV1];

                    Ogre::ManualObject *line = createPathgridEdge(name,
                        newPos,
                        Ogre::Vector3(worldsize*mX+p1.mX, worldsize*mY+p1.mY, p1.mZ));
                    line->setVisibilityFlags(Element_Pathgrid);
                    node->attachObject(line);
                }
                else if(mEdges[i].mV1 == index)
                {
                    const ESM::Pathgrid::Point &p0 = mPoints[mEdges[i].mV0];

                    Ogre::ManualObject *line = createPathgridEdge(name,
                        Ogre::Vector3(worldsize*mX+p0.mX, worldsize*mY+p0.mY, p0.mZ),
                        newPos);
                    line->setVisibilityFlags(Element_Pathgrid);
                    node->attachObject(line);
                }
            }
        }
    }
}

// FIXME: save to the document
void CSVRender::Cell::addPathgridEdge()
{
    // check if the points exist
    // update the edges
    // store to document
    // FIXME: update other scene managers
}

// FIXME: save to the document
void CSVRender::Cell::removePathgridEdge()
{
}<|MERGE_RESOLUTION|>--- conflicted
+++ resolved
@@ -119,14 +119,9 @@
 }
 
 CSVRender::Cell::Cell (CSMWorld::Data& data, Ogre::SceneManager *sceneManager,
-<<<<<<< HEAD
-    const std::string& id, CSVWorld::PhysicsSystem *physics, const Ogre::Vector3& origin)
+    const std::string& id, boost::shared_ptr<CSVWorld::PhysicsSystem> physics, const Ogre::Vector3& origin)
 : mData (data), mId (Misc::StringUtils::lowerCase (id)), mSceneMgr(sceneManager), mPhysics(physics),
     mPathgridId("")
-=======
-    const std::string& id, boost::shared_ptr<CSVWorld::PhysicsSystem> physics, const Ogre::Vector3& origin)
-: mData (data), mId (Misc::StringUtils::lowerCase (id)), mSceneMgr(sceneManager), mPhysics(physics)
->>>>>>> 6c8a6620
 {
     mCellNode = sceneManager->getRootSceneNode()->createChildSceneNode();
     mCellNode->setPosition (origin);
