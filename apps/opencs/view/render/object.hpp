#ifndef OPENCS_VIEW_OBJECT_H
#define OPENCS_VIEW_OBJECT_H

#include <boost/shared_ptr.hpp>

#include <components/nifogre/ogrenifloader.hpp>

class QModelIndex;

namespace Ogre
{
    class SceneNode;
}

namespace CSMWorld
{
    class Data;
    class CellRef;
}

namespace CSVWorld
{
    class PhysicsSystem;
}

namespace CSVRender
{
    class Object
    {
            const CSMWorld::Data& mData;
            std::string mReferenceId;
            std::string mReferenceableId;
            Ogre::SceneNode *mBase;
            NifOgre::ObjectScenePtr mObject;
            bool mForceBaseToZero;
<<<<<<< HEAD
            CSVWorld::PhysicsSystem *mPhysics;
            std::string mPhysicsObject;
=======
            boost::shared_ptr<CSVWorld::PhysicsSystem> mPhysics;
>>>>>>> 6c8a6620

            /// Not implemented
            Object (const Object&);

            /// Not implemented
            Object& operator= (const Object&);

            /// Destroy all scene nodes and movable objects attached to node.
            static void clearSceneNode (Ogre::SceneNode *node);

            /// Remove object from node (includes deleting)
            void clear();

            /// Update model
            void update();

            /// Adjust position, orientation and scale
            void adjust();

            /// Throws an exception if *this was constructed with referenceable
            const CSMWorld::CellRef& getReference() const;

        public:

            Object (const CSMWorld::Data& data, Ogre::SceneNode *cellNode,
                const std::string& id, bool referenceable,
                boost::shared_ptr<CSVWorld::PhysicsSystem> physics = boost::shared_ptr<CSVWorld::PhysicsSystem> (),
                bool forceBaseToZero = false);
            /// \param forceBaseToZero If this is a reference ignore the coordinates and place
            /// it at 0, 0, 0 instead.

            ~Object();

            /// \return Did this call result in a modification of the visual representation of
            /// this object?
            bool referenceableDataChanged (const QModelIndex& topLeft,
                const QModelIndex& bottomRight);

            /// \return Did this call result in a modification of the visual representation of
            /// this object?
            bool referenceableAboutToBeRemoved (const QModelIndex& parent, int start, int end);

            /// \return Did this call result in a modification of the visual representation of
            /// this object?
            bool referenceDataChanged (const QModelIndex& topLeft, const QModelIndex& bottomRight);

            /// Returns an empty string if this is a refereceable-type object.
            std::string getReferenceId() const;

            std::string getReferenceableId() const;
    };
}

#endif<|MERGE_RESOLUTION|>--- conflicted
+++ resolved
@@ -33,12 +33,8 @@
             Ogre::SceneNode *mBase;
             NifOgre::ObjectScenePtr mObject;
             bool mForceBaseToZero;
-<<<<<<< HEAD
-            CSVWorld::PhysicsSystem *mPhysics;
+            boost::shared_ptr<CSVWorld::PhysicsSystem> mPhysics;
             std::string mPhysicsObject;
-=======
-            boost::shared_ptr<CSVWorld::PhysicsSystem> mPhysics;
->>>>>>> 6c8a6620
 
             /// Not implemented
             Object (const Object&);
