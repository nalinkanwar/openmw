--- conflicted
+++ resolved
@@ -56,7 +56,6 @@
     connect (debugProfiles, SIGNAL (rowsAboutToBeRemoved (const QModelIndex&, int, int)),
         this, SLOT (debugProfileAboutToBeRemoved (const QModelIndex&, int, int)));
 
-<<<<<<< HEAD
     //QAbstractItemModel *pathgrids =
         //document.getData().getTableModel (CSMWorld::UniversalId::Type_Pathgrid);
 
@@ -67,12 +66,7 @@
     //connect (pathgrids, SIGNAL (rowsAboutToBeRemoved (const QModelIndex&, int, int)),
         //this, SLOT (pathgridAboutToBeRemoved (const QModelIndex&, int, int)));
 
-    // associate WorldSpaceWidgets (and their SceneManagers) with Documents
-    // then create physics if there is a new document
-    mPhysics = CSVWorld::PhysicsManager::instance()->addSceneWidget(document, this);
-=======
     mPhysics = document.getPhysics(); // create physics if one doesn't exist
->>>>>>> 6c8a6620
     mPhysics->addSceneManager(getSceneManager(), this);
     mMouse = new MouseState(this);
 }
