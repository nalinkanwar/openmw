--- conflicted
+++ resolved
@@ -56,20 +56,11 @@
     //
 
     MouseState::MouseState(WorldspaceWidget *parent)
-<<<<<<< HEAD
-        : mParent(parent), mPhysics(parent->mDocument.getPhysics()), mSceneManager(parent->getSceneManager())
-        , mCurrentObj(""), mMouseState(Mouse_Default), mOldCursorPos(0,0), mMouseEventTimer(0)
-        , mGrabbedSceneNode(""), mGrabbedRefId(""), mOrigObjPos(Ogre::Vector3())
-        , mOrigMousePos(Ogre::Vector3()), mOldMousePos(Ogre::Vector3()), mPlane(0)
-        , mColIndexPosX(0), mColIndexPosY(0), mColIndexPosZ(0), mIdTableModel(0)
-=======
         : mMouseState(Mouse_Default), mParent(parent), mPhysics(parent->mDocument.getPhysics())
-        , mSceneManager(parent->getSceneManager()), mOldPos(0,0), mCurrentObj(""), mGrabbedSceneNode("")
+        , mSceneManager(parent->getSceneManager()), mOldCursorPos(0,0), mCurrentObj(""), mGrabbedSceneNode(""), mGrabbedRefId("")
         , mMouseEventTimer(0), mPlane(0), mOrigObjPos(Ogre::Vector3()), mOrigMousePos(Ogre::Vector3())
-        , mCurrentMousePos(Ogre::Vector3()), mOffset(0.0f), mIdTableModel(0), mColIndexPosX(0)
-        , mColIndexPosY(0), mColIndexPosZ(0)
->>>>>>> 88d5aed6
-    {
+        , mOldMousePos(Ogre::Vector3()), mIdTableModel(0), mColIndexPosX(0)
+        , mColIndexPosY(0), mColIndexPosZ(0)    {
         const CSMWorld::RefCollection& references = mParent->mDocument.getData().getReferences();
 
         mColIndexPosX = references.findColumnIndex(CSMWorld::Columns::ColumnId_PositionXPos);
