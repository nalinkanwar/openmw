#ifndef OPENCS_VIEW_SCENEWIDGET_H
#define OPENCS_VIEW_SCENEWIDGET_H

#include <map>
#include <memory>

#include <QWidget>
#include <QTimer>

#include <osgViewer/View>
#include <osgViewer/CompositeViewer>

#include <boost/shared_ptr.hpp>

#include "lightingday.hpp"
#include "lightingnight.hpp"
#include "lightingbright.hpp"


namespace Resource
{
    class ResourceSystem;
}

namespace osg
{
    class Group;
    class Camera;
}

namespace CSVWidget
{
    class SceneToolMode;
    class SceneToolbar;
}

namespace CSMPrefs
{
    class Setting;
}

namespace CSVRender
{
    class CameraController;
    class FreeCameraController;
    class OrbitCameraController;
    class Lighting;

    class RenderWidget : public QWidget
    {
            Q_OBJECT

        public:
            RenderWidget(QWidget* parent = 0, Qt::WindowFlags f = 0);
            virtual ~RenderWidget();

            /// Initiates a request to redraw the view
            void flagAsModified();

            void setVisibilityMask(int mask);

            osg::Camera *getCamera();

        protected:

            osg::ref_ptr<osgViewer::View> mView;
            osg::ref_ptr<osg::Group> mRootNode;

            QTimer mTimer;

        protected slots:

            void toggleRenderStats();
    };

    /// Extension of RenderWidget to support lighting mode selection & toolbar
    class SceneWidget : public RenderWidget
    {
            Q_OBJECT
        public:
            SceneWidget(boost::shared_ptr<Resource::ResourceSystem> resourceSystem, QWidget* parent = 0,
                    Qt::WindowFlags f = 0, bool retrieveInput = true);
            virtual ~SceneWidget();

            CSVWidget::SceneToolMode *makeLightingSelector (CSVWidget::SceneToolbar *parent);
            ///< \attention The created tool is not added to the toolbar (via addTool). Doing that
            /// is the responsibility of the calling function.

            void setDefaultAmbient (const osg::Vec4f& colour);
            ///< \note The actual ambient colour may differ based on lighting settings.

        protected:
            void setLighting (Lighting *lighting);
            ///< \attention The ownership of \a lighting is not transferred to *this.

            void setAmbient(const osg::Vec4f& ambient);

            virtual void mouseMoveEvent (QMouseEvent *event);
            virtual void wheelEvent (QWheelEvent *event);

            boost::shared_ptr<Resource::ResourceSystem> mResourceSystem;

            Lighting* mLighting;

            osg::Vec4f mDefaultAmbient;
            bool mHasDefaultAmbient;
            LightingDay mLightingDay;
            LightingNight mLightingNight;
            LightingBright mLightingBright;

            int mPrevMouseX, mPrevMouseY;
<<<<<<< HEAD
=======
            std::string mMouseMode;
            std::auto_ptr<FreeCameraController> mFreeCamControl;
            std::auto_ptr<OrbitCameraController> mOrbitCamControl;
            CameraController* mCurrentCamControl;
            bool mCamPositionSet;
>>>>>>> e8ef5c23

            FreeCameraController* mFreeCamControl;
            OrbitCameraController* mOrbitCamControl;
            CameraController* mCurrentCamControl;

        public slots:
            /// \note Remember set the camera before running
            void update(double dt);

        protected slots:

            virtual void settingChanged (const CSMPrefs::Setting *setting);

            void selectNavigationMode (const std::string& mode);

        private slots:

            void selectLightingMode (const std::string& mode);

        signals:

            void focusToolbarRequest();
    };


    // There are rendering glitches when using multiple Viewer instances, work around using CompositeViewer with multiple views
    class CompositeViewer : public QObject, public osgViewer::CompositeViewer
    {
            Q_OBJECT
        public:
            CompositeViewer();

            static CompositeViewer& get();

            QTimer mTimer;

        private:
            osg::Timer mFrameTimer;
            double mSimulationTime;

        public slots:
            void update();

        signals:
            void simulationUpdated(double dt);
    };

}

#endif<|MERGE_RESOLUTION|>--- conflicted
+++ resolved
@@ -7,15 +7,14 @@
 #include <QWidget>
 #include <QTimer>
 
-#include <osgViewer/View>
-#include <osgViewer/CompositeViewer>
-
 #include <boost/shared_ptr.hpp>
 
 #include "lightingday.hpp"
 #include "lightingnight.hpp"
 #include "lightingbright.hpp"
 
+#include <osgViewer/View>
+#include <osgViewer/CompositeViewer>
 
 namespace Resource
 {
@@ -54,7 +53,6 @@
             RenderWidget(QWidget* parent = 0, Qt::WindowFlags f = 0);
             virtual ~RenderWidget();
 
-            /// Initiates a request to redraw the view
             void flagAsModified();
 
             void setVisibilityMask(int mask);
@@ -64,16 +62,13 @@
         protected:
 
             osg::ref_ptr<osgViewer::View> mView;
-            osg::ref_ptr<osg::Group> mRootNode;
+
+            osg::Group* mRootNode;
 
             QTimer mTimer;
-
-        protected slots:
-
-            void toggleRenderStats();
     };
 
-    /// Extension of RenderWidget to support lighting mode selection & toolbar
+    // Extension of RenderWidget to support lighting mode selection & toolbar
     class SceneWidget : public RenderWidget
     {
             Q_OBJECT
@@ -95,8 +90,18 @@
 
             void setAmbient(const osg::Vec4f& ambient);
 
+            virtual void mousePressEvent (QMouseEvent *event);
+            virtual void mouseReleaseEvent (QMouseEvent *event);
             virtual void mouseMoveEvent (QMouseEvent *event);
             virtual void wheelEvent (QWheelEvent *event);
+            virtual void keyPressEvent (QKeyEvent *event);
+            virtual void keyReleaseEvent (QKeyEvent *event);
+            virtual void focusOutEvent (QFocusEvent *event);
+
+            /// \return Is \a key a button mapping setting? (ignored otherwise)
+            virtual bool storeMappingSetting (const CSMPrefs::Setting *setting);
+
+            std::string mapButton (QMouseEvent *event);
 
             boost::shared_ptr<Resource::ResourceSystem> mResourceSystem;
 
@@ -109,18 +114,14 @@
             LightingBright mLightingBright;
 
             int mPrevMouseX, mPrevMouseY;
-<<<<<<< HEAD
-=======
             std::string mMouseMode;
             std::auto_ptr<FreeCameraController> mFreeCamControl;
             std::auto_ptr<OrbitCameraController> mOrbitCamControl;
             CameraController* mCurrentCamControl;
+            /// Tells update that camera isn't set
             bool mCamPositionSet;
->>>>>>> e8ef5c23
 
-            FreeCameraController* mFreeCamControl;
-            OrbitCameraController* mOrbitCamControl;
-            CameraController* mCurrentCamControl;
+            std::map<std::pair<Qt::MouseButton, bool>, std::string> mButtonMapping;
 
         public slots:
             /// \note Remember set the camera before running
