
#include "editor.hpp"

#include <QApplication>
#include <QLocalServer>
#include <QLocalSocket>
#include <QMessageBox>

#include "model/doc/document.hpp"
#include "model/world/data.hpp"
#include <iostream>

<<<<<<< HEAD
CS::Editor::Editor()
    : mDocumentManager (mCfgMgr), mViewManager (mDocumentManager)
=======
#include <OgreRoot.h>
#include <OgreRenderWindow.h>


CS::Editor::Editor() : mViewManager (mDocumentManager)
>>>>>>> e6960d91
{
    mIpcServerName = "org.openmw.OpenCS";

    setupDataFiles();

    mNewGame.setLocalData (mLocal);
    mFileDialog.setLocalData (mLocal);

    connect (&mViewManager, SIGNAL (newGameRequest ()), this, SLOT (createGame ()));
    connect (&mViewManager, SIGNAL (newAddonRequest ()), this, SLOT (createAddon ()));
    connect (&mViewManager, SIGNAL (loadDocumentRequest ()), this, SLOT (loadDocument ()));
    connect (&mViewManager, SIGNAL (editSettingsRequest()), this, SLOT (showSettings ()));

    connect (&mStartup, SIGNAL (createGame()), this, SLOT (createGame ()));
    connect (&mStartup, SIGNAL (createAddon()), this, SLOT (createAddon ()));
    connect (&mStartup, SIGNAL (loadDocument()), this, SLOT (loadDocument ()));
    connect (&mStartup, SIGNAL (editConfig()), this, SLOT (showSettings ()));

    connect (&mFileDialog, SIGNAL(signalOpenFiles (const boost::filesystem::path&)),
             this, SLOT(openFiles (const boost::filesystem::path&)));

    connect (&mFileDialog, SIGNAL(signalCreateNewFile (const boost::filesystem::path&)),
             this, SLOT(createNewFile (const boost::filesystem::path&)));

    connect (&mNewGame, SIGNAL (createRequest (const boost::filesystem::path&)),
             this, SLOT (createNewGame (const boost::filesystem::path&)));
}

void CS::Editor::setupDataFiles()
{
    boost::program_options::variables_map variables;
    boost::program_options::options_description desc("Syntax: opencs <options>\nAllowed options");

    desc.add_options()
    ("data", boost::program_options::value<Files::PathContainer>()->default_value(Files::PathContainer(), "data")->multitoken())
    ("data-local", boost::program_options::value<std::string>()->default_value(""))
    ("fs-strict", boost::program_options::value<bool>()->implicit_value(true)->default_value(false))
    ("encoding", boost::program_options::value<std::string>()->default_value("win1252"))
    ("resources", boost::program_options::value<std::string>()->default_value("resources"));

    boost::program_options::notify(variables);

    mCfgMgr.readConfiguration(variables, desc);

    Files::PathContainer dataDirs, dataLocal;
    if (!variables["data"].empty()) {
        dataDirs = Files::PathContainer(variables["data"].as<Files::PathContainer>());
    }

    std::string local = variables["data-local"].as<std::string>();
    if (!local.empty()) {
        dataLocal.push_back(Files::PathContainer::value_type(local));
    }

    mCfgMgr.processPaths (dataDirs);
    mCfgMgr.processPaths (dataLocal, true);

    if (!dataLocal.empty())
        mLocal = dataLocal[0];
    else
    {
        QMessageBox messageBox;
        messageBox.setWindowTitle (tr ("No local data path available"));
        messageBox.setIcon (QMessageBox::Critical);
        messageBox.setStandardButtons (QMessageBox::Ok);
        messageBox.setText(tr("<br><b>OpenCS is unable to access the local data directory. This may indicate a faulty configuration or a broken install.</b>"));
        messageBox.exec();

        QApplication::exit (1);
        return;
    }

    // Set the charset for reading the esm/esp files
    // QString encoding = QString::fromStdString(variables["encoding"].as<std::string>());
    //mFileDialog.setEncoding(encoding);

    dataDirs.insert (dataDirs.end(), dataLocal.begin(), dataLocal.end());

    mDocumentManager.setResourceDir (variables["resources"].as<std::string>());

    for (Files::PathContainer::const_iterator iter = dataDirs.begin(); iter != dataDirs.end(); ++iter)
    {

        QString path = QString::fromStdString(iter->string());
        mFileDialog.addFiles(path);
    }

    //load the settings into the userSettings instance.
    const QString settingFileName = "opencs.cfg";
    CSMSettings::UserSettings::instance().loadSettings(settingFileName);
}

void CS::Editor::createGame()
{
    mStartup.hide();

    if (mNewGame.isHidden())
        mNewGame.show();

    mNewGame.raise();
    mNewGame.activateWindow();
}

void CS::Editor::createAddon()
{
    mStartup.hide();
    mFileDialog.showDialog (CSVDoc::ContentAction_New);
}

void CS::Editor::loadDocument()
{
    mStartup.hide();
    mFileDialog.showDialog (CSVDoc::ContentAction_Edit);
}

void CS::Editor::openFiles (const boost::filesystem::path &savePath)
{
    std::vector<boost::filesystem::path> files;

    foreach (const QString &path, mFileDialog.selectedFilePaths())
        files.push_back(path.toStdString());

    CSMDoc::Document *document = mDocumentManager.addDocument (files, savePath, false);

    mViewManager.addView (document);
    mFileDialog.hide();
}

void CS::Editor::createNewFile (const boost::filesystem::path &savePath)
{
    std::vector<boost::filesystem::path> files;

    foreach (const QString &path, mFileDialog.selectedFilePaths()) {
        files.push_back(path.toStdString());
    }

    files.push_back(mFileDialog.filename().toStdString());

    CSMDoc::Document *document = mDocumentManager.addDocument (files, savePath, true);

    mViewManager.addView (document);
    mFileDialog.hide();
}

void CS::Editor::createNewGame (const boost::filesystem::path& file)
{
    std::vector<boost::filesystem::path> files;

    files.push_back (file);

    CSMDoc::Document *document = mDocumentManager.addDocument (files, file, true);

    mViewManager.addView (document);

    mNewGame.hide();
}

void CS::Editor::showStartup()
{
    if(mStartup.isHidden())
        mStartup.show();
    mStartup.raise();
    mStartup.activateWindow();
}

void CS::Editor::showSettings()
{
    if (mSettings.isHidden())
        mSettings.show();

    mSettings.raise();
    mSettings.activateWindow();
}

bool CS::Editor::makeIPCServer()
{
    mServer = new QLocalServer(this);

    if(mServer->listen(mIpcServerName))
    {
        connect(mServer, SIGNAL(newConnection()), this, SLOT(showStartup()));
        return true;
    }

    mServer->close();
    return false;
}

void CS::Editor::connectToIPCServer()
{
    mClientSocket = new QLocalSocket(this);
    mClientSocket->connectToServer(mIpcServerName);
    mClientSocket->close();
}

int CS::Editor::run()
{
    if (mLocal.empty())
        return 1;

    // TODO: setting
    Ogre::Root::getSingleton().setRenderSystem(Ogre::Root::getSingleton().getRenderSystemByName("OpenGL Rendering Subsystem"));

    Ogre::Root::getSingleton().initialise(false);

    // Create a hidden background window to keep resources
    Ogre::NameValuePairList params;
    params.insert(std::make_pair("title", ""));
    params.insert(std::make_pair("FSAA", "0"));
    params.insert(std::make_pair("vsync", "false"));
    params.insert(std::make_pair("hidden", "true"));
    Ogre::RenderWindow* hiddenWindow = Ogre::Root::getSingleton().createRenderWindow("InactiveHidden", 1, 1, false, &params);
    hiddenWindow->setActive(false);

    mStartup.show();

    QApplication::setQuitOnLastWindowClosed (true);

    return QApplication::exec();
}<|MERGE_RESOLUTION|>--- conflicted
+++ resolved
@@ -6,20 +6,14 @@
 #include <QLocalSocket>
 #include <QMessageBox>
 
+#include <OgreRoot.h>
+#include <OgreRenderWindow.h>
+
 #include "model/doc/document.hpp"
 #include "model/world/data.hpp"
-#include <iostream>
-
-<<<<<<< HEAD
+
 CS::Editor::Editor()
     : mDocumentManager (mCfgMgr), mViewManager (mDocumentManager)
-=======
-#include <OgreRoot.h>
-#include <OgreRenderWindow.h>
-
-
-CS::Editor::Editor() : mViewManager (mDocumentManager)
->>>>>>> e6960d91
 {
     mIpcServerName = "org.openmw.OpenCS";
 
