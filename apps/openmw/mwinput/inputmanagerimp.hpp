--- conflicted
+++ resolved
@@ -152,10 +152,7 @@
         int mMouseWheel;
         bool mDebug;
         bool mUserFileExists;
-<<<<<<< HEAD
-=======
         bool mAlwaysRunActive;
->>>>>>> b2be0d3e
 
         std::map<std::string, bool> mControlSwitch;
 
@@ -221,11 +218,7 @@
             A_CycleWeaponLeft,//Cycling through weapons
             A_CycleWeaponRight,
             A_ToggleSneak,    //Toggles Sneak
-<<<<<<< HEAD
-            A_ToggleWalk, //Toggle Walking/Running
-=======
             A_AlwaysRun, //Toggle Walking/Running
->>>>>>> b2be0d3e
             A_Sneak,
 
             A_QuickSave,
