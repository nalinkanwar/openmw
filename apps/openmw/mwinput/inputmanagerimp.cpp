--- conflicted
+++ resolved
@@ -44,66 +44,18 @@
         , mMouseWheel(0)
         , mDragDrop(false)
         , mGuiCursorEnabled(false)
-<<<<<<< HEAD
         , mDebug(Settings::Manager::getBool("debug", "Engine"))
-=======
-        , mDebug(debug)
         , mUserFile(userFile)
         , mUserFileExists(userFileExists)
->>>>>>> daab4f55
         , mInvertY (Settings::Manager::getBool("invert y axis", "Input"))
         , mCameraSensitivity (Settings::Manager::getFloat("camera sensitivity", "Input"))
         , mUISensitivity (Settings::Manager::getFloat("ui sensitivity", "Input"))
         , mCameraYMultiplier (Settings::Manager::getFloat("camera y multiplier", "Input"))
-        , mUIYMultiplier (Settings::Manager::getFloat("ui y multiplier", "Input"))
         , mPreviewPOVDelay(0.f)
         , mTimeIdle(0.f)
         , mOverencumberedMessageDelay(0.f)
         , mAlwaysRunActive(false)
     {
-<<<<<<< HEAD
-=======
-        Ogre::RenderWindow* window = mOgre.getWindow ();
-        size_t windowHnd;
-
-        resetIdleTime();
-
-        window->getCustomAttribute("WINDOW", &windowHnd);
-
-        std::ostringstream windowHndStr;
-        OIS::ParamList pl;
-
-        windowHndStr << windowHnd;
-        pl.insert(std::make_pair(std::string("WINDOW"), windowHndStr.str()));
-
-        // Set non-exclusive mouse and keyboard input if the user requested
-        // it.
-        if (mDebug)
-        {
-            #if defined OIS_WIN32_PLATFORM
-            pl.insert(std::make_pair(std::string("w32_mouse"),
-                std::string("DISCL_FOREGROUND" )));
-            pl.insert(std::make_pair(std::string("w32_mouse"),
-                std::string("DISCL_NONEXCLUSIVE")));
-            pl.insert(std::make_pair(std::string("w32_keyboard"),
-                std::string("DISCL_FOREGROUND")));
-            pl.insert(std::make_pair(std::string("w32_keyboard"),
-                std::string("DISCL_NONEXCLUSIVE")));
-            #elif defined OIS_LINUX_PLATFORM
-            pl.insert(std::make_pair(std::string("x11_mouse_grab"),
-                std::string("false")));
-            pl.insert(std::make_pair(std::string("x11_mouse_hide"),
-                std::string("false")));
-            pl.insert(std::make_pair(std::string("x11_keyboard_grab"),
-                std::string("false")));
-            #endif
-        }
-#if defined OIS_LINUX_PLATFORM
-        pl.insert(std::make_pair(std::string("XAutoRepeatOn"),
-            std::string("true")));
-#endif
-
->>>>>>> daab4f55
 #if defined(__APPLE__) && !defined(__LP64__)
         // Give the application window focus to receive input events
         ProcessSerialNumber psn = { 0, kCurrentProcess };
@@ -123,14 +75,7 @@
 
         adjustMouseRegion (window->getWidth(), window->getHeight());
 
-<<<<<<< HEAD
         MyGUI::InputManager::getInstance().injectMouseMove(mMouseX, mMouseY, 0);
-=======
-        MyGUI::InputManager::getInstance().injectMouseMove(mMouseX, mMouseY, mMouse->getMouseState ().Z.abs);
-
-        std::string file = mUserFileExists ? mUserFile : "";
-        mInputCtrl = new ICS::InputControlSystem(file, true, this, NULL, A_Last);
->>>>>>> daab4f55
 
         loadKeyDefaults();
 
@@ -269,13 +214,8 @@
 
         // update values of channels (as a result of pressed keys)
         if (!loading)
-<<<<<<< HEAD
             mInputBinder->update(dt);
 
-=======
-            mInputCtrl->update(dt);
-        
->>>>>>> daab4f55
         // Update windows/gui as a result of input events
         // For instance this could mean opening a new window/dialog,
         // by doing this after the input events are handled we
@@ -416,7 +356,6 @@
 
     void InputManager::changeInputMode(bool guiMode)
     {
-        MWBase::Environment::get().getWindowManager()->setMouseVisible(guiMode);
         mGuiCursorEnabled = guiMode;
         mMouseLookEnabled = !guiMode;
         if (guiMode)
@@ -482,23 +421,18 @@
 
     bool InputManager::keyPressed( const SDL_KeyboardEvent &arg )
     {
-<<<<<<< HEAD
         mInputBinder->keyPressed (arg);
         unsigned int text = arg.keysym.unicode;
 
+        if(arg.keysym.sym == SDLK_RETURN
+            && MWBase::Environment::get().getWindowManager()->isGuiMode())
+        {
+            // Pressing enter when a messagebox is prompting for "ok" will activate the ok button
+            MWBase::Environment::get().getWindowManager()->enterPressed();
+        }
+
         //TODO: Check if we need this with SDL
         /*
-=======
-        if(arg.key == OIS::KC_RETURN
-            && MWBase::Environment::get().getWindowManager()->isGuiMode())
-        {
-            // Pressing enter when a messagebox is prompting for "ok" will activate the ok button
-            MWBase::Environment::get().getWindowManager()->enterPressed();
-        }
-
-        mInputCtrl->keyPressed (arg);
-        unsigned int text = arg.text;
->>>>>>> daab4f55
 #ifdef __APPLE__ // filter \016 symbol for F-keys on OS X
         if ((arg.key >= SDLK_F1 && arg.key <= SDLK_F10) ||
             (arg.key >= SDLK_F11 && arg.key <= SDLK_F15)) {
@@ -583,12 +517,8 @@
         {
             resetIdleTime();
 
-<<<<<<< HEAD
-            float x = arg.xrel * mCameraSensitivity * 0.2;
-            float y = arg.yrel * mCameraSensitivity * 0.2 * (mInvertY ? -1 : 1) * mUIYMultiplier;
-=======
-            float x = arg.state.X.rel * (1.0f/256.0f) * mCameraSensitivity;
-            float y = arg.state.Y.rel * (1.0f/256.0f) * mCameraSensitivity * mCameraYMultiplier * (mInvertY ? -1 : 1);
+            double x = arg.xrel * mCameraSensitivity * (1.0f/256.f);
+            double y = arg.yrel * mCameraSensitivity * (1.0f/256.f) * (mInvertY ? -1 : 1) * mCameraYMultiplier;
             float scale = MWBase::Environment::get().getFrameDuration();
             if(scale <= 0.0f) scale = 1.0f;
 
@@ -603,10 +533,9 @@
                 mPlayer.setYaw(x/scale);
                 mPlayer.setPitch(-y/scale);
             }
->>>>>>> daab4f55
-
-            if (arg.state.Z.rel)
-                MWBase::Environment::get().getWorld()->changeVanityModeScale(arg.state.Z.rel);
+
+            if (arg.zrel)
+                MWBase::Environment::get().getWorld()->changeVanityModeScale(arg.zrel);
         }
 
         return true;
@@ -632,17 +561,12 @@
 
     void InputManager::toggleMainMenu()
     {
-<<<<<<< HEAD
-        //TODO: should this be here?
-        if (mWindows.isGuiMode () && mWindows.getMode () == MWGui::GM_Video)
-=======
         if (MyGUI::InputManager::getInstance ().isModalAny())
             return;
 
         if (mWindows.isGuiMode () && (mWindows.getMode () == MWGui::GM_MainMenu || mWindows.getMode () == MWGui::GM_Settings))
             mWindows.popGuiMode();
         else if (mWindows.isGuiMode () && mWindows.getMode () == MWGui::GM_Video)
->>>>>>> daab4f55
             MWBase::Environment::get().getWorld ()->stopVideo ();
         else if (mWindows.containsMode(MWGui::GM_MainMenu))
             mWindows.popGuiMode();
@@ -819,7 +743,6 @@
         // across different versions of OpenMW (in the case where another input action is added)
         std::map<int, int> defaultKeyBindings;
 
-<<<<<<< HEAD
         defaultKeyBindings[A_Activate] = SDLK_SPACE;
         defaultKeyBindings[A_MoveBackward] = SDLK_s;
         defaultKeyBindings[A_MoveForward] = SDLK_w;
@@ -829,7 +752,8 @@
         defaultKeyBindings[A_ToggleSpell] = SDLK_r;
         defaultKeyBindings[A_QuickKeysMenu] = SDLK_F1;
         defaultKeyBindings[A_Console] = SDLK_F2;
-        defaultKeyBindings[A_Crouch] = SDLK_LCTRL;
+        defaultKeyBindings[A_Run] = SDLK_LSHIFT;
+        defaultKeyBindings[A_Sneak] = SDLK_LCTRL;
         defaultKeyBindings[A_AutoMove] = SDLK_q;
         defaultKeyBindings[A_Jump] = SDLK_e;
         defaultKeyBindings[A_Journal] = SDLK_j;
@@ -848,38 +772,7 @@
         defaultKeyBindings[A_QuickKey10] = SDLK_0;
         defaultKeyBindings[A_Screenshot] = SDLK_PRINTSCREEN;
         defaultKeyBindings[A_ToggleHUD] = SDLK_F12;
-=======
-        defaultKeyBindings[A_Activate] = OIS::KC_SPACE;
-        defaultKeyBindings[A_MoveBackward] = OIS::KC_S;
-        defaultKeyBindings[A_MoveForward] = OIS::KC_W;
-        defaultKeyBindings[A_MoveLeft] = OIS::KC_A;
-        defaultKeyBindings[A_MoveRight] = OIS::KC_D;
-        defaultKeyBindings[A_ToggleWeapon] = OIS::KC_F;
-        defaultKeyBindings[A_ToggleSpell] = OIS::KC_R;
-        defaultKeyBindings[A_QuickKeysMenu] = OIS::KC_F1;
-        defaultKeyBindings[A_Console] = OIS::KC_F2;
-        defaultKeyBindings[A_Run] = OIS::KC_LSHIFT;
-        defaultKeyBindings[A_Sneak] = OIS::KC_LCONTROL;
-        defaultKeyBindings[A_AutoMove] = OIS::KC_Q;
-        defaultKeyBindings[A_Jump] = OIS::KC_E;
-        defaultKeyBindings[A_Journal] = OIS::KC_J;
-        defaultKeyBindings[A_Rest] = OIS::KC_T;
-        defaultKeyBindings[A_GameMenu] = OIS::KC_ESCAPE;
-        defaultKeyBindings[A_TogglePOV] = OIS::KC_TAB;
-        defaultKeyBindings[A_QuickKey1] = OIS::KC_1;
-        defaultKeyBindings[A_QuickKey2] = OIS::KC_2;
-        defaultKeyBindings[A_QuickKey3] = OIS::KC_3;
-        defaultKeyBindings[A_QuickKey4] = OIS::KC_4;
-        defaultKeyBindings[A_QuickKey5] = OIS::KC_5;
-        defaultKeyBindings[A_QuickKey6] = OIS::KC_6;
-        defaultKeyBindings[A_QuickKey7] = OIS::KC_7;
-        defaultKeyBindings[A_QuickKey8] = OIS::KC_8;
-        defaultKeyBindings[A_QuickKey9] = OIS::KC_9;
-        defaultKeyBindings[A_QuickKey10] = OIS::KC_0;
-        defaultKeyBindings[A_Screenshot] = OIS::KC_SYSRQ;
-        defaultKeyBindings[A_ToggleHUD] = OIS::KC_F12;
-        defaultKeyBindings[A_AlwaysRun] = OIS::KC_Y;
->>>>>>> daab4f55
+        defaultKeyBindings[A_AlwaysRun] = SDLK_y;
 
         std::map<int, int> defaultMouseButtonBindings;
         defaultMouseButtonBindings[A_Inventory] = SDL_BUTTON_RIGHT;
