--- conflicted
+++ resolved
@@ -489,6 +489,15 @@
             mMouseWheel = int(arg.z);
 
             MyGUI::InputManager::getInstance().injectMouseMove( int(mMouseX), int(mMouseY), mMouseWheel);
+
+            //if the player is reading a book and flicking the mouse wheel
+            if (MWBase::Environment::get().getWindowManager()->getMode() == MWGui::GM_Book && arg.zrel)
+            {
+                if (arg.zrel < 0)
+                    MWBase::Environment::get().getWindowManager()->getBookWindow()->nextPage();
+                else
+                    MWBase::Environment::get().getWindowManager()->getBookWindow()->prevPage();
+            }
         }
 
         if (mMouseLookEnabled)
@@ -525,20 +534,8 @@
         {
 
         }
-<<<<<<< HEAD
         return true;
     }
-=======
-        
-        //if the player is reading a book and flicking the mouse wheel
-        if (MWBase::Environment::get().getWindowManager()->getMode() == MWGui::GM_Book && arg.state.Z.rel)
-        {
-            if (arg.state.Z.rel < 0)
-                MWBase::Environment::get().getWindowManager()->getBookWindow()->nextPage();
-            else
-                MWBase::Environment::get().getWindowManager()->getBookWindow()->prevPage();
-        }
->>>>>>> e5ddaaf6
 
     bool InputManager::windowVisibilityChange(bool visible)
     {
