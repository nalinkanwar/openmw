--- conflicted
+++ resolved
@@ -118,11 +118,8 @@
         , mTimeIdle(0.f)
         , mOverencumberedMessageDelay(0.f)
         , mAlwaysRunActive(false)
-<<<<<<< HEAD
         , mAttemptJump(false)
-=======
         , mControlsDisabled(false)
->>>>>>> 4f4a3789
     {
 
         Ogre::RenderWindow* window = ogre.getWindow ();
@@ -379,21 +376,12 @@
                 else
                     mPlayer->setRunState(actionIsActive(A_Run));
 
-<<<<<<< HEAD
                 // if player tried to start moving, but can't (due to being overencumbered), display a notification.
                 if (triedToMove)
-=======
-            // if player tried to start moving, but can't (due to being overencumbered), display a notification.
-            if (triedToMove)
-            {
-                MWWorld::Ptr player = MWBase::Environment::get().getWorld ()->getPlayerPtr();
-                mOverencumberedMessageDelay -= dt;
-                if (player.getClass().getEncumbrance(player) >= player.getClass().getCapacity(player))
->>>>>>> 4f4a3789
                 {
                     MWWorld::Ptr player = MWBase::Environment::get().getWorld ()->getPlayerPtr();
                     mOverencumberedMessageDelay -= dt;
-                    if (MWWorld::Class::get(player).getEncumbrance(player) >= MWWorld::Class::get(player).getCapacity(player))
+                    if (player.getClass().getEncumbrance(player) >= player.getClass().getCapacity(player))
                     {
                         mPlayer->setAutoMove (false);
                         if (mOverencumberedMessageDelay <= 0)
@@ -549,20 +537,15 @@
             }
         }
 
-<<<<<<< HEAD
-=======
+        OIS::KeyCode kc = mInputManager->sdl2OISKeyCode(arg.keysym.sym);
+
+        if (kc != OIS::KC_UNASSIGNED)
+        {
+            bool guiFocus = MyGUI::InputManager::getInstance().injectKeyPress(MyGUI::KeyCode::Enum(kc), 0);
+            setPlayerControlsEnabled(!guiFocus);
+        }
         if (!mControlsDisabled)
             mInputBinder->keyPressed (arg);
-
->>>>>>> 4f4a3789
-        OIS::KeyCode kc = mInputManager->sdl2OISKeyCode(arg.keysym.sym);
-
-        if (kc != OIS::KC_UNASSIGNED)
-        {
-            bool guiFocus = MyGUI::InputManager::getInstance().injectKeyPress(MyGUI::KeyCode::Enum(kc), 0);
-            setPlayerControlsEnabled(!guiFocus);
-        }
-        mInputBinder->keyPressed (arg);
     }
 
     void InputManager::textInput(const SDL_TextInputEvent &arg)
