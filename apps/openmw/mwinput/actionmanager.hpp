#ifndef MWINPUT_ACTIONMANAGER_H
#define MWINPUT_ACTIONMANAGER_H

#include <osg/ref_ptr>
#include <osgViewer/ViewerEventHandlers>

namespace osgViewer
{
    class Viewer;
    class ScreenCaptureHandler;
}

namespace MWInput
{
    class BindingsManager;

    class ActionManager
    {
    public:

        ActionManager(BindingsManager* bindingsManager,
            osgViewer::ScreenCaptureHandler::CaptureOperation* screenCaptureOperation,
            osg::ref_ptr<osgViewer::Viewer> viewer,
            osg::ref_ptr<osgViewer::ScreenCaptureHandler> screenCaptureHandler);

        void update(float dt, bool triedToMove);

        void executeAction(int action);

        bool checkAllowedToUseItems() const;

        void toggleMainMenu();
        void toggleSpell();
        void toggleWeapon();
        void toggleInventory();
        void toggleConsole();
        void screenshot();
        void toggleJournal();
        void activate();
        void toggleWalking();
        void toggleSneaking();
        void toggleAutoMove();
        void rest();
        void quickLoad();
        void quickSave();

        void quickKey (int index);
        void showQuickKeysMenu();

        void resetIdleTime();
        float getIdleTime() const { return mTimeIdle; }

        bool isAlwaysRunActive() const { return mAlwaysRunActive; };
        bool isSneaking() const { return mSneaking; };

        void setAttemptJump(bool enabled) { mAttemptJump = enabled; }

    private:
        void handleGuiArrowKey(int action);

        BindingsManager* mBindingsManager;
        osg::ref_ptr<osgViewer::Viewer> mViewer;
        osg::ref_ptr<osgViewer::ScreenCaptureHandler> mScreenCaptureHandler;
        osgViewer::ScreenCaptureHandler::CaptureOperation* mScreenCaptureOperation;

        bool mAlwaysRunActive;
        bool mSneaking;
        bool mAttemptJump;

<<<<<<< HEAD
=======
        const std::string mOverencumberedMessage;

>>>>>>> df9f601e
        float mTimeIdle;
    };
}
#endif<|MERGE_RESOLUTION|>--- conflicted
+++ resolved
@@ -67,11 +67,8 @@
         bool mSneaking;
         bool mAttemptJump;
 
-<<<<<<< HEAD
-=======
         const std::string mOverencumberedMessage;
 
->>>>>>> df9f601e
         float mTimeIdle;
     };
 }
