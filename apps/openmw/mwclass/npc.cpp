--- conflicted
+++ resolved
@@ -125,12 +125,8 @@
 
     void Npc::insertObject(const MWWorld::Ptr& ptr, MWWorld::PhysicsSystem& physics) const
     {
-<<<<<<< HEAD
-
-        ESMS::LiveCellRef<ESM::NPC, MWWorld::RefData> *ref =
-=======
-        MWWorld::LiveCellRef<ESM::NPC> *ref =
->>>>>>> 113457d9
+
+        MWWorld::LiveCellRef<ESM::NPC> *ref =
             ptr.get<ESM::NPC>();
 
         assert (ref->base != NULL);
