
#include "npc.hpp"

#include <memory>

#include <components/misc/rng.hpp>

#include <components/esm/loadmgef.hpp>
#include <components/esm/loadnpc.hpp>
#include <components/esm/npcstate.hpp>

#include "../mwbase/environment.hpp"
#include "../mwbase/world.hpp"
#include "../mwbase/mechanicsmanager.hpp"
#include "../mwbase/windowmanager.hpp"
#include "../mwbase/dialoguemanager.hpp"
#include "../mwbase/soundmanager.hpp"

#include "../mwmechanics/creaturestats.hpp"
#include "../mwmechanics/npcstats.hpp"
#include "../mwmechanics/movement.hpp"
#include "../mwmechanics/spellcasting.hpp"
#include "../mwmechanics/disease.hpp"
#include "../mwmechanics/combat.hpp"
#include "../mwmechanics/autocalcspell.hpp"
#include "../mwmechanics/difficultyscaling.hpp"
#include "../mwmechanics/character.hpp"

#include "../mwworld/ptr.hpp"
#include "../mwworld/actiontalk.hpp"
#include "../mwworld/actionopen.hpp"
#include "../mwworld/failedaction.hpp"
#include "../mwworld/inventorystore.hpp"
#include "../mwworld/customdata.hpp"
#include "../mwphysics/physicssystem.hpp"
#include "../mwworld/cellstore.hpp"

#include "../mwrender/objects.hpp"
#include "../mwrender/renderinginterface.hpp"

#include "../mwgui/tooltips.hpp"

namespace
{
    struct NpcCustomData : public MWWorld::CustomData
    {
        MWMechanics::NpcStats mNpcStats;
        MWMechanics::Movement mMovement;
        MWWorld::InventoryStore mInventoryStore;

        virtual MWWorld::CustomData *clone() const;
    };

    MWWorld::CustomData *NpcCustomData::clone() const
    {
        return new NpcCustomData (*this);
    }

    int is_even(double d) {
        double int_part;
        modf(d / 2.0, &int_part);
        return 2.0 * int_part == d;
    }

    int round_ieee_754(double d) {
        double i = floor(d);
        d -= i;
        if(d < 0.5)
            return static_cast<int>(i);
        if(d > 0.5)
            return static_cast<int>(i) + 1;
        if(is_even(i))
            return static_cast<int>(i);
        return static_cast<int>(i) + 1;
    }

    void autoCalculateAttributes (const ESM::NPC* npc, MWMechanics::CreatureStats& creatureStats)
    {
        // race bonus
        const ESM::Race *race =
            MWBase::Environment::get().getWorld()->getStore().get<ESM::Race>().find(npc->mRace);

        bool male = (npc->mFlags & ESM::NPC::Female) == 0;

        int level = creatureStats.getLevel();
        for (int i=0; i<ESM::Attribute::Length; ++i)
        {
            const ESM::Race::MaleFemale& attribute = race->mData.mAttributeValues[i];
            creatureStats.setAttribute(i, male ? attribute.mMale : attribute.mFemale);
        }

        // class bonus
        const ESM::Class *class_ =
            MWBase::Environment::get().getWorld()->getStore().get<ESM::Class>().find(npc->mClass);

        for (int i=0; i<2; ++i)
        {
            int attribute = class_->mData.mAttribute[i];
            if (attribute>=0 && attribute<8)
            {
                creatureStats.setAttribute(attribute,
                    creatureStats.getAttribute(attribute).getBase() + 10);
            }
        }

        // skill bonus
        for (int attribute=0; attribute < ESM::Attribute::Length; ++attribute)
        {
            float modifierSum = 0;

            for (int j=0; j<ESM::Skill::Length; ++j)
            {
                const ESM::Skill* skill = MWBase::Environment::get().getWorld()->getStore().get<ESM::Skill>().find(j);

                if (skill->mData.mAttribute != attribute)
                    continue;

                // is this a minor or major skill?
                float add=0.2f;
                for (int k=0; k<5; ++k)
                {
                    if (class_->mData.mSkills[k][0] == j)
                        add=0.5;
                }
                for (int k=0; k<5; ++k)
                {
                    if (class_->mData.mSkills[k][1] == j)
                        add=1.0;
                }
                modifierSum += add;
            }
            creatureStats.setAttribute(attribute, std::min(
                                           round_ieee_754(creatureStats.getAttribute(attribute).getBase()
                + (level-1) * modifierSum), 100) );
        }

        // initial health
        int strength = creatureStats.getAttribute(ESM::Attribute::Strength).getBase();
        int endurance = creatureStats.getAttribute(ESM::Attribute::Endurance).getBase();

        int multiplier = 3;

        if (class_->mData.mSpecialization == ESM::Class::Combat)
            multiplier += 2;
        else if (class_->mData.mSpecialization == ESM::Class::Stealth)
            multiplier += 1;

        if (class_->mData.mAttribute[0] == ESM::Attribute::Endurance
            || class_->mData.mAttribute[1] == ESM::Attribute::Endurance)
            multiplier += 1;

        creatureStats.setHealth(floor(0.5f * (strength + endurance)) + multiplier * (creatureStats.getLevel() - 1));
    }

    /**
     * @brief autoCalculateSkills
     *
     * Skills are calculated with following formulae ( http://www.uesp.net/wiki/Morrowind:NPCs#Skills ):
     *
     * Skills: (Level - 1) × (Majority Multiplier + Specialization Multiplier)
     *
     *         The Majority Multiplier is 1.0 for a Major or Minor Skill, or 0.1 for a Miscellaneous Skill.
     *
     *         The Specialization Multiplier is 0.5 for a Skill in the same Specialization as the class,
     *         zero for other Skills.
     *
     * and by adding class, race, specialization bonus.
     */
    void autoCalculateSkills(const ESM::NPC* npc, MWMechanics::NpcStats& npcStats, const MWWorld::Ptr& ptr)
    {
        const ESM::Class *class_ =
            MWBase::Environment::get().getWorld()->getStore().get<ESM::Class>().find(npc->mClass);

        unsigned int level = npcStats.getLevel();

        const ESM::Race *race = MWBase::Environment::get().getWorld()->getStore().get<ESM::Race>().find(npc->mRace);


        for (int i = 0; i < 2; ++i)
        {
            int bonus = (i==0) ? 10 : 25;

            for (int i2 = 0; i2 < 5; ++i2)
            {
                int index = class_->mData.mSkills[i2][i];
                if (index >= 0 && index < ESM::Skill::Length)
                {
                    npcStats.getSkill(index).setBase (npcStats.getSkill(index).getBase() + bonus);
                }
            }
        }

        for (int skillIndex = 0; skillIndex < ESM::Skill::Length; ++skillIndex)
        {
            float majorMultiplier = 0.1f;
            float specMultiplier = 0.0f;

            int raceBonus = 0;
            int specBonus = 0;

            for (int raceSkillIndex = 0; raceSkillIndex < 7; ++raceSkillIndex)
            {
                if (race->mData.mBonus[raceSkillIndex].mSkill == skillIndex)
                {
                    raceBonus = race->mData.mBonus[raceSkillIndex].mBonus;
                    break;
                }
            }

            for (int k = 0; k < 5; ++k)
            {
                // is this a minor or major skill?
                if ((class_->mData.mSkills[k][0] == skillIndex) || (class_->mData.mSkills[k][1] == skillIndex))
                {
                    majorMultiplier = 1.0f;
                    break;
                }
            }

            // is this skill in the same Specialization as the class?
            const ESM::Skill* skill = MWBase::Environment::get().getWorld()->getStore().get<ESM::Skill>().find(skillIndex);
            if (skill->mData.mSpecialization == class_->mData.mSpecialization)
            {
                specMultiplier = 0.5f;
                specBonus = 5;
            }

            npcStats.getSkill(skillIndex).setBase(
                  std::min(
                    round_ieee_754(
                            npcStats.getSkill(skillIndex).getBase()
                    + 5
                    + raceBonus
                    + specBonus
                    +(int(level)-1) * (majorMultiplier + specMultiplier)), 100)); // Must gracefully handle level 0
        }

        int skills[ESM::Skill::Length];
        for (int i=0; i<ESM::Skill::Length; ++i)
            skills[i] = npcStats.getSkill(i).getBase();

        int attributes[ESM::Attribute::Length];
        for (int i=0; i<ESM::Attribute::Length; ++i)
            attributes[i] = npcStats.getAttribute(i).getBase();

        std::vector<std::string> spells = MWMechanics::autoCalcNpcSpells(skills, attributes, race);
        for (std::vector<std::string>::iterator it = spells.begin(); it != spells.end(); ++it)
            npcStats.getSpells().add(*it);
    }
}

namespace MWClass
{
    const Npc::GMST& Npc::getGmst()
    {
        static GMST gmst;
        static bool inited = false;
        if(!inited)
        {
            const MWBase::World *world = MWBase::Environment::get().getWorld();
            const MWWorld::Store<ESM::GameSetting> &store = world->getStore().get<ESM::GameSetting>();

            gmst.fMinWalkSpeed = store.find("fMinWalkSpeed");
            gmst.fMaxWalkSpeed = store.find("fMaxWalkSpeed");
            gmst.fEncumberedMoveEffect = store.find("fEncumberedMoveEffect");
            gmst.fSneakSpeedMultiplier = store.find("fSneakSpeedMultiplier");
            gmst.fAthleticsRunBonus = store.find("fAthleticsRunBonus");
            gmst.fBaseRunMultiplier = store.find("fBaseRunMultiplier");
            gmst.fMinFlySpeed = store.find("fMinFlySpeed");
            gmst.fMaxFlySpeed = store.find("fMaxFlySpeed");
            gmst.fSwimRunBase = store.find("fSwimRunBase");
            gmst.fSwimRunAthleticsMult = store.find("fSwimRunAthleticsMult");
            gmst.fJumpEncumbranceBase = store.find("fJumpEncumbranceBase");
            gmst.fJumpEncumbranceMultiplier = store.find("fJumpEncumbranceMultiplier");
            gmst.fJumpAcrobaticsBase = store.find("fJumpAcrobaticsBase");
            gmst.fJumpAcroMultiplier = store.find("fJumpAcroMultiplier");
            gmst.fJumpRunMultiplier = store.find("fJumpRunMultiplier");
            gmst.fWereWolfRunMult = store.find("fWereWolfRunMult");
            gmst.fKnockDownMult = store.find("fKnockDownMult");
            gmst.iKnockDownOddsMult = store.find("iKnockDownOddsMult");
            gmst.iKnockDownOddsBase = store.find("iKnockDownOddsBase");
            gmst.fCombatArmorMinMult = store.find("fCombatArmorMinMult");

            inited = true;
        }
        return gmst;
    }

    void Npc::ensureCustomData (const MWWorld::Ptr& ptr) const
    {
        if (!ptr.getRefData().getCustomData())
        {
            std::auto_ptr<NpcCustomData> data(new NpcCustomData);

            MWWorld::LiveCellRef<ESM::NPC> *ref = ptr.get<ESM::NPC>();

            // creature stats
            int gold=0;
            if(ref->mBase->mNpdtType != ESM::NPC::NPC_WITH_AUTOCALCULATED_STATS)
            {
                gold = ref->mBase->mNpdt52.mGold;

                for (unsigned int i=0; i< ESM::Skill::Length; ++i)
                    data->mNpcStats.getSkill (i).setBase (ref->mBase->mNpdt52.mSkills[i]);

                data->mNpcStats.setAttribute(ESM::Attribute::Strength, ref->mBase->mNpdt52.mStrength);
                data->mNpcStats.setAttribute(ESM::Attribute::Intelligence, ref->mBase->mNpdt52.mIntelligence);
                data->mNpcStats.setAttribute(ESM::Attribute::Willpower, ref->mBase->mNpdt52.mWillpower);
                data->mNpcStats.setAttribute(ESM::Attribute::Agility, ref->mBase->mNpdt52.mAgility);
                data->mNpcStats.setAttribute(ESM::Attribute::Speed, ref->mBase->mNpdt52.mSpeed);
                data->mNpcStats.setAttribute(ESM::Attribute::Endurance, ref->mBase->mNpdt52.mEndurance);
                data->mNpcStats.setAttribute(ESM::Attribute::Personality, ref->mBase->mNpdt52.mPersonality);
                data->mNpcStats.setAttribute(ESM::Attribute::Luck, ref->mBase->mNpdt52.mLuck);

                data->mNpcStats.setHealth (ref->mBase->mNpdt52.mHealth);
                data->mNpcStats.setMagicka (ref->mBase->mNpdt52.mMana);
                data->mNpcStats.setFatigue (ref->mBase->mNpdt52.mFatigue);

                data->mNpcStats.setLevel(ref->mBase->mNpdt52.mLevel);
                data->mNpcStats.setBaseDisposition(ref->mBase->mNpdt52.mDisposition);
                data->mNpcStats.setReputation(ref->mBase->mNpdt52.mReputation);

                data->mNpcStats.setNeedRecalcDynamicStats(false);
            }
            else
            {
                gold = ref->mBase->mNpdt12.mGold;

                for (int i=0; i<3; ++i)
                    data->mNpcStats.setDynamic (i, 10);

                data->mNpcStats.setLevel(ref->mBase->mNpdt12.mLevel);
                data->mNpcStats.setBaseDisposition(ref->mBase->mNpdt12.mDisposition);
                data->mNpcStats.setReputation(ref->mBase->mNpdt12.mReputation);

                autoCalculateAttributes(ref->mBase, data->mNpcStats);
                autoCalculateSkills(ref->mBase, data->mNpcStats, ptr);

                data->mNpcStats.setNeedRecalcDynamicStats(true);
            }

            // race powers
            const ESM::Race *race = MWBase::Environment::get().getWorld()->getStore().get<ESM::Race>().find(ref->mBase->mRace);
            for (std::vector<std::string>::const_iterator iter (race->mPowers.mList.begin());
                iter!=race->mPowers.mList.end(); ++iter)
            {
                if (const ESM::Spell* spell = MWBase::Environment::get().getWorld()->getStore().get<ESM::Spell>().search(*iter))
                    data->mNpcStats.getSpells().add (spell);
                else
                    std::cerr << "Warning: ignoring nonexistent race power '" << *iter << "' on NPC '" << ref->mBase->mId << "'" << std::endl;
            }

            if (!ref->mBase->mFaction.empty())
            {
                static const int iAutoRepFacMod = MWBase::Environment::get().getWorld()->getStore().get<ESM::GameSetting>()
                        .find("iAutoRepFacMod")->getInt();
                static const int iAutoRepLevMod = MWBase::Environment::get().getWorld()->getStore().get<ESM::GameSetting>()
                        .find("iAutoRepLevMod")->getInt();
                int rank = ref->mBase->getFactionRank();

                data->mNpcStats.setReputation(iAutoRepFacMod * (rank+1) + iAutoRepLevMod * (data->mNpcStats.getLevel()-1));
            }

            data->mNpcStats.getAiSequence().fill(ref->mBase->mAiPackage);

            data->mNpcStats.setAiSetting (MWMechanics::CreatureStats::AI_Hello, ref->mBase->mAiData.mHello);
            data->mNpcStats.setAiSetting (MWMechanics::CreatureStats::AI_Fight, ref->mBase->mAiData.mFight);
            data->mNpcStats.setAiSetting (MWMechanics::CreatureStats::AI_Flee, ref->mBase->mAiData.mFlee);
            data->mNpcStats.setAiSetting (MWMechanics::CreatureStats::AI_Alarm, ref->mBase->mAiData.mAlarm);

            // spells
            for (std::vector<std::string>::const_iterator iter (ref->mBase->mSpells.mList.begin());
                iter!=ref->mBase->mSpells.mList.end(); ++iter)
            {
                if (const ESM::Spell* spell = MWBase::Environment::get().getWorld()->getStore().get<ESM::Spell>().search(*iter))
                    data->mNpcStats.getSpells().add (spell);
                else
                {
                    /// \todo add option to make this a fatal error message pop-up, but default to warning for vanilla compatibility
                    std::cerr << "Warning: ignoring nonexistent spell '" << *iter << "' on NPC '" << ref->mBase->mId << "'" << std::endl;
                }
            }

            // inventory
            // setting ownership is used to make the NPC auto-equip his initial equipment only, and not bartered items
            data->mInventoryStore.fill(ref->mBase->mInventory, getId(ptr));

            data->mNpcStats.setGoldPool(gold);

            // store
            ptr.getRefData().setCustomData (data.release());

            getInventoryStore(ptr).autoEquip(ptr); 
        }
    }

    std::string Npc::getId (const MWWorld::Ptr& ptr) const
    {
        MWWorld::LiveCellRef<ESM::NPC> *ref =
            ptr.get<ESM::NPC>();

        return ref->mBase->mId;
    }

    void Npc::adjustPosition(const MWWorld::Ptr& ptr, bool force) const
    {
        MWBase::Environment::get().getWorld()->adjustPosition(ptr, force);
    }

    void Npc::insertObjectRendering (const MWWorld::Ptr& ptr, const std::string& model, MWRender::RenderingInterface& renderingInterface) const
    {
        renderingInterface.getObjects().insertNPC(ptr);
    }

    void Npc::insertObject(const MWWorld::Ptr& ptr, const std::string& model, MWPhysics::PhysicsSystem& physics) const
    {
        physics.addActor(ptr, model);
        MWBase::Environment::get().getMechanicsManager()->add(ptr);
        if (getCreatureStats(ptr).isDead())
            MWBase::Environment::get().getWorld()->enableActorCollision(ptr, false);
    }

    bool Npc::isPersistent(const MWWorld::Ptr &actor) const
    {
        MWWorld::LiveCellRef<ESM::NPC>* ref = actor.get<ESM::NPC>();
        return ref->mBase->mPersistent;
    }

    std::string Npc::getModel(const MWWorld::Ptr &ptr) const
    {
        MWWorld::LiveCellRef<ESM::NPC> *ref =
            ptr.get<ESM::NPC>();
        assert(ref->mBase != NULL);

        std::string model = "meshes\\base_anim.nif";
        const ESM::Race* race = MWBase::Environment::get().getWorld()->getStore().get<ESM::Race>().find(ref->mBase->mRace);
        if(race->mData.mFlags & ESM::Race::Beast)
            model = "meshes\\base_animkna.nif";

        return model;

    }

    std::string Npc::getName (const MWWorld::Ptr& ptr) const
    {
        if(getNpcStats(ptr).isWerewolf())
        {
            const MWBase::World *world = MWBase::Environment::get().getWorld();
            const MWWorld::Store<ESM::GameSetting> &store = world->getStore().get<ESM::GameSetting>();

            return store.find("sWerewolfPopup")->getString();
        }

        MWWorld::LiveCellRef<ESM::NPC> *ref = ptr.get<ESM::NPC>();
        return ref->mBase->mName;
    }

    MWMechanics::CreatureStats& Npc::getCreatureStats (const MWWorld::Ptr& ptr) const
    {
        ensureCustomData (ptr);

        return dynamic_cast<NpcCustomData&> (*ptr.getRefData().getCustomData()).mNpcStats;
    }

    MWMechanics::NpcStats& Npc::getNpcStats (const MWWorld::Ptr& ptr) const
    {
        ensureCustomData (ptr);

        return dynamic_cast<NpcCustomData&> (*ptr.getRefData().getCustomData()).mNpcStats;
    }


    void Npc::hit(const MWWorld::Ptr& ptr, int type) const
    {
        MWBase::World *world = MWBase::Environment::get().getWorld();

        const MWWorld::Store<ESM::GameSetting> &store = world->getStore().get<ESM::GameSetting>();

        // Get the weapon used (if hand-to-hand, weapon = inv.end())
        MWWorld::InventoryStore &inv = getInventoryStore(ptr);
        MWWorld::ContainerStoreIterator weaponslot = inv.getSlot(MWWorld::InventoryStore::Slot_CarriedRight);
        MWWorld::Ptr weapon = ((weaponslot != inv.end()) ? *weaponslot : MWWorld::Ptr());
        if(!weapon.isEmpty() && weapon.getTypeName() != typeid(ESM::Weapon).name())
            weapon = MWWorld::Ptr();

        MWMechanics::applyFatigueLoss(ptr, weapon);

        const float fCombatDistance = store.find("fCombatDistance")->getFloat();
        float dist = fCombatDistance * (!weapon.isEmpty() ?
                               weapon.get<ESM::Weapon>()->mBase->mData.mReach :
                               store.find("fHandToHandReach")->getFloat());

        // TODO: Use second to work out the hit angle
        std::pair<MWWorld::Ptr, osg::Vec3f> result = world->getHitContact(ptr, dist);
        MWWorld::Ptr victim = result.first;
        Ogre::Vector3 hitPosition (result.second.x(), result.second.y(), result.second.z());
        if(victim.isEmpty()) // Didn't hit anything
            return;

        const MWWorld::Class &othercls = victim.getClass();
        if(!othercls.isActor()) // Can't hit non-actors
            return;
        MWMechanics::CreatureStats &otherstats = othercls.getCreatureStats(victim);
        if(otherstats.isDead()) // Can't hit dead actors
            return;

        if(ptr == MWBase::Environment::get().getWorld()->getPlayerPtr())
            MWBase::Environment::get().getWindowManager()->setEnemy(victim);

        int weapskill = ESM::Skill::HandToHand;
        if(!weapon.isEmpty())
            weapskill = weapon.getClass().getEquipmentSkill(weapon);

        float hitchance = MWMechanics::getHitChance(ptr, victim, ptr.getClass().getSkill(ptr, weapskill));

<<<<<<< HEAD
        if (Misc::Rng::rollProbability() >= hitchance / 100.0f)
=======
        if (OEngine::Misc::Rng::roll0to99() >= hitchance)
>>>>>>> 53b4c15d
        {
            othercls.onHit(victim, 0.0f, false, weapon, ptr, false);
            MWMechanics::reduceWeaponCondition(0.f, false, weapon, ptr);
            return;
        }

        bool healthdmg;
        float damage = 0.0f;
        MWMechanics::NpcStats &stats = getNpcStats(ptr);
        if(!weapon.isEmpty())
        {
            const unsigned char *attack = NULL;
            if(type == ESM::Weapon::AT_Chop)
                attack = weapon.get<ESM::Weapon>()->mBase->mData.mChop;
            else if(type == ESM::Weapon::AT_Slash)
                attack = weapon.get<ESM::Weapon>()->mBase->mData.mSlash;
            else if(type == ESM::Weapon::AT_Thrust)
                attack = weapon.get<ESM::Weapon>()->mBase->mData.mThrust;
            if(attack)
            {
                damage  = attack[0] + ((attack[1]-attack[0])*stats.getAttackStrength());
            }
            MWMechanics::adjustWeaponDamage(damage, weapon, ptr);
            MWMechanics::reduceWeaponCondition(damage, true, weapon, ptr);
            healthdmg = true;
        }
        else
        {
            MWMechanics::getHandToHandDamage(ptr, victim, damage, healthdmg);
        }
        if(ptr == MWBase::Environment::get().getWorld()->getPlayerPtr())
        {
            skillUsageSucceeded(ptr, weapskill, 0);

            const MWMechanics::AiSequence& seq = victim.getClass().getCreatureStats(victim).getAiSequence();

            bool unaware = !seq.isInCombat()
                    && !MWBase::Environment::get().getMechanicsManager()->awarenessCheck(ptr, victim);
            if(unaware)
            {
                damage *= store.find("fCombatCriticalStrikeMult")->getFloat();
                MWBase::Environment::get().getWindowManager()->messageBox("#{sTargetCriticalStrike}");
                MWBase::Environment::get().getSoundManager()->playSound3D(victim, "critical damage", 1.0f, 1.0f);
            }
        }

        if (othercls.getCreatureStats(victim).getKnockedDown())
            damage *= store.find("fCombatKODamageMult")->getFloat();

        // Apply "On hit" enchanted weapons
        std::string enchantmentName = !weapon.isEmpty() ? weapon.getClass().getEnchantment(weapon) : "";
        if (!enchantmentName.empty())
        {
            const ESM::Enchantment* enchantment = MWBase::Environment::get().getWorld()->getStore().get<ESM::Enchantment>().find(
                        enchantmentName);
            if (enchantment->mData.mType == ESM::Enchantment::WhenStrikes)
            {
                MWMechanics::CastSpell cast(ptr, victim);
                cast.mHitPosition = hitPosition;
                cast.cast(weapon);
            }
        }

        MWMechanics::applyElementalShields(ptr, victim);

        if (MWMechanics::blockMeleeAttack(ptr, victim, weapon, damage))
            damage = 0;

        if (healthdmg && damage > 0)
            MWBase::Environment::get().getWorld()->spawnBloodEffect(victim, osg::Vec3f(hitPosition.x, hitPosition.y, hitPosition.z));

        MWMechanics::diseaseContact(victim, ptr);

        othercls.onHit(victim, damage, healthdmg, weapon, ptr, true);
    }

    void Npc::onHit(const MWWorld::Ptr &ptr, float damage, bool ishealth, const MWWorld::Ptr &object, const MWWorld::Ptr &attacker, bool successful) const
    {
        MWBase::SoundManager *sndMgr = MWBase::Environment::get().getSoundManager();

        // NOTE: 'object' and/or 'attacker' may be empty.

        bool wasDead = getCreatureStats(ptr).isDead();

        // Note OnPcHitMe is not set for friendly hits.
        bool setOnPcHitMe = true;
        if (!attacker.isEmpty() && !ptr.getClass().getCreatureStats(ptr).getAiSequence().isInCombat(attacker))
        {
            getCreatureStats(ptr).setAttacked(true);

            setOnPcHitMe = MWBase::Environment::get().getMechanicsManager()->actorAttacked(ptr, attacker);
        }

        if(!object.isEmpty())
            getCreatureStats(ptr).setLastHitAttemptObject(object.getClass().getId(object));

        if(!successful)
        {
            // Missed
            sndMgr->playSound3D(ptr, "miss", 1.0f, 1.0f);
            return;
        }

        if(!object.isEmpty())
            getCreatureStats(ptr).setLastHitObject(object.getClass().getId(object));

        if(setOnPcHitMe && !attacker.isEmpty() && attacker == MWBase::Environment::get().getWorld()->getPlayerPtr())
        {
            const std::string &script = ptr.getClass().getScript(ptr);
            /* Set the OnPCHitMe script variable. The script is responsible for clearing it. */
            if(!script.empty())
                ptr.getRefData().getLocals().setVarByInt(script, "onpchitme", 1);
        }

        if (damage > 0.0f && !object.isEmpty())
            MWMechanics::resistNormalWeapon(ptr, attacker, object, damage);

        if (damage < 0.001f)
            damage = 0;

        if(damage > 0.0f && !attacker.isEmpty())
        {
            // 'ptr' is losing health. Play a 'hit' voiced dialog entry if not already saying
            // something, alert the character controller, scripts, etc.

            const MWWorld::ESMStore &store = MWBase::Environment::get().getWorld()->getStore();
            const GMST& gmst = getGmst();

            int chance = store.get<ESM::GameSetting>().find("iVoiceHitOdds")->getInt();
            if (Misc::Rng::roll0to99() < chance)
            {
                MWBase::Environment::get().getDialogueManager()->say(ptr, "hit");
            }

            // Check for knockdown
            float agilityTerm = getCreatureStats(ptr).getAttribute(ESM::Attribute::Agility).getModified() * gmst.fKnockDownMult->getFloat();
            float knockdownTerm = getCreatureStats(ptr).getAttribute(ESM::Attribute::Agility).getModified()
                    * gmst.iKnockDownOddsMult->getInt() * 0.01f + gmst.iKnockDownOddsBase->getInt();
            if (ishealth && agilityTerm <= damage && knockdownTerm <= Misc::Rng::roll0to99())
            {
                getCreatureStats(ptr).setKnockedDown(true);

            }
            else
                getCreatureStats(ptr).setHitRecovery(true); // Is this supposed to always occur?

            if(damage > 0 && ishealth)
            {
                // Hit percentages:
                // cuirass = 30%
                // shield, helmet, greaves, boots, pauldrons = 10% each
                // guantlets = 5% each
                static const int hitslots[20] = {
                    MWWorld::InventoryStore::Slot_Cuirass, MWWorld::InventoryStore::Slot_Cuirass,
                    MWWorld::InventoryStore::Slot_Cuirass, MWWorld::InventoryStore::Slot_Cuirass,
                    MWWorld::InventoryStore::Slot_Cuirass, MWWorld::InventoryStore::Slot_Cuirass,
                    MWWorld::InventoryStore::Slot_CarriedLeft, MWWorld::InventoryStore::Slot_CarriedLeft,
                    MWWorld::InventoryStore::Slot_Helmet, MWWorld::InventoryStore::Slot_Helmet,
                    MWWorld::InventoryStore::Slot_Greaves, MWWorld::InventoryStore::Slot_Greaves,
                    MWWorld::InventoryStore::Slot_Boots, MWWorld::InventoryStore::Slot_Boots,
                    MWWorld::InventoryStore::Slot_LeftPauldron, MWWorld::InventoryStore::Slot_LeftPauldron,
                    MWWorld::InventoryStore::Slot_RightPauldron, MWWorld::InventoryStore::Slot_RightPauldron,
                    MWWorld::InventoryStore::Slot_LeftGauntlet, MWWorld::InventoryStore::Slot_RightGauntlet
                };
                int hitslot = hitslots[Misc::Rng::rollDice(20)];

                float unmitigatedDamage = damage;
                float x = damage / (damage + getArmorRating(ptr));
                damage *= std::max(gmst.fCombatArmorMinMult->getFloat(), x);
                int damageDiff = static_cast<int>(unmitigatedDamage - damage);
                if (damage < 1)
                    damage = 1;

                MWWorld::InventoryStore &inv = getInventoryStore(ptr);
                MWWorld::ContainerStoreIterator armorslot = inv.getSlot(hitslot);
                MWWorld::Ptr armor = ((armorslot != inv.end()) ? *armorslot : MWWorld::Ptr());
                if(!armor.isEmpty() && armor.getTypeName() == typeid(ESM::Armor).name())
                {
                    int armorhealth = armor.getClass().getItemHealth(armor);
                    armorhealth -= std::min(std::max(1, damageDiff),
                                                 armorhealth);
                    armor.getCellRef().setCharge(armorhealth);

                    // Armor broken? unequip it
                    if (armorhealth == 0)
                        armor = *inv.unequipItem(armor, ptr);

                    if (ptr == MWBase::Environment::get().getWorld()->getPlayerPtr())
                        skillUsageSucceeded(ptr, armor.getClass().getEquipmentSkill(armor), 0);

                    switch(armor.getClass().getEquipmentSkill(armor))
                    {
                        case ESM::Skill::LightArmor:
                            sndMgr->playSound3D(ptr, "Light Armor Hit", 1.0f, 1.0f);
                            break;
                        case ESM::Skill::MediumArmor:
                            sndMgr->playSound3D(ptr, "Medium Armor Hit", 1.0f, 1.0f);
                            break;
                        case ESM::Skill::HeavyArmor:
                            sndMgr->playSound3D(ptr, "Heavy Armor Hit", 1.0f, 1.0f);
                            break;
                    }
                }
                else if(ptr == MWBase::Environment::get().getWorld()->getPlayerPtr())
                    skillUsageSucceeded(ptr, ESM::Skill::Unarmored, 0);
            }
        }

        if(ishealth)
        {
            if (!attacker.isEmpty())
                damage = scaleDamage(damage, attacker, ptr);

            if(damage > 0.0f)
            {
                sndMgr->playSound3D(ptr, "Health Damage", 1.0f, 1.0f);
                if (ptr == MWBase::Environment::get().getWorld()->getPlayerPtr())
                    MWBase::Environment::get().getWindowManager()->activateHitOverlay();
            }
            float health = getCreatureStats(ptr).getHealth().getCurrent() - damage;
            setActorHealth(ptr, health, attacker);
        }
        else
        {
            MWMechanics::DynamicStat<float> fatigue(getCreatureStats(ptr).getFatigue());
            fatigue.setCurrent(fatigue.getCurrent() - damage, true);
            getCreatureStats(ptr).setFatigue(fatigue);
        }

        if (!wasDead && getCreatureStats(ptr).isDead())
        {
            // NPC was killed
            if (!attacker.isEmpty() && attacker.getClass().isNpc() && attacker.getClass().getNpcStats(attacker).isWerewolf())
            {
                attacker.getClass().getNpcStats(attacker).addWerewolfKill();
            }

            // Simple check for who attacked first: if the player attacked first, a crimeId should be set
            // Doesn't handle possible edge case where no one reported the assault, but in such a case,
            // for bystanders it is not possible to tell who attacked first, anyway.
            MWWorld::Ptr player = MWBase::Environment::get().getWorld()->getPlayerPtr();
            if (attacker == player && ptr.getClass().getNpcStats(ptr).getCrimeId() != -1 && ptr != player)
                MWBase::Environment::get().getMechanicsManager()->commitCrime(player, ptr, MWBase::MechanicsManager::OT_Murder);
        }
    }

    void Npc::block(const MWWorld::Ptr &ptr) const
    {
        MWWorld::InventoryStore& inv = getInventoryStore(ptr);
        MWWorld::ContainerStoreIterator shield = inv.getSlot(MWWorld::InventoryStore::Slot_CarriedLeft);
        if (shield == inv.end())
            return;

        MWBase::SoundManager *sndMgr = MWBase::Environment::get().getSoundManager();
        switch(shield->getClass().getEquipmentSkill(*shield))
        {
            case ESM::Skill::LightArmor:
                sndMgr->playSound3D(ptr, "Light Armor Hit", 1.0f, 1.0f);
                break;
            case ESM::Skill::MediumArmor:
                sndMgr->playSound3D(ptr, "Medium Armor Hit", 1.0f, 1.0f);
                break;
            case ESM::Skill::HeavyArmor:
                sndMgr->playSound3D(ptr, "Heavy Armor Hit", 1.0f, 1.0f);
                break;
            default:
                return;
        }
    }

    void Npc::setActorHealth(const MWWorld::Ptr& ptr, float health, const MWWorld::Ptr& attacker) const
    {
        MWMechanics::CreatureStats &crstats = getCreatureStats(ptr);
        bool wasDead = crstats.isDead();

        MWMechanics::DynamicStat<float> stat(crstats.getHealth());
        stat.setCurrent(health);
        crstats.setHealth(stat);

        if(!wasDead && crstats.isDead())
        {
            // actor was just killed
        }
        else if(wasDead && !crstats.isDead())
        {
            // actor was just resurrected
        }
    }


    boost::shared_ptr<MWWorld::Action> Npc::activate (const MWWorld::Ptr& ptr,
        const MWWorld::Ptr& actor) const
    {
        // player got activated by another NPC
        if(ptr == MWBase::Environment::get().getWorld()->getPlayerPtr())
            return boost::shared_ptr<MWWorld::Action>(new MWWorld::ActionTalk(actor));

        // Werewolfs can't activate NPCs
        if(actor.getClass().isNpc() && actor.getClass().getNpcStats(actor).isWerewolf())
        {
            const MWWorld::ESMStore &store = MWBase::Environment::get().getWorld()->getStore();
            const ESM::Sound *sound = store.get<ESM::Sound>().searchRandom("WolfNPC");

            boost::shared_ptr<MWWorld::Action> action(new MWWorld::FailedAction("#{sWerewolfRefusal}"));
            if(sound) action->setSound(sound->mId);

            return action;
        }

        if(getCreatureStats(ptr).isDead())
            return boost::shared_ptr<MWWorld::Action>(new MWWorld::ActionOpen(ptr, true));
        if(ptr.getClass().getCreatureStats(ptr).getAiSequence().isInCombat())
            return boost::shared_ptr<MWWorld::Action>(new MWWorld::FailedAction("#{sActorInCombat}"));
        if(getCreatureStats(actor).getStance(MWMechanics::CreatureStats::Stance_Sneak)
                || ptr.getClass().getCreatureStats(ptr).getKnockedDown())
            return boost::shared_ptr<MWWorld::Action>(new MWWorld::ActionOpen(ptr)); // stealing
        // Can't talk to werewolfs
        if(ptr.getClass().isNpc() && ptr.getClass().getNpcStats(ptr).isWerewolf())
            return boost::shared_ptr<MWWorld::Action> (new MWWorld::FailedAction(""));
        return boost::shared_ptr<MWWorld::Action>(new MWWorld::ActionTalk(ptr));
    }

    MWWorld::ContainerStore& Npc::getContainerStore (const MWWorld::Ptr& ptr)
        const
    {
        ensureCustomData (ptr);

        return dynamic_cast<NpcCustomData&> (*ptr.getRefData().getCustomData()).mInventoryStore;
    }

    MWWorld::InventoryStore& Npc::getInventoryStore (const MWWorld::Ptr& ptr)
        const
    {
        ensureCustomData (ptr);

        return dynamic_cast<NpcCustomData&> (*ptr.getRefData().getCustomData()).mInventoryStore;
    }

    std::string Npc::getScript (const MWWorld::Ptr& ptr) const
    {
        MWWorld::LiveCellRef<ESM::NPC> *ref =
            ptr.get<ESM::NPC>();

        return ref->mBase->mScript;
    }

    float Npc::getSpeed(const MWWorld::Ptr& ptr) const
    {
        const MWBase::World *world = MWBase::Environment::get().getWorld();
        const GMST& gmst = getGmst();

        const NpcCustomData *npcdata = static_cast<const NpcCustomData*>(ptr.getRefData().getCustomData());
        const MWMechanics::MagicEffects &mageffects = npcdata->mNpcStats.getMagicEffects();

        const float normalizedEncumbrance = getNormalizedEncumbrance(ptr);

        bool sneaking = ptr.getClass().getCreatureStats(ptr).getStance(MWMechanics::CreatureStats::Stance_Sneak);
        bool running = ptr.getClass().getCreatureStats(ptr).getStance(MWMechanics::CreatureStats::Stance_Run);

        float walkSpeed = gmst.fMinWalkSpeed->getFloat() + 0.01f*npcdata->mNpcStats.getAttribute(ESM::Attribute::Speed).getModified()*
                                                      (gmst.fMaxWalkSpeed->getFloat() - gmst.fMinWalkSpeed->getFloat());
        walkSpeed *= 1.0f - gmst.fEncumberedMoveEffect->getFloat()*normalizedEncumbrance;
        walkSpeed = std::max(0.0f, walkSpeed);
        if(sneaking)
            walkSpeed *= gmst.fSneakSpeedMultiplier->getFloat();

        float runSpeed = walkSpeed*(0.01f * npcdata->mNpcStats.getSkill(ESM::Skill::Athletics).getModified() *
                                    gmst.fAthleticsRunBonus->getFloat() + gmst.fBaseRunMultiplier->getFloat());

        float moveSpeed;
        if(getEncumbrance(ptr) > getCapacity(ptr))
            moveSpeed = 0.0f;
        else if(mageffects.get(ESM::MagicEffect::Levitate).getMagnitude() > 0 &&
                world->isLevitationEnabled())
        {
            float flySpeed = 0.01f*(npcdata->mNpcStats.getAttribute(ESM::Attribute::Speed).getModified() +
                                    mageffects.get(ESM::MagicEffect::Levitate).getMagnitude());
            flySpeed = gmst.fMinFlySpeed->getFloat() + flySpeed*(gmst.fMaxFlySpeed->getFloat() - gmst.fMinFlySpeed->getFloat());
            flySpeed *= 1.0f - gmst.fEncumberedMoveEffect->getFloat() * normalizedEncumbrance;
            flySpeed = std::max(0.0f, flySpeed);
            moveSpeed = flySpeed;
        }
        else if(world->isSwimming(ptr))
        {
            float swimSpeed = walkSpeed;
            if(running)
                swimSpeed = runSpeed;
            swimSpeed *= 1.0f + 0.01f * mageffects.get(ESM::MagicEffect::SwiftSwim).getMagnitude();
            swimSpeed *= gmst.fSwimRunBase->getFloat() + 0.01f*npcdata->mNpcStats.getSkill(ESM::Skill::Athletics).getModified()*
                                                    gmst.fSwimRunAthleticsMult->getFloat();
            moveSpeed = swimSpeed;
        }
        else if(running && !sneaking)
            moveSpeed = runSpeed;
        else
            moveSpeed = walkSpeed;
        if(getMovementSettings(ptr).mPosition[0] != 0 && getMovementSettings(ptr).mPosition[1] == 0)
            moveSpeed *= 0.75f;

        if(npcdata->mNpcStats.isWerewolf() && running && npcdata->mNpcStats.getDrawState() == MWMechanics::DrawState_Nothing)
            moveSpeed *= gmst.fWereWolfRunMult->getFloat();

        return moveSpeed;
    }

    float Npc::getJump(const MWWorld::Ptr &ptr) const
    {
        if(getEncumbrance(ptr) > getCapacity(ptr))
            return 0.f;

        const NpcCustomData *npcdata = static_cast<const NpcCustomData*>(ptr.getRefData().getCustomData());
        const GMST& gmst = getGmst();
        const MWMechanics::MagicEffects &mageffects = npcdata->mNpcStats.getMagicEffects();
        const float encumbranceTerm = gmst.fJumpEncumbranceBase->getFloat() +
                                          gmst.fJumpEncumbranceMultiplier->getFloat() *
                                          (1.0f - Npc::getEncumbrance(ptr)/Npc::getCapacity(ptr));

        float a = static_cast<float>(npcdata->mNpcStats.getSkill(ESM::Skill::Acrobatics).getModified());
        float b = 0.0f;
        if(a > 50.0f)
        {
            b = a - 50.0f;
            a = 50.0f;
        }

        float x = gmst.fJumpAcrobaticsBase->getFloat() +
                  std::pow(a / 15.0f, gmst.fJumpAcroMultiplier->getFloat());
        x += 3.0f * b * gmst.fJumpAcroMultiplier->getFloat();
        x += mageffects.get(ESM::MagicEffect::Jump).getMagnitude() * 64;
        x *= encumbranceTerm;

        if(ptr.getClass().getCreatureStats(ptr).getStance(MWMechanics::CreatureStats::Stance_Run))
            x *= gmst.fJumpRunMultiplier->getFloat();
        x *= npcdata->mNpcStats.getFatigueTerm();
        x -= -627.2f;/*gravity constant*/
        x /= 3.0f;

        return x;
    }

    MWMechanics::Movement& Npc::getMovementSettings (const MWWorld::Ptr& ptr) const
    {
        ensureCustomData (ptr);

        return dynamic_cast<NpcCustomData&> (*ptr.getRefData().getCustomData()).mMovement;
    }

    Ogre::Vector3 Npc::getRotationVector (const MWWorld::Ptr& ptr) const
    {
        MWMechanics::Movement &movement = getMovementSettings(ptr);
        Ogre::Vector3 vec(movement.mRotation);
        movement.mRotation[0] = 0.0f;
        movement.mRotation[1] = 0.0f;
        movement.mRotation[2] = 0.0f;
        return vec;
    }

    bool Npc::isEssential (const MWWorld::Ptr& ptr) const
    {
        MWWorld::LiveCellRef<ESM::NPC> *ref =
            ptr.get<ESM::NPC>();

        return (ref->mBase->mFlags & ESM::NPC::Essential) != 0;
    }

    void Npc::registerSelf()
    {
        boost::shared_ptr<Class> instance (new Npc);
        registerClass (typeid (ESM::NPC).name(), instance);
    }

    bool Npc::hasToolTip (const MWWorld::Ptr& ptr) const
    {
        return !ptr.getClass().getCreatureStats(ptr).getAiSequence().isInCombat() || getCreatureStats(ptr).isDead();
    }

    MWGui::ToolTipInfo Npc::getToolTipInfo (const MWWorld::Ptr& ptr) const
    {
        MWWorld::LiveCellRef<ESM::NPC> *ref = ptr.get<ESM::NPC>();

        bool fullHelp = MWBase::Environment::get().getWindowManager()->getFullHelp();
        MWGui::ToolTipInfo info;

        info.caption = getName(ptr);
        if(fullHelp && getNpcStats(ptr).isWerewolf())
        {
            info.caption += " (";
            info.caption += ref->mBase->mName;
            info.caption += ")";
        }

        if(fullHelp)
            info.text = MWGui::ToolTips::getMiscString(ref->mBase->mScript, "Script");

        return info;
    }

    float Npc::getCapacity (const MWWorld::Ptr& ptr) const
    {
        const MWMechanics::CreatureStats& stats = getCreatureStats (ptr);
        static const float fEncumbranceStrMult = MWBase::Environment::get().getWorld()->getStore().get<ESM::GameSetting>().find("fEncumbranceStrMult")->getFloat();
        return stats.getAttribute(0).getModified()*fEncumbranceStrMult;
    }

    float Npc::getEncumbrance (const MWWorld::Ptr& ptr) const
    {
        const MWMechanics::NpcStats &stats = getNpcStats(ptr);

        // According to UESP, inventory weight is ignored in werewolf form. Does that include
        // feather and burden effects?
        float weight = 0.0f;
        if(!stats.isWerewolf())
        {
            weight  = getContainerStore(ptr).getWeight();
            weight -= stats.getMagicEffects().get(ESM::MagicEffect::Feather).getMagnitude();
            weight += stats.getMagicEffects().get(ESM::MagicEffect::Burden).getMagnitude();
            if(weight < 0.0f)
                weight = 0.0f;
        }

        return weight;
    }

    bool Npc::apply (const MWWorld::Ptr& ptr, const std::string& id,
        const MWWorld::Ptr& actor) const
    {
        MWMechanics::CastSpell cast(ptr, ptr);
        return cast.cast(id);
    }

    void Npc::skillUsageSucceeded (const MWWorld::Ptr& ptr, int skill, int usageType, float extraFactor) const
    {
        MWMechanics::NpcStats& stats = getNpcStats (ptr);

        if (stats.isWerewolf())
            return;

        MWWorld::LiveCellRef<ESM::NPC> *ref = ptr.get<ESM::NPC>();

        const ESM::Class *class_ =
            MWBase::Environment::get().getWorld()->getStore().get<ESM::Class>().find (
                ref->mBase->mClass
            );

        stats.useSkill (skill, *class_, usageType, extraFactor);
    }

    float Npc::getArmorRating (const MWWorld::Ptr& ptr) const
    {
        const MWBase::World *world = MWBase::Environment::get().getWorld();
        const MWWorld::Store<ESM::GameSetting> &store = world->getStore().get<ESM::GameSetting>();

        MWMechanics::NpcStats &stats = getNpcStats(ptr);
        MWWorld::InventoryStore &invStore = getInventoryStore(ptr);

        float fUnarmoredBase1 = store.find("fUnarmoredBase1")->getFloat();
        float fUnarmoredBase2 = store.find("fUnarmoredBase2")->getFloat();
        int unarmoredSkill = stats.getSkill(ESM::Skill::Unarmored).getModified();

        int ratings[MWWorld::InventoryStore::Slots];
        for(int i = 0;i < MWWorld::InventoryStore::Slots;i++)
        {
            MWWorld::ContainerStoreIterator it = invStore.getSlot(i);
            if (it == invStore.end() || it->getTypeName() != typeid(ESM::Armor).name())
            {
                // unarmored
                ratings[i] = static_cast<int>((fUnarmoredBase1 * unarmoredSkill) * (fUnarmoredBase2 * unarmoredSkill));
            }
            else
            {
                ratings[i] = it->getClass().getEffectiveArmorRating(*it, ptr);
            }
        }

        float shield = stats.getMagicEffects().get(ESM::MagicEffect::Shield).getMagnitude();

        return ratings[MWWorld::InventoryStore::Slot_Cuirass] * 0.3f
                + (ratings[MWWorld::InventoryStore::Slot_CarriedLeft] + ratings[MWWorld::InventoryStore::Slot_Helmet]
                    + ratings[MWWorld::InventoryStore::Slot_Greaves] + ratings[MWWorld::InventoryStore::Slot_Boots]
                    + ratings[MWWorld::InventoryStore::Slot_LeftPauldron] + ratings[MWWorld::InventoryStore::Slot_RightPauldron]
                    ) * 0.1f
                + (ratings[MWWorld::InventoryStore::Slot_LeftGauntlet] + ratings[MWWorld::InventoryStore::Slot_RightGauntlet])
                    * 0.05f
                + shield;
    }

    void Npc::adjustScale(const MWWorld::Ptr &ptr, osg::Vec3f&scale) const
    {
        MWWorld::LiveCellRef<ESM::NPC> *ref =
            ptr.get<ESM::NPC>();

        const ESM::Race* race =
                MWBase::Environment::get().getWorld()->getStore().get<ESM::Race>().find(ref->mBase->mRace);

        if (ref->mBase->isMale())
        {
            scale.x() *= race->mData.mWeight.mMale;
            scale.y() *= race->mData.mWeight.mMale;
            scale.z() *= race->mData.mHeight.mMale;
        }
        else
        {
            scale.x() *= race->mData.mWeight.mFemale;
            scale.y() *= race->mData.mWeight.mFemale;
            scale.z() *= race->mData.mHeight.mFemale;
        }

    }

    int Npc::getServices(const MWWorld::Ptr &actor) const
    {
        MWWorld::LiveCellRef<ESM::NPC>* ref = actor.get<ESM::NPC>();
        if (ref->mBase->mHasAI)
            return ref->mBase->mAiData.mServices;
        else
            return 0;
    }


    std::string Npc::getSoundIdFromSndGen(const MWWorld::Ptr &ptr, const std::string &name) const
    {
        if(name == "left" || name == "right")
        {
            MWBase::World *world = MWBase::Environment::get().getWorld();
            Ogre::Vector3 pos(ptr.getRefData().getPosition().pos);
            if(world->isSwimming(ptr))
                return (name == "left") ? "Swim Left" : "Swim Right";
            if(world->isUnderwater(ptr.getCell(), pos) || world->isWalkingOnWater(ptr))
                return (name == "left") ? "FootWaterLeft" : "FootWaterRight";
            if(world->isOnGround(ptr))
            {
                if (ptr.getClass().getNpcStats(ptr).isWerewolf()
                        && ptr.getClass().getCreatureStats(ptr).getStance(MWMechanics::CreatureStats::Stance_Run))
                {
                    //MWMechanics::WeaponType weaponType = MWMechanics::WeapType_None;
                    //MWMechanics::getActiveWeapon(ptr.getClass().getCreatureStats(ptr), ptr.getClass().getInventoryStore(ptr), &weaponType);
                    //if (weaponType == MWMechanics::WeapType_None)
                        return "";
                }

                MWWorld::InventoryStore &inv = Npc::getInventoryStore(ptr);
                MWWorld::ContainerStoreIterator boots = inv.getSlot(MWWorld::InventoryStore::Slot_Boots);
                if(boots == inv.end() || boots->getTypeName() != typeid(ESM::Armor).name())
                    return (name == "left") ? "FootBareLeft" : "FootBareRight";

                switch(boots->getClass().getEquipmentSkill(*boots))
                {
                    case ESM::Skill::LightArmor:
                        return (name == "left") ? "FootLightLeft" : "FootLightRight";
                    case ESM::Skill::MediumArmor:
                        return (name == "left") ? "FootMedLeft" : "FootMedRight";
                    case ESM::Skill::HeavyArmor:
                        return (name == "left") ? "FootHeavyLeft" : "FootHeavyRight";
                }
            }
            return "";
        }

        if(name == "land")
        {
            MWBase::World *world = MWBase::Environment::get().getWorld();
            Ogre::Vector3 pos(ptr.getRefData().getPosition().pos);
            if(world->isUnderwater(ptr.getCell(), pos) || world->isWalkingOnWater(ptr))
                return "DefaultLandWater";
            if(world->isOnGround(ptr))
                return "Body Fall Medium";
            return "";
        }
        if(name == "swimleft")
            return "Swim Left";
        if(name == "swimright")
            return "Swim Right";
        // TODO: I have no idea what these are supposed to do for NPCs since they use
        // voiced dialog for various conditions like health loss and combat taunts. Maybe
        // only for biped creatures?

        if(name == "moan")
            return "";
        if(name == "roar")
            return "";
        if(name == "scream")
            return "";

        throw std::runtime_error(std::string("Unexpected soundgen type: ")+name);
    }

    MWWorld::Ptr
    Npc::copyToCellImpl(const MWWorld::Ptr &ptr, MWWorld::CellStore &cell) const
    {
        MWWorld::LiveCellRef<ESM::NPC> *ref =
            ptr.get<ESM::NPC>();

        return MWWorld::Ptr(&cell.get<ESM::NPC>().insert(*ref), &cell);
    }

    int Npc::getSkill(const MWWorld::Ptr& ptr, int skill) const
    {
        return ptr.getClass().getNpcStats(ptr).getSkill(skill).getModified();
    }

    int Npc::getBloodTexture(const MWWorld::Ptr &ptr) const
    {
        MWWorld::LiveCellRef<ESM::NPC> *ref = ptr.get<ESM::NPC>();

        if (ref->mBase->mFlags & ESM::NPC::Skeleton)
            return 1;
        if (ref->mBase->mFlags & ESM::NPC::Metal)
            return 2;
        return 0;
    }

    void Npc::readAdditionalState (const MWWorld::Ptr& ptr, const ESM::ObjectState& state)
        const
    {
        if (!state.mHasCustomState)
            return;

        const ESM::NpcState& state2 = dynamic_cast<const ESM::NpcState&> (state);

        ensureCustomData(ptr);
        // If we do the following instead we get a sizable speedup, but this causes compatibility issues
        // with 0.30 savegames, where some state in CreatureStats was not saved yet,
        // and therefore needs to be loaded from ESM records. TODO: re-enable this in a future release.
        /*
        if (!ptr.getRefData().getCustomData())
        {
            // Create a CustomData, but don't fill it from ESM records (not needed)
            std::auto_ptr<NpcCustomData> data (new NpcCustomData);
            ptr.getRefData().setCustomData (data.release());
        }
        */

        NpcCustomData& customData = dynamic_cast<NpcCustomData&> (*ptr.getRefData().getCustomData());

        customData.mInventoryStore.readState (state2.mInventory);
        customData.mNpcStats.readState (state2.mNpcStats);
        static_cast<MWMechanics::CreatureStats&> (customData.mNpcStats).readState (state2.mCreatureStats);
    }

    void Npc::writeAdditionalState (const MWWorld::Ptr& ptr, ESM::ObjectState& state)
        const
    {
        ESM::NpcState& state2 = dynamic_cast<ESM::NpcState&> (state);

        if (!ptr.getRefData().getCustomData())
        {
            state.mHasCustomState = false;
            return;
        }

        ensureCustomData (ptr);

        NpcCustomData& customData = dynamic_cast<NpcCustomData&> (*ptr.getRefData().getCustomData());

        customData.mInventoryStore.writeState (state2.mInventory);
        customData.mNpcStats.writeState (state2.mNpcStats);
        static_cast<const MWMechanics::CreatureStats&> (customData.mNpcStats).writeState (state2.mCreatureStats);
    }

    int Npc::getBaseGold(const MWWorld::Ptr& ptr) const
    {
        MWWorld::LiveCellRef<ESM::NPC> *ref = ptr.get<ESM::NPC>();
        if(ref->mBase->mNpdtType != ESM::NPC::NPC_WITH_AUTOCALCULATED_STATS)
            return ref->mBase->mNpdt52.mGold;
        else
            return ref->mBase->mNpdt12.mGold;
    }

    bool Npc::isClass(const MWWorld::Ptr& ptr, const std::string &className) const
    {
        return Misc::StringUtils::ciEqual(ptr.get<ESM::NPC>()->mBase->mClass, className);
    }

    void Npc::respawn(const MWWorld::Ptr &ptr) const
    {
        if (ptr.get<ESM::NPC>()->mBase->mFlags & ESM::NPC::Respawn)
        {
            // Note we do not respawn moved references in the cell they were moved to. Instead they are respawned in the original cell.
            // This also means we cannot respawn dynamically placed references with no content file connection.
            if (ptr.getCellRef().hasContentFile())
            {
                if (ptr.getRefData().getCount() == 0)
                    ptr.getRefData().setCount(1);

                // Reset to original position
                ptr.getRefData().setPosition(ptr.getCellRef().getPosition());

                ptr.getRefData().setCustomData(NULL);
            }
        }
    }

    void Npc::restock(const MWWorld::Ptr& ptr) const
    {
        MWWorld::LiveCellRef<ESM::NPC> *ref = ptr.get<ESM::NPC>();
        const ESM::InventoryList& list = ref->mBase->mInventory;
        MWWorld::ContainerStore& store = getContainerStore(ptr);
        store.restock(list, ptr, ptr.getCellRef().getRefId());
    }

    int Npc::getBaseFightRating (const MWWorld::Ptr& ptr) const
    {
        MWWorld::LiveCellRef<ESM::NPC> *ref = ptr.get<ESM::NPC>();
        return ref->mBase->mAiData.mFight;
    }

    bool Npc::isBipedal(const MWWorld::Ptr &ptr) const
    {
        return true;
    }

    std::string Npc::getPrimaryFaction (const MWWorld::Ptr& ptr) const
    {
        MWWorld::LiveCellRef<ESM::NPC> *ref = ptr.get<ESM::NPC>();
        return ref->mBase->mFaction;
    }

    int Npc::getPrimaryFactionRank (const MWWorld::Ptr& ptr) const
    {
        MWWorld::LiveCellRef<ESM::NPC> *ref = ptr.get<ESM::NPC>();
        return ref->mBase->getFactionRank();
    }
}<|MERGE_RESOLUTION|>--- conflicted
+++ resolved
@@ -513,11 +513,7 @@
 
         float hitchance = MWMechanics::getHitChance(ptr, victim, ptr.getClass().getSkill(ptr, weapskill));
 
-<<<<<<< HEAD
-        if (Misc::Rng::rollProbability() >= hitchance / 100.0f)
-=======
-        if (OEngine::Misc::Rng::roll0to99() >= hitchance)
->>>>>>> 53b4c15d
+        if (Misc::Rng::roll0to99() >= hitchance)
         {
             othercls.onHit(victim, 0.0f, false, weapon, ptr, false);
             MWMechanics::reduceWeaponCondition(0.f, false, weapon, ptr);
