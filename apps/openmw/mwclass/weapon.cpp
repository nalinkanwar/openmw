--- conflicted
+++ resolved
@@ -7,11 +7,8 @@
 
 #include "../mwworld/ptr.hpp"
 #include "../mwworld/actiontake.hpp"
-<<<<<<< HEAD
 #include "../mwworld/environment.hpp"
-=======
 #include "../mwworld/inventorystore.hpp"
->>>>>>> f46d9b09
 
 #include "../mwrender/objects.hpp"
 
@@ -60,7 +57,7 @@
     boost::shared_ptr<MWWorld::Action> Weapon::activate (const MWWorld::Ptr& ptr,
         const MWWorld::Ptr& actor, const MWWorld::Environment& environment) const
     {
-        environment.mSoundManager->playSound3D (ptr, getUpSoundId(ptr), 1.0, 1.0, false, true);
+        environment.mSoundManager->playSound3D (ptr, getUpSoundId(ptr, environment), 1.0, 1.0, false, true);
 
         return boost::shared_ptr<MWWorld::Action> (
             new MWWorld::ActionTake (ptr));
@@ -149,7 +146,7 @@
         registerClass (typeid (ESM::Weapon).name(), instance);
     }
 
-    std::string Weapon::getUpSoundId (const MWWorld::Ptr& ptr) const
+    std::string Weapon::getUpSoundId (const MWWorld::Ptr& ptr, const MWWorld::Environment& environment) const
     {
         ESMS::LiveCellRef<ESM::Weapon, MWWorld::RefData> *ref =
             ptr.get<ESM::Weapon>();
@@ -195,7 +192,7 @@
         return std::string("Item Misc Up");
     }
 
-    std::string Weapon::getDownSoundId (const MWWorld::Ptr& ptr) const
+    std::string Weapon::getDownSoundId (const MWWorld::Ptr& ptr, const MWWorld::Environment& environment) const
     {
         ESMS::LiveCellRef<ESM::Weapon, MWWorld::RefData> *ref =
             ptr.get<ESM::Weapon>();
