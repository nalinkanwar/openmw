--- conflicted
+++ resolved
@@ -7,11 +7,8 @@
 
 #include "../mwworld/ptr.hpp"
 #include "../mwworld/actiontake.hpp"
-<<<<<<< HEAD
 #include "../mwworld/environment.hpp"
-=======
 #include "../mwworld/inventorystore.hpp"
->>>>>>> f46d9b09
 
 #include "../mwrender/objects.hpp"
 
@@ -60,7 +57,7 @@
     boost::shared_ptr<MWWorld::Action> Probe::activate (const MWWorld::Ptr& ptr,
         const MWWorld::Ptr& actor, const MWWorld::Environment& environment) const
     {
-        environment.mSoundManager->playSound3D (ptr, getUpSoundId(ptr), 1.0, 1.0, false, true);
+        environment.mSoundManager->playSound3D (ptr, getUpSoundId(ptr, environment), 1.0, 1.0, false, true);
 
         return boost::shared_ptr<MWWorld::Action> (
             new MWWorld::ActionTake (ptr));
@@ -90,12 +87,12 @@
         registerClass (typeid (ESM::Probe).name(), instance);
     }
 
-    std::string Probe::getUpSoundId (const MWWorld::Ptr& ptr) const
+    std::string Probe::getUpSoundId (const MWWorld::Ptr& ptr, const MWWorld::Environment& environment) const
     {
         return std::string("Item Probe Up");
     }
 
-    std::string Probe::getDownSoundId (const MWWorld::Ptr& ptr) const
+    std::string Probe::getDownSoundId (const MWWorld::Ptr& ptr, const MWWorld::Environment& environment) const
     {
         return std::string("Item Probe Down");
     }
