
#include "light.hpp"

#include <components/esm/loadligh.hpp>

#include <components/esm_store/cell_store.hpp>

#include "../mwbase/environment.hpp"

#include "../mwworld/ptr.hpp"
#include "../mwworld/actiontake.hpp"
#include "../mwworld/nullaction.hpp"
#include "../mwworld/inventorystore.hpp"
#include "../mwworld/world.hpp"

#include "../mwgui/window_manager.hpp"
#include "../mwgui/tooltips.hpp"

#include "../mwsound/soundmanager.hpp"

#include "../mwrender/objects.hpp"

namespace MWClass
{
    void Light::insertObjectRendering (const MWWorld::Ptr& ptr, MWRender::RenderingInterface& renderingInterface) const
    {
        ESMS::LiveCellRef<ESM::Light, MWWorld::RefData> *ref =
            ptr.get<ESM::Light>();

        assert (ref->base != NULL);
        const std::string &model = ref->base->model;

        MWRender::Objects& objects = renderingInterface.getObjects();
        objects.insertBegin(ptr, ptr.getRefData().isEnabled(), false);

        if (!model.empty())
            objects.insertMesh(ptr, "meshes\\" + model);

        const int color = ref->base->data.color;
        const float r = ((color >> 0) & 0xFF) / 255.0f;
        const float g = ((color >> 8) & 0xFF) / 255.0f;
        const float b = ((color >> 16) & 0xFF) / 255.0f;
        const float radius = float (ref->base->data.radius);
        objects.insertLight (ptr, r, g, b, radius);
    }

    void Light::insertObject(const MWWorld::Ptr& ptr, MWWorld::PhysicsSystem& physics) const
    {
        ESMS::LiveCellRef<ESM::Light, MWWorld::RefData> *ref =
            ptr.get<ESM::Light>();

        assert (ref->base != NULL);
        const std::string &model = ref->base->model;

        if(!model.empty()){
            physics.insertObjectPhysics(ptr, "meshes\\" + model);
        }
    }

    void Light::enable (const MWWorld::Ptr& ptr) const
    {
        ESMS::LiveCellRef<ESM::Light, MWWorld::RefData> *ref =
            ptr.get<ESM::Light>();

        if (!ref->base->sound.empty())
        {
            MWBase::Environment::get().getSoundManager()->playSound3D (ptr, ref->base->sound, 1.0, 1.0, MWSound::Play_Loop);
        }
    }

    std::string Light::getName (const MWWorld::Ptr& ptr) const
    {
        ESMS::LiveCellRef<ESM::Light, MWWorld::RefData> *ref =
            ptr.get<ESM::Light>();

        if (ref->base->model.empty())
            return "";

        return ref->base->name;
    }

    boost::shared_ptr<MWWorld::Action> Light::activate (const MWWorld::Ptr& ptr,
        const MWWorld::Ptr& actor) const
    {
        ESMS::LiveCellRef<ESM::Light, MWWorld::RefData> *ref =
            ptr.get<ESM::Light>();

        if (!(ref->base->data.flags & ESM::Light::Carry))
            return boost::shared_ptr<MWWorld::Action> (new MWWorld::NullAction);

        MWBase::Environment::get().getSoundManager()->playSound3D (ptr, getUpSoundId(ptr), 1.0, 1.0, MWSound::Play_NoTrack);

        return boost::shared_ptr<MWWorld::Action> (
            new MWWorld::ActionTake (ptr));
    }

    std::string Light::getScript (const MWWorld::Ptr& ptr) const
    {
        ESMS::LiveCellRef<ESM::Light, MWWorld::RefData> *ref =
            ptr.get<ESM::Light>();

        return ref->base->script;
    }

    std::pair<std::vector<int>, bool> Light::getEquipmentSlots (const MWWorld::Ptr& ptr) const
    {
        ESMS::LiveCellRef<ESM::Light, MWWorld::RefData> *ref =
            ptr.get<ESM::Light>();

        std::vector<int> slots;

        if (ref->base->data.flags & ESM::Light::Carry)
            slots.push_back (int (MWWorld::InventoryStore::Slot_CarriedLeft));

        return std::make_pair (slots, false);
    }

    int Light::getValue (const MWWorld::Ptr& ptr) const
    {
        ESMS::LiveCellRef<ESM::Light, MWWorld::RefData> *ref =
            ptr.get<ESM::Light>();

        return ref->base->data.value;
    }

    void Light::registerSelf()
    {
        boost::shared_ptr<Class> instance (new Light);

        registerClass (typeid (ESM::Light).name(), instance);
    }

    std::string Light::getUpSoundId (const MWWorld::Ptr& ptr) const
    {
        return std::string("Item Misc Up");
    }

    std::string Light::getDownSoundId (const MWWorld::Ptr& ptr) const
    {
        return std::string("Item Misc Down");
    }

<<<<<<< HEAD
    std::string Light::getInventoryIcon (const MWWorld::Ptr& ptr) const
    {
          ESMS::LiveCellRef<ESM::Light, MWWorld::RefData> *ref =
            ptr.get<ESM::Light>();

        return ref->base->icon;
=======
    bool Light::hasToolTip (const MWWorld::Ptr& ptr) const
    {
        ESMS::LiveCellRef<ESM::Light, MWWorld::RefData> *ref =
            ptr.get<ESM::Light>();

        return (ref->base->name != "");
    }

    MWGui::ToolTipInfo Light::getToolTipInfo (const MWWorld::Ptr& ptr) const
    {
        ESMS::LiveCellRef<ESM::Light, MWWorld::RefData> *ref =
            ptr.get<ESM::Light>();

        MWGui::ToolTipInfo info;
        info.caption = ref->base->name;
        info.icon = ref->base->icon;

        const ESMS::ESMStore& store = MWBase::Environment::get().getWorld()->getStore();

        std::string text;

        text += "\n" + store.gameSettings.search("sWeight")->str + ": " + MWGui::ToolTips::toString(ref->base->data.weight);
        text += MWGui::ToolTips::getValueString(ref->base->data.value, store.gameSettings.search("sValue")->str);

        if (MWBase::Environment::get().getWindowManager()->getFullHelp()) {
            text += MWGui::ToolTips::getMiscString(ref->ref.owner, "Owner");
            text += MWGui::ToolTips::getMiscString(ref->base->script, "Script");
        }

        info.text = text;

        return info;
>>>>>>> 2b584300
    }
}<|MERGE_RESOLUTION|>--- conflicted
+++ resolved
@@ -140,14 +140,15 @@
         return std::string("Item Misc Down");
     }
 
-<<<<<<< HEAD
+
     std::string Light::getInventoryIcon (const MWWorld::Ptr& ptr) const
     {
           ESMS::LiveCellRef<ESM::Light, MWWorld::RefData> *ref =
             ptr.get<ESM::Light>();
 
         return ref->base->icon;
-=======
+    }
+
     bool Light::hasToolTip (const MWWorld::Ptr& ptr) const
     {
         ESMS::LiveCellRef<ESM::Light, MWWorld::RefData> *ref =
@@ -180,6 +181,5 @@
         info.text = text;
 
         return info;
->>>>>>> 2b584300
     }
 }