--- conflicted
+++ resolved
@@ -53,20 +53,11 @@
 
         const std::string &model = ref->mBase->mModel;
 
-<<<<<<< HEAD
         if(!model.empty())
             physics.addObject(ptr);
         
-        if (!ref->base->mSound.empty())
-            MWBase::Environment::get().getSoundManager()->playSound3D(ptr, ref->base->mSound, 1.0, 1.0, MWBase::SoundManager::Play_Loop);
-=======
-        if(!model.empty()) {
-            physics.insertObjectPhysics(ptr, "meshes\\" + model);
-        }
-        if (!ref->mBase->mSound.empty()) {
+        if (!ref->mBase->mSound.empty())
             MWBase::Environment::get().getSoundManager()->playSound3D(ptr, ref->mBase->mSound, 1.0, 1.0, MWBase::SoundManager::Play_Loop);
-        }
->>>>>>> 11c0e638
     }
 
     std::string Light::getModel(const MWWorld::Ptr &ptr) const
