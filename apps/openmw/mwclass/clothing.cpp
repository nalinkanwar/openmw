--- conflicted
+++ resolved
@@ -7,11 +7,8 @@
 
 #include "../mwworld/ptr.hpp"
 #include "../mwworld/actiontake.hpp"
-<<<<<<< HEAD
 #include "../mwworld/environment.hpp"
-=======
 #include "../mwworld/inventorystore.hpp"
->>>>>>> f46d9b09
 
 #include "../mwrender/objects.hpp"
 
@@ -60,7 +57,7 @@
     boost::shared_ptr<MWWorld::Action> Clothing::activate (const MWWorld::Ptr& ptr,
         const MWWorld::Ptr& actor, const MWWorld::Environment& environment) const
     {
-         environment.mSoundManager->playSound3D (ptr, getUpSoundId(ptr), 1.0, 1.0, false, true);
+         environment.mSoundManager->playSound3D (ptr, getUpSoundId(ptr, environment), 1.0, 1.0, false, true);
 
         return boost::shared_ptr<MWWorld::Action> (
             new MWWorld::ActionTake (ptr));
@@ -133,7 +130,7 @@
         registerClass (typeid (ESM::Clothing).name(), instance);
     }
 
-    std::string Clothing::getUpSoundId (const MWWorld::Ptr& ptr) const
+    std::string Clothing::getUpSoundId (const MWWorld::Ptr& ptr, const MWWorld::Environment& environment) const
     {
          ESMS::LiveCellRef<ESM::Clothing, MWWorld::RefData> *ref =
             ptr.get<ESM::Clothing>();
@@ -145,7 +142,7 @@
         return std::string("Item Clothes Up");
     }
 
-    std::string Clothing::getDownSoundId (const MWWorld::Ptr& ptr) const
+    std::string Clothing::getDownSoundId (const MWWorld::Ptr& ptr, const MWWorld::Environment& environment) const
     {
          ESMS::LiveCellRef<ESM::Clothing, MWWorld::RefData> *ref =
             ptr.get<ESM::Clothing>();
