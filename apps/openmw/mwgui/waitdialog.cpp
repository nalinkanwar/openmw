#include "waitdialog.hpp"

#include <boost/lexical_cast.hpp>

#include <libs/openengine/ogre/fader.hpp>

#include "../mwbase/windowmanager.hpp"
#include "../mwbase/world.hpp"
#include "../mwbase/environment.hpp"
#include "../mwbase/mechanicsmanager.hpp"
#include "../mwbase/statemanager.hpp"

#include "../mwworld/class.hpp"
#include "../mwworld/cellstore.hpp"

#include "../mwmechanics/creaturestats.hpp"
#include "../mwmechanics/npcstats.hpp"

#include "../mwstate/charactermanager.hpp"

namespace MWGui
{

    WaitDialogProgressBar::WaitDialogProgressBar()
        : WindowBase("openmw_wait_dialog_progressbar.layout")
    {
        getWidget(mProgressBar, "ProgressBar");
        getWidget(mProgressText, "ProgressText");
    }

    void WaitDialogProgressBar::open()
    {
        center();
    }

    void WaitDialogProgressBar::setProgress (int cur, int total)
    {
        mProgressBar->setProgressRange (total);
        mProgressBar->setProgressPosition (cur);
        mProgressText->setCaption(boost::lexical_cast<std::string>(cur) + "/" + boost::lexical_cast<std::string>(total));
    }

    // ---------------------------------------------------------------------------------------------------------

    WaitDialog::WaitDialog()
        : WindowBase("openmw_wait_dialog.layout")
        , mProgressBar()
        , mWaiting(false)
        , mSleeping(false)
        , mHours(1)
        , mRemainingTime(0.05)
        , mCurHour(0)
        , mManualHours(1)
        , mInterruptAt(-1)
    {
        getWidget(mDateTimeText, "DateTimeText");
        getWidget(mRestText, "RestText");
        getWidget(mHourText, "HourText");
        getWidget(mUntilHealedButton, "UntilHealedButton");
        getWidget(mWaitButton, "WaitButton");
        getWidget(mCancelButton, "CancelButton");
        getWidget(mHourSlider, "HourSlider");

        mCancelButton->eventMouseButtonClick += MyGUI::newDelegate(this, &WaitDialog::onCancelButtonClicked);
        mUntilHealedButton->eventMouseButtonClick += MyGUI::newDelegate(this, &WaitDialog::onUntilHealedButtonClicked);
        mWaitButton->eventMouseButtonClick += MyGUI::newDelegate(this, &WaitDialog::onWaitButtonClicked);
        mHourSlider->eventScrollChangePosition += MyGUI::newDelegate(this, &WaitDialog::onHourSliderChangedPosition);

        mProgressBar.setVisible (false);
    }

    void WaitDialog::open()
    {
        if (!MWBase::Environment::get().getWindowManager ()->getRestEnabled ())
        {
            MWBase::Environment::get().getWindowManager()->popGuiMode ();
        }

        int canRest = MWBase::Environment::get().getWorld ()->canRest ();

        if (canRest == 2)
        {
            // resting underwater or mid-air not allowed
            MWBase::Environment::get().getWindowManager()->messageBox ("#{sNotifyMessage1}");
            MWBase::Environment::get().getWindowManager()->popGuiMode ();
        }

        setCanRest(canRest == 0);

        onHourSliderChangedPosition(mHourSlider, 0);
        mHourSlider->setScrollPosition (0);

        std::string month = MWBase::Environment::get().getWorld ()->getMonthName();
        int hour = MWBase::Environment::get().getWorld ()->getTimeStamp ().getHour ();
        bool pm = hour >= 12;
        if (hour >= 13) hour -= 12;
        if (hour == 0) hour = 12;

        std::string dateTimeText =
                boost::lexical_cast<std::string>(MWBase::Environment::get().getWorld ()->getDay ()) + " "
                + month + " (#{sDay} " + boost::lexical_cast<std::string>(MWBase::Environment::get().getWorld ()->getTimeStamp ().getDay())
                + ") " + boost::lexical_cast<std::string>(hour) + " " + (pm ? "#{sSaveMenuHelp05}" : "#{sSaveMenuHelp04}");

        mDateTimeText->setCaptionWithReplacing (dateTimeText);
    }

    void WaitDialog::onUntilHealedButtonClicked(MyGUI::Widget* sender)
    {
        int autoHours = MWBase::Environment::get().getMechanicsManager()->getHoursToRest();

        startWaiting(autoHours);
    }

    void WaitDialog::onWaitButtonClicked(MyGUI::Widget* sender)
    {
        startWaiting(mManualHours);
    }

    void WaitDialog::startWaiting(int hoursToWait)
    {
        if(Settings::Manager::getBool("autosave","Saves") && mSleeping) //autosaves when enabled and sleeping
            MWBase::Environment::get().getStateManager()->quickSave("Autosave");

        MWBase::World* world = MWBase::Environment::get().getWorld();
        world->getFader ()->fadeOut(0.2);
        setVisible(false);
        mProgressBar.setVisible (true);

        mWaiting = true;
        mCurHour = 0;
        mHours = hoursToWait;

        // FIXME: move this somewhere else?
        mInterruptAt = -1;
        MWWorld::Ptr player = world->getPlayerPtr();
        if (mSleeping && player.getCell()->isExterior())
        {
            std::string regionstr = player.getCell()->getCell()->mRegion;
            if (!regionstr.empty())
            {
                const ESM::Region *region = world->getStore().get<ESM::Region>().find (regionstr);
                if (!region->mSleepList.empty())
                {
                    float fSleepRandMod = world->getStore().get<ESM::GameSetting>().find("fSleepRandMod")->getFloat();
                    int x = std::rand()/ (static_cast<double> (RAND_MAX) + 1) * hoursToWait; // [0, hoursRested]
                    float y = fSleepRandMod * hoursToWait;
                    if (x > y)
                    {
                        float fSleepRestMod = world->getStore().get<ESM::GameSetting>().find("fSleepRestMod")->getFloat();
                        mInterruptAt = hoursToWait - int(fSleepRestMod * hoursToWait);
                        mInterruptCreatureList = region->mSleepList;
                    }
                }
            }
        }

        mRemainingTime = 0.05;
        mProgressBar.setProgress (0, mHours);
    }

    void WaitDialog::onCancelButtonClicked(MyGUI::Widget* sender)
    {
        MWBase::Environment::get().getWindowManager()->popGuiMode ();
    }

    void WaitDialog::onHourSliderChangedPosition(MyGUI::ScrollBar* sender, size_t position)
    {
        mHourText->setCaptionWithReplacing (boost::lexical_cast<std::string>(position+1) + " #{sRestMenu2}");
        mManualHours = position+1;
    }

    void WaitDialog::setCanRest (bool canRest)
    {
        MWWorld::Ptr player = MWBase::Environment::get().getWorld()->getPlayerPtr();
        MWMechanics::CreatureStats& stats = player.getClass().getCreatureStats(player);
        bool full = (stats.getFatigue().getCurrent() >= stats.getFatigue().getModified())
                && (stats.getHealth().getCurrent() >= stats.getHealth().getModified())
                && (stats.getMagicka().getCurrent() >= stats.getMagicka().getModified());
        MWMechanics::NpcStats& npcstats = player.getClass().getNpcStats(player);
        bool werewolf = npcstats.isWerewolf();

        mUntilHealedButton->setVisible(canRest && !full);
        mWaitButton->setCaptionWithReplacing (canRest ? "#{sRest}" : "#{sWait}");
        mRestText->setCaptionWithReplacing (canRest ? "#{sRestMenu3}"
                                                    : (werewolf ? "#{sWerewolfRestMessage}"
                                                                : "#{sRestIllegal}"));

        mSleeping = canRest;

        dynamic_cast<Widgets::Box*>(mMainWidget)->notifyChildrenSizeChanged();
        center();
    }

    void WaitDialog::onFrame(float dt)
    {
        if (!mWaiting)
            return;

        if (mCurHour == mInterruptAt)
        {
            MWBase::Environment::get().getWindowManager()->messageBox("#{sSleepInterrupt}");
            MWBase::Environment::get().getWorld()->spawnRandomCreature(mInterruptCreatureList);
            stopWaiting();
        }

        mRemainingTime -= dt;

        while (mRemainingTime < 0)
        {
            mRemainingTime += 0.05;
            ++mCurHour;
            mProgressBar.setProgress (mCurHour, mHours);

            if (mCurHour <= mHours)
            {
                MWBase::Environment::get().getWorld ()->advanceTime (1);
                MWBase::Environment::get().getMechanicsManager ()->rest (mSleeping);
            }
        }

        if (mCurHour > mHours)
        {
            stopWaiting();

            MWWorld::Ptr player = MWBase::Environment::get().getWorld()->getPlayerPtr();
            const MWMechanics::NpcStats &pcstats = MWWorld::Class::get(player).getNpcStats(player);

            // trigger levelup if possible
            const MWWorld::Store<ESM::GameSetting> &gmst =
                MWBase::Environment::get().getWorld()->getStore().get<ESM::GameSetting>();
            if (mSleeping && pcstats.getLevelProgress () >= gmst.find("iLevelUpTotal")->getInt())
            {
                MWBase::Environment::get().getWindowManager()->pushGuiMode (GM_Levelup);
            }
        }
    }

    void WaitDialog::stopWaiting ()
    {
        MWBase::Environment::get().getWorld ()->getFader ()->fadeIn(0.2);
        mProgressBar.setVisible (false);
        MWBase::Environment::get().getWindowManager()->removeGuiMode (GM_Rest);
        MWBase::Environment::get().getWindowManager()->removeGuiMode (GM_RestBed);
        mWaiting = false;
<<<<<<< HEAD
=======

        MWWorld::Ptr player = MWBase::Environment::get().getWorld()->getPlayerPtr();
        const MWMechanics::NpcStats &pcstats = player.getClass().getNpcStats(player);

        // trigger levelup if possible
        const MWWorld::Store<ESM::GameSetting> &gmst =
            MWBase::Environment::get().getWorld()->getStore().get<ESM::GameSetting>();
        if (mSleeping && pcstats.getLevelProgress () >= gmst.find("iLevelUpTotal")->getInt())
        {
            MWBase::Environment::get().getWindowManager()->pushGuiMode (GM_Levelup);
        }
>>>>>>> 6ac700a5
    }


    void WaitDialog::wakeUp ()
    {
        mSleeping = false;
        mWaiting = false;
        stopWaiting();
    }

}<|MERGE_RESOLUTION|>--- conflicted
+++ resolved
@@ -223,7 +223,7 @@
             stopWaiting();
 
             MWWorld::Ptr player = MWBase::Environment::get().getWorld()->getPlayerPtr();
-            const MWMechanics::NpcStats &pcstats = MWWorld::Class::get(player).getNpcStats(player);
+            const MWMechanics::NpcStats &pcstats = player.getClass().getNpcStats(player);
 
             // trigger levelup if possible
             const MWWorld::Store<ESM::GameSetting> &gmst =
@@ -242,20 +242,6 @@
         MWBase::Environment::get().getWindowManager()->removeGuiMode (GM_Rest);
         MWBase::Environment::get().getWindowManager()->removeGuiMode (GM_RestBed);
         mWaiting = false;
-<<<<<<< HEAD
-=======
-
-        MWWorld::Ptr player = MWBase::Environment::get().getWorld()->getPlayerPtr();
-        const MWMechanics::NpcStats &pcstats = player.getClass().getNpcStats(player);
-
-        // trigger levelup if possible
-        const MWWorld::Store<ESM::GameSetting> &gmst =
-            MWBase::Environment::get().getWorld()->getStore().get<ESM::GameSetting>();
-        if (mSleeping && pcstats.getLevelProgress () >= gmst.find("iLevelUpTotal")->getInt())
-        {
-            MWBase::Environment::get().getWindowManager()->pushGuiMode (GM_Levelup);
-        }
->>>>>>> 6ac700a5
     }
 
 
