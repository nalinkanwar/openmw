#include "stats_window.hpp"

#include <cmath>
#include <algorithm>
#include <iterator>

#include <boost/lexical_cast.hpp>

#include "../mwbase/environment.hpp"
#include "../mwbase/world.hpp"
#include "../mwbase/mechanicsmanager.hpp"
#include "../mwbase/windowmanager.hpp"

#include "../mwworld/player.hpp"
#include "../mwworld/class.hpp"

#include "../mwmechanics/npcstats.hpp"

#include "tooltips.hpp"


using namespace MWGui;
const int StatsWindow::sLineHeight = 18;

StatsWindow::StatsWindow (MWBase::WindowManager& parWindowManager)
  : WindowPinnableBase("openmw_stats_window.layout", parWindowManager)
  , mSkillView(NULL)
  , mClientHeight(0)
  , mMajorSkills()
  , mMinorSkills()
  , mMiscSkills()
  , mSkillValues()
  , mSkillWidgetMap()
  , mFactionWidgetMap()
  , mFactions()
  , mBirthSignId()
  , mReputation(0)
  , mBounty(0)
  , mSkillWidgets()
  , mChanged(true)
{
    setCoord(0,0,498, 342);

    const char *names[][2] =
    {
        { "Attrib1", "sAttributeStrength" },
        { "Attrib2", "sAttributeIntelligence" },
        { "Attrib3", "sAttributeWillpower" },
        { "Attrib4", "sAttributeAgility" },
        { "Attrib5", "sAttributeSpeed" },
        { "Attrib6", "sAttributeEndurance" },
        { "Attrib7", "sAttributePersonality" },
        { "Attrib8", "sAttributeLuck" },
        { 0, 0 }
    };

    const ESMS::ESMStore &store = MWBase::Environment::get().getWorld()->getStore();
    for (int i=0; names[i][0]; ++i)
    {
<<<<<<< HEAD
        setText (names[i][0], store.gameSettings.find (names[i][1])->mStr);
=======
        setText (names[i][0], store.gameSettings.find (names[i][1])->getString());
>>>>>>> 20a26373
    }

    getWidget(mSkillView, "SkillView");
    getWidget(mLeftPane, "LeftPane");
    getWidget(mRightPane, "RightPane");

    for (int i = 0; i < ESM::Skill::Length; ++i)
    {
        mSkillValues.insert(std::pair<int, MWMechanics::Stat<float> >(i, MWMechanics::Stat<float>()));
        mSkillWidgetMap.insert(std::pair<int, MyGUI::TextBox*>(i, nullptr));
    }

    MyGUI::WindowPtr t = static_cast<MyGUI::WindowPtr>(mMainWidget);
    t->eventWindowChangeCoord += MyGUI::newDelegate(this, &StatsWindow::onWindowResize);
}

void StatsWindow::onMouseWheel(MyGUI::Widget* _sender, int _rel)
{
    if (mSkillView->getViewOffset().top + _rel*0.3 > 0)
        mSkillView->setViewOffset(MyGUI::IntPoint(0, 0));
    else
        mSkillView->setViewOffset(MyGUI::IntPoint(0, mSkillView->getViewOffset().top + _rel*0.3));
}

void StatsWindow::onWindowResize(MyGUI::Window* window)
{
    mLeftPane->setCoord( MyGUI::IntCoord(0, 0, 0.44*window->getSize().width, window->getSize().height) );
    mRightPane->setCoord( MyGUI::IntCoord(0.44*window->getSize().width, 0, 0.56*window->getSize().width, window->getSize().height) );
    mSkillView->setCanvasSize (mSkillView->getWidth(), std::max(mSkillView->getHeight(), mClientHeight));
}

void StatsWindow::setBar(const std::string& name, const std::string& tname, int val, int max)
{
    MyGUI::ProgressPtr pt;
    getWidget(pt, name);
    pt->setProgressRange(max);
    pt->setProgressPosition(val);

    std::stringstream out;
    out << val << "/" << max;
    setText(tname, out.str().c_str());
}

void StatsWindow::setPlayerName(const std::string& playerName)
{
    static_cast<MyGUI::Window*>(mMainWidget)->setCaption(playerName);
    adjustWindowCaption();
}

void StatsWindow::setValue (const std::string& id, const MWMechanics::Stat<int>& value)
{
    static const char *ids[] =
    {
        "AttribVal1", "AttribVal2", "AttribVal3", "AttribVal4", "AttribVal5",
        "AttribVal6", "AttribVal7", "AttribVal8",
        0
    };

    for (int i=0; ids[i]; ++i)
        if (ids[i]==id)
        {
            std::ostringstream valueString;
            valueString << value.getModified();
            setText (id, valueString.str());

            MyGUI::TextBox* box;
            getWidget(box, id);

            if (value.getModified()>value.getBase())
                box->_setWidgetState("increased");
            else if (value.getModified()<value.getBase())
                box->_setWidgetState("decreased");
            else
                box->_setWidgetState("normal");

            break;
        }
}

void StatsWindow::setValue (const std::string& id, const MWMechanics::DynamicStat<float>& value)
{
    static const char *ids[] =
    {
        "HBar", "MBar", "FBar",
        0
    };

    for (int i=0; ids[i]; ++i)
    {
        if (ids[i]==id)
        {
            std::string id (ids[i]);
            setBar (id, id + "T", static_cast<int>(value.getCurrent()), static_cast<int>(value.getModified()));

            // health, magicka, fatigue tooltip
            MyGUI::Widget* w;
            std::string valStr =  boost::lexical_cast<std::string>(value.getCurrent()) + "/" + boost::lexical_cast<std::string>(value.getModified());
            if (i==0)
            {
                getWidget(w, "Health");
                w->setUserString("Caption_HealthDescription", "#{sHealthDesc}\n" + valStr);
            }
            else if (i==1)
            {
                getWidget(w, "Magicka");
                w->setUserString("Caption_HealthDescription", "#{sIntDesc}\n" + valStr);
            }
            else if (i==2)
            {
                getWidget(w, "Fatigue");
                w->setUserString("Caption_HealthDescription", "#{sFatDesc}\n" + valStr);
            }
        }
    }
}

void StatsWindow::setValue (const std::string& id, const std::string& value)
{
    if (id=="name")
        setPlayerName (value);
    else if (id=="race")
        setText ("RaceText", value);
    else if (id=="class")
        setText ("ClassText", value);
}

void StatsWindow::setValue (const std::string& id, int value)
{
    if (id=="level")
    {
        std::ostringstream text;
        text << value;
        setText("LevelText", text.str());
    }
}

void StatsWindow::setValue(const ESM::Skill::SkillEnum parSkill, const MWMechanics::Stat<float>& value)
{
    mSkillValues[parSkill] = value;
    MyGUI::TextBox* widget = mSkillWidgetMap[(int)parSkill];
    if (widget)
    {
        float modified = value.getModified(), base = value.getBase();
        std::string text = boost::lexical_cast<std::string>(std::floor(modified));
        std::string state = "normal";
        if (modified > base)
            state = "increased";
        else if (modified < base)
            state = "decreased";

        widget->setCaption(text);
        widget->_setWidgetState(state);
    }
}

void StatsWindow::configureSkills (const std::vector<int>& major, const std::vector<int>& minor)
{
    mMajorSkills = major;
    mMinorSkills = minor;

    // Update misc skills with the remaining skills not in major or minor
    std::set<int> skillSet;
    std::copy(major.begin(), major.end(), std::inserter(skillSet, skillSet.begin()));
    std::copy(minor.begin(), minor.end(), std::inserter(skillSet, skillSet.begin()));
    boost::array<ESM::Skill::SkillEnum, ESM::Skill::Length>::const_iterator end = ESM::Skill::sSkillIds.end();
    mMiscSkills.clear();
    for (boost::array<ESM::Skill::SkillEnum, ESM::Skill::Length>::const_iterator it = ESM::Skill::sSkillIds.begin(); it != end; ++it)
    {
        int skill = *it;
        if (skillSet.find(skill) == skillSet.end())
            mMiscSkills.push_back(skill);
    }

    updateSkillArea();
}

void StatsWindow::onFrame ()
{
    if (!mMainWidget->getVisible())
        return;

    MWWorld::Ptr player = MWBase::Environment::get().getWorld()->getPlayer().getPlayer();
    MWMechanics::NpcStats PCstats = MWWorld::Class::get(player).getNpcStats(player);

    // level progress
    MyGUI::Widget* levelWidget;
    for (int i=0; i<2; ++i)
    {
        getWidget(levelWidget, i==0 ? "Level_str" : "LevelText");
        levelWidget->setUserString("RangePosition_LevelProgress", boost::lexical_cast<std::string>(PCstats.getLevelProgress()));
        levelWidget->setUserString("Caption_LevelProgressText", boost::lexical_cast<std::string>(PCstats.getLevelProgress()) + "/10");
    }

    setFactions(PCstats.getFactionRanks());

    setBirthSign(MWBase::Environment::get().getWorld()->getPlayer().getBirthsign());

    if (mChanged)
        updateSkillArea();
}

void StatsWindow::setFactions (const FactionList& factions)
{
    if (mFactions != factions)
    {
        mFactions = factions;
        mChanged = true;
    }
}

void StatsWindow::setBirthSign (const std::string& signId)
{
    if (signId != mBirthSignId)
    {
        mBirthSignId = signId;
        mChanged = true;
    }
}

void StatsWindow::addSeparator(MyGUI::IntCoord &coord1, MyGUI::IntCoord &coord2)
{
    MyGUI::ImageBox* separator = mSkillView->createWidget<MyGUI::ImageBox>("MW_HLine",
        MyGUI::IntCoord(10, coord1.top, coord1.width + coord2.width - 4, 18),
        MyGUI::Align::Left | MyGUI::Align::Top | MyGUI::Align::HStretch);
    separator->eventMouseWheel += MyGUI::newDelegate(this, &StatsWindow::onMouseWheel);
    mSkillWidgets.push_back(separator);

    coord1.top += separator->getHeight();
    coord2.top += separator->getHeight();
}

void StatsWindow::addGroup(const std::string &label, MyGUI::IntCoord &coord1, MyGUI::IntCoord &coord2)
{
    MyGUI::TextBox* groupWidget = mSkillView->createWidget<MyGUI::TextBox>("SandBrightText",
        MyGUI::IntCoord(0, coord1.top, coord1.width + coord2.width, coord1.height),
        MyGUI::Align::Left | MyGUI::Align::Top | MyGUI::Align::HStretch);
    groupWidget->setCaption(label);
    groupWidget->eventMouseWheel += MyGUI::newDelegate(this, &StatsWindow::onMouseWheel);
    mSkillWidgets.push_back(groupWidget);

    coord1.top += sLineHeight;
    coord2.top += sLineHeight;
}

MyGUI::TextBox* StatsWindow::addValueItem(const std::string& text, const std::string &value, const std::string& state, MyGUI::IntCoord &coord1, MyGUI::IntCoord &coord2)
{
    MyGUI::TextBox *skillNameWidget, *skillValueWidget;

    skillNameWidget = mSkillView->createWidget<MyGUI::TextBox>("SandText", coord1, MyGUI::Align::Left | MyGUI::Align::Top | MyGUI::Align::HStretch);
    skillNameWidget->setCaption(text);
    skillNameWidget->eventMouseWheel += MyGUI::newDelegate(this, &StatsWindow::onMouseWheel);

    skillValueWidget = mSkillView->createWidget<MyGUI::TextBox>("SandTextRight", coord2, MyGUI::Align::Right | MyGUI::Align::Top);
    skillValueWidget->setCaption(value);
    skillValueWidget->_setWidgetState(state);
    skillValueWidget->eventMouseWheel += MyGUI::newDelegate(this, &StatsWindow::onMouseWheel);

    mSkillWidgets.push_back(skillNameWidget);
    mSkillWidgets.push_back(skillValueWidget);

    coord1.top += sLineHeight;
    coord2.top += sLineHeight;

    return skillValueWidget;
}

MyGUI::Widget* StatsWindow::addItem(const std::string& text, MyGUI::IntCoord &coord1, MyGUI::IntCoord &coord2)
{
    MyGUI::TextBox* skillNameWidget;

    skillNameWidget = mSkillView->createWidget<MyGUI::TextBox>("SandText", coord1 + MyGUI::IntSize(coord2.width, 0), MyGUI::Align::Default);
    skillNameWidget->setCaption(text);
    skillNameWidget->eventMouseWheel += MyGUI::newDelegate(this, &StatsWindow::onMouseWheel);

    mSkillWidgets.push_back(skillNameWidget);

    coord1.top += sLineHeight;
    coord2.top += sLineHeight;

    return skillNameWidget;
}

void StatsWindow::addSkills(const SkillList &skills, const std::string &titleId, const std::string &titleDefault, MyGUI::IntCoord &coord1, MyGUI::IntCoord &coord2)
{
    // Add a line separator if there are items above
    if (!mSkillWidgets.empty())
    {
        addSeparator(coord1, coord2);
    }

    addGroup(mWindowManager.getGameSettingString(titleId, titleDefault), coord1, coord2);

    SkillList::const_iterator end = skills.end();
    for (SkillList::const_iterator it = skills.begin(); it != end; ++it)
    {
        int skillId = *it;
        if (skillId < 0 || skillId > ESM::Skill::Length) // Skip unknown skill indexes
            continue;
        assert(skillId >= 0 && skillId < ESM::Skill::Length);
        const std::string &skillNameId = ESMS::Skill::sSkillNameIds[skillId];
        const MWMechanics::Stat<float> &stat = mSkillValues.find(skillId)->second;
        float base = stat.getBase();
        float modified = stat.getModified();
        int progressPercent = (modified - float(static_cast<int>(modified))) * 100;

        const ESM::Skill* skill = MWBase::Environment::get().getWorld()->getStore().skills.search(skillId);
        assert(skill);

        std::string icon = "icons\\k\\" + ESM::Skill::sIconNames[skillId];

        const ESM::Attribute* attr = MWBase::Environment::get().getWorld()->getStore().attributes.search(skill->mData.mAttribute);
        assert(attr);

        std::string state = "normal";
        if (modified > base)
            state = "increased";
        else if (modified < base)
            state = "decreased";
        MyGUI::TextBox* widget = addValueItem(mWindowManager.getGameSettingString(skillNameId, skillNameId),
            boost::lexical_cast<std::string>(static_cast<int>(modified)), state, coord1, coord2);

        for (int i=0; i<2; ++i)
        {
            mSkillWidgets[mSkillWidgets.size()-1-i]->setUserString("ToolTipType", "Layout");
            mSkillWidgets[mSkillWidgets.size()-1-i]->setUserString("ToolTipLayout", "SkillToolTip");
            mSkillWidgets[mSkillWidgets.size()-1-i]->setUserString("Caption_SkillName", "#{"+skillNameId+"}");
            mSkillWidgets[mSkillWidgets.size()-1-i]->setUserString("Caption_SkillDescription", skill->mDescription);
            mSkillWidgets[mSkillWidgets.size()-1-i]->setUserString("Caption_SkillAttribute", "#{sGoverningAttribute}: #{" + attr->mName + "}");
            mSkillWidgets[mSkillWidgets.size()-1-i]->setUserString("ImageTexture_SkillImage", icon);
            mSkillWidgets[mSkillWidgets.size()-1-i]->setUserString("Caption_SkillProgressText", boost::lexical_cast<std::string>(progressPercent)+"/100");
            mSkillWidgets[mSkillWidgets.size()-1-i]->setUserString("Range_SkillProgress", "100");
            mSkillWidgets[mSkillWidgets.size()-1-i]->setUserString("RangePosition_SkillProgress", boost::lexical_cast<std::string>(progressPercent));
        }

        mSkillWidgetMap[skillId] = widget;
    }
}

void StatsWindow::updateSkillArea()
{
    mChanged = false;

    for (std::vector<MyGUI::WidgetPtr>::iterator it = mSkillWidgets.begin(); it != mSkillWidgets.end(); ++it)
    {
        MyGUI::Gui::getInstance().destroyWidget(*it);
    }
    mSkillWidgets.clear();

    mSkillView->setViewOffset (MyGUI::IntPoint(0,0));
    mClientHeight = 0;

    const int valueSize = 40;
    MyGUI::IntCoord coord1(10, 0, mSkillView->getWidth() - (10 + valueSize) - 24, 18);
    MyGUI::IntCoord coord2(coord1.left + coord1.width, coord1.top, valueSize, coord1.height);

    if (!mMajorSkills.empty())
        addSkills(mMajorSkills, "sSkillClassMajor", "Major Skills", coord1, coord2);

    if (!mMinorSkills.empty())
        addSkills(mMinorSkills, "sSkillClassMinor", "Minor Skills", coord1, coord2);

    if (!mMiscSkills.empty())
        addSkills(mMiscSkills, "sSkillClassMisc", "Misc Skills", coord1, coord2);

    const ESMS::ESMStore &store = MWBase::Environment::get().getWorld()->getStore();

    // race tooltip
    const ESM::Race* playerRace =  store.races.find (MWBase::Environment::get().getWorld()->getPlayer().getRace());
    MyGUI::Widget* raceWidget;
    getWidget(raceWidget, "RaceText");
    ToolTips::createRaceToolTip(raceWidget, playerRace);
    getWidget(raceWidget, "Race_str");
    ToolTips::createRaceToolTip(raceWidget, playerRace);

    // class tooltip
    MyGUI::Widget* classWidget;
    const ESM::Class& playerClass = MWBase::Environment::get().getWorld()->getPlayer().getClass();
    getWidget(classWidget, "ClassText");
    ToolTips::createClassToolTip(classWidget, playerClass);
    getWidget(classWidget, "Class_str");
    ToolTips::createClassToolTip(classWidget, playerClass);

    if (!mFactions.empty())
    {
        // Add a line separator if there are items above
        if (!mSkillWidgets.empty())
            addSeparator(coord1, coord2);

        addGroup(mWindowManager.getGameSettingString("sFaction", "Faction"), coord1, coord2);
        FactionList::const_iterator end = mFactions.end();
        for (FactionList::const_iterator it = mFactions.begin(); it != end; ++it)
        {
            const ESM::Faction *faction = store.factions.find(it->first);
            MyGUI::Widget* w = addItem(faction->mName, coord1, coord2);

            std::string text;

            text += std::string("#DDC79E") + faction->mName;
            text += std::string("\n#BF9959") + faction->mRanks[it->second];

            if (it->second < 9)
            {
                // player doesn't have max rank yet
                text += std::string("\n\n#DDC79E#{sNextRank} ") + faction->mRanks[it->second+1];

                ESM::RankData rankData = faction->mData.mRankData[it->second+1];
                const ESM::Attribute* attr1 = MWBase::Environment::get().getWorld()->getStore().attributes.search(faction->mData.mAttribute1);
                const ESM::Attribute* attr2 = MWBase::Environment::get().getWorld()->getStore().attributes.search(faction->mData.mAttribute2);
                assert(attr1 && attr2);

                text += "\n#BF9959#{" + attr1->mName + "}: " + boost::lexical_cast<std::string>(rankData.mAttribute1)
                        + ", #{" + attr2->mName + "}: " + boost::lexical_cast<std::string>(rankData.mAttribute2);

                text += "\n\n#DDC79E#{sFavoriteSkills}";
                text += "\n#BF9959";
                for (int i=0; i<6; ++i)
                {
<<<<<<< HEAD
                    const ESM::Skill* skill = MWBase::Environment::get().getWorld()->getStore().skills.search(faction->mData.mSkillID[i]);
                    assert(skill);
                    text += "#{"+ESM::Skill::sSkillNameIds[faction->mData.mSkillID[i]]+"}";
=======
                    text += "#{"+ESM::Skill::sSkillNameIds[faction->data.skillID[i]]+"}";
>>>>>>> 20a26373
                    if (i<5)
                        text += ", ";
                }

                text += "\n";

                if (rankData.mSkill1 > 0)
                    text += "\n#{sNeedOneSkill} " + boost::lexical_cast<std::string>(rankData.mSkill1);
                if (rankData.mSkill2 > 0)
                    text += "\n#{sNeedTwoSkills} " + boost::lexical_cast<std::string>(rankData.mSkill2);
            }

            w->setUserString("ToolTipType", "Layout");
            w->setUserString("ToolTipLayout", "TextToolTip");
            w->setUserString("Caption_Text", text);
        }
    }

    if (!mBirthSignId.empty())
    {
        // Add a line separator if there are items above
        if (!mSkillWidgets.empty())
            addSeparator(coord1, coord2);

        addGroup(mWindowManager.getGameSettingString("sBirthSign", "Sign"), coord1, coord2);
        const ESM::BirthSign *sign = store.birthSigns.find(mBirthSignId);
        MyGUI::Widget* w = addItem(sign->mName, coord1, coord2);

        ToolTips::createBirthsignToolTip(w, mBirthSignId);
    }

    // Add a line separator if there are items above
    if (!mSkillWidgets.empty())
        addSeparator(coord1, coord2);

    addValueItem(mWindowManager.getGameSettingString("sReputation", "Reputation"),
                boost::lexical_cast<std::string>(static_cast<int>(mReputation)), "normal", coord1, coord2);

    for (int i=0; i<2; ++i)
    {
        mSkillWidgets[mSkillWidgets.size()-1-i]->setUserString("ToolTipType", "Layout");
        mSkillWidgets[mSkillWidgets.size()-1-i]->setUserString("ToolTipLayout", "TextToolTip");
        mSkillWidgets[mSkillWidgets.size()-1-i]->setUserString("Caption_Text", "#{sSkillsMenuReputationHelp}");
    }

    addValueItem(mWindowManager.getGameSettingString("sBounty", "Bounty"),
                boost::lexical_cast<std::string>(static_cast<int>(mBounty)), "normal", coord1, coord2);

    for (int i=0; i<2; ++i)
    {
        mSkillWidgets[mSkillWidgets.size()-1-i]->setUserString("ToolTipType", "Layout");
        mSkillWidgets[mSkillWidgets.size()-1-i]->setUserString("ToolTipLayout", "TextToolTip");
        mSkillWidgets[mSkillWidgets.size()-1-i]->setUserString("Caption_Text", "#{sCrimeHelp}");
    }

    mClientHeight = coord1.top;

    mSkillView->setCanvasSize (mSkillView->getWidth(), std::max(mSkillView->getHeight(), mClientHeight));
}

void StatsWindow::onPinToggled()
{
    mWindowManager.setHMSVisibility(!mPinned);
}<|MERGE_RESOLUTION|>--- conflicted
+++ resolved
@@ -57,11 +57,7 @@
     const ESMS::ESMStore &store = MWBase::Environment::get().getWorld()->getStore();
     for (int i=0; names[i][0]; ++i)
     {
-<<<<<<< HEAD
-        setText (names[i][0], store.gameSettings.find (names[i][1])->mStr);
-=======
         setText (names[i][0], store.gameSettings.find (names[i][1])->getString());
->>>>>>> 20a26373
     }
 
     getWidget(mSkillView, "SkillView");
@@ -479,13 +475,7 @@
                 text += "\n#BF9959";
                 for (int i=0; i<6; ++i)
                 {
-<<<<<<< HEAD
-                    const ESM::Skill* skill = MWBase::Environment::get().getWorld()->getStore().skills.search(faction->mData.mSkillID[i]);
-                    assert(skill);
                     text += "#{"+ESM::Skill::sSkillNameIds[faction->mData.mSkillID[i]]+"}";
-=======
-                    text += "#{"+ESM::Skill::sSkillNameIds[faction->data.skillID[i]]+"}";
->>>>>>> 20a26373
                     if (i<5)
                         text += ", ";
                 }
