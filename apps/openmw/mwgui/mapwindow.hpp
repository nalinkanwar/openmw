#ifndef MWGUI_MAPWINDOW_H
#define MWGUI_MAPWINDOW_H

#include "windowpinnablebase.hpp"

namespace MWRender
{
    class GlobalMap;
}

namespace ESM
{
    class ESMReader;
    class ESMWriter;
}

namespace Loading
{
    class Listener;
}

namespace MWGui
{
    class LocalMapBase
    {
    public:
        LocalMapBase();
        virtual ~LocalMapBase();
        void init(MyGUI::ScrollView* widget, MyGUI::ImageBox* compass, OEngine::GUI::Layout* layout, bool mapDragAndDrop=false);

        void setCellPrefix(const std::string& prefix);
        void setActiveCell(const int x, const int y, bool interior=false);
        void setPlayerDir(const float x, const float y);
        void setPlayerPos(const float x, const float y);

        void toggleFogOfWar();

        struct MarkerPosition
        {
            bool interior;
            int cellX;
            int cellY;
            float nX;
            float nY;
        };

    protected:
        int mCurX, mCurY;
        bool mInterior;
        MyGUI::ScrollView* mLocalMap;
        MyGUI::ImageBox* mCompass;
        std::string mPrefix;
        bool mChanged;
        bool mFogOfWar;

        std::vector<MyGUI::ImageBox*> mMapWidgets;
        std::vector<MyGUI::ImageBox*> mFogWidgets;

        void applyFogOfWar();

        void onMarkerFocused(MyGUI::Widget* w1, MyGUI::Widget* w2);
        void onMarkerUnfocused(MyGUI::Widget* w1, MyGUI::Widget* w2);

        MyGUI::IntPoint getMarkerPosition (float worldX, float worldY, MarkerPosition& markerPos);

        virtual void notifyPlayerUpdate() {}
        virtual void notifyMapChanged() {}

        // Update markers (Detect X effects, Mark/Recall effects)
        // Note, door markers handled in setActiveCell
        void updateMarkers();
        void addDetectionMarkers(int type);

        OEngine::GUI::Layout* mLayout;

        bool mMapDragAndDrop;

        float mLastPositionX;
        float mLastPositionY;
        float mLastDirectionX;
        float mLastDirectionY;
    };

    class MapWindow : public MWGui::WindowPinnableBase, public LocalMapBase, public NoDrop
    {
    public:
        MapWindow(DragAndDrop* drag, const std::string& cacheDir);
        virtual ~MapWindow();

        void setCellName(const std::string& cellName);

        void renderGlobalMap(Loading::Listener* loadingListener);

        void addVisitedLocation(const std::string& name, int x, int y); // adds the marker to the global map
        void cellExplored(int x, int y);

        void setGlobalMapPlayerPosition (float worldX, float worldY);

        virtual void open();

<<<<<<< HEAD
        void onFrame(float dt) { NoDrop::onFrame(dt); }
=======
        /// Clear all savegame-specific data
        void clear();

        void write (ESM::ESMWriter& writer);
        void readRecord (ESM::ESMReader& reader, int32_t type);
>>>>>>> 5b04c10e

    private:
        void onDragStart(MyGUI::Widget* _sender, int _left, int _top, MyGUI::MouseButton _id);
        void onMouseDrag(MyGUI::Widget* _sender, int _left, int _top, MyGUI::MouseButton _id);
        void onWorldButtonClicked(MyGUI::Widget* _sender);

        void globalMapUpdatePlayer();

        MyGUI::ScrollView* mGlobalMap;
        MyGUI::ImageBox* mGlobalMapImage;
        MyGUI::ImageBox* mGlobalMapOverlay;
        MyGUI::ImageBox* mPlayerArrowLocal;
        MyGUI::ImageBox* mPlayerArrowGlobal;
        MyGUI::Button* mButton;
        MyGUI::IntPoint mLastDragPos;
        bool mGlobal;

        MyGUI::Button* mEventBoxGlobal;
        MyGUI::Button* mEventBoxLocal;

        MWRender::GlobalMap* mGlobalMapRender;

    protected:
        virtual void onPinToggled();

        virtual void notifyPlayerUpdate();
        virtual void notifyMapChanged();

    };
}
#endif<|MERGE_RESOLUTION|>--- conflicted
+++ resolved
@@ -98,15 +98,13 @@
 
         virtual void open();
 
-<<<<<<< HEAD
         void onFrame(float dt) { NoDrop::onFrame(dt); }
-=======
+
         /// Clear all savegame-specific data
         void clear();
 
         void write (ESM::ESMWriter& writer);
         void readRecord (ESM::ESMReader& reader, int32_t type);
->>>>>>> 5b04c10e
 
     private:
         void onDragStart(MyGUI::Widget* _sender, int _left, int _top, MyGUI::MouseButton _id);
