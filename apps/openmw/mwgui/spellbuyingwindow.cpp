#include "spellbuyingwindow.hpp"

#include <algorithm>

#include <boost/lexical_cast.hpp>

#include "../mwbase/environment.hpp"
#include "../mwbase/world.hpp"
#include "../mwbase/soundmanager.hpp"
#include "../mwbase/windowmanager.hpp"
#include "../mwbase/mechanicsmanager.hpp"

#include "../mwworld/player.hpp"
#include "../mwworld/manualref.hpp"

#include "../mwmechanics/spells.hpp"
#include "../mwmechanics/creaturestats.hpp"

#include "inventorywindow.hpp"
#include "tradewindow.hpp"

namespace MWGui
{
    const int SpellBuyingWindow::sLineHeight = 18;

    SpellBuyingWindow::SpellBuyingWindow(MWBase::WindowManager& parWindowManager) :
        WindowBase("openmw_spell_buying_window.layout", parWindowManager)
        , mCurrentY(0)
        , mLastPos(0)
    {
        setCoord(0, 0, 450, 300);

        getWidget(mCancelButton, "CancelButton");
        getWidget(mPlayerGold, "PlayerGold");
        getWidget(mSelect, "Select");
        getWidget(mSpells, "Spells");
        getWidget(mSpellsView, "SpellsView");

        mCancelButton->eventMouseButtonClick += MyGUI::newDelegate(this, &SpellBuyingWindow::onCancelButtonClicked);

        mSpells->setCoord(450/2-mSpells->getTextSize().width/2,
                          mSpells->getTop(),
                          mSpells->getTextSize().width,
                          mSpells->getHeight());
        mSelect->setCoord(8,
                          mSelect->getTop(),
                          mSelect->getTextSize().width,
                          mSelect->getHeight());
    }

    void SpellBuyingWindow::addSpell(const std::string& spellId)
    {
<<<<<<< HEAD
        const ESM::Spell* spell = MWBase::Environment::get().getWorld()->getStore().spells.find(spellId);
        int price = spell->mData.mCost*MWBase::Environment::get().getWorld()->getStore().gameSettings.find("fSpellValueMult")->getFloat();
        price = MWBase::Environment::get().getMechanicsManager()->barterOffer(mPtr,price,true);
=======
        const MWWorld::ESMStore &store =
            MWBase::Environment::get().getWorld()->getStore();

        const ESM::Spell* spell = store.get<ESM::Spell>().find(spellId);

        int price = spell->mData.mCost*store.get<ESM::GameSetting>().find("fSpellValueMult")->getFloat();
>>>>>>> 90e67974

        MyGUI::Button* toAdd =
            mSpellsView->createWidget<MyGUI::Button>(
                (price>mWindowManager.getInventoryWindow()->getPlayerGold()) ? "SandTextGreyedOut" : "SandTextButton",
                0,
                mCurrentY,
                200,
                sLineHeight,
                MyGUI::Align::Default
            );

        mCurrentY += sLineHeight;
        /// \todo price adjustment depending on merchantile skill

        toAdd->setUserData(price);
        toAdd->setCaptionWithReplacing(spell->mName+"   -   "+boost::lexical_cast<std::string>(price)+"#{sgp}");
        toAdd->setSize(toAdd->getTextSize().width,sLineHeight);
        toAdd->eventMouseWheel += MyGUI::newDelegate(this, &SpellBuyingWindow::onMouseWheel);
        toAdd->setUserString("ToolTipType", "Spell");
        toAdd->setUserString("Spell", spellId);
        toAdd->eventMouseButtonClick += MyGUI::newDelegate(this, &SpellBuyingWindow::onSpellButtonClick);
        mSpellsWidgetMap.insert(std::make_pair (toAdd, spellId));
    }

    void SpellBuyingWindow::clearSpells()
    {
        mSpellsView->setViewOffset(MyGUI::IntPoint(0,0));
        mCurrentY = 0;
        while (mSpellsView->getChildCount())
            MyGUI::Gui::getInstance().destroyWidget(mSpellsView->getChildAt(0));
        mSpellsWidgetMap.clear();
    }

    void SpellBuyingWindow::startSpellBuying(const MWWorld::Ptr& actor)
    {
        center();
        mPtr = actor;
        clearSpells();

        MWWorld::Ptr player = MWBase::Environment::get().getWorld()->getPlayer().getPlayer();

        MWMechanics::Spells& playerSpells = MWWorld::Class::get (player).getCreatureStats (player).getSpells();
        MWMechanics::Spells& merchantSpells = MWWorld::Class::get (actor).getCreatureStats (actor).getSpells();
         
        for (MWMechanics::Spells::TIterator iter = merchantSpells.begin(); iter!=merchantSpells.end(); ++iter)
        {
            const ESM::Spell* spell =
                MWBase::Environment::get().getWorld()->getStore().get<ESM::Spell>().find (*iter);
            
            if (spell->mData.mType!=ESM::Spell::ST_Spell)
                continue; // don't try to sell diseases, curses or powers
            
            if (std::find (playerSpells.begin(), playerSpells.end(), *iter)!=playerSpells.end())
                continue; // we have that spell already
            
            addSpell (*iter);
        }

        updateLabels();

        mSpellsView->setCanvasSize (MyGUI::IntSize(mSpellsView->getWidth(), std::max(mSpellsView->getHeight(), mCurrentY)));
    }

    void SpellBuyingWindow::onSpellButtonClick(MyGUI::Widget* _sender)
    {
        int price = *_sender->getUserData<int>();

        if (mWindowManager.getInventoryWindow()->getPlayerGold()>=price)
        {
            MWWorld::Ptr player = MWBase::Environment::get().getWorld()->getPlayer().getPlayer();
            MWMechanics::CreatureStats& stats = MWWorld::Class::get(player).getCreatureStats(player);
            MWMechanics::Spells& spells = stats.getSpells();
            spells.add (mSpellsWidgetMap.find(_sender)->second);
            mWindowManager.getTradeWindow()->addOrRemoveGold(-price);
            startSpellBuying(mPtr);

            MWBase::Environment::get().getSoundManager()->playSound ("Item Gold Up", 1.0, 1.0);
        }
    }

    void SpellBuyingWindow::onCancelButtonClicked(MyGUI::Widget* _sender)
    {
        mWindowManager.removeGuiMode(GM_SpellBuying);
    }

    void SpellBuyingWindow::updateLabels()
    {
        mPlayerGold->setCaptionWithReplacing("#{sGold}: " + boost::lexical_cast<std::string>(mWindowManager.getInventoryWindow()->getPlayerGold()));
        mPlayerGold->setCoord(8,
                              mPlayerGold->getTop(),
                              mPlayerGold->getTextSize().width,
                              mPlayerGold->getHeight());
    }

    void SpellBuyingWindow::onReferenceUnavailable()
    {
        // remove both Spells and Dialogue (since you always trade with the NPC/creature that you have previously talked to)
        mWindowManager.removeGuiMode(GM_SpellBuying);
        mWindowManager.removeGuiMode(GM_Dialogue);
    }

    void SpellBuyingWindow::onMouseWheel(MyGUI::Widget* _sender, int _rel)
    {
        if (mSpellsView->getViewOffset().top + _rel*0.3 > 0)
            mSpellsView->setViewOffset(MyGUI::IntPoint(0, 0));
        else
            mSpellsView->setViewOffset(MyGUI::IntPoint(0, mSpellsView->getViewOffset().top + _rel*0.3));
    }
}
<|MERGE_RESOLUTION|>--- conflicted
+++ resolved
@@ -50,18 +50,12 @@
 
     void SpellBuyingWindow::addSpell(const std::string& spellId)
     {
-<<<<<<< HEAD
-        const ESM::Spell* spell = MWBase::Environment::get().getWorld()->getStore().spells.find(spellId);
-        int price = spell->mData.mCost*MWBase::Environment::get().getWorld()->getStore().gameSettings.find("fSpellValueMult")->getFloat();
-        price = MWBase::Environment::get().getMechanicsManager()->barterOffer(mPtr,price,true);
-=======
         const MWWorld::ESMStore &store =
             MWBase::Environment::get().getWorld()->getStore();
 
-        const ESM::Spell* spell = store.get<ESM::Spell>().find(spellId);
-
+        const ESM::Spell* spell = MWBase::Environment::get().getWorld()->getStore().get<ESM::Spell>().find(spellId);
         int price = spell->mData.mCost*store.get<ESM::GameSetting>().find("fSpellValueMult")->getFloat();
->>>>>>> 90e67974
+        price = MWBase::Environment::get().getMechanicsManager()->barterOffer(mPtr,price,true);
 
         MyGUI::Button* toAdd =
             mSpellsView->createWidget<MyGUI::Button>(
