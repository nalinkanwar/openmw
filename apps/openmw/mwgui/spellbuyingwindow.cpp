#include "spellbuyingwindow.hpp"

#include <algorithm>

#include <boost/lexical_cast.hpp>

#include "../mwbase/environment.hpp"
#include "../mwbase/world.hpp"
#include "../mwbase/soundmanager.hpp"
#include "../mwbase/windowmanager.hpp"

#include "../mwworld/player.hpp"
#include "../mwworld/manualref.hpp"

#include "../mwmechanics/spells.hpp"
#include "../mwmechanics/creaturestats.hpp"

#include "inventorywindow.hpp"
#include "tradewindow.hpp"

namespace MWGui
{
    const int SpellBuyingWindow::sLineHeight = 18;

    SpellBuyingWindow::SpellBuyingWindow(MWBase::WindowManager& parWindowManager) :
        WindowBase("openmw_spell_buying_window.layout", parWindowManager)
        , ContainerBase(NULL) // no drag&drop
        , mCurrentY(0)
        , mLastPos(0)
    {
        setCoord(0, 0, 450, 300);

        getWidget(mCancelButton, "CancelButton");
        getWidget(mPlayerGold, "PlayerGold");
        getWidget(mSelect, "Select");
        getWidget(mSpells, "Spells");
        getWidget(mSpellsView, "SpellsView");

        mCancelButton->eventMouseButtonClick += MyGUI::newDelegate(this, &SpellBuyingWindow::onCancelButtonClicked);

        mSpells->setCoord(450/2-mSpells->getTextSize().width/2,
                          mSpells->getTop(),
                          mSpells->getTextSize().width,
                          mSpells->getHeight());
        mSelect->setCoord(8,
                          mSelect->getTop(),
                          mSelect->getTextSize().width,
                          mSelect->getHeight());
    }

    void SpellBuyingWindow::addSpell(const std::string& spellId)
    {
        const ESM::Spell* spell = MWBase::Environment::get().getWorld()->getStore().spells.find(spellId);
<<<<<<< HEAD
        int price = spell->mData.mCost*MWBase::Environment::get().getWorld()->getStore().gameSettings.search("fSpellValueMult")->mF;

        MyGUI::Button* toAdd =
            mSpellsView->createWidget<MyGUI::Button>(
                (price>mWindowManager.getInventoryWindow()->getPlayerGold()) ? "SandTextGreyedOut" : "SpellText",
                0,
                mCurrentY,
                200,
                sLineHeight,
                MyGUI::Align::Default
            );

=======
        int price = spell->data.cost*MWBase::Environment::get().getWorld()->getStore().gameSettings.find("fSpellValueMult")->getFloat();
        MyGUI::Button* toAdd = mSpellsView->createWidget<MyGUI::Button>((price>mWindowManager.getInventoryWindow()->getPlayerGold()) ? "SandTextGreyedOut" : "SpellText", 0, mCurrentY, 200, sLineHeight, MyGUI::Align::Default);
>>>>>>> 20a26373
        mCurrentY += sLineHeight;
        /// \todo price adjustment depending on merchantile skill

        toAdd->setUserData(price);
<<<<<<< HEAD

        std::string sgp =
            MWBase::Environment::get().getWorld()->getStore().gameSettings.search("sgp")->mStr;
        toAdd->setCaption(spell->mName+"   -   "+boost::lexical_cast<std::string>(price)+ sgp);

=======
        toAdd->setCaptionWithReplacing(spell->name+"   -   "+boost::lexical_cast<std::string>(price)+"#{sgp}");
>>>>>>> 20a26373
        toAdd->setSize(toAdd->getTextSize().width,sLineHeight);
        toAdd->eventMouseWheel += MyGUI::newDelegate(this, &SpellBuyingWindow::onMouseWheel);
        toAdd->setUserString("ToolTipType", "Spell");
        toAdd->setUserString("Spell", spellId);
        toAdd->eventMouseButtonClick += MyGUI::newDelegate(this, &SpellBuyingWindow::onSpellButtonClick);
        mSpellsWidgetMap.insert(std::make_pair (toAdd, spellId));
    }

    void SpellBuyingWindow::clearSpells()
    {
        mSpellsView->setViewOffset(MyGUI::IntPoint(0,0));
        mCurrentY = 0;
        while (mSpellsView->getChildCount())
            MyGUI::Gui::getInstance().destroyWidget(mSpellsView->getChildAt(0));
        mSpellsWidgetMap.clear();
    }

    void SpellBuyingWindow::startSpellBuying(const MWWorld::Ptr& actor)
    {
        center();
        mActor = actor;
        clearSpells();

        MWWorld::Ptr player = MWBase::Environment::get().getWorld()->getPlayer().getPlayer();

        MWMechanics::Spells& playerSpells = MWWorld::Class::get (player).getCreatureStats (player).getSpells();
        MWMechanics::Spells& merchantSpells = MWWorld::Class::get (actor).getCreatureStats (actor).getSpells();
         
        for (MWMechanics::Spells::TIterator iter = merchantSpells.begin(); iter!=merchantSpells.end(); ++iter)
        {
            const ESM::Spell* spell = MWBase::Environment::get().getWorld()->getStore().spells.find (*iter);
            
            if (spell->mData.mType!=ESM::Spell::ST_Spell)
                continue; // don't try to sell diseases, curses or powers
            
            if (std::find (playerSpells.begin(), playerSpells.end(), *iter)!=playerSpells.end())
                continue; // we have that spell already
            
            addSpell (*iter);
        }

        updateLabels();

        mSpellsView->setCanvasSize (MyGUI::IntSize(mSpellsView->getWidth(), std::max(mSpellsView->getHeight(), mCurrentY)));
    }

    void SpellBuyingWindow::onSpellButtonClick(MyGUI::Widget* _sender)
    {
        int price = *_sender->getUserData<int>();

        if (mWindowManager.getInventoryWindow()->getPlayerGold()>=price)
        {
            MWWorld::Ptr player = MWBase::Environment::get().getWorld()->getPlayer().getPlayer();
            MWMechanics::CreatureStats& stats = MWWorld::Class::get(player).getCreatureStats(player);
            MWMechanics::Spells& spells = stats.getSpells();
            spells.add (mSpellsWidgetMap.find(_sender)->second);
            mWindowManager.getTradeWindow()->addOrRemoveGold(-price);
            startSpellBuying(mActor);

            MWBase::Environment::get().getSoundManager()->playSound ("Item Gold Up", 1.0, 1.0);
        }
    }

    void SpellBuyingWindow::onCancelButtonClicked(MyGUI::Widget* _sender)
    {
        mWindowManager.removeGuiMode(GM_SpellBuying);
    }

    void SpellBuyingWindow::updateLabels()
    {
<<<<<<< HEAD
        mPlayerGold->setCaption(MWBase::Environment::get().getWorld()->getStore().gameSettings.search("sGold")->mStr
            + ": " + boost::lexical_cast<std::string>(mWindowManager.getInventoryWindow()->getPlayerGold()));
=======
        mPlayerGold->setCaptionWithReplacing("#{sGold}: " + boost::lexical_cast<std::string>(mWindowManager.getInventoryWindow()->getPlayerGold()));
>>>>>>> 20a26373
        mPlayerGold->setCoord(8,
                              mPlayerGold->getTop(),
                              mPlayerGold->getTextSize().width,
                              mPlayerGold->getHeight());
    }

    void SpellBuyingWindow::onReferenceUnavailable()
    {
        // remove both Spells and Dialogue (since you always trade with the NPC/creature that you have previously talked to)
        mWindowManager.removeGuiMode(GM_SpellBuying);
        mWindowManager.removeGuiMode(GM_Dialogue);
    }

    void SpellBuyingWindow::onMouseWheel(MyGUI::Widget* _sender, int _rel)
    {
        if (mSpellsView->getViewOffset().top + _rel*0.3 > 0)
            mSpellsView->setViewOffset(MyGUI::IntPoint(0, 0));
        else
            mSpellsView->setViewOffset(MyGUI::IntPoint(0, mSpellsView->getViewOffset().top + _rel*0.3));
    }
}
<|MERGE_RESOLUTION|>--- conflicted
+++ resolved
@@ -51,8 +51,7 @@
     void SpellBuyingWindow::addSpell(const std::string& spellId)
     {
         const ESM::Spell* spell = MWBase::Environment::get().getWorld()->getStore().spells.find(spellId);
-<<<<<<< HEAD
-        int price = spell->mData.mCost*MWBase::Environment::get().getWorld()->getStore().gameSettings.search("fSpellValueMult")->mF;
+        int price = spell->mData.mCost*MWBase::Environment::get().getWorld()->getStore().gameSettings.find("fSpellValueMult")->getFloat();
 
         MyGUI::Button* toAdd =
             mSpellsView->createWidget<MyGUI::Button>(
@@ -64,23 +63,11 @@
                 MyGUI::Align::Default
             );
 
-=======
-        int price = spell->data.cost*MWBase::Environment::get().getWorld()->getStore().gameSettings.find("fSpellValueMult")->getFloat();
-        MyGUI::Button* toAdd = mSpellsView->createWidget<MyGUI::Button>((price>mWindowManager.getInventoryWindow()->getPlayerGold()) ? "SandTextGreyedOut" : "SpellText", 0, mCurrentY, 200, sLineHeight, MyGUI::Align::Default);
->>>>>>> 20a26373
         mCurrentY += sLineHeight;
         /// \todo price adjustment depending on merchantile skill
 
         toAdd->setUserData(price);
-<<<<<<< HEAD
-
-        std::string sgp =
-            MWBase::Environment::get().getWorld()->getStore().gameSettings.search("sgp")->mStr;
-        toAdd->setCaption(spell->mName+"   -   "+boost::lexical_cast<std::string>(price)+ sgp);
-
-=======
-        toAdd->setCaptionWithReplacing(spell->name+"   -   "+boost::lexical_cast<std::string>(price)+"#{sgp}");
->>>>>>> 20a26373
+        toAdd->setCaptionWithReplacing(spell->mName+"   -   "+boost::lexical_cast<std::string>(price)+"#{sgp}");
         toAdd->setSize(toAdd->getTextSize().width,sLineHeight);
         toAdd->eventMouseWheel += MyGUI::newDelegate(this, &SpellBuyingWindow::onMouseWheel);
         toAdd->setUserString("ToolTipType", "Spell");
@@ -151,12 +138,7 @@
 
     void SpellBuyingWindow::updateLabels()
     {
-<<<<<<< HEAD
-        mPlayerGold->setCaption(MWBase::Environment::get().getWorld()->getStore().gameSettings.search("sGold")->mStr
-            + ": " + boost::lexical_cast<std::string>(mWindowManager.getInventoryWindow()->getPlayerGold()));
-=======
         mPlayerGold->setCaptionWithReplacing("#{sGold}: " + boost::lexical_cast<std::string>(mWindowManager.getInventoryWindow()->getPlayerGold()));
->>>>>>> 20a26373
         mPlayerGold->setCoord(8,
                               mPlayerGold->getTop(),
                               mPlayerGold->getTextSize().width,
