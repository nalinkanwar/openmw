--- conflicted
+++ resolved
@@ -218,25 +218,8 @@
     void LoadingScreen::changeWallpaper ()
     {
         if (mResources.isNull ())
-<<<<<<< HEAD
             mResources = Ogre::ResourceGroupManager::getSingleton ().findResourceNames ("General", "Splash_*.tga");
-=======
-        {
-            mResources = Ogre::StringVectorPtr (new Ogre::StringVector);
-
-            Ogre::StringVectorPtr resources = Ogre::ResourceGroupManager::getSingleton ().listResourceNames ("General", false);
-            for (Ogre::StringVector::const_iterator it = resources->begin(); it != resources->end(); ++it)
-            {
-                if (it->size() < 6)
-                    continue;
-                std::string start = it->substr(0, 6);
-                Misc::StringUtils::toLower(start);
-
-                if (start == "splash")
-                    mResources->push_back (*it);
-            }
-        }
->>>>>>> 2dc0064c
+
 
         if (mResources->size())
         {
