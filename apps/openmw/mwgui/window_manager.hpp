--- conflicted
+++ resolved
@@ -61,14 +61,10 @@
   class Console;
   class JournalWindow;
   class CharacterCreation;
-<<<<<<< HEAD
   class ContainerWindow;
   class DragAndDrop;
   class InventoryWindow;
-=======
   class ToolTips;
-
->>>>>>> 2b584300
   class TextInputDialog;
   class InfoBoxDialog;
   class DialogueWindow;
