#include "tradewindow.hpp"

#include <boost/lexical_cast.hpp>

#include "../mwbase/environment.hpp"
#include "../mwbase/world.hpp"
#include "../mwbase/soundmanager.hpp"
#include "../mwbase/windowmanager.hpp"

#include "../mwworld/inventorystore.hpp"
#include "../mwworld/manualref.hpp"

#include "inventorywindow.hpp"

namespace MWGui
{
    TradeWindow::TradeWindow(MWBase::WindowManager& parWindowManager) :
        WindowBase("openmw_trade_window.layout", parWindowManager)
        , ContainerBase(NULL) // no drag&drop
        , mCurrentBalance(0)
    {
        MyGUI::ScrollView* itemView;
        MyGUI::Widget* containerWidget;
        getWidget(containerWidget, "Items");
        getWidget(itemView, "ItemView");
        setWidgets(containerWidget, itemView);

        getWidget(mFilterAll, "AllButton");
        getWidget(mFilterWeapon, "WeaponButton");
        getWidget(mFilterApparel, "ApparelButton");
        getWidget(mFilterMagic, "MagicButton");
        getWidget(mFilterMisc, "MiscButton");

        getWidget(mMaxSaleButton, "MaxSaleButton");
        getWidget(mCancelButton, "CancelButton");
        getWidget(mOfferButton, "OfferButton");
        getWidget(mPlayerGold, "PlayerGold");
        getWidget(mMerchantGold, "MerchantGold");
        getWidget(mIncreaseButton, "IncreaseButton");
        getWidget(mDecreaseButton, "DecreaseButton");
        getWidget(mTotalBalance, "TotalBalance");
        getWidget(mTotalBalanceLabel, "TotalBalanceLabel");
        getWidget(mBottomPane, "BottomPane");

        mFilterAll->setStateSelected(true);

        mFilterAll->eventMouseButtonClick += MyGUI::newDelegate(this, &TradeWindow::onFilterChanged);
        mFilterWeapon->eventMouseButtonClick += MyGUI::newDelegate(this, &TradeWindow::onFilterChanged);
        mFilterApparel->eventMouseButtonClick += MyGUI::newDelegate(this, &TradeWindow::onFilterChanged);
        mFilterMagic->eventMouseButtonClick += MyGUI::newDelegate(this, &TradeWindow::onFilterChanged);
        mFilterMisc->eventMouseButtonClick += MyGUI::newDelegate(this, &TradeWindow::onFilterChanged);

        mCancelButton->eventMouseButtonClick += MyGUI::newDelegate(this, &TradeWindow::onCancelButtonClicked);
        mOfferButton->eventMouseButtonClick += MyGUI::newDelegate(this, &TradeWindow::onOfferButtonClicked);

        setCoord(400, 0, 400, 300);

        static_cast<MyGUI::Window*>(mMainWidget)->eventWindowChangeCoord += MyGUI::newDelegate(this, &TradeWindow::onWindowResize);
    }

    void TradeWindow::startTrade(MWWorld::Ptr actor)
    {
        setTitle(MWWorld::Class::get(actor).getName(actor));

        mCurrentBalance = 0;

        mWindowManager.getInventoryWindow()->startTrade();

        mBoughtItems.clear();

        ContainerBase::openContainer(actor);

        updateLabels();

        drawItems();
    }

    void TradeWindow::onFilterChanged(MyGUI::Widget* _sender)
    {
        if (_sender == mFilterAll)
            setFilter(ContainerBase::Filter_All);
        else if (_sender == mFilterWeapon)
            setFilter(ContainerBase::Filter_Weapon);
        else if (_sender == mFilterApparel)
            setFilter(ContainerBase::Filter_Apparel);
        else if (_sender == mFilterMagic)
            setFilter(ContainerBase::Filter_Magic);
        else if (_sender == mFilterMisc)
            setFilter(ContainerBase::Filter_Misc);

        mFilterAll->setStateSelected(false);
        mFilterWeapon->setStateSelected(false);
        mFilterApparel->setStateSelected(false);
        mFilterMagic->setStateSelected(false);
        mFilterMisc->setStateSelected(false);

        static_cast<MyGUI::Button*>(_sender)->setStateSelected(true);
    }

    void TradeWindow::onWindowResize(MyGUI::Window* _sender)
    {
        drawItems();
    }

    void TradeWindow::addOrRemoveGold(int amount)
    {
        bool goldFound = false;
        MWWorld::Ptr gold;
        MWWorld::ContainerStore& playerStore = mWindowManager.getInventoryWindow()->getContainerStore();
        for (MWWorld::ContainerStoreIterator it = playerStore.begin();
                it != playerStore.end(); ++it)
        {
<<<<<<< HEAD
            if (MWWorld::Class::get(*it).getName(*it) == MWBase::Environment::get().getWorld()->getStore().gameSettings.search("sGold")->mStr)
=======
            if (MWWorld::Class::get(*it).getName(*it) == MWBase::Environment::get().getWorld()->getStore().gameSettings.find("sGold")->getString())
>>>>>>> 20a26373
            {
                goldFound = true;
                gold = *it;
            }
        }
        if (goldFound)
        {
            gold.getRefData().setCount(gold.getRefData().getCount() + amount);
        }
        else
        {
            assert(amount > 0);
            MWWorld::ManualRef ref(MWBase::Environment::get().getWorld()->getStore(), "Gold_001");
            ref.getPtr().getRefData().setCount(amount);
            playerStore.add(ref.getPtr());
        }
    }

    void TradeWindow::onOfferButtonClicked(MyGUI::Widget* _sender)
    {
        // were there any items traded at all?
        MWWorld::ContainerStore& playerBought = mWindowManager.getInventoryWindow()->getBoughtItems();
        MWWorld::ContainerStore& merchantBought = getBoughtItems();
        if (playerBought.begin() == playerBought.end() && merchantBought.begin() == merchantBought.end())
        {
            // user notification
            MWBase::Environment::get().getWindowManager()->
<<<<<<< HEAD
                messageBox(MWBase::Environment::get().getWorld()->getStore().gameSettings.search("sBarterDialog11")->mStr, std::vector<std::string>());
=======
                messageBox("#{sBarterDialog11}", std::vector<std::string>());
>>>>>>> 20a26373
            return;
        }

        // check if the player can afford this
        if (mCurrentBalance < 0 && mWindowManager.getInventoryWindow()->getPlayerGold() < std::abs(mCurrentBalance))
        {
            // user notification
            MWBase::Environment::get().getWindowManager()->
<<<<<<< HEAD
                messageBox(MWBase::Environment::get().getWorld()->getStore().gameSettings.search("sBarterDialog1")->mStr, std::vector<std::string>());
=======
                messageBox("#{sBarterDialog1}", std::vector<std::string>());
>>>>>>> 20a26373
            return;
        }

        // check if the merchant can afford this
        int merchantgold;
        if (mPtr.getTypeName() == typeid(ESM::NPC).name())
        {
            MWWorld::LiveCellRef<ESM::NPC>* ref = mPtr.get<ESM::NPC>();
            if (ref->base->mNpdt52.mGold == -10)
                merchantgold = ref->base->mNpdt12.mGold;
            else
                merchantgold = ref->base->mNpdt52.mGold;
        }
        else // ESM::Creature
        {
            MWWorld::LiveCellRef<ESM::Creature>* ref = mPtr.get<ESM::Creature>();
            merchantgold = ref->base->mData.mGold;
        }
        if (mCurrentBalance > 0 && merchantgold < mCurrentBalance)
        {
            // user notification
            MWBase::Environment::get().getWindowManager()->
<<<<<<< HEAD
                messageBox(MWBase::Environment::get().getWorld()->getStore().gameSettings.search("sBarterDialog2")->mStr, std::vector<std::string>());
=======
                messageBox("#{sBarterDialog2}", std::vector<std::string>());
>>>>>>> 20a26373
            return;
        }

        // success! make the item transfer.
        transferBoughtItems();
        mWindowManager.getInventoryWindow()->transferBoughtItems();

        // add or remove gold from the player.
        if (mCurrentBalance != 0)
            addOrRemoveGold(mCurrentBalance);

        std::string sound = "Item Gold Up";
        MWBase::Environment::get().getSoundManager()->playSound (sound, 1.0, 1.0);

        mWindowManager.removeGuiMode(GM_Barter);
    }

    void TradeWindow::onCancelButtonClicked(MyGUI::Widget* _sender)
    {
        // i give you back your stuff!
        returnBoughtItems(mWindowManager.getInventoryWindow()->getContainerStore());
        // now gimme back my stuff!
        mWindowManager.getInventoryWindow()->returnBoughtItems(MWWorld::Class::get(mPtr).getContainerStore(mPtr));

        mWindowManager.removeGuiMode(GM_Barter);
    }

    void TradeWindow::updateLabels()
    {
<<<<<<< HEAD
        mPlayerGold->setCaption(MWBase::Environment::get().getWorld()->getStore().gameSettings.search("sYourGold")->mStr
            + " " + boost::lexical_cast<std::string>(mWindowManager.getInventoryWindow()->getPlayerGold()));

        if (mCurrentBalance > 0)
        {
            mTotalBalanceLabel->setCaption(MWBase::Environment::get().getWorld()->getStore().gameSettings.search("sTotalSold")->mStr);
=======
        mPlayerGold->setCaptionWithReplacing("#{sYourGold} " + boost::lexical_cast<std::string>(mWindowManager.getInventoryWindow()->getPlayerGold()));

        if (mCurrentBalance > 0)
        {
            mTotalBalanceLabel->setCaptionWithReplacing("#{sTotalSold}");
>>>>>>> 20a26373
            mTotalBalance->setCaption(boost::lexical_cast<std::string>(mCurrentBalance));
        }
        else
        {
<<<<<<< HEAD
            mTotalBalanceLabel->setCaption(MWBase::Environment::get().getWorld()->getStore().gameSettings.search("sTotalCost")->mStr);
=======
            mTotalBalanceLabel->setCaptionWithReplacing("#{sTotalCost}");
>>>>>>> 20a26373
            mTotalBalance->setCaption(boost::lexical_cast<std::string>(-mCurrentBalance));
        }

        int merchantgold;
        if (mPtr.getTypeName() == typeid(ESM::NPC).name())
        {
            MWWorld::LiveCellRef<ESM::NPC>* ref = mPtr.get<ESM::NPC>();
            if (ref->base->mNpdt52.mGold == -10)
                merchantgold = ref->base->mNpdt12.mGold;
            else
                merchantgold = ref->base->mNpdt52.mGold;
        }
        else // ESM::Creature
        {
            MWWorld::LiveCellRef<ESM::Creature>* ref = mPtr.get<ESM::Creature>();
            merchantgold = ref->base->mData.mGold;
        }

<<<<<<< HEAD
        mMerchantGold->setCaption(MWBase::Environment::get().getWorld()->getStore().gameSettings.search("sSellerGold")->mStr
            + " " + boost::lexical_cast<std::string>(merchantgold));
=======
        mMerchantGold->setCaptionWithReplacing("#{sSellerGold} " + boost::lexical_cast<std::string>(merchantgold));
>>>>>>> 20a26373
    }

    std::vector<MWWorld::Ptr> TradeWindow::getEquippedItems()
    {
        std::vector<MWWorld::Ptr> items;

        if (mPtr.getTypeName() == typeid(ESM::Creature).name())
        {
            // creatures don't have equipment slots.
            return items;
        }

        MWWorld::InventoryStore& invStore = MWWorld::Class::get(mPtr).getInventoryStore(mPtr);

        for (int slot=0; slot < MWWorld::InventoryStore::Slots; ++slot)
        {
            MWWorld::ContainerStoreIterator it = invStore.getSlot(slot);
            if (it != invStore.end())
            {
                items.push_back(*it);
            }
        }

        return items;
    }

    bool TradeWindow::npcAcceptsItem(MWWorld::Ptr item)
    {
        int services = 0;
        if (mPtr.getTypeName() == typeid(ESM::NPC).name())
        {
            MWWorld::LiveCellRef<ESM::NPC>* ref = mPtr.get<ESM::NPC>();
            if (ref->base->mHasAI)
                services = ref->base->mAiData.mServices;
        }
        else if (mPtr.getTypeName() == typeid(ESM::Creature).name())
        {
            MWWorld::LiveCellRef<ESM::Creature>* ref = mPtr.get<ESM::Creature>();
            if (ref->base->mHasAI)
                services = ref->base->mAiData.mServices;
        }

        /// \todo what about potions, there doesn't seem to be a flag for them??

        if      (item.getTypeName() == typeid(ESM::Weapon).name())
            return services & ESM::NPC::Weapon;
        else if (item.getTypeName() == typeid(ESM::Armor).name())
            return services & ESM::NPC::Armor;
        else if (item.getTypeName() == typeid(ESM::Clothing).name())
            return services & ESM::NPC::Clothing;
        else if (item.getTypeName() == typeid(ESM::Book).name())
            return services & ESM::NPC::Books;
        else if (item.getTypeName() == typeid(ESM::Ingredient).name())
            return services & ESM::NPC::Ingredients;
        else if (item.getTypeName() == typeid(ESM::Tool).name())
            return services & ESM::NPC::Picks;
        else if (item.getTypeName() == typeid(ESM::Probe).name())
            return services & ESM::NPC::Probes;
        else if (item.getTypeName() == typeid(ESM::Light).name())
            return services & ESM::NPC::Lights;
        else if (item.getTypeName() == typeid(ESM::Apparatus).name())
            return services & ESM::NPC::Apparatus;
        else if (item.getTypeName() == typeid(ESM::Repair).name())
            return services & ESM::NPC::RepairItem;
        else if (item.getTypeName() == typeid(ESM::Miscellaneous).name())
            return services & ESM::NPC::Misc;

        return false;
    }

    std::vector<MWWorld::Ptr> TradeWindow::itemsToIgnore()
    {
        std::vector<MWWorld::Ptr> items;
        MWWorld::ContainerStore& invStore = MWWorld::Class::get(mPtr).getContainerStore(mPtr);

        for (MWWorld::ContainerStoreIterator it = invStore.begin();
                it != invStore.end(); ++it)
        {
            if (!npcAcceptsItem(*it))
                items.push_back(*it);
        }

        return items;
    }

    void TradeWindow::sellToNpc(MWWorld::Ptr item, int count)
    {
        /// \todo price adjustment depending on merchantile skill

        mCurrentBalance -= MWWorld::Class::get(item).getValue(item) * count;

        updateLabels();
    }

    void TradeWindow::buyFromNpc(MWWorld::Ptr item, int count)
    {
        /// \todo price adjustment depending on merchantile skill

        mCurrentBalance += MWWorld::Class::get(item).getValue(item) * count;

        updateLabels();
    }

    void TradeWindow::onReferenceUnavailable()
    {
        // remove both Trade and Dialogue (since you always trade with the NPC/creature that you have previously talked to)
        mWindowManager.removeGuiMode(GM_Barter);
        mWindowManager.removeGuiMode(GM_Dialogue);
    }
}<|MERGE_RESOLUTION|>--- conflicted
+++ resolved
@@ -110,11 +110,7 @@
         for (MWWorld::ContainerStoreIterator it = playerStore.begin();
                 it != playerStore.end(); ++it)
         {
-<<<<<<< HEAD
-            if (MWWorld::Class::get(*it).getName(*it) == MWBase::Environment::get().getWorld()->getStore().gameSettings.search("sGold")->mStr)
-=======
             if (MWWorld::Class::get(*it).getName(*it) == MWBase::Environment::get().getWorld()->getStore().gameSettings.find("sGold")->getString())
->>>>>>> 20a26373
             {
                 goldFound = true;
                 gold = *it;
@@ -142,11 +138,7 @@
         {
             // user notification
             MWBase::Environment::get().getWindowManager()->
-<<<<<<< HEAD
-                messageBox(MWBase::Environment::get().getWorld()->getStore().gameSettings.search("sBarterDialog11")->mStr, std::vector<std::string>());
-=======
                 messageBox("#{sBarterDialog11}", std::vector<std::string>());
->>>>>>> 20a26373
             return;
         }
 
@@ -155,11 +147,7 @@
         {
             // user notification
             MWBase::Environment::get().getWindowManager()->
-<<<<<<< HEAD
-                messageBox(MWBase::Environment::get().getWorld()->getStore().gameSettings.search("sBarterDialog1")->mStr, std::vector<std::string>());
-=======
                 messageBox("#{sBarterDialog1}", std::vector<std::string>());
->>>>>>> 20a26373
             return;
         }
 
@@ -182,11 +170,7 @@
         {
             // user notification
             MWBase::Environment::get().getWindowManager()->
-<<<<<<< HEAD
-                messageBox(MWBase::Environment::get().getWorld()->getStore().gameSettings.search("sBarterDialog2")->mStr, std::vector<std::string>());
-=======
                 messageBox("#{sBarterDialog2}", std::vector<std::string>());
->>>>>>> 20a26373
             return;
         }
 
@@ -216,29 +200,16 @@
 
     void TradeWindow::updateLabels()
     {
-<<<<<<< HEAD
-        mPlayerGold->setCaption(MWBase::Environment::get().getWorld()->getStore().gameSettings.search("sYourGold")->mStr
-            + " " + boost::lexical_cast<std::string>(mWindowManager.getInventoryWindow()->getPlayerGold()));
+        mPlayerGold->setCaptionWithReplacing("#{sYourGold} " + boost::lexical_cast<std::string>(mWindowManager.getInventoryWindow()->getPlayerGold()));
 
         if (mCurrentBalance > 0)
         {
-            mTotalBalanceLabel->setCaption(MWBase::Environment::get().getWorld()->getStore().gameSettings.search("sTotalSold")->mStr);
-=======
-        mPlayerGold->setCaptionWithReplacing("#{sYourGold} " + boost::lexical_cast<std::string>(mWindowManager.getInventoryWindow()->getPlayerGold()));
-
-        if (mCurrentBalance > 0)
-        {
             mTotalBalanceLabel->setCaptionWithReplacing("#{sTotalSold}");
->>>>>>> 20a26373
             mTotalBalance->setCaption(boost::lexical_cast<std::string>(mCurrentBalance));
         }
         else
         {
-<<<<<<< HEAD
-            mTotalBalanceLabel->setCaption(MWBase::Environment::get().getWorld()->getStore().gameSettings.search("sTotalCost")->mStr);
-=======
             mTotalBalanceLabel->setCaptionWithReplacing("#{sTotalCost}");
->>>>>>> 20a26373
             mTotalBalance->setCaption(boost::lexical_cast<std::string>(-mCurrentBalance));
         }
 
@@ -257,12 +228,7 @@
             merchantgold = ref->base->mData.mGold;
         }
 
-<<<<<<< HEAD
-        mMerchantGold->setCaption(MWBase::Environment::get().getWorld()->getStore().gameSettings.search("sSellerGold")->mStr
-            + " " + boost::lexical_cast<std::string>(merchantgold));
-=======
         mMerchantGold->setCaptionWithReplacing("#{sSellerGold} " + boost::lexical_cast<std::string>(merchantgold));
->>>>>>> 20a26373
     }
 
     std::vector<MWWorld::Ptr> TradeWindow::getEquippedItems()
