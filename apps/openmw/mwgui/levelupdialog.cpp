--- conflicted
+++ resolved
@@ -137,7 +137,6 @@
                 if(it->mData.mIsPlayable && it->mData.mSpecialization == 2 && it->mData.mAttribute[0] == 4 && it->mData.mAttribute[1] == 3)
                     break;
             }
-<<<<<<< HEAD
             if (it == world->getStore().get<ESM::Class>().end())
                 it = world->getStore().get<ESM::Class>().begin();
             if (it != world->getStore().get<ESM::Class>().end())
@@ -145,12 +144,6 @@
         }
 
         mClassImage->setImageTexture ("textures\\levelup\\" + cls->mId + ".dds");
-=======
-            mClassImage->setImageTexture("textures\\levelup\\" + it->mId + ".dds");
-        }
-        else
-            mClassImage->setImageTexture("textures\\levelup\\" + cls->mId + ".dds");
->>>>>>> 91afc2eb
 
         int level = creatureStats.getLevel ()+1;
         mLevelText->setCaptionWithReplacing("#{sLevelUpMenu1} " + boost::lexical_cast<std::string>(level));
