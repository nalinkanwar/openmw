--- conflicted
+++ resolved
@@ -1129,7 +1129,9 @@
 
     void WindowManager::toggleVisible (GuiWindow wnd)
     {
-<<<<<<< HEAD
+        if (getMode() != GM_Inventory)
+            return;
+
         mShown = (GuiWindow)(mShown ^ wnd);
         updateVisible();
     }
@@ -1143,12 +1145,6 @@
     void WindowManager::unsetForceHide(GuiWindow wnd)
     {
         mForceHidden = (GuiWindow)(mForceHidden & ~wnd);
-=======
-        if (getMode() != GM_Inventory)
-            return;
-
-        mShown = (mShown & wnd) ? (GuiWindow) (mShown & ~wnd) : (GuiWindow) (mShown | wnd);
->>>>>>> fb0b57ef
         updateVisible();
     }
 
