#include "dialogue.hpp"

#include <iostream>
#include <iterator>

#include <boost/algorithm/string.hpp>
#include <boost/lexical_cast.hpp>

#include <components/esm_store/store.hpp>

#include "../mwbase/environment.hpp"
#include "../mwbase/dialoguemanager.hpp"
#include "../mwbase/world.hpp"
#include "../mwbase/windowmanager.hpp"

#include "dialogue_history.hpp"
#include "widgets.hpp"
#include "list.hpp"
#include "tradewindow.hpp"
#include "spellbuyingwindow.hpp"
#include "inventorywindow.hpp"

using namespace MWGui;
using namespace Widgets;

/**
*Copied from the internet.
*/

std::string lower_string(const std::string& str)
{
        std::string lowerCase;

        std::transform (str.begin(), str.end(), std::back_inserter (lowerCase),
            (int(*)(int)) std::tolower);

        return lowerCase;
}

std::string::size_type find_str_ci(const std::string& str, const std::string& substr,size_t pos)
{
    return lower_string(str).find(lower_string(substr),pos);
}


DialogueWindow::DialogueWindow(MWBase::WindowManager& parWindowManager)
    : WindowBase("openmw_dialogue_window.layout", parWindowManager)
    , mEnabled(true)
    , mShowTrade(false)
    , mShowSpells(false)
{
    // Centre dialog
    center();

    //History view
    getWidget(mHistory, "History");
    mHistory->setOverflowToTheLeft(true);
    mHistory->setMaxTextLength(1000000);
    MyGUI::Widget* eventbox;

    //An EditBox cannot receive mouse click events, so we use an
    //invisible widget on top of the editbox to receive them
    getWidget(eventbox, "EventBox");
    eventbox->eventMouseButtonClick += MyGUI::newDelegate(this, &DialogueWindow::onHistoryClicked);
    eventbox->eventMouseWheel += MyGUI::newDelegate(this, &DialogueWindow::onMouseWheel);

    //Topics list
    getWidget(mTopicsList, "TopicsList");
    mTopicsList->eventItemSelected += MyGUI::newDelegate(this, &DialogueWindow::onSelectTopic);

    MyGUI::ButtonPtr byeButton;
    getWidget(byeButton, "ByeButton");
    byeButton->eventMouseButtonClick += MyGUI::newDelegate(this, &DialogueWindow::onByeClicked);

    getWidget(mDispositionBar, "Disposition");
    getWidget(mDispositionText,"DispositionText");

    static_cast<MyGUI::Window*>(mMainWidget)->eventWindowChangeCoord += MyGUI::newDelegate(this, &DialogueWindow::onWindowResize);
}

void DialogueWindow::onHistoryClicked(MyGUI::Widget* _sender)
{
    MyGUI::ISubWidgetText* t = mHistory->getClient()->getSubWidgetText();
    if(t == nullptr)
        return;

    const MyGUI::IntPoint& lastPressed = MyGUI::InputManager::getInstance().getLastPressedPosition(MyGUI::MouseButton::Left);

    size_t cursorPosition = t->getCursorPosition(lastPressed);
    MyGUI::UString color = mHistory->getColorAtPos(cursorPosition);

    if (!mEnabled && color == "#572D21")
        MWBase::Environment::get().getDialogueManager()->goodbyeSelected();

    if(color != "#B29154")
    {
        MyGUI::UString key = mHistory->getColorTextAt(cursorPosition);
        if(color == "#686EBA") MWBase::Environment::get().getDialogueManager()->keywordSelected(lower_string(key));

        if(color == "#572D21") MWBase::Environment::get().getDialogueManager()->questionAnswered(lower_string(key));
    }
}

void DialogueWindow::onWindowResize(MyGUI::Window* _sender)
{
    mTopicsList->adjustSize();
}

void DialogueWindow::onMouseWheel(MyGUI::Widget* _sender, int _rel)
{
    if (mHistory->getVScrollPosition() - _rel*0.3 < 0)
        mHistory->setVScrollPosition(0);
    else
        mHistory->setVScrollPosition(mHistory->getVScrollPosition() - _rel*0.3);
}

void DialogueWindow::onByeClicked(MyGUI::Widget* _sender)
{
    MWBase::Environment::get().getDialogueManager()->goodbyeSelected();
}

void DialogueWindow::onSelectTopic(std::string topic)
{
    if (!mEnabled) return;

<<<<<<< HEAD
    if (topic == MWBase::Environment::get().getWorld()->getStore().gameSettings.search("sBarter")->mStr)
=======
    if (topic == MWBase::Environment::get().getWorld()->getStore().gameSettings.find("sBarter")->getString())
>>>>>>> 20a26373
    {
        /// \todo check if the player is allowed to trade with this actor (e.g. faction rank high enough)?
        mWindowManager.pushGuiMode(GM_Barter);
        mWindowManager.getTradeWindow()->startTrade(mPtr);
    }
<<<<<<< HEAD
    else if (topic == MWBase::Environment::get().getWorld()->getStore().gameSettings.search("sSpells")->mStr)
=======
    else if (topic == MWBase::Environment::get().getWorld()->getStore().gameSettings.find("sSpells")->getString())
>>>>>>> 20a26373
    {
        mWindowManager.pushGuiMode(GM_SpellBuying);
        mWindowManager.getSpellBuyingWindow()->startSpellBuying(mPtr);
    }

    else
        MWBase::Environment::get().getDialogueManager()->keywordSelected(lower_string(topic));
}

void DialogueWindow::startDialogue(MWWorld::Ptr actor, std::string npcName)
{
    mEnabled = true;
    mPtr = actor;
    mTopicsList->setEnabled(true);
    setTitle(npcName);

    mTopicsList->clear();
    mHistory->eraseText(0,mHistory->getTextLength());
    updateOptions();
}

void DialogueWindow::setKeywords(std::list<std::string> keyWords)
{
    mTopicsList->clear();

    bool anyService = mShowTrade||mShowSpells;

    if (mShowTrade)
<<<<<<< HEAD
        mTopicsList->addItem(MWBase::Environment::get().getWorld()->getStore().gameSettings.search("sBarter")->mStr);

    if (mShowSpells)
        mTopicsList->addItem(MWBase::Environment::get().getWorld()->getStore().gameSettings.search("sSpells")->mStr);
=======
        mTopicsList->addItem(MWBase::Environment::get().getWorld()->getStore().gameSettings.find("sBarter")->getString());

    if (mShowSpells)
        mTopicsList->addItem(MWBase::Environment::get().getWorld()->getStore().gameSettings.find("sSpells")->getString());
>>>>>>> 20a26373

    if (anyService)
        mTopicsList->addSeparator();

    for(std::list<std::string>::iterator it = keyWords.begin(); it != keyWords.end(); ++it)
    {
        mTopicsList->addItem(*it);
    }
    mTopicsList->adjustSize();
}

void DialogueWindow::removeKeyword(std::string keyWord)
{
    if(mTopicsList->hasItem(keyWord))
    {
        mTopicsList->removeItem(keyWord);
    }
    mTopicsList->adjustSize();
}

void addColorInString(std::string& str, const std::string& keyword,std::string color1, std::string color2)
{
    size_t pos = 0;
    while((pos = find_str_ci(str,keyword, pos)) != std::string::npos)
    {
        if(pos==0)
        {
            str.insert(pos,color1);
            pos += color1.length();
            pos += keyword.length();
            str.insert(pos,color2);
            pos+= color2.length();
        }
        else
        {
            if(str.substr(pos -1,1) == " ")
            {
                str.insert(pos,color1);
                pos += color1.length();
                pos += keyword.length();
                str.insert(pos,color2);
                pos+= color2.length();
            }
            else
            {
                pos += keyword.length();
            }
        }
    }
}

std::string DialogueWindow::parseText(std::string text)
{
    bool separatorReached = false; // only parse topics that are below the separator (this prevents actions like "Barter" that are not topics from getting blue-colored)
    for(unsigned int i = 0;i<mTopicsList->getItemCount();i++)
    {
        std::string keyWord = mTopicsList->getItemNameAt(i);
        if (separatorReached && keyWord != "")
            addColorInString(text,keyWord,"#686EBA","#B29154");
        else
            separatorReached = true;
    }
    return text;
}

void DialogueWindow::addText(std::string text)
{
    mHistory->addDialogText("#B29154"+parseText(text)+"#B29154");
}

void DialogueWindow::addTitle(std::string text)
{
    // This is called from the dialogue manager, so text is
    // case-smashed - thus we have to retrieve the correct case
    // of the text through the topic list.
    for (size_t i=0; i<mTopicsList->getItemCount(); ++i)
    {
        std::string item = mTopicsList->getItemNameAt(i);
        if (lower_string(item) == text)
            text = item;
    }

    mHistory->addDialogHeading(text);
}

void DialogueWindow::askQuestion(std::string question)
{
    mHistory->addDialogText("#572D21"+question+"#B29154"+" ");
}

void DialogueWindow::updateOptions()
{
    //Clear the list of topics
    mTopicsList->clear();
    mHistory->eraseText(0, mHistory->getTextLength());

    mDispositionBar->setProgressRange(100);
    mDispositionBar->setProgressPosition(40);
    mDispositionText->eraseText(0, mDispositionText->getTextLength());
    mDispositionText->addText("#B29154"+std::string("40/100")+"#B29154");
}

void DialogueWindow::goodbye()
{
<<<<<<< HEAD
    mHistory->addDialogText("\n#572D21" + MWBase::Environment::get().getWorld()->getStore().gameSettings.search("sGoodbye")->mStr);
=======
    mHistory->addDialogText("\n#572D21" + MWBase::Environment::get().getWorld()->getStore().gameSettings.find("sGoodbye")->getString());
>>>>>>> 20a26373
    mTopicsList->setEnabled(false);
    mEnabled = false;
}

void DialogueWindow::onReferenceUnavailable()
{
    mWindowManager.removeGuiMode(GM_Dialogue);
}<|MERGE_RESOLUTION|>--- conflicted
+++ resolved
@@ -123,21 +123,13 @@
 {
     if (!mEnabled) return;
 
-<<<<<<< HEAD
-    if (topic == MWBase::Environment::get().getWorld()->getStore().gameSettings.search("sBarter")->mStr)
-=======
     if (topic == MWBase::Environment::get().getWorld()->getStore().gameSettings.find("sBarter")->getString())
->>>>>>> 20a26373
     {
         /// \todo check if the player is allowed to trade with this actor (e.g. faction rank high enough)?
         mWindowManager.pushGuiMode(GM_Barter);
         mWindowManager.getTradeWindow()->startTrade(mPtr);
     }
-<<<<<<< HEAD
-    else if (topic == MWBase::Environment::get().getWorld()->getStore().gameSettings.search("sSpells")->mStr)
-=======
     else if (topic == MWBase::Environment::get().getWorld()->getStore().gameSettings.find("sSpells")->getString())
->>>>>>> 20a26373
     {
         mWindowManager.pushGuiMode(GM_SpellBuying);
         mWindowManager.getSpellBuyingWindow()->startSpellBuying(mPtr);
@@ -166,17 +158,10 @@
     bool anyService = mShowTrade||mShowSpells;
 
     if (mShowTrade)
-<<<<<<< HEAD
-        mTopicsList->addItem(MWBase::Environment::get().getWorld()->getStore().gameSettings.search("sBarter")->mStr);
-
-    if (mShowSpells)
-        mTopicsList->addItem(MWBase::Environment::get().getWorld()->getStore().gameSettings.search("sSpells")->mStr);
-=======
         mTopicsList->addItem(MWBase::Environment::get().getWorld()->getStore().gameSettings.find("sBarter")->getString());
 
     if (mShowSpells)
         mTopicsList->addItem(MWBase::Environment::get().getWorld()->getStore().gameSettings.find("sSpells")->getString());
->>>>>>> 20a26373
 
     if (anyService)
         mTopicsList->addSeparator();
@@ -281,11 +266,7 @@
 
 void DialogueWindow::goodbye()
 {
-<<<<<<< HEAD
-    mHistory->addDialogText("\n#572D21" + MWBase::Environment::get().getWorld()->getStore().gameSettings.search("sGoodbye")->mStr);
-=======
     mHistory->addDialogText("\n#572D21" + MWBase::Environment::get().getWorld()->getStore().gameSettings.find("sGoodbye")->getString());
->>>>>>> 20a26373
     mTopicsList->setEnabled(false);
     mEnabled = false;
 }
