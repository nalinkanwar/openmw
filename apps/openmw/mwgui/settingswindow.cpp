--- conflicted
+++ resolved
@@ -307,12 +307,7 @@
         if (waterTextureSize >= 2048)
             mWaterTextureSize->setIndexSelected(2);
 
-<<<<<<< HEAD
         int waterReflectionDetail = std::clamp(Settings::Manager::getInt("reflection detail", "Water"), 0, 5);
-=======
-        int waterReflectionDetail = Settings::Manager::getInt("reflection detail", "Water");
-        waterReflectionDetail = std::clamp(waterReflectionDetail, 0, 5);
->>>>>>> 5fbfbb3d
         mWaterReflectionDetail->setIndexSelected(waterReflectionDetail);
 
         int waterRainRippleDetail = std::clamp(Settings::Manager::getInt("rain ripple detail", "Water"), 0, 2);
