#include "travelwindow.hpp"

#include <algorithm>

#include <boost/lexical_cast.hpp>

#include <libs/openengine/ogre/fader.hpp>

#include "../mwbase/environment.hpp"
#include "../mwbase/world.hpp"
#include "../mwbase/soundmanager.hpp"
#include "../mwbase/windowmanager.hpp"
#include "../mwbase/mechanicsmanager.hpp"

#include "../mwworld/player.hpp"
#include "../mwworld/manualref.hpp"

#include "../mwmechanics/spells.hpp"
#include "../mwmechanics/creaturestats.hpp"

#include "inventorywindow.hpp"
#include "tradewindow.hpp"

namespace MWGui
{
    const int TravelWindow::sLineHeight = 18;

    TravelWindow::TravelWindow() :
        WindowBase("openmw_travel_window.layout")
        , mCurrentY(0)
        , mLastPos(0)
    {
        setCoord(0, 0, 450, 300);

        getWidget(mCancelButton, "CancelButton");
        getWidget(mPlayerGold, "PlayerGold");
        getWidget(mSelect, "Select");
        getWidget(mDestinations, "Travel");
        getWidget(mDestinationsView, "DestinationsView");

        mCancelButton->eventMouseButtonClick += MyGUI::newDelegate(this, &TravelWindow::onCancelButtonClicked);

        mDestinations->setCoord(450/2-mDestinations->getTextSize().width/2,
                          mDestinations->getTop(),
                          mDestinations->getTextSize().width,
                          mDestinations->getHeight());
        mSelect->setCoord(8,
                          mSelect->getTop(),
                          mSelect->getTextSize().width,
                          mSelect->getHeight());
    }

    void TravelWindow::addDestination(const std::string& travelId,ESM::Position pos,bool interior)
    {
        int price = 0;

        const MWWorld::Store<ESM::GameSetting> &gmst =
            MWBase::Environment::get().getWorld()->getStore().get<ESM::GameSetting>();

        if(interior)
        {
            price = gmst.find("fMagesGuildTravel")->getFloat();
        }
        else
        {
            MWWorld::Ptr player = MWBase::Environment::get().getWorld()->getPlayer().getPlayer();
            ESM::Position PlayerPos = player.getRefData().getPosition();
            float d = sqrt( pow(pos.pos[0] - PlayerPos.pos[0],2) + pow(pos.pos[1] - PlayerPos.pos[1],2) + pow(pos.pos[2] - PlayerPos.pos[2],2)   );
            price = d/gmst.find("fTravelMult")->getFloat();
        }

        price = MWBase::Environment::get().getMechanicsManager()->getBarterOffer(mPtr,price,true);

        MyGUI::Button* toAdd = mDestinationsView->createWidget<MyGUI::Button>((price>MWBase::Environment::get().getWindowManager()->getInventoryWindow()->getPlayerGold()) ? "SandTextGreyedOut" : "SandTextButton", 0, mCurrentY, 200, sLineHeight, MyGUI::Align::Default);
        mCurrentY += sLineHeight;
        if(interior)
            toAdd->setUserString("interior","y");
        else
            toAdd->setUserString("interior","n");

        std::ostringstream oss;
        oss << price;
        toAdd->setUserString("price",oss.str());

        toAdd->setCaptionWithReplacing("#{sCell=" + travelId + "}   -   " + boost::lexical_cast<std::string>(price)+"#{sgp}");
        toAdd->setSize(toAdd->getTextSize().width,sLineHeight);
        toAdd->eventMouseWheel += MyGUI::newDelegate(this, &TravelWindow::onMouseWheel);
        toAdd->setUserString("Destination", travelId);
        toAdd->setUserData(pos);
        toAdd->eventMouseButtonClick += MyGUI::newDelegate(this, &TravelWindow::onTravelButtonClick);
        mDestinationsWidgetMap.insert(std::make_pair (toAdd, travelId));
    }

    void TravelWindow::clearDestinations()
    {
        mDestinationsView->setViewOffset(MyGUI::IntPoint(0,0));
        mCurrentY = 0;
        while (mDestinationsView->getChildCount())
            MyGUI::Gui::getInstance().destroyWidget(mDestinationsView->getChildAt(0));
        mDestinationsWidgetMap.clear();
    }

    void TravelWindow::startTravel(const MWWorld::Ptr& actor)
    {
        center();
        mPtr = actor;
        clearDestinations();

        MWWorld::Ptr player = MWBase::Environment::get().getWorld()->getPlayer().getPlayer();

        for(unsigned int i = 0;i<mPtr.get<ESM::NPC>()->mBase->mTransport.size();i++)
        {
            std::string cellname = mPtr.get<ESM::NPC>()->mBase->mTransport[i].mCellName;
            bool interior = true;
            int x,y;
            MWBase::Environment::get().getWorld()->positionToIndex(mPtr.get<ESM::NPC>()->mBase->mTransport[i].mPos.pos[0],
                                                                   mPtr.get<ESM::NPC>()->mBase->mTransport[i].mPos.pos[1],x,y);
            if(cellname == "") {cellname = MWBase::Environment::get().getWorld()->getExterior(x,y)->mCell->mName; interior=  false;}
            addDestination(cellname,mPtr.get<ESM::NPC>()->mBase->mTransport[i].mPos,interior);
        }

        updateLabels();
        mDestinationsView->setCanvasSize (MyGUI::IntSize(mDestinationsView->getWidth(), std::max(mDestinationsView->getHeight(), mCurrentY)));
    }

    void TravelWindow::onTravelButtonClick(MyGUI::Widget* _sender)
    {
        std::istringstream iss(_sender->getUserString("price"));
        int price;
        iss >> price;

        if (MWBase::Environment::get().getWindowManager()->getInventoryWindow()->getPlayerGold()<price)
            return;

        MWBase::Environment::get().getWindowManager()->getTradeWindow ()->addOrRemoveGold (-price);

        MWBase::Environment::get().getWorld ()->getFader ()->fadeOut(1);
        MWWorld::Ptr player = MWBase::Environment::get().getWorld()->getPlayer().getPlayer();
        ESM::Position pos = *_sender->getUserData<ESM::Position>();
        std::string cellname = _sender->getUserString("Destination");
        int x,y;
        bool interior = _sender->getUserString("interior") == "y";
        MWBase::Environment::get().getWorld()->positionToIndex(pos.pos[0],pos.pos[1],x,y);
        MWWorld::CellStore* cell;
        if(interior) cell = MWBase::Environment::get().getWorld()->getInterior(cellname);
        else
        {
            cell = MWBase::Environment::get().getWorld()->getExterior(x,y);
            ESM::Position PlayerPos = player.getRefData().getPosition();
            float d = sqrt( pow(pos.pos[0] - PlayerPos.pos[0],2) + pow(pos.pos[1] - PlayerPos.pos[1],2) + pow(pos.pos[2] - PlayerPos.pos[2],2)   );
            int time = int(d /MWBase::Environment::get().getWorld()->getStore().get<ESM::GameSetting>().find("fTravelTimeMult")->getFloat());
            for(int i = 0;i < time;i++)
            {
                MWBase::Environment::get().getMechanicsManager ()->restoreDynamicStats ();
            }
            MWBase::Environment::get().getWorld()->advanceTime(time);
        }
        MWBase::Environment::get().getWorld()->moveObject(player,*cell,pos.pos[0],pos.pos[1],pos.pos[2]);
<<<<<<< HEAD
        MWWorld::Class::get(player).adjustPosition(player);
        mWindowManager.removeGuiMode(GM_Travel);
        mWindowManager.removeGuiMode(GM_Dialogue);
=======
        MWBase::Environment::get().getWindowManager()->removeGuiMode(GM_Travel);
        MWBase::Environment::get().getWindowManager()->removeGuiMode(GM_Dialogue);
>>>>>>> 6128b927
        MWBase::Environment::get().getWorld ()->getFader ()->fadeOut(0);
        MWBase::Environment::get().getWorld ()->getFader ()->fadeIn(1);
    }

    void TravelWindow::onCancelButtonClicked(MyGUI::Widget* _sender)
    {
        MWBase::Environment::get().getWindowManager()->removeGuiMode(GM_Travel);
    }

    void TravelWindow::updateLabels()
    {
        mPlayerGold->setCaptionWithReplacing("#{sGold}: " + boost::lexical_cast<std::string>(MWBase::Environment::get().getWindowManager()->getInventoryWindow()->getPlayerGold()));
        mPlayerGold->setCoord(8,
                              mPlayerGold->getTop(),
                              mPlayerGold->getTextSize().width,
                              mPlayerGold->getHeight());
    }

    void TravelWindow::onReferenceUnavailable()
    {
        MWBase::Environment::get().getWindowManager()->removeGuiMode(GM_Travel);
        MWBase::Environment::get().getWindowManager()->removeGuiMode(GM_Dialogue);
    }

    void TravelWindow::onMouseWheel(MyGUI::Widget* _sender, int _rel)
    {
        if (mDestinationsView->getViewOffset().top + _rel*0.3 > 0)
            mDestinationsView->setViewOffset(MyGUI::IntPoint(0, 0));
        else
            mDestinationsView->setViewOffset(MyGUI::IntPoint(0, mDestinationsView->getViewOffset().top + _rel*0.3));
    }
}
<|MERGE_RESOLUTION|>--- conflicted
+++ resolved
@@ -156,14 +156,10 @@
             MWBase::Environment::get().getWorld()->advanceTime(time);
         }
         MWBase::Environment::get().getWorld()->moveObject(player,*cell,pos.pos[0],pos.pos[1],pos.pos[2]);
-<<<<<<< HEAD
+
         MWWorld::Class::get(player).adjustPosition(player);
-        mWindowManager.removeGuiMode(GM_Travel);
-        mWindowManager.removeGuiMode(GM_Dialogue);
-=======
         MWBase::Environment::get().getWindowManager()->removeGuiMode(GM_Travel);
         MWBase::Environment::get().getWindowManager()->removeGuiMode(GM_Dialogue);
->>>>>>> 6128b927
         MWBase::Environment::get().getWorld ()->getFader ()->fadeOut(0);
         MWBase::Environment::get().getWorld ()->getFader ()->fadeIn(1);
     }
