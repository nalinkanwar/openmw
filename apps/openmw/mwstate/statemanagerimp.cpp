--- conflicted
+++ resolved
@@ -223,12 +223,15 @@
         slot->mPath.parent_path().filename().string());
 }
 
-<<<<<<< HEAD
 void MWState::StateManager::quickSave (std::string name)
 {
     if (mState!=State_Running ||
         MWBase::Environment::get().getWorld()->getGlobalInt ("chargenstate")!=-1) // char gen
+    {
+        //You can not save your game right now
+        MWBase::Environment::get().getWindowManager()->messageBox("#{sSaveGameDenied}");
         return;
+    }
 
     const Slot* slot = NULL;
     Character* mCurrentCharacter = getCurrentCharacter(true); //Get current character
@@ -240,27 +243,9 @@
             slot = &*it;
     }
 
+    MWBase::Environment::get().getWindowManager()->messageBox("#{sNotifyMessage4}");
+
     saveGame(name, slot);
-=======
-void MWState::StateManager::quickSave(std::string name) {
-    if(MWBase::Environment::get().getWorld()->getGlobalInt ("chargenstate")==-1) { //ensure you're not in character creation
-        const MWState::Slot* slot = NULL;
-        MWState::Character* mCurrentCharacter = MWBase::Environment::get().getStateManager()->getCurrentCharacter(true); //Get current character
-        if (mCurrentCharacter) //Ensure one exists
-        {
-            //Find quicksave slot
-            for (MWState::Character::SlotIterator it = mCurrentCharacter->begin(); it != mCurrentCharacter->end(); ++it)
-            {
-                if (it->mProfile.mDescription == name)
-                    slot = &*it;
-            }
-            MWBase::Environment::get().getWindowManager()->messageBox("#{sNotifyMessage4}"); //Saving...
-            MWBase::Environment::get().getStateManager()->saveGame(name, slot);
-        }
-    }
-    else
-        MWBase::Environment::get().getWindowManager()->messageBox("#{sSaveGameDenied}"); //You can not save your game right now
->>>>>>> f3272c94
 }
 
 void MWState::StateManager::loadGame (const Character *character, const Slot *slot)
@@ -368,24 +353,14 @@
     }
 }
 
-<<<<<<< HEAD
 void MWState::StateManager::quickLoad()
 {
     if (Character* mCurrentCharacter = getCurrentCharacter (false))
         if (const MWState::Slot* slot = &*mCurrentCharacter->begin()) //Get newest save
+        {
+                //MWBase::Environment::get().getWindowManager()->messageBox("#{sLoadingMessage14}"); //it overlaps
             loadGame (mCurrentCharacter, slot);
-=======
-void MWState::StateManager::quickLoad() {
-    if(MWBase::Environment::get().getWorld()->getGlobalInt ("chargenstate")==-1) {
-        MWState::Character* mCurrentCharacter = MWBase::Environment::get().getStateManager()->getCurrentCharacter(false); //Get current character
-        if(mCurrentCharacter) { //Ensure a current character exists
-            const MWState::Slot* slot = &*mCurrentCharacter->begin(); //Get newest save
-            if(slot) //Don't even try loading it if there's no prior save.
-                //MWBase::Environment::get().getWindowManager()->messageBox("#{sLoadingMessage14}"); //it overlaps
-                MWBase::Environment::get().getStateManager()->loadGame (mCurrentCharacter, slot); //load newest save. That was easy!
-        }
-    }
->>>>>>> f3272c94
+        }
 }
 
 MWState::Character *MWState::StateManager::getCurrentCharacter (bool create)
