#include <components/version/version.hpp>
#include <components/files/configurationmanager.hpp>
#include <components/fallback/fallback.hpp>
#include <components/fallback/validate.hpp>
#include <components/debug/debugging.hpp>
#include <components/misc/rng.hpp>

#include "engine.hpp"
#include "options.hpp"

#if defined(_WIN32)
#ifndef WIN32_LEAN_AND_MEAN
#define WIN32_LEAN_AND_MEAN
#endif
#include <windows.h>
// makes __argc and __argv available on windows
#include <cstdlib>
#endif

#if (defined(__APPLE__) || defined(__linux) || defined(__unix) || defined(__posix))
#include <unistd.h>
#endif


using namespace Fallback;

/**
 * \brief Parses application command line and calls \ref Cfg::ConfigurationManager
 * to parse configuration files.
 *
 * Results are directly written to \ref Engine class.
 *
 * \retval true - Everything goes OK
 * \retval false - Error
 */
bool parseOptions (int argc, char** argv, OMW::Engine& engine, Files::ConfigurationManager& cfgMgr)
{
    // Create a local alias for brevity
    namespace bpo = boost::program_options;
    typedef std::vector<std::string> StringsVector;

    bpo::options_description desc = OpenMW::makeOptionsDescription();

    bpo::variables_map variables;

    Files::parseArgs(argc, argv, variables, desc);
    bpo::notify(variables);

    if (variables.count ("help"))
    {
        getRawStdout() << desc << std::endl;
        return false;
    }

    if (variables.count ("version"))
    {
        cfgMgr.readConfiguration(variables, desc, true);

        Version::Version v = Version::getOpenmwVersion(variables["resources"].as<Files::MaybeQuotedPath>().string());
        getRawStdout() << v.describe() << std::endl;
        return false;
    }

    bpo::variables_map composingVariables = Files::separateComposingVariables(variables, desc);
    cfgMgr.readConfiguration(variables, desc);
    Files::mergeComposingVariables(variables, composingVariables, desc);

    Version::Version v = Version::getOpenmwVersion(variables["resources"].as<Files::MaybeQuotedPath>().string());
    Log(Debug::Info) << v.describe();

    engine.setGrabMouse(!variables["no-grab"].as<bool>());

    // Font encoding settings
    std::string encoding(variables["encoding"].as<std::string>());
    Log(Debug::Info) << ToUTF8::encodingUsingMessage(encoding);
    engine.setEncoding(ToUTF8::calculateEncoding(encoding));

    // directory settings
    engine.enableFSStrict(variables["fs-strict"].as<bool>());

    Files::PathContainer dataDirs(asPathContainer(variables["data"].as<Files::MaybeQuotedPathContainer>()));

    Files::PathContainer::value_type local(variables["data-local"].as<Files::MaybeQuotedPathContainer::value_type>());
    if (!local.empty())
        dataDirs.push_back(local);

    cfgMgr.processPaths(dataDirs);

    engine.setResourceDir(variables["resources"].as<Files::MaybeQuotedPath>());
    engine.setDataDirs(dataDirs);

    // fallback archives
    StringsVector archives = variables["fallback-archive"].as<StringsVector>();
    for (StringsVector::const_iterator it = archives.begin(); it != archives.end(); ++it)
    {
        engine.addArchive(*it);
    }

    StringsVector content = variables["content"].as<StringsVector>();
    if (content.empty())
    {
        Log(Debug::Error) << "No content file given (esm/esp, nor omwgame/omwaddon). Aborting...";
        return false;
    }
    std::set<std::string> contentDedupe;
    for (const auto& contentFile : content)
    {
        if (!contentDedupe.insert(contentFile).second)
        {
            Log(Debug::Error) << "Content file specified more than once: " << contentFile << ". Aborting...";
            return false;
        }
    }

    for (auto& file : content)
    {
        engine.addContentFile(file);
    }

    StringsVector groundcover = variables["groundcover"].as<StringsVector>();
    for (auto& file : groundcover)
    {
        engine.addGroundcoverFile(file);
    }

<<<<<<< HEAD
    StringsVector luaScriptLists = variables["lua-scripts"].as<StringsVector>();
    for (const auto& file : luaScriptLists)
        engine.addLuaScriptListFile(file);
=======
    if (variables.count("lua-scripts"))
    {
        Log(Debug::Warning) << "Lua scripts have been specified via the old lua-scripts option and will not be loaded. "
                               "Please update them to a version which uses the new omwscripts format.";
    }
>>>>>>> f3f385fd

    // startup-settings
    engine.setCell(variables["start"].as<std::string>());
    engine.setSkipMenu (variables["skip-menu"].as<bool>(), variables["new-game"].as<bool>());
    if (!variables["skip-menu"].as<bool>() && variables["new-game"].as<bool>())
        Log(Debug::Warning) << "Warning: new-game used without skip-menu -> ignoring it";

    // scripts
    engine.setCompileAll(variables["script-all"].as<bool>());
    engine.setCompileAllDialogue(variables["script-all-dialogue"].as<bool>());
    engine.setScriptConsoleMode (variables["script-console"].as<bool>());
    engine.setStartupScript (variables["script-run"].as<std::string>());
    engine.setWarningsMode (variables["script-warn"].as<int>());
    engine.setScriptBlacklist (variables["script-blacklist"].as<StringsVector>());
    engine.setScriptBlacklistUse (variables["script-blacklist-use"].as<bool>());
    engine.setSaveGameFile (variables["load-savegame"].as<Files::MaybeQuotedPath>().string());

    // other settings
    Fallback::Map::init(variables["fallback"].as<FallbackMap>().mMap);
    engine.setSoundUsage(!variables["no-sound"].as<bool>());
    engine.setActivationDistanceOverride (variables["activate-dist"].as<int>());
    engine.enableFontExport(variables["export-fonts"].as<bool>());
    engine.setRandomSeed(variables["random-seed"].as<unsigned int>());

    return true;
}

namespace
{
    class OSGLogHandler : public osg::NotifyHandler
    {
        void notify(osg::NotifySeverity severity, const char* msg) override
        {
            // Copy, because osg logging is not thread safe.
            std::string msgCopy(msg);
            if (msgCopy.empty())
                return;

            Debug::Level level;
            switch (severity)
            {
            case osg::ALWAYS:
            case osg::FATAL:
                level = Debug::Error;
                break;
            case osg::WARN:
            case osg::NOTICE:
                level = Debug::Warning;
                break;
            case osg::INFO:
                level = Debug::Info;
                break;
            case osg::DEBUG_INFO:
            case osg::DEBUG_FP:
            default:
                level = Debug::Debug;
            }
            std::string_view s(msgCopy);
            if (s.size() < 1024)
                Log(level) << (s.back() == '\n' ? s.substr(0, s.size() - 1) : s);
            else
            {
                while (!s.empty())
                {
                    size_t lineSize = 1;
                    while (lineSize < s.size() && s[lineSize - 1] != '\n')
                        lineSize++;
                    Log(level) << s.substr(0, s[lineSize - 1] == '\n' ? lineSize - 1 : lineSize);
                    s = s.substr(lineSize);
                }
            }
        }
    };
}

int runApplication(int argc, char *argv[])
{
#ifdef __APPLE__
    boost::filesystem::path binary_path = boost::filesystem::system_complete(boost::filesystem::path(argv[0]));
    boost::filesystem::current_path(binary_path.parent_path());
    setenv("OSG_GL_TEXTURE_STORAGE", "OFF", 0);
#endif

    osg::setNotifyHandler(new OSGLogHandler());
    Files::ConfigurationManager cfgMgr;
    std::unique_ptr<OMW::Engine> engine;
    engine.reset(new OMW::Engine(cfgMgr));

    if (parseOptions(argc, argv, *engine, cfgMgr))
    {
        engine->go();
    }

    return 0;
}

#ifdef ANDROID
extern "C" int SDL_main(int argc, char**argv)
#else
int main(int argc, char**argv)
#endif
{
    return wrapApplication(&runApplication, argc, argv, "OpenMW");
}

// Platform specific for Windows when there is no console built into the executable.
// Windows will call the WinMain function instead of main in this case, the normal
// main function is then called with the __argc and __argv parameters.
#if defined(_WIN32) && !defined(_CONSOLE)
int WINAPI WinMain(HINSTANCE hInstance, HINSTANCE hPrevInstance, LPSTR lpCmdLine, int nShowCmd)
{
    return main(__argc, __argv);
}
#endif<|MERGE_RESOLUTION|>--- conflicted
+++ resolved
@@ -123,17 +123,11 @@
         engine.addGroundcoverFile(file);
     }
 
-<<<<<<< HEAD
-    StringsVector luaScriptLists = variables["lua-scripts"].as<StringsVector>();
-    for (const auto& file : luaScriptLists)
-        engine.addLuaScriptListFile(file);
-=======
     if (variables.count("lua-scripts"))
     {
         Log(Debug::Warning) << "Lua scripts have been specified via the old lua-scripts option and will not be loaded. "
                                "Please update them to a version which uses the new omwscripts format.";
     }
->>>>>>> f3f385fd
 
     // startup-settings
     engine.setCell(variables["start"].as<std::string>());
