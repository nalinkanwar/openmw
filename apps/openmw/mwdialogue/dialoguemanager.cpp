
#include "dialoguemanager.hpp"

#include <cctype>
#include <algorithm>
#include <iterator>

#include <components/esm/loaddial.hpp>

#include <components/esm_store/store.hpp>


#include "../mwworld/class.hpp"
#include "../mwworld/environment.hpp"
#include "../mwworld/world.hpp"
#include "../mwworld/refdata.hpp"
#include "../mwworld/player.hpp"
#include "../mwworld/containerstore.hpp"

#include "../mwinput/inputmanager.hpp"
#include "../mwgui/dialogue.hpp"
#include "../mwgui/window_manager.hpp"

#include "journal.hpp"

#include <iostream>

#include "../mwscript/extensions.hpp"
#include "../mwscript/scriptmanager.hpp"

#include <components/compiler/exception.hpp>
#include <components/compiler/errorhandler.hpp>
#include <components/compiler/scanner.hpp>
#include <components/compiler/locals.hpp>
#include <components/compiler/output.hpp>
#include <components/interpreter/interpreter.hpp>

#include "../mwscript/compilercontext.hpp"
#include "../mwscript/interpretercontext.hpp"
#include <components/compiler/scriptparser.hpp>

namespace
{
    std::string toLower (const std::string& name)
    {
        std::string lowerCase;

        std::transform (name.begin(), name.end(), std::back_inserter (lowerCase),
            (int(*)(int)) std::tolower);

        return lowerCase;
    }


    template<typename T1, typename T2>
    bool selectCompare (char comp, T1 value1, T2 value2)
    {
        switch (comp)
        {
        case '0': return value1==value2;
        case '1': return value1!=value2;
        case '2': return value1>value2;
        case '3': return value1>=value2;
        case '4': return value1<value2;
        case '5': return value1<=value2;
        }

        throw std::runtime_error ("unknown compare type in dialogue info select");
    }

    template<typename T>
    bool checkLocal (char comp, const std::string& name, T value, const MWWorld::Ptr& actor,
        const ESMS::ESMStore& store)
    {
        std::string scriptName = MWWorld::Class::get (actor).getScript (actor);

        if (scriptName.empty())
            return false; // no script

        const ESM::Script *script = store.scripts.find (scriptName);

        int i = 0;

        for (; i<static_cast<int> (script->varNames.size()); ++i)
            if (script->varNames[i]==name)
                break;

        if (i>=static_cast<int> (script->varNames.size()))
            return false; // script does not have a variable of this name

        const MWScript::Locals& locals = actor.getRefData().getLocals();

        if (i<script->data.numShorts)
            return selectCompare (comp, locals.mShorts[i], value);
        else
            i -= script->data.numShorts;

        if (i<script->data.numLongs)
            return selectCompare (comp, locals.mLongs[i], value);
        else
            i -= script->data.numShorts;

        return selectCompare (comp, locals.mFloats.at (i), value);
    }

    template<typename T>
    bool checkGlobal (char comp, const std::string& name, T value, MWWorld::World& world)
    {
        switch (world.getGlobalVariableType (name))
        {
        case 's':

            return selectCompare (comp, value, world.getGlobalVariable (name).mShort);

        case 'l':

            return selectCompare (comp, value, world.getGlobalVariable (name).mLong);

        case 'f':

            return selectCompare (comp, value, world.getGlobalVariable (name).mFloat);

        case ' ':

            world.getGlobalVariable (name); // trigger exception
            break;

        default:

            throw std::runtime_error ("unsupported gobal variable type");
        }

        return false;
    }
}

namespace MWDialogue
{

    //helper function
    std::string::size_type find_str_ci(const std::string& str, const std::string& substr,size_t pos)
    {
        return toLower(str).find(toLower(substr),pos);
    }

    bool DialogueManager::functionFilter(const MWWorld::Ptr& actor, const ESM::DialInfo& info,bool choice)
    {
        bool isAChoice = false;//is there any choice in the filters?
        bool isFunction = false;
        for (std::vector<ESM::DialInfo::SelectStruct>::const_iterator iter (info.selects.begin());
            iter != info.selects.end(); ++iter)
        {
            ESM::DialInfo::SelectStruct select = *iter;
            char type = select.selectRule[1];
            if(type == '1')
            {
                isFunction = true;
                char comp = select.selectRule[4];
                std::string name = select.selectRule.substr (5);
                std::string function = select.selectRule.substr(2,2);

                int ifunction;
                std::istringstream iss(function);
                iss >> ifunction;
                switch(ifunction)
                {
                case 39://PC Expelled
                    if(!selectCompare<int,int>(comp,0,select.i)) return false;
                    break;

                case 40://PC Common Disease 
                    if(!selectCompare<int,int>(comp,0,select.i)) return false;
                    break;

                case 41://PC Blight Disease 
                    if(!selectCompare<int,int>(comp,0,select.i)) return false;
                    break;

                case 43://PC Crime level
                    if(!selectCompare<int,int>(comp,0,select.i)) return false;
                    break;

                case 46://Same faction
                    if(!selectCompare<int,int>(comp,0,select.i)) return false;
                    break;

                case 48://Detected
                    if(!selectCompare<int,int>(comp,1,select.i)) return false;
                    break;

                case 49://Alarmed
                    if(!selectCompare<int,int>(comp,0,select.i)) return false;
                    break;

                case 50://choice
                    isAChoice = true;
                    if(choice)
                    {
                        if(!selectCompare<int,int>(comp,mChoice,select.i)) return false;
                    }
                    break;

                case 60://PC Vampire
                    if(!selectCompare<int,int>(comp,0,select.i)) return false;
                    break;

                case 61://Level
                    if(!selectCompare<int,int>(comp,1,select.i)) return false;
                    break;

                case 62://Attacked
                    if(!selectCompare<int,int>(comp,0,select.i)) return false;
                    break;

                case 63://Talked to PC
                    if(!selectCompare<int,int>(comp,0,select.i)) return false;
                    break;

                case 64://PC Health
                    if(!selectCompare<int,int>(comp,50,select.i)) return false;
                    break;

                case 65://Creature target
                    if(!selectCompare<int,int>(comp,0,select.i)) return false;
                    break;

                case 66://Friend hit
                    if(!selectCompare<int,int>(comp,0,select.i)) return false;
                    break;

                case 67://Fight
                    if(!selectCompare<int,int>(comp,0,select.i)) return false;
                    break;

                case 68://Hello????
                    if(!selectCompare<int,int>(comp,0,select.i)) return false;
                    break;

                case 69://Alarm
                    if(!selectCompare<int,int>(comp,0,select.i)) return false;
                    break;

                case 70://Flee
                    if(!selectCompare<int,int>(comp,0,select.i)) return false;
                    break;

                case 71://Should Attack
                    if(!selectCompare<int,int>(comp,0,select.i)) return false;
                    break;

                default:
                    break;

                }
            }
        }

        return true;
    }

    bool DialogueManager::isMatching (const MWWorld::Ptr& actor,
        const ESM::DialInfo::SelectStruct& select) const
    {
        char type = select.selectRule[1];

        if (type!='0')
        {
            char comp = select.selectRule[4];
            std::string name = select.selectRule.substr (5);
            std::string function = select.selectRule.substr(1,2);

            // TODO types 4, 5, 6, 7, 8, 9, A, B, C
            //new TOTO: 5,6,9
            switch (type)
            {
            case '1': // function

                return true; // TODO implement functions

            case '2': // global

                if (select.type==ESM::VT_Short || select.type==ESM::VT_Int ||
                    select.type==ESM::VT_Long)
                {
                    if (!checkGlobal (comp, toLower (name), select.i, *mEnvironment.mWorld))
                        return false;
                }
                else if (select.type==ESM::VT_Float)
                {
                    if (!checkGlobal (comp, toLower (name), select.f, *mEnvironment.mWorld))
                        return false;
                }
                else
                    throw std::runtime_error (
                    "unsupported variable type in dialogue info select");

                return true;

            case '3': // local

                if (select.type==ESM::VT_Short || select.type==ESM::VT_Int ||
                    select.type==ESM::VT_Long)
                {
                    if (!checkLocal (comp, toLower (name), select.i, actor,
                        mEnvironment.mWorld->getStore()))
                        return false;
                }
                else if (select.type==ESM::VT_Float)
                {
                    if (!checkLocal (comp, toLower (name), select.f, actor,
                        mEnvironment.mWorld->getStore()))
                        return false;
                }
                else
                    throw std::runtime_error (
                    "unsupported variable type in dialogue info select");

                return true;

            case '4'://journal
                if(select.type==ESM::VT_Int)
                {
                    //std::cout << "vtint: " << select.i << std::endl;
                    bool isInJournal;
                    if(mEnvironment.mJournal->begin()!=mEnvironment.mJournal->end())
                    {
                        for(std::deque<MWDialogue::StampedJournalEntry>::const_iterator it = mEnvironment.mJournal->begin();it!=mEnvironment.mJournal->end();it++)
                        {

                            if(it->mTopic == name) isInJournal = true;
                        }
                    }
                    else
                        isInJournal =  false;
                    if(!selectCompare<int,int>(comp,int(isInJournal),select.i)) return false;
                }
                else
                    throw std::runtime_error (
                    "unsupported variable type in dialogue info select");

                return true;

            case '5'://item
<<<<<<< HEAD
                {
=======
            {
>>>>>>> 76b24d9d
                MWWorld::Ptr player = mEnvironment.mWorld->getPlayer().getPlayer();
                MWWorld::ContainerStore& store = MWWorld::Class::get (player).getContainerStore (player);

                int sum = 0;

                for (MWWorld::ContainerStoreIterator iter (store.begin()); iter!=store.end(); ++iter)
                    if (iter->getCellRef().refID==name)
                        sum += iter->getRefData().getCount();
                if(!selectCompare<int,int>(comp,sum,select.i)) return false;
                }

                return true;
            }

            case '7':// not ID
                if(select.type==ESM::VT_String ||select.type==ESM::VT_Int)//bug in morrowind here? it's not a short, it's a string
                {
                    int isID = int(toLower(name)==toLower(MWWorld::Class::get (actor).getId (actor)));
                    if (selectCompare<int,int>(comp,!isID,select.i)) return false;
                }
                else
                    throw std::runtime_error (
                    "unsupported variable type in dialogue info select");

                return true;

            case '8':// not faction
                if(select.type==ESM::VT_Int)
                {
                    ESMS::LiveCellRef<ESM::NPC, MWWorld::RefData>* npc = actor.get<ESM::NPC>();
                    int isFaction = int(toLower(npc->base->faction) == toLower(name));
                    if(selectCompare<int,int>(comp,!isFaction,select.i))
                        return false;
                }
                else
                    throw std::runtime_error (
                    "unsupported variable type in dialogue info select");

                return true;

            case '9':// not class
                if(select.type==ESM::VT_Int)
                {
                    ESMS::LiveCellRef<ESM::NPC, MWWorld::RefData>* npc = actor.get<ESM::NPC>();
                    int isClass = int(toLower(npc->base->cls) == toLower(name));
                    if(selectCompare<int,int>(comp,!isClass,select.i))
                        return false;
                }
                else
                    throw std::runtime_error (
                    "unsupported variable type in dialogue info select");

                return true;

            case 'A'://not Race
                if(select.type==ESM::VT_Int)
                {
                    ESMS::LiveCellRef<ESM::NPC, MWWorld::RefData>* npc = actor.get<ESM::NPC>();
                    int isRace = int(toLower(npc->base->race) == toLower(name));
                    //std::cout << "isRace"<<isRace; mEnvironment.mWorld
                    if(selectCompare<int,int>(comp,!isRace,select.i))
                        return false;
                }
                else
                    throw std::runtime_error (
                    "unsupported variable type in dialogue info select");

                return true;

            case 'B'://not Cell
                if(select.type==ESM::VT_Int)
                {
                    int isCell = int(toLower(actor.getCell()->cell->name) == toLower(name));
                    if(selectCompare<int,int>(comp,!isCell,select.i))
                        return false;
                }
                else
                    throw std::runtime_error (
                    "unsupported variable type in dialogue info select");
                return true;

            case 'C'://not local
                if (select.type==ESM::VT_Short || select.type==ESM::VT_Int ||
                    select.type==ESM::VT_Long)
                {
                    if (checkLocal (comp, toLower (name), select.i, actor,
                        mEnvironment.mWorld->getStore()))
                        return false;
                }
                else if (select.type==ESM::VT_Float)
                {
                    if (checkLocal (comp, toLower (name), select.f, actor,
                        mEnvironment.mWorld->getStore()))
                        return false;
                }
                else
                    throw std::runtime_error (
                    "unsupported variable type in dialogue info select");
                return true;


            default:

                std::cout << "unchecked select: " << type << " " << comp << " " << name << std::endl;
            }
        }

        return true;
    }

    bool DialogueManager::isMatching (const MWWorld::Ptr& actor, const ESM::DialInfo& info) const
    {
        // actor id
        if (!info.actor.empty())
            if (toLower (info.actor)!=MWWorld::Class::get (actor).getId (actor))
                return false;

        //PC Faction
        if(!info.pcFaction.empty()) return false;

        //NPC race
        if (!info.race.empty())
        {
            ESMS::LiveCellRef<ESM::NPC, MWWorld::RefData> *cellRef = actor.get<ESM::NPC>();

            if (!cellRef)
                return false;

            if (toLower (info.race)!=toLower (cellRef->base->race))
                return false;
        }

        //NPC class
        if (!info.clas.empty())
        {
            ESMS::LiveCellRef<ESM::NPC, MWWorld::RefData> *cellRef = actor.get<ESM::NPC>();

            if (!cellRef)
                return false;

            if (toLower (info.clas)!=toLower (cellRef->base->cls))
                return false;
        }

        //NPC faction
        if (!info.npcFaction.empty())
        {
            ESMS::LiveCellRef<ESM::NPC, MWWorld::RefData> *cellRef = actor.get<ESM::NPC>();

            if (!cellRef)
                return false;

            if (toLower (info.npcFaction)!=toLower (cellRef->base->faction))
                return false;

            //check NPC rank
            if(cellRef->base->npdt52.gold != -10)
            {
                if(cellRef->base->npdt52.rank < info.data.rank) return false;
            }
            else
            {
                if(cellRef->base->npdt12.rank < info.data.rank) return false;
            }
        }

        // TODO check player faction

        //check gender
        ESMS::LiveCellRef<ESM::NPC, MWWorld::RefData>* npc = actor.get<ESM::NPC>();
        if(npc->base->flags&npc->base->Female)
        {
            if(static_cast<int> (info.data.gender)==0)  return false;
        }
        else
        {
            if(static_cast<int> (info.data.gender)==1)  return false;
        }


        // check cell
        if (!info.cell.empty())
            if (mEnvironment.mWorld->getPlayer().getPlayer().getCell()->cell->name != info.cell)
                return false;

        // TODO check DATAstruct

        for (std::vector<ESM::DialInfo::SelectStruct>::const_iterator iter (info.selects.begin());
            iter != info.selects.end(); ++iter)
            if (!isMatching (actor, *iter))
                return false;

        /*std::cout
        << "unchecked entries:" << std::endl
        << "    player faction: " << info.pcFaction << std::endl
        << "    disposition: " << info.data.disposition << std::endl
        << "    NPC rank: " << static_cast<int> (info.data.rank) << std::endl
        << "    gender: " << static_cast<int> (info.data.gender) << std::endl
        << "    PC rank: " << static_cast<int> (info.data.PCrank) << std::endl;*/

        return true;
    }

    DialogueManager::DialogueManager (MWWorld::Environment& environment,const Compiler::Extensions& extensions) :
    mEnvironment (environment),mCompilerContext (MWScript::CompilerContext::Type_Dialgoue, environment),
        mErrorStream(std::cout.rdbuf()),mErrorHandler(mErrorStream)
    {
        mChoice = -1;
        mIsInChoice = false;
        mCompilerContext.setExtensions (&extensions);
    }

    void DialogueManager::addTopic(std::string topic)
    {
        knownTopics[toLower(topic)] = true;
    }

    void DialogueManager::parseText(std::string text)
    {
        std::map<std::string,std::list <ESM::DialInfo> >::iterator it;
        for(it = actorKnownTopics.begin();it != actorKnownTopics.end();it++)
        {
            MWGui::DialogueWindow* win = mEnvironment.mWindowManager->getDialogueWindow();
            size_t pos = find_str_ci(text,it->first,0);
            if(pos !=std::string::npos)
            {
                if(!it->second.empty())
                {
                    if(pos==0)
                    {
                        knownTopics[it->first] = true;
                        win->addKeyword(it->first);
                    }
                    else if(text.substr(pos -1,1) == " ")
                    {
                        knownTopics[it->first] = true;
                        win->addKeyword(it->first);
                    }
                }
            }

        }
    }

    void DialogueManager::startDialogue (const MWWorld::Ptr& actor)
    {
        mChoice = -1;
        mIsInChoice = false;
        std::cout << "talking with " << MWWorld::Class::get (actor).getName (actor) << std::endl;

        mActor = actor;

        //initialise the GUI
        mEnvironment.mInputManager->setGuiMode(MWGui::GM_Dialogue);
        MWGui::DialogueWindow* win = mEnvironment.mWindowManager->getDialogueWindow();
        win->startDialogue(MWWorld::Class::get (actor).getName (actor));

        //setup the list of topics known by the actor. Topics who are also on the knownTopics list will be added to the GUI
        actorKnownTopics.clear();
        ESMS::RecListT<ESM::Dialogue>::MapType dialogueList = mEnvironment.mWorld->getStore().dialogs.list;
        for(ESMS::RecListT<ESM::Dialogue>::MapType::iterator it = dialogueList.begin(); it!=dialogueList.end();it++)
        {
            ESM::Dialogue ndialogue = it->second;
            if(ndialogue.type == ESM::Dialogue::Topic)
            {
                for (std::vector<ESM::DialInfo>::const_iterator iter (it->second.mInfo.begin());
                    iter!=it->second.mInfo.end(); ++iter)
                {
                    if (isMatching (actor, *iter) && functionFilter(mActor,*iter,false))
                    {
                        actorKnownTopics[it->first].push_back(*iter);
                        //does the player know the topic?
                        if(knownTopics.find(toLower(it->first)) != knownTopics.end())
                        {
                            MWGui::DialogueWindow* win = mEnvironment.mWindowManager->getDialogueWindow();
                            win->addKeyword(it->first);
                        }
                    }
                }
            }
        }

        //greeting
        bool greetingFound = false;
        for(ESMS::RecListT<ESM::Dialogue>::MapType::iterator it = dialogueList.begin(); it!=dialogueList.end();it++)
        {
            ESM::Dialogue ndialogue = it->second;
            if(ndialogue.type == ESM::Dialogue::Greeting)
            {
                if (greetingFound) break;
                for (std::vector<ESM::DialInfo>::const_iterator iter (it->second.mInfo.begin());
                    iter!=it->second.mInfo.end(); ++iter)
                {
                    if (isMatching (actor, *iter) && functionFilter(mActor,*iter,true))
                    {
                        if (!iter->sound.empty())
                        {
                            // TODO play sound
                        }

                        std::string text = iter->response;
                        parseText(text);
                        win->addText(iter->response);
                        executeScript(iter->resultScript);
                        greetingFound = true;
                        mLastTopic = it->first;
                        mLastDialogue = *iter;
                        break;
                    }
                }
            }
        }
    }

    bool DialogueManager::compile (const std::string& cmd,std::vector<Interpreter::Type_Code>& code)
    {
        std::cout << cmd << std::endl;
        try
        {
            mErrorHandler.reset();

            std::istringstream input (cmd + "\n");

            Compiler::Scanner scanner (mErrorHandler, input, mCompilerContext.getExtensions());

            Compiler::Locals locals;

            std::string actorScript = MWWorld::Class::get (mActor).getScript (mActor);

            if (!actorScript.empty())
            {
                // grab local variables from actor's script, if available.
                locals = mEnvironment.mScriptManager->getLocals (actorScript);
            }

            Compiler::ScriptParser parser(mErrorHandler,mCompilerContext, locals, false);

            scanner.scan (parser);
            if(mErrorHandler.isGood())
            {
                parser.getCode(code);
                return true;
            }
            return false;
        }
        catch (const Compiler::SourceException& error)
        {
            // error has already been reported via error handler
        }
        catch (const std::exception& error)
        {
            printError (std::string ("An exception has been thrown: ") + error.what());
        }

        return false;
    }

    void DialogueManager::executeScript(std::string script)
    {
        std::vector<Interpreter::Type_Code> code;
        if(compile(script,code))
        {
            try
            {
                MWScript::InterpreterContext interpreterContext(mEnvironment,&mActor.getRefData().getLocals(),mActor);
                Interpreter::Interpreter interpreter;
                MWScript::installOpcodes (interpreter);
                interpreter.run (&code[0], code.size(), interpreterContext);
            }
            catch (const std::exception& error)
            {
                printError (std::string ("An exception has been thrown: ") + error.what());
            }
        }
    }

    void DialogueManager::keywordSelected(std::string keyword)
    {
        if(!mIsInChoice)
        {
            if(!actorKnownTopics[keyword].empty())
            {
                for(std::list<ESM::DialInfo>::iterator it = actorKnownTopics[keyword].begin(); it != actorKnownTopics[keyword].end();it++)
                {
                    ESM::DialInfo dial = *it;
                    if(functionFilter(mActor,dial,true))
                    {
                        std::string text = it->response;
                        std::string script = it->resultScript;

                        parseText(text);

                        MWGui::DialogueWindow* win = mEnvironment.mWindowManager->getDialogueWindow();
                        win->addTitle(keyword);
                        win->addText(it->response);

                        executeScript(script);

                        mLastTopic = keyword;
                        mLastDialogue = dial;
                        break;
                    }
                }
            }
        }
    }

    void DialogueManager::goodbyeSelected()
    {
        mEnvironment.mInputManager->setGuiMode(MWGui::GM_Game);
    }

    void DialogueManager::questionAnswered(std::string answere)
    {
        if(mChoiceMap.find(answere) != mChoiceMap.end())
        {
            mChoice = mChoiceMap[answere];
            std::list<ESM::DialInfo> dials = actorKnownTopics[mLastTopic];

            std::cout << actorKnownTopics[mLastTopic].size() << mLastTopic;
            std::list<ESM::DialInfo>::iterator iter;
            for(iter = actorKnownTopics[mLastTopic].begin(); iter->id != mLastDialogue.id;iter++)
            {
            }
            for(std::list<ESM::DialInfo>::iterator it = iter; it!=actorKnownTopics[mLastTopic].begin();)
            {
                it--;
                if(functionFilter(mActor,*it,true))
                {
                    mChoiceMap.clear();
                    mChoice = -1;
                    mIsInChoice = false;
                    MWGui::DialogueWindow* win = mEnvironment.mWindowManager->getDialogueWindow();
                    std::string text = it->response;
                    parseText(text);
                    win->addText(text);
                    executeScript(it->resultScript);
                    mLastTopic = mLastTopic;
                    mLastDialogue = *it;
                    break;
                }
            }
        }
    }

    void DialogueManager::printError(std::string error)
    {
        MWGui::DialogueWindow* win = mEnvironment.mWindowManager->getDialogueWindow();
        win->addText(error);
    }

    void DialogueManager::askQuestion(std::string question, int choice)
    {
        MWGui::DialogueWindow* win = mEnvironment.mWindowManager->getDialogueWindow();
        win->askQuestion(question);
        mChoiceMap[question] = choice;
        mIsInChoice = true;
    }
}<|MERGE_RESOLUTION|>--- conflicted
+++ resolved
@@ -341,11 +341,7 @@
                 return true;
 
             case '5'://item
-<<<<<<< HEAD
-                {
-=======
-            {
->>>>>>> 76b24d9d
+                {
                 MWWorld::Ptr player = mEnvironment.mWorld->getPlayer().getPlayer();
                 MWWorld::ContainerStore& store = MWWorld::Class::get (player).getContainerStore (player);
 
