--- conflicted
+++ resolved
@@ -256,11 +256,7 @@
 
         if (!infos.empty())
         {
-<<<<<<< HEAD
-            const ESM::DialInfo* info = infos[std::rand() % infos.size()];
-=======
             const ESM::DialInfo* info = infos[randomResponse ? std::rand() % infos.size() : 0];
->>>>>>> b2be0d3e
 
             parseText (info->mResponse);
 
