
#include "dialoguemanagerimp.hpp"

#include <cctype>
#include <algorithm>
#include <iterator>

#include <components/esm/loaddial.hpp>

#include "../mwbase/environment.hpp"
#include "../mwbase/world.hpp"
#include "../mwbase/scriptmanager.hpp"
#include "../mwbase/journal.hpp"
#include "../mwbase/windowmanager.hpp"

#include "../mwworld/class.hpp"
#include "../mwworld/refdata.hpp"
#include "../mwworld/player.hpp"
#include "../mwworld/containerstore.hpp"
#include "../mwworld/esmstore.hpp"

#include "../mwgui/dialogue.hpp"

#include <iostream>

#include <components/compiler/exception.hpp>
#include <components/compiler/errorhandler.hpp>
#include <components/compiler/scanner.hpp>
#include <components/compiler/locals.hpp>
#include <components/compiler/output.hpp>
#include <components/compiler/scriptparser.hpp>
#include <components/interpreter/interpreter.hpp>

#include "../mwscript/compilercontext.hpp"
#include "../mwscript/interpretercontext.hpp"
#include "../mwscript/extensions.hpp"

#include "../mwclass/npc.hpp"
#include "../mwmechanics/npcstats.hpp"

namespace
{
    std::string toLower (const std::string& name)
    {
        std::string lowerCase;

        std::transform (name.begin(), name.end(), std::back_inserter (lowerCase),
            (int(*)(int)) std::tolower);

        return lowerCase;
    }

    bool stringCompareNoCase (std::string first, std::string second)
    {
        unsigned int i=0;
        while ( (i<first.length()) && (i<second.length()) )
        {
            if (tolower(first[i])<tolower(second[i])) return true;
            else if (tolower(first[i])>tolower(second[i])) return false;
            ++i;
        }
        if (first.length()<second.length())
            return true;
        else
            return false;
    }

    template<typename T1, typename T2>
    bool selectCompare (char comp, T1 value1, T2 value2)
    {
        switch (comp)
        {
        case '0': return value1==value2;
        case '1': return value1!=value2;
        case '2': return value1>value2;
        case '3': return value1>=value2;
        case '4': return value1<value2;
        case '5': return value1<=value2;
        }

        throw std::runtime_error ("unknown compare type in dialogue info select");
    }

    template<typename T>
    bool checkLocal (char comp, const std::string& name, T value, const MWWorld::Ptr& actor,
        const MWWorld::ESMStore& store)
    {
        std::string scriptName = MWWorld::Class::get (actor).getScript (actor);

        if (scriptName.empty())
            return false; // no script

        const ESM::Script *script =
            store.get<ESM::Script>().find (scriptName);

        int i = 0;

        for (; i<static_cast<int> (script->mVarNames.size()); ++i)
            if (script->mVarNames[i]==name)
                break;

        if (i>=static_cast<int> (script->mVarNames.size()))
            return false; // script does not have a variable of this name

        const MWScript::Locals& locals = actor.getRefData().getLocals();

        if (i<script->mData.mNumShorts)
            return selectCompare (comp, locals.mShorts[i], value);
        else
            i -= script->mData.mNumShorts;

        if (i<script->mData.mNumLongs)
            return selectCompare (comp, locals.mLongs[i], value);
        else
            i -= script->mData.mNumShorts;

        return selectCompare (comp, locals.mFloats.at (i), value);
    }

    template<typename T>
    bool checkGlobal (char comp, const std::string& name, T value)
    {
        switch (MWBase::Environment::get().getWorld()->getGlobalVariableType (name))
        {
        case 's':
            return selectCompare (comp, MWBase::Environment::get().getWorld()->getGlobalVariable (name).mShort, value);

        case 'l':

            return selectCompare (comp, MWBase::Environment::get().getWorld()->getGlobalVariable (name).mLong, value);

        case 'f':

            return selectCompare (comp, MWBase::Environment::get().getWorld()->getGlobalVariable (name).mFloat, value);

        case ' ':

            MWBase::Environment::get().getWorld()->getGlobalVariable (name); // trigger exception
            break;

        default:

            throw std::runtime_error ("unsupported gobal variable type");
        }

        return false;
    }

    //helper function
    std::string::size_type find_str_ci(const std::string& str, const std::string& substr,size_t pos)
    {
        return toLower(str).find(toLower(substr),pos);
    }
}

namespace MWDialogue
{


    bool DialogueManager::functionFilter(const MWWorld::Ptr& actor, const ESM::DialInfo& info,bool choice)
    {
        bool isCreature = (actor.getTypeName() != typeid(ESM::NPC).name());

        for (std::vector<ESM::DialInfo::SelectStruct>::const_iterator iter (info.mSelects.begin());
            iter != info.mSelects.end(); ++iter)
        {
            ESM::DialInfo::SelectStruct select = *iter;
            char type = select.mSelectRule[1];
            if(type == '1')
            {
                char comp = select.mSelectRule[4];
                std::string name = select.mSelectRule.substr (5);
                std::string function = select.mSelectRule.substr(2,2);

                int ifunction;
                std::istringstream iss(function);
                iss >> ifunction;
                switch(ifunction)
                {
                case 39://PC Expelled
                    if(!selectCompare<int,int>(comp,0,select.mI)) return false;
                    break;

                case 40://PC Common Disease
                    if(!selectCompare<int,int>(comp,0,select.mI)) return false;
                    break;

                case 41://PC Blight Disease
                    if(!selectCompare<int,int>(comp,0,select.mI)) return false;
                    break;

                case 43://PC Crime level
                    if(!selectCompare<int,int>(comp,0,select.mI)) return false;
                    break;

                case 46://Same faction
                    {
                    if (isCreature)
                        return false;

                    MWMechanics::NpcStats PCstats = MWWorld::Class::get(MWBase::Environment::get().getWorld()->getPlayer().getPlayer()).getNpcStats(MWBase::Environment::get().getWorld()->getPlayer().getPlayer());
                    MWMechanics::NpcStats NPCstats = MWWorld::Class::get(actor).getNpcStats(actor);
                    int sameFaction = 0;
                    if(!NPCstats.getFactionRanks().empty())
                    {
                        std::string NPCFaction = NPCstats.getFactionRanks().begin()->first;
                        if(PCstats.getFactionRanks().find(toLower(NPCFaction)) != PCstats.getFactionRanks().end()) sameFaction = 1;
                    }
                    if(!selectCompare<int,int>(comp,sameFaction,select.mI)) return false;
                    }
                    break;

                case 48://Detected
                    if(!selectCompare<int,int>(comp,1,select.mI)) return false;
                    break;

                case 49://Alarmed
                    if(!selectCompare<int,int>(comp,0,select.mI)) return false;
                    break;

                case 50://choice
                    if(choice)
                    {
                        if(!selectCompare<int,int>(comp,mChoice,select.mI)) return false;
                    }
                    break;

                case 60://PC Vampire
                    if(!selectCompare<int,int>(comp,0,select.mI)) return false;
                    break;

                case 61://Level
                    if(!selectCompare<int,int>(comp,1,select.mI)) return false;
                    break;

                case 62://Attacked
                    if(!selectCompare<int,int>(comp,0,select.mI)) return false;
                    break;

                case 63://Talked to PC
                    if(!selectCompare<int,int>(comp,0,select.mI)) return false;
                    break;

                case 64://PC Health
                    if(!selectCompare<int,int>(comp,50,select.mI)) return false;
                    break;

                case 65://Creature target
                    if(!selectCompare<int,int>(comp,0,select.mI)) return false;
                    break;

                case 66://Friend hit
                    if(!selectCompare<int,int>(comp,0,select.mI)) return false;
                    break;

                case 67://Fight
                    if(!selectCompare<int,int>(comp,0,select.mI)) return false;
                    break;

                case 68://Hello????
                    if(!selectCompare<int,int>(comp,0,select.mI)) return false;
                    break;

                case 69://Alarm
                    if(!selectCompare<int,int>(comp,0,select.mI)) return false;
                    break;

                case 70://Flee
                    if(!selectCompare<int,int>(comp,0,select.mI)) return false;
                    break;

                case 71://Should Attack
                    if(!selectCompare<int,int>(comp,0,select.mI)) return false;
                    break;

                default:
                    break;

                }
            }
        }

        return true;
    }

    bool DialogueManager::isMatching (const MWWorld::Ptr& actor,
        const ESM::DialInfo::SelectStruct& select) const
    {
        bool isCreature = (actor.getTypeName() != typeid(ESM::NPC).name());

        char type = select.mSelectRule[1];

        if (type!='0')
        {
            char comp = select.mSelectRule[4];
            std::string name = select.mSelectRule.substr (5);
            std::string function = select.mSelectRule.substr(1,2);

            switch (type)
            {
            case '1': // function

                return true; // Done elsewhere.

            case '2': // global

                if (select.mType==ESM::VT_Short || select.mType==ESM::VT_Int ||
                    select.mType==ESM::VT_Long)
                {
                    if (!checkGlobal (comp, toLower (name), select.mI))
                        return false;
                }
                else if (select.mType==ESM::VT_Float)
                {
                    if (!checkGlobal (comp, toLower (name), select.mF))
                        return false;
                }
                else
                    throw std::runtime_error (
                    "unsupported variable type in dialogue info select");

                return true;

            case '3': // local

                if (select.mType==ESM::VT_Short || select.mType==ESM::VT_Int ||
                    select.mType==ESM::VT_Long)
                {
                    if (!checkLocal (comp, toLower (name), select.mI, actor,
                        MWBase::Environment::get().getWorld()->getStore()))
                        return false;
                }
                else if (select.mType==ESM::VT_Float)
                {
                    if (!checkLocal (comp, toLower (name), select.mF, actor,
                        MWBase::Environment::get().getWorld()->getStore()))
                        return false;
                }
                else
                    throw std::runtime_error (
                    "unsupported variable type in dialogue info select");

                return true;

            case '4'://journal
                if(select.mType==ESM::VT_Int)
                {
                    if(!selectCompare<int,int>(comp,MWBase::Environment::get().getJournal()->getJournalIndex(toLower(name)),select.mI)) return false;
                }
                else
                    throw std::runtime_error (
                    "unsupported variable type in dialogue info select");

                return true;

            case '5'://item
                {
                MWWorld::Ptr player = MWBase::Environment::get().getWorld()->getPlayer().getPlayer();
                MWWorld::ContainerStore& store = MWWorld::Class::get (player).getContainerStore (player);

                int sum = 0;

                for (MWWorld::ContainerStoreIterator iter (store.begin()); iter!=store.end(); ++iter)
                    if (toLower(iter->getCellRef().mRefID) == toLower(name))
                        sum += iter->getRefData().getCount();
                if(!selectCompare<int,int>(comp,sum,select.mI)) return false;
                }

                return true;


            case '6'://dead
                if(!selectCompare<int,int>(comp,0,select.mI)) return false;

            case '7':// not ID
                if(select.mType==ESM::VT_String ||select.mType==ESM::VT_Int)//bug in morrowind here? it's not a short, it's a string
                {
                    int isID = int(toLower(name)==toLower(MWWorld::Class::get (actor).getId (actor)));
                    if (selectCompare<int,int>(comp,!isID,select.mI)) return false;
                }
                else
                    throw std::runtime_error (
                    "unsupported variable type in dialogue info select");

                return true;

            case '8':// not faction
                if (isCreature)
                    return false;

                if(select.mType==ESM::VT_Int)
                {
                    MWWorld::LiveCellRef<ESM::NPC>* npc = actor.get<ESM::NPC>();
                    int isFaction = int(toLower(npc->mBase->mFaction) == toLower(name));
                    if(selectCompare<int,int>(comp,!isFaction,select.mI))
                        return false;
                }
                else
                    throw std::runtime_error (
                    "unsupported variable type in dialogue info select");

                return true;

            case '9':// not class
                if (isCreature)
                    return false;

                if(select.mType==ESM::VT_Int)
                {
                    MWWorld::LiveCellRef<ESM::NPC>* npc = actor.get<ESM::NPC>();
                    int isClass = int(toLower(npc->mBase->mClass) == toLower(name));
                    if(selectCompare<int,int>(comp,!isClass,select.mI))
                        return false;
                }
                else
                    throw std::runtime_error (
                    "unsupported variable type in dialogue info select");

                return true;

            case 'A'://not Race
                if (isCreature)
                    return false;

                if(select.mType==ESM::VT_Int)
                {
                    MWWorld::LiveCellRef<ESM::NPC>* npc = actor.get<ESM::NPC>();
                    int isRace = int(toLower(npc->mBase->mRace) == toLower(name));
                    if(selectCompare<int,int>(comp,!isRace,select.mI))
                        return false;
                }
                else
                    throw std::runtime_error (
                    "unsupported variable type in dialogue info select");

                return true;

            case 'B'://not Cell
                if(select.mType==ESM::VT_Int)
                {
                    int isCell = int(toLower(actor.getCell()->mCell->mName) == toLower(name));
                    if(selectCompare<int,int>(comp,!isCell,select.mI))
                        return false;
                }
                else
                    throw std::runtime_error (
                    "unsupported variable type in dialogue info select");
                return true;

            case 'C'://not local
                if (select.mType==ESM::VT_Short || select.mType==ESM::VT_Int ||
                    select.mType==ESM::VT_Long)
                {
                    if (checkLocal (comp, toLower (name), select.mI, actor,
                        MWBase::Environment::get().getWorld()->getStore()))
                        return false;
                }
                else if (select.mType==ESM::VT_Float)
                {
                    if (checkLocal (comp, toLower (name), select.mF, actor,
                        MWBase::Environment::get().getWorld()->getStore()))
                        return false;
                }
                else
                    throw std::runtime_error (
                    "unsupported variable type in dialogue info select");
                return true;


            default:

                std::cout << "unchecked select: " << type << " " << comp << " " << name << std::endl;
            }
        }

        return true;
    }

    bool DialogueManager::isMatching (const MWWorld::Ptr& actor, const ESM::DialInfo& info) const
    {
        bool isCreature = (actor.getTypeName() != typeid(ESM::NPC).name());

        // actor id
        if (!info.mActor.empty())
            if (toLower (info.mActor)!=MWWorld::Class::get (actor).getId (actor))
                return false;

        //NPC race
        if (!info.mRace.empty())
        {
            if (isCreature)
                return false;

            MWWorld::LiveCellRef<ESM::NPC> *cellRef = actor.get<ESM::NPC>();

            if (!cellRef)
                return false;

            if (toLower (info.mRace)!=toLower (cellRef->mBase->mRace))
                return false;
        }

        //NPC class
        if (!info.mClass.empty())
        {
            if (isCreature)
                return false;

            MWWorld::LiveCellRef<ESM::NPC> *cellRef = actor.get<ESM::NPC>();

            if (!cellRef)
                return false;

            if (toLower (info.mClass)!=toLower (cellRef->mBase->mClass))
                return false;
        }

        //NPC faction
        if (!info.mNpcFaction.empty())
        {
            if (isCreature)
                return false;

            //MWWorld::Class npcClass = MWWorld::Class::get(actor);
            MWMechanics::NpcStats stats = MWWorld::Class::get(actor).getNpcStats(actor);
            std::map<std::string,int>::iterator it = stats.getFactionRanks().find(toLower(info.mNpcFaction));
            if(it!=stats.getFactionRanks().end())
            {
                //check rank
                if(it->second < (int)info.mData.mRank) return false;
            }
            else
            {
                //not in the faction
                return false;
            }
        }

        // TODO check player faction
        if(!info.mPcFaction.empty())
        {
            MWMechanics::NpcStats stats = MWWorld::Class::get(MWBase::Environment::get().getWorld()->getPlayer().getPlayer()).getNpcStats(MWBase::Environment::get().getWorld()->getPlayer().getPlayer());
            std::map<std::string,int>::iterator it = stats.getFactionRanks().find(toLower(info.mPcFaction));
            if(it!=stats.getFactionRanks().end())
            {
                //check rank
                if(it->second < (int)info.mData.mPCrank) return false;
            }
            else
            {
                //not in the faction
                return false;
            }
        }

        //check gender
        if (!isCreature)
        {
            MWWorld::LiveCellRef<ESM::NPC>* npc = actor.get<ESM::NPC>();
            if(npc->mBase->mFlags & npc->mBase->Female)
            {
                if(static_cast<int> (info.mData.mGender)==0)  return false;
            }
            else
            {
                if(static_cast<int> (info.mData.mGender)==1)  return false;
            }
        }

        // check cell
        if (!info.mCell.empty())
            if (MWBase::Environment::get().getWorld()->getPlayer().getPlayer().getCell()->mCell->mName != info.mCell)
                return false;

        // TODO check DATAstruct
        for (std::vector<ESM::DialInfo::SelectStruct>::const_iterator iter (info.mSelects.begin());
            iter != info.mSelects.end(); ++iter)
            if (!isMatching (actor, *iter))
                return false;

        return true;
    }

    DialogueManager::DialogueManager (const Compiler::Extensions& extensions) :
      mCompilerContext (MWScript::CompilerContext::Type_Dialgoue),
        mErrorStream(std::cout.rdbuf()),mErrorHandler(mErrorStream)
    {
        mChoice = -1;
        mIsInChoice = false;
        mCompilerContext.setExtensions (&extensions);
        mDialogueMap.clear();
        mActorKnownTopics.clear();

        const MWWorld::Store<ESM::Dialogue> &dialogs =
            MWBase::Environment::get().getWorld()->getStore().get<ESM::Dialogue>();

        MWWorld::Store<ESM::Dialogue>::iterator it = dialogs.begin();
        for (; it != dialogs.end(); ++it)
        {
            mDialogueMap[toLower(it->mId)] = *it;
        }
    }

    void DialogueManager::addTopic (const std::string& topic)
    {
        mKnownTopics[toLower(topic)] = true;
    }

    void DialogueManager::parseText (std::string text)
    {
        std::list<std::string>::iterator it;
        for(it = mActorKnownTopics.begin();it != mActorKnownTopics.end();++it)
        {
            size_t pos = find_str_ci(text,*it,0);
            if(pos !=std::string::npos)
            {
                if(pos==0)
                {
                    mKnownTopics[*it] = true;
                }
                else if(text.substr(pos -1,1) == " ")
                {
                    mKnownTopics[*it] = true;
                }
            }
        }
        updateTopics();
    }

    void DialogueManager::startDialogue (const MWWorld::Ptr& actor)
    {
        mChoice = -1;
        mIsInChoice = false;

        mActor = actor;

        mActorKnownTopics.clear();

        //initialise the GUI
        MWBase::Environment::get().getWindowManager()->pushGuiMode(MWGui::GM_Dialogue);
        MWGui::DialogueWindow* win = MWBase::Environment::get().getWindowManager()->getDialogueWindow();
        win->startDialogue(actor, MWWorld::Class::get (actor).getName (actor));

        //setup the list of topics known by the actor. Topics who are also on the knownTopics list will be added to the GUI
        updateTopics();

        //greeting
        bool greetingFound = false;
        const MWWorld::Store<ESM::Dialogue> &dialogs =
            MWBase::Environment::get().getWorld()->getStore().get<ESM::Dialogue>();

        MWWorld::Store<ESM::Dialogue>::iterator it = dialogs.begin();
        for (; it != dialogs.end(); ++it)
        {
            if(it->mType == ESM::Dialogue::Greeting)
            {
                if (greetingFound) break;
                for (std::vector<ESM::DialInfo>::const_iterator iter (it->mInfo.begin());
                    iter!=it->mInfo.end(); ++iter)
                {
                    if (isMatching (actor, *iter) && functionFilter(mActor,*iter,true))
                    {
                        if (!iter->mSound.empty())
                        {
                            // TODO play sound
                        }

                        std::string text = iter->mResponse;
                        parseText(text);
                        win->addText(iter->mResponse);
                        executeScript(iter->mResultScript);
                        greetingFound = true;
                        mLastTopic = it->mId;
                        mLastDialogue = *iter;
                        break;
                    }
                }
            }
        }
    }

    bool DialogueManager::compile (const std::string& cmd,std::vector<Interpreter::Type_Code>& code)
    {
        try
        {
            mErrorHandler.reset();

            std::istringstream input (cmd + "\n");

            Compiler::Scanner scanner (mErrorHandler, input, mCompilerContext.getExtensions());

            Compiler::Locals locals;

            std::string actorScript = MWWorld::Class::get (mActor).getScript (mActor);

            if (!actorScript.empty())
            {
                // grab local variables from actor's script, if available.
                locals = MWBase::Environment::get().getScriptManager()->getLocals (actorScript);
            }

            Compiler::ScriptParser parser(mErrorHandler,mCompilerContext, locals, false);

            scanner.scan (parser);
            if(mErrorHandler.isGood())
            {
                parser.getCode(code);
                return true;
            }
            return false;
        }
        catch (const Compiler::SourceException& /* error */)
        {
            // error has already been reported via error handler
        }
        catch (const std::exception& error)
        {
            printError (std::string ("An exception has been thrown: ") + error.what());
        }

        return false;
    }

    void DialogueManager::executeScript(std::string script)
    {
        std::vector<Interpreter::Type_Code> code;
        if(compile(script,code))
        {
            try
            {
                MWScript::InterpreterContext interpreterContext(&mActor.getRefData().getLocals(),mActor);
                Interpreter::Interpreter interpreter;
                MWScript::installOpcodes (interpreter);
                interpreter.run (&code[0], code.size(), interpreterContext);
            }
            catch (const std::exception& error)
            {
                printError (std::string ("An exception has been thrown: ") + error.what());
            }
        }
    }

    void DialogueManager::updateTopics()
    {
        std::list<std::string> keywordList;
        int choice = mChoice;
        mChoice = -1;
        mActorKnownTopics.clear();
        MWGui::DialogueWindow* win = MWBase::Environment::get().getWindowManager()->getDialogueWindow();

        const MWWorld::Store<ESM::Dialogue> &dialogs =
            MWBase::Environment::get().getWorld()->getStore().get<ESM::Dialogue>();


        MWWorld::Store<ESM::Dialogue>::iterator it = dialogs.begin();
        for (; it != dialogs.end(); ++it)
        {
            if(it->mType == ESM::Dialogue::Topic)
            {
                for (std::vector<ESM::DialInfo>::const_iterator iter (it->mInfo.begin());
                    iter!=it->mInfo.end(); ++iter)
                {
                    if (isMatching (mActor, *iter) && functionFilter(mActor,*iter,true))
                    {
                        mActorKnownTopics.push_back(toLower(it->mId));
                        //does the player know the topic?
                        if(mKnownTopics.find(toLower(it->mId)) != mKnownTopics.end())
                        {
                            keywordList.push_back(it->mId);
                            break;
                        }
                    }
                }
            }
        }

        // check the available services of this actor
        int services = 0;
        if (mActor.getTypeName() == typeid(ESM::NPC).name())
        {
            MWWorld::LiveCellRef<ESM::NPC>* ref = mActor.get<ESM::NPC>();
            if (ref->mBase->mHasAI)
                services = ref->mBase->mAiData.mServices;
        }
        else if (mActor.getTypeName() == typeid(ESM::Creature).name())
        {
            MWWorld::LiveCellRef<ESM::Creature>* ref = mActor.get<ESM::Creature>();
            if (ref->mBase->mHasAI)
                services = ref->mBase->mAiData.mServices;
        }

        int windowServices = 0;

        if (services & ESM::NPC::Weapon
            || services & ESM::NPC::Armor
            || services & ESM::NPC::Clothing
            || services & ESM::NPC::Books
            || services & ESM::NPC::Ingredients
            || services & ESM::NPC::Picks
            || services & ESM::NPC::Probes
            || services & ESM::NPC::Lights
            || services & ESM::NPC::Apparatus
            || services & ESM::NPC::RepairItem
            || services & ESM::NPC::Misc)
            windowServices |= MWGui::DialogueWindow::Service_Trade;

<<<<<<< HEAD
        if(mActor.getTypeName() == typeid(ESM::NPC).name() && !mActor.get<ESM::NPC>()->base->mTransport.empty())
=======
        if( !mActor.get<ESM::NPC>()->mBase->mTransport.empty())
>>>>>>> 90e67974
            windowServices |= MWGui::DialogueWindow::Service_Travel;

        if (services & ESM::NPC::Spells)
            windowServices |= MWGui::DialogueWindow::Service_BuySpells;

        if (services & ESM::NPC::Spellmaking)
            windowServices |= MWGui::DialogueWindow::Service_CreateSpells;

        if (services & ESM::NPC::Training)
            windowServices |= MWGui::DialogueWindow::Service_Training;

        if (services & ESM::NPC::Enchanting)
            windowServices |= MWGui::DialogueWindow::Service_Enchant;

        win->setServices (windowServices);

        // sort again, because the previous sort was case-sensitive
        keywordList.sort(stringCompareNoCase);
        win->setKeywords(keywordList);

        mChoice = choice;
    }

    void DialogueManager::keywordSelected (const std::string& keyword)
    {
        if(!mIsInChoice)
        {
            if(mDialogueMap.find(keyword) != mDialogueMap.end())
            {
                ESM::Dialogue ndialogue = mDialogueMap[keyword];
                if(ndialogue.mType == ESM::Dialogue::Topic)
                {
                    for (std::vector<ESM::DialInfo>::const_iterator iter  = ndialogue.mInfo.begin();
                        iter!=ndialogue.mInfo.end(); ++iter)
                    {
                        if (isMatching (mActor, *iter) && functionFilter(mActor,*iter,true))
                        {
                            std::string text = iter->mResponse;
                            std::string script = iter->mResultScript;

                            parseText(text);

                            MWGui::DialogueWindow* win = MWBase::Environment::get().getWindowManager()->getDialogueWindow();
                            win->addTitle(keyword);
                            win->addText(iter->mResponse);

                            executeScript(script);

                            mLastTopic = keyword;
                            mLastDialogue = *iter;
                            break;
                        }
                    }
                }
            }
        }

        updateTopics();
    }

    void DialogueManager::goodbyeSelected()
    {
        MWBase::Environment::get().getWindowManager()->removeGuiMode(MWGui::GM_Dialogue);
    }

    void DialogueManager::questionAnswered (const std::string& answer)
    {
        if(mChoiceMap.find(answer) != mChoiceMap.end())
        {
            mChoice = mChoiceMap[answer];

            std::vector<ESM::DialInfo>::const_iterator iter;
            if(mDialogueMap.find(mLastTopic) != mDialogueMap.end())
            {
                ESM::Dialogue ndialogue = mDialogueMap[mLastTopic];
                if(ndialogue.mType == ESM::Dialogue::Topic)
                {
                    for (std::vector<ESM::DialInfo>::const_iterator iter = ndialogue.mInfo.begin();
                        iter!=ndialogue.mInfo.end(); ++iter)
                    {
                        if (isMatching (mActor, *iter) && functionFilter(mActor,*iter,true))
                        {
                            mChoiceMap.clear();
                            mChoice = -1;
                            mIsInChoice = false;
                            MWGui::DialogueWindow* win = MWBase::Environment::get().getWindowManager()->getDialogueWindow();
                            std::string text = iter->mResponse;
                            parseText(text);
                            win->addText(text);
                            executeScript(iter->mResultScript);
                            mLastTopic = mLastTopic;
                            mLastDialogue = *iter;
                            break;
                        }
                    }
                }
            }
            updateTopics();
        }
    }

    void DialogueManager::printError (std::string error)
    {
        MWGui::DialogueWindow* win = MWBase::Environment::get().getWindowManager()->getDialogueWindow();
        win->addText(error);
    }

    void DialogueManager::askQuestion (const std::string& question, int choice)
    {
        MWGui::DialogueWindow* win = MWBase::Environment::get().getWindowManager()->getDialogueWindow();
        win->askQuestion(question);
        mChoiceMap[toLower(question)] = choice;
        mIsInChoice = true;
    }

    std::string DialogueManager::getFaction() const
    {
        if (mActor.getTypeName() != typeid(ESM::NPC).name())
            return "";

        std::string factionID("");
        MWMechanics::NpcStats stats = MWWorld::Class::get(mActor).getNpcStats(mActor);
        if(stats.getFactionRanks().empty())
        {
            std::cout << "No faction for this actor!";
        }
        else
        {
            factionID = stats.getFactionRanks().begin()->first;
        }
        return factionID;
    }

    void DialogueManager::goodbye()
    {
        MWGui::DialogueWindow* win = MWBase::Environment::get().getWindowManager()->getDialogueWindow();

        win->goodbye();
    }
}<|MERGE_RESOLUTION|>--- conflicted
+++ resolved
@@ -804,11 +804,7 @@
             || services & ESM::NPC::Misc)
             windowServices |= MWGui::DialogueWindow::Service_Trade;
 
-<<<<<<< HEAD
-        if(mActor.getTypeName() == typeid(ESM::NPC).name() && !mActor.get<ESM::NPC>()->base->mTransport.empty())
-=======
-        if( !mActor.get<ESM::NPC>()->mBase->mTransport.empty())
->>>>>>> 90e67974
+        if(mActor.getTypeName() == typeid(ESM::NPC).name() && !mActor.get<ESM::NPC>()->mBase->mTransport.empty())
             windowServices |= MWGui::DialogueWindow::Service_Travel;
 
         if (services & ESM::NPC::Spells)
