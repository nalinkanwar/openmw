--- conflicted
+++ resolved
@@ -203,55 +203,6 @@
     return 0;
 }
 
-<<<<<<< HEAD
-void SkyManager::ModVertexAlpha(Entity* ent, unsigned int meshType)
-{
-    for(unsigned int idx = 0;idx < ent->getNumSubEntities();idx++)
-    {
-        Ogre::SubMesh *submesh = ent->getSubEntity(idx)->getSubMesh();
-        // Get the vertex colour buffer of this mesh
-        const Ogre::VertexElement* ves_diffuse = submesh->vertexData->vertexDeclaration->findElementBySemantic( Ogre::VES_DIFFUSE );
-        HardwareVertexBufferSharedPtr colourBuffer = submesh->vertexData->vertexBufferBinding->getBuffer(ves_diffuse->getSource());
-
-        // Lock
-        void* pData = colourBuffer->lock(HardwareBuffer::HBL_NORMAL);
-
-        // Iterate over all vertices
-        int vertex_size = colourBuffer->getVertexSize();
-        for (unsigned int i=0; i<colourBuffer->getNumVertices(); ++i)
-        {
-            // Get a pointer to the vertex colour
-            float *currentVertex = NULL;
-            ves_diffuse->baseVertexPointerToElement( pData, &currentVertex );
-
-            unsigned char alpha=0;
-            if (meshType == 0) alpha = i%2 ? 0 : 255; // this is a cylinder, so every second vertex belongs to the bottom-most row
-            else if (meshType == 1)
-            {
-                if (i>= 49 && i <= 64) alpha = 0; // bottom-most row
-                else if (i>= 33 && i <= 48) alpha = 64; // second bottom-most row
-                else alpha = 255;
-            }
-            // NB we would have to swap R and B depending on rendersystem specific VertexElementType, but doesn't matter since they are both 1
-            uint8 tmpR = static_cast<uint8>(255);
-            uint8 tmpG = static_cast<uint8>(255);
-            uint8 tmpB = static_cast<uint8>(255);
-            uint8 tmpA = static_cast<uint8>(alpha);
-
-            // Modify
-            *((uint32*)currentVertex) = tmpR | (tmpG << 8) | (tmpB << 16) | (tmpA << 24);
-
-            // Move to the next vertex
-            pData = static_cast<unsigned char *> (pData) + vertex_size;
-        }
-
-        // Unlock
-        colourBuffer->unlock();
-    }
-}
-
-=======
->>>>>>> e9497659
 SkyManager::SkyManager (SceneNode* pMwRoot, Camera* pCamera)
     : mHour(0.0f)
     , mDay(0)
@@ -363,13 +314,8 @@
         atmosphere_ent->setCastShadows(false);
         atmosphere_ent->setRenderQueueGroup(RQG_SkiesEarly);
         atmosphere_ent->setVisibilityFlags(RV_Sky);
-<<<<<<< HEAD
         for(unsigned int j = 0;j < atmosphere_ent->getNumSubEntities();j++)
             atmosphere_ent->getSubEntity (j)->setMaterialName("openmw_atmosphere");
-        ModVertexAlpha(atmosphere_ent, 0);
-=======
-        atmosphere_ent->getSubEntity (0)->setMaterialName ("openmw_atmosphere");
->>>>>>> e9497659
     }
 
 
