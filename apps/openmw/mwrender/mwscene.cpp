#include "mwscene.hpp"

#include <assert.h>

#include "OgreRoot.h"
#include "OgreRenderWindow.h"
#include "OgreSceneManager.h"
#include "OgreViewport.h"
#include "OgreCamera.h"
#include "OgreTextureManager.h"

#include "../mwworld/world.hpp" // these includes can be removed once the static-hack is gone
#include "../mwworld/ptr.hpp"
#include "../mwworld/doingphysics.hpp"
#include <components/esm/loadstat.hpp>

#include "player.hpp"

using namespace MWRender;
using namespace Ogre;

MWScene::MWScene(OEngine::Render::OgreRenderer &_rend , OEngine::Physic::PhysicEngine* physEng)
	: rend(_rend)
{
	eng = physEng;
	rend.createScene("PlayerCam", 55, 5);

	// Set default mipmap level (NB some APIs ignore this)
	TextureManager::getSingleton().setDefaultNumMipmaps(5);

	// Load resources
	ResourceGroupManager::getSingleton().initialiseAllResourceGroups();

	// Turn the entire scene (represented by the 'root' node) -90
	// degrees around the x axis. This makes Z go upwards, and Y go into
	// the screen (when x is to the right.) This is the orientation that
	// Morrowind uses, and it automagically makes everything work as it
	// should.
	SceneNode *rt = rend.getScene()->getRootSceneNode();
	mwRoot = rt->createChildSceneNode();
	mwRoot->pitch(Degree(-90));

	//used to obtain ingame information of ogre objects (which are faced or selected)
	mRaySceneQuery = rend.getScene()->createRayQuery(Ray());

	Ogre::SceneNode *playerNode = mwRoot->createChildSceneNode();
	playerNode->pitch(Degree(90));
	Ogre::SceneNode *cameraYawNode = playerNode->createChildSceneNode();
	Ogre::SceneNode *cameraPitchNode = cameraYawNode->createChildSceneNode();
	cameraPitchNode->attachObject(getCamera());


	mPlayer = new MWRender::Player (getCamera(), playerNode->getName());

    mFreeFly = true;
}

MWScene::~MWScene()
{
    delete mPlayer;
}

std::pair<std::string, float> MWScene::getFacedHandle (MWWorld::World& world)
{
    std::string handle = "";
    float distance = -1;

    //get a ray pointing to the center of the viewport
    Ray centerRay = getCamera()->getCameraToViewportRay(
        getViewport()->getWidth()/2,
        getViewport()->getHeight()/2);
    //let's avoid the capsule shape of the player.
    centerRay.setOrigin(centerRay.getOrigin() + 20*centerRay.getDirection());
    btVector3 from(centerRay.getOrigin().x,-centerRay.getOrigin().z,centerRay.getOrigin().y);
    btVector3 to(centerRay.getPoint(500).x,-centerRay.getPoint(500).z,centerRay.getPoint(500).y);

    return eng->rayTest(from,to);
}

void MWScene::doPhysics (float duration, MWWorld::World& world,
    const std::vector<std::pair<std::string, Ogre::Vector3> >& actors)
{
    // stop changes to world from being reported back to the physics system
    MWWorld::DoingPhysics scopeGuard;

	//set the DebugRenderingMode. To disable it,set it to 0
//	eng->setDebugRenderingMode(1);

    //set the walkdirection to 0 (no movement) for every actor)
    for(std::map<std::string,OEngine::Physic::PhysicActor*>::iterator it = eng->PhysicActorMap.begin(); it != eng->PhysicActorMap.end();it++)
    {
        OEngine::Physic::PhysicActor* act = it->second;
        act->setWalkDirection(btVector3(0,0,0));
    }

    for (std::vector<std::pair<std::string, Ogre::Vector3> >::const_iterator iter (actors.begin());
        iter!=actors.end(); ++iter)
    {
		OEngine::Physic::PhysicActor* act = eng->getCharacter(iter->first);

        //dirty stuff to get the camera orientation. Must be changed!

        Ogre::SceneNode *sceneNode = rend.getScene()->getSceneNode (iter->first);
        Ogre::Vector3 dir;
        Ogre::Node* yawNode = sceneNode->getChildIterator().getNext();
        Ogre::Node* pitchNode = yawNode->getChildIterator().getNext();
        if(mFreeFly)
        {
            Ogre::Quaternion yawQuat = yawNode->getOrientation();
            Ogre::Quaternion pitchQuat = pitchNode->getOrientation();
            Ogre::Vector3 dir1(iter->second.x,iter->second.z,-iter->second.y);
            dir = 0.07*(yawQuat*pitchQuat*dir1);
        }
        else
        {
            Ogre::Quaternion quat = yawNode->getOrientation();
            Ogre::Vector3 dir1(iter->second.x,iter->second.z,-iter->second.y);
            dir = 0.025*(quat*dir1);
        }

		//set the walk direction
		act->setWalkDirection(btVector3(dir.x,-dir.z,dir.y));
    }
	eng->stepSimulation(duration);

    for(std::map<std::string,OEngine::Physic::PhysicActor*>::iterator it = eng->PhysicActorMap.begin(); it != eng->PhysicActorMap.end();it++)
    {
        OEngine::Physic::PhysicActor* act = it->second;
		btVector3 newPos = act->getPosition();
        MWWorld::Ptr ptr = world.getPtrViaHandle (it->first);
		world.moveObject (ptr, newPos.x(), newPos.y(), newPos.z());
    }
}

void MWScene::addObject (const std::string& handle, const std::string& mesh,
    const Ogre::Quaternion& rotation, float scale, const Ogre::Vector3& position)
{
	OEngine::Physic::RigidBody* body = eng->createRigidBody(mesh,handle);
	eng->addRigidBody(body);
	btTransform tr;
	tr.setOrigin(btVector3(position.x,position.y,position.z));
	tr.setRotation(btQuaternion(rotation.x,rotation.y,rotation.z,rotation.w));
	body->setWorldTransform(tr);
}

void MWScene::addActor (const std::string& handle, const std::string& mesh,
    const Ogre::Vector3& position)
{
	//TODO:optimize this. Searching the std::map isn't very efficient i think.
	eng->addCharacter(handle);
	OEngine::Physic::PhysicActor* act = eng->getCharacter(handle);
	act->setPosition(btVector3(position.x,position.y,position.z));
}

void MWScene::removeObject (const std::string& handle)
{
	//TODO:check if actor???
	eng->removeRigidBody(handle);
	eng->deleteRigidBody(handle);
}

void MWScene::moveObject (const std::string& handle, const Ogre::Vector3& position, bool updatePhysics)
{
    rend.getScene()->getSceneNode(handle)->setPosition(position);

    if(updatePhysics)//TODO: is it an actor? Done?
    {
        if (OEngine::Physic::RigidBody* body = eng->getRigidBody(handle))
        {
            // TODO very dirty hack to avoid crash during setup -> needs cleaning up to allow
            // start positions others than 0, 0, 0
            btTransform tr = body->getWorldTransform();
            tr.setOrigin(btVector3(position.x,position.y,position.z));
            body->setWorldTransform(tr);
        }
        if (OEngine::Physic::PhysicActor* act = eng->getCharacter(handle))
        {
            // TODO very dirty hack to avoid crash during setup -> needs cleaning up to allow
            // start positions others than 0, 0, 0
            act->setPosition(btVector3(position.x,position.y,position.z));
        }
    }
}

void MWScene::rotateObject (const std::string& handle, const Ogre::Quaternion& rotation)
{
}

void MWScene::scaleObject (const std::string& handle, float scale)
{

}

void MWScene::toggleCollisionMode()
{
<<<<<<< HEAD
    for(std::map<std::string,OEngine::Physic::PhysicActor*>::iterator it = eng->PhysicActorMap.begin(); it != eng->PhysicActorMap.end();it++)
    {
        OEngine::Physic::PhysicActor* act = it->second;
        bool cmode = act->getCollisionMode();
        if(cmode)
        {
            act->enableCollisions(false);
            act->setGravity(0.);
            act->setVerticalVelocity(0);
            mFreeFly = true;
        }
        else
        {
            mFreeFly = false;
            act->enableCollisions(true);
            act->setGravity(4.);
            act->setVerticalVelocity(0);
        }
=======

}

void MWScene::toggleRenderMode (int mode)
{
    switch (mode)
    {
        case MWWorld::World::Render_CollisionDebug:

            // TODO use a proper function instead of accessing the member variable
            // directly.
            eng->setDebugRenderingMode (!eng->isDebugCreated);
            break;
>>>>>>> 72a84356
    }
}<|MERGE_RESOLUTION|>--- conflicted
+++ resolved
@@ -193,7 +193,6 @@
 
 void MWScene::toggleCollisionMode()
 {
-<<<<<<< HEAD
     for(std::map<std::string,OEngine::Physic::PhysicActor*>::iterator it = eng->PhysicActorMap.begin(); it != eng->PhysicActorMap.end();it++)
     {
         OEngine::Physic::PhysicActor* act = it->second;
@@ -212,8 +211,7 @@
             act->setGravity(4.);
             act->setVerticalVelocity(0);
         }
-=======
-
+    }
 }
 
 void MWScene::toggleRenderMode (int mode)
@@ -226,6 +224,5 @@
             // directly.
             eng->setDebugRenderingMode (!eng->isDebugCreated);
             break;
->>>>>>> 72a84356
     }
 }