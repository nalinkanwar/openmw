#include "cellimp.hpp"

#include <cassert>

#include "../mwworld/class.hpp"
#include "../mwworld/ptr.hpp"

<<<<<<< HEAD
    liveRef.mData.setHandle (cellRender.insertEnd (liveRef.mData.isEnabled()));
  }
}

template<>
void insertObj(CellRenderImp& cellRender, ESMS::LiveCellRef<ESM::NPC, MWWorld::RefData>& liveRef, const ESMS::ESMStore& store)
{
    std::string headID = liveRef.base->head;

    //get the part of the bodypart id which describes the race and the gender
    std::string bodyRaceID = headID.substr(0, headID.find_last_of("head_") - 4);
    std::string headModel = "meshes\\" + store.bodyParts.find(headID)->model;

    cellRender.insertBegin(liveRef.ref);
    cellRender.insertMesh(headModel);

    liveRef.mData.setHandle (cellRender.insertEnd (liveRef.mData.isEnabled()));
}
=======
using namespace MWRender;
>>>>>>> 08289158

template<typename T>
void insertCellRefList (CellRenderImp& cellRender, MWWorld::Environment& environment,
    T& cellRefList, ESMS::CellStore<MWWorld::RefData> &cell)
{
    if (!cellRefList.list.empty())
    {
        const MWWorld::Class& class_ =
            MWWorld::Class::get (MWWorld::Ptr (&*cellRefList.list.begin(), &cell));

        for (typename T::List::iterator it = cellRefList.list.begin();
            it != cellRefList.list.end(); it++)
        {
            if (it->mData.getCount())
            {
                MWWorld::Ptr ptr (&*it, &cell);
                class_.insertObj (ptr, cellRender, environment);
                class_.enable (ptr, environment);
            }
        }
    }
}

void CellRenderImp::insertCell(ESMS::CellStore<MWWorld::RefData> &cell,
    MWWorld::Environment& environment)
{
  // Loop through all references in the cell
  insertCellRefList (*this, environment, cell.activators, cell);
  insertCellRefList (*this, environment, cell.potions, cell);
  insertCellRefList (*this, environment, cell.appas, cell);
  insertCellRefList (*this, environment, cell.armors, cell);
  insertCellRefList (*this, environment, cell.books, cell);
  insertCellRefList (*this, environment, cell.clothes, cell);
  insertCellRefList (*this, environment, cell.containers, cell);
  insertCellRefList (*this, environment, cell.creatures, cell);
  insertCellRefList (*this, environment, cell.doors, cell);
  insertCellRefList (*this, environment, cell.ingreds, cell);
  insertCellRefList (*this, environment, cell.creatureLists, cell);
  insertCellRefList (*this, environment, cell.itemLists, cell);
  insertCellRefList (*this, environment, cell.lights, cell);
  insertCellRefList (*this, environment, cell.lockpicks, cell);
  insertCellRefList (*this, environment, cell.miscItems, cell);
  insertCellRefList (*this, environment, cell.npcs, cell);
  insertCellRefList (*this, environment, cell.probes, cell);
  insertCellRefList (*this, environment, cell.repairs, cell);
  insertCellRefList (*this, environment, cell.statics, cell);
  insertCellRefList (*this, environment, cell.weapons, cell);
}<|MERGE_RESOLUTION|>--- conflicted
+++ resolved
@@ -5,28 +5,7 @@
 #include "../mwworld/class.hpp"
 #include "../mwworld/ptr.hpp"
 
-<<<<<<< HEAD
-    liveRef.mData.setHandle (cellRender.insertEnd (liveRef.mData.isEnabled()));
-  }
-}
-
-template<>
-void insertObj(CellRenderImp& cellRender, ESMS::LiveCellRef<ESM::NPC, MWWorld::RefData>& liveRef, const ESMS::ESMStore& store)
-{
-    std::string headID = liveRef.base->head;
-
-    //get the part of the bodypart id which describes the race and the gender
-    std::string bodyRaceID = headID.substr(0, headID.find_last_of("head_") - 4);
-    std::string headModel = "meshes\\" + store.bodyParts.find(headID)->model;
-
-    cellRender.insertBegin(liveRef.ref);
-    cellRender.insertMesh(headModel);
-
-    liveRef.mData.setHandle (cellRender.insertEnd (liveRef.mData.isEnabled()));
-}
-=======
 using namespace MWRender;
->>>>>>> 08289158
 
 template<typename T>
 void insertCellRefList (CellRenderImp& cellRender, MWWorld::Environment& environment,
