--- conflicted
+++ resolved
@@ -53,12 +53,10 @@
     cameraPitchNode->attachObject(rend.getCamera());
 
     mPlayer = new MWRender::Player (rend.getCamera(), playerNode);
-<<<<<<< HEAD
+
     mWater = 0;
 
 	//std::cout << "Three";
-=======
->>>>>>> 51d5c7cd
 }
 
 RenderingManager::~RenderingManager ()
@@ -131,7 +129,7 @@
 
 
 }
-void RenderingManager::cellAdded (MWWorld::Ptr::CellStore *store){
+void RenderingManager::waterAdded (MWWorld::Ptr::CellStore *store){
     if(store->cell->data.flags & store->cell->HasWater){
         if(mWater == 0)
             mWater = new MWRender::Water(rend.getCamera(), store->cell);
