#include "renderingmanager.hpp"

#include <cassert>

#include <OgreRoot.h>
#include <OgreRenderWindow.h>
#include <OgreSceneManager.h>
#include <OgreViewport.h>
#include <OgreCamera.h>
#include <OgreTextureManager.h>
#include <OgreCompositorManager.h>
#include <OgreCompositorChain.h>
#include <OgreCompositionTargetPass.h>
#include <OgreCompositionPass.h>
#include <OgreHardwarePixelBuffer.h>
#include <OgreControllerManager.h>

#include <extern/shiny/Main/Factory.hpp>
#include <extern/shiny/Platforms/Ogre/OgrePlatform.hpp>

#include <components/esm/loadstat.hpp>
#include "../mwworld/esmstore.hpp"
#include <components/settings/settings.hpp>

#include "../mwbase/world.hpp" // these includes can be removed once the static-hack is gone
#include "../mwbase/environment.hpp"
#include "../mwbase/inputmanager.hpp" // FIXME
#include "../mwbase/windowmanager.hpp" // FIXME

#include "../mwworld/ptr.hpp"
#include "../mwworld/player.hpp"

#include "shadows.hpp"
#include "localmap.hpp"
#include "water.hpp"
#include "compositors.hpp"
#include "npcanimation.hpp"
#include "externalrendering.hpp"
#include "globalmap.hpp"
#include "videoplayer.hpp"

using namespace MWRender;
using namespace Ogre;

namespace MWRender {

RenderingManager::RenderingManager (OEngine::Render::OgreRenderer& _rend, const boost::filesystem::path& resDir,
                                    const boost::filesystem::path& cacheDir, OEngine::Physic::PhysicEngine* engine)
    : mRendering(_rend), mObjects(mRendering), mActors(mRendering), mAmbientMode(0), mSunEnabled(0), mPhysicsEngine(engine)
{
    // select best shader mode
    bool openGL = (Ogre::Root::getSingleton ().getRenderSystem ()->getName().find("OpenGL") != std::string::npos);

    // glsl is only supported in opengl mode and hlsl only in direct3d mode.
    if (Settings::Manager::getString("shader mode", "General") == ""
            || (openGL && Settings::Manager::getString("shader mode", "General") == "hlsl")
            || (!openGL && Settings::Manager::getString("shader mode", "General") == "glsl"))
    {
        Settings::Manager::setString("shader mode", "General", openGL ? "glsl" : "hlsl");
    }

    mRendering.createScene("PlayerCam", Settings::Manager::getFloat("field of view", "General"), 5);
    mRendering.setWindowEventListener(this);

    mCompositors = new Compositors(mRendering.getViewport());

    mWater = 0;

    // material system
    sh::OgrePlatform* platform = new sh::OgrePlatform("General", (resDir / "materials").string());
    if (!boost::filesystem::exists (cacheDir))
        boost::filesystem::create_directories (cacheDir);
    platform->setCacheFolder (cacheDir.string());
    mFactory = new sh::Factory(platform);

    sh::Language lang;
    std::string l = Settings::Manager::getString("shader mode", "General");
    if (l == "glsl")
        lang = sh::Language_GLSL;
    else if (l == "hlsl")
        lang = sh::Language_HLSL;
    else
        lang = sh::Language_CG;
    mFactory->setCurrentLanguage (lang);
    mFactory->setWriteSourceCache (true);
    mFactory->setReadSourceCache (true);
    mFactory->setReadMicrocodeCache (true);
    mFactory->setWriteMicrocodeCache (true);

    mFactory->loadAllFiles();

    // Set default mipmap level (NB some APIs ignore this)
    TextureManager::getSingleton().setDefaultNumMipmaps(Settings::Manager::getInt("num mipmaps", "General"));

    // Set default texture filtering options
    TextureFilterOptions tfo;
    std::string filter = Settings::Manager::getString("texture filtering", "General");
    if (filter == "anisotropic") tfo = TFO_ANISOTROPIC;
    else if (filter == "trilinear") tfo = TFO_TRILINEAR;
    else if (filter == "bilinear") tfo = TFO_BILINEAR;
    else /*if (filter == "none")*/ tfo = TFO_NONE;

    MaterialManager::getSingleton().setDefaultTextureFiltering(tfo);
    MaterialManager::getSingleton().setDefaultAnisotropy( (filter == "anisotropic") ? Settings::Manager::getInt("anisotropy", "General") : 1 );

    //ResourceGroupManager::getSingleton ().declareResource ("GlobalMap.png", "Texture", ResourceGroupManager::DEFAULT_RESOURCE_GROUP_NAME);

    ResourceGroupManager::getSingleton().initialiseAllResourceGroups();

    // causes light flicker in opengl when moving..
    //mRendering.getScene()->setCameraRelativeRendering(true);

    // disable unsupported effects
    //const RenderSystemCapabilities* caps = Root::getSingleton().getRenderSystem()->getCapabilities();
    if (!waterShaderSupported())
        Settings::Manager::setBool("shader", "Water", false);
    if (!Settings::Manager::getBool("shaders", "Objects"))
        Settings::Manager::setBool("enabled", "Shadows", false);

    sh::Factory::getInstance ().setShadersEnabled (Settings::Manager::getBool("shaders", "Objects"));

    sh::Factory::getInstance ().setGlobalSetting ("mrt_output", useMRT() ? "true" : "false");
    sh::Factory::getInstance ().setGlobalSetting ("fog", "true");
    sh::Factory::getInstance ().setGlobalSetting ("lighting", "true");
    sh::Factory::getInstance ().setGlobalSetting ("num_lights", Settings::Manager::getString ("num lights", "Objects"));
    sh::Factory::getInstance ().setGlobalSetting ("terrain_num_lights", Settings::Manager::getString ("num lights", "Terrain"));
    sh::Factory::getInstance ().setGlobalSetting ("underwater_effects", Settings::Manager::getString("underwater effect", "Water"));
    sh::Factory::getInstance ().setGlobalSetting ("simple_water", Settings::Manager::getBool("shader", "Water") ? "false" : "true");

    sh::Factory::getInstance ().setSharedParameter ("viewportBackground", sh::makeProperty<sh::Vector3> (new sh::Vector3(0,0,0)));
    sh::Factory::getInstance ().setSharedParameter ("waterEnabled", sh::makeProperty<sh::FloatValue> (new sh::FloatValue(0.0)));
    sh::Factory::getInstance ().setSharedParameter ("waterLevel", sh::makeProperty<sh::FloatValue>(new sh::FloatValue(0)));
    sh::Factory::getInstance ().setSharedParameter ("waterTimer", sh::makeProperty<sh::FloatValue>(new sh::FloatValue(0)));
    sh::Factory::getInstance ().setSharedParameter ("windDir_windSpeed", sh::makeProperty<sh::Vector3>(new sh::Vector3(0.5, -0.8, 0.2)));
    sh::Factory::getInstance ().setSharedParameter ("waterSunFade_sunHeight", sh::makeProperty<sh::Vector2>(new sh::Vector2(1, 0.6)));
    sh::Factory::getInstance ().setSharedParameter ("gammaCorrection", sh::makeProperty<sh::FloatValue>(new sh::FloatValue(
            Settings::Manager::getFloat ("gamma", "Video"))));

    applyCompositors();

    // Turn the entire scene (represented by the 'root' node) -90
    // degrees around the x axis. This makes Z go upwards, and Y go into
    // the screen (when x is to the right.) This is the orientation that
    // Morrowind uses, and it automagically makes everything work as it
    // should.
    SceneNode *rt = mRendering.getScene()->getRootSceneNode();
    mMwRoot = rt->createChildSceneNode("mwRoot");
    mMwRoot->pitch(Degree(-90));

    mObjects.setMwRoot(mMwRoot);
    mActors.setMwRoot(mMwRoot);

    Ogre::SceneNode *playerNode = mMwRoot->createChildSceneNode ("player");
    mPlayer = new MWRender::Player (mRendering.getCamera(), playerNode);

    mShadows = new Shadows(&mRendering);

    mTerrainManager = new TerrainManager(mRendering.getScene(), this);

    mSkyManager = new SkyManager(mMwRoot, mRendering.getCamera());

    mOcclusionQuery = new OcclusionQuery(&mRendering, mSkyManager->getSunNode());

    mVideoPlayer = new VideoPlayer(mRendering.getScene ());

    mSun = 0;

    mDebugging = new Debugging(mMwRoot, engine);
    mLocalMap = new MWRender::LocalMap(&mRendering, this);

    setMenuTransparency(Settings::Manager::getFloat("menu transparency", "GUI"));
}

RenderingManager::~RenderingManager ()
{
    mRendering.removeWindowEventListener(this);

    delete mPlayer;
    delete mSkyManager;
    delete mDebugging;
    delete mShadows;
    delete mTerrainManager;
    delete mLocalMap;
    delete mOcclusionQuery;
    delete mCompositors;
    delete mWater;
<<<<<<< HEAD
    delete mVideoPlayer;
=======

    delete mFactory;
>>>>>>> d7af9fbe
}

MWRender::SkyManager* RenderingManager::getSkyManager()
{
    return mSkyManager;
}

MWRender::Objects& RenderingManager::getObjects(){
    return mObjects;
}
MWRender::Actors& RenderingManager::getActors(){
    return mActors;
}

OEngine::Render::Fader* RenderingManager::getFader()
{
    return mRendering.getFader();
}

void RenderingManager::removeCell (MWWorld::Ptr::CellStore *store)
{
    mObjects.removeCell(store);
    mActors.removeCell(store);
    mDebugging->cellRemoved(store);
    if (store->mCell->isExterior())
      mTerrainManager->cellRemoved(store);
}

void RenderingManager::removeWater ()
{
    if(mWater){
        mWater->setActive(false);
    }
}

void RenderingManager::toggleWater()
{
    if (mWater)
        mWater->toggle();
}

void RenderingManager::cellAdded (MWWorld::Ptr::CellStore *store)
{
    mObjects.buildStaticGeometry (*store);
    mDebugging->cellAdded(store);
    if (store->mCell->isExterior())
      mTerrainManager->cellAdded(store);
    waterAdded(store);
}

void RenderingManager::addObject (const MWWorld::Ptr& ptr){
    const MWWorld::Class& class_ =
            MWWorld::Class::get (ptr);
    class_.insertObjectRendering(ptr, *this);
}

void RenderingManager::removeObject (const MWWorld::Ptr& ptr)
{
    if (!mObjects.deleteObject (ptr))
        mActors.deleteObject (ptr);
}

void RenderingManager::moveObject (const MWWorld::Ptr& ptr, const Ogre::Vector3& position)
{
    /// \todo move this to the rendering-subsystems
    mRendering.getScene()->getSceneNode (ptr.getRefData().getHandle())->
            setPosition (position);
}

void RenderingManager::scaleObject (const MWWorld::Ptr& ptr, const Ogre::Vector3& scale)
{
    ptr.getRefData().getBaseNode()->setScale(scale);
}

bool RenderingManager::rotateObject( const MWWorld::Ptr &ptr, Ogre::Vector3 &rot, bool adjust)
{
    bool isActive = ptr.getRefData().getBaseNode() != 0;
    bool isPlayer = isActive && ptr.getRefData().getHandle() == "player";
    bool force = true;
    
    if (isPlayer)
        force = mPlayer->rotate(rot, adjust);
    
    MWWorld::Class::get(ptr).adjustRotation(ptr, rot.x, rot.y, rot.z);

    if (!isPlayer && isActive)
    {
        Ogre::Quaternion xr(Ogre::Radian(rot.x), Ogre::Vector3::UNIT_X);
        Ogre::Quaternion yr(Ogre::Radian(rot.y), Ogre::Vector3::UNIT_Y);
        Ogre::Quaternion zr(Ogre::Radian(rot.z), Ogre::Vector3::UNIT_Z);
        Ogre::Quaternion newo = adjust ? (xr * yr * zr) * ptr.getRefData().getBaseNode()->getOrientation() : xr * yr * zr;
        rot.x = newo.x;
        rot.y = newo.y;
        rot.z = newo.z;
        ptr.getRefData().getBaseNode()->setOrientation(newo);
    }
    else if(isPlayer)
    {
        rot.x = mPlayer->getPitch();
        rot.z = mPlayer->getYaw();
    }
    else if (adjust)
    {
        // Stored and passed in radians
        float *f = ptr.getRefData().getPosition().rot;
        rot.x += f[0];
        rot.y += f[1];
        rot.z += f[2];
    }
    return force;
}

void
RenderingManager::moveObjectToCell(
    const MWWorld::Ptr& ptr,
    const Ogre::Vector3& pos,
    MWWorld::CellStore *store)
{
    Ogre::SceneNode *child =
        mRendering.getScene()->getSceneNode(ptr.getRefData().getHandle());

    Ogre::SceneNode *parent = child->getParentSceneNode();
    parent->removeChild(child);

    if (MWWorld::Class::get(ptr).isActor()) {
        mActors.updateObjectCell(ptr);
    } else {
        mObjects.updateObjectCell(ptr);
    }
    child->setPosition(pos);
}

void RenderingManager::update (float duration, bool paused)
{
    Ogre::Vector3 orig, dest;
    mPlayer->setCameraDistance();
    if (!mPlayer->getPosition(orig, dest)) {
        orig.z += mPlayer->getHeight() * mMwRoot->getScale().z;

        btVector3 btOrig(orig.x, orig.y, orig.z);
        btVector3 btDest(dest.x, dest.y, dest.z);
        std::pair<std::string, float> test =
            mPhysicsEngine->rayTest(btOrig, btDest);
        if (!test.first.empty()) {
            mPlayer->setCameraDistance(test.second * orig.distance(dest), false, false);
        }
    }
    mOcclusionQuery->update(duration);
    
    if(paused)
    {
        Ogre::ControllerManager::getSingleton().setTimeFactor(0.f);
        return;
    }
    Ogre::ControllerManager::getSingleton().setTimeFactor(
                MWBase::Environment::get().getWorld()->getTimeScaleFactor()/30.f);

    mPlayer->update(duration);

    mActors.update (duration);
    mObjects.update (duration);


    mSkyManager->update(duration);

    mSkyManager->setGlare(mOcclusionQuery->getSunVisibility());

    mRendering.update(duration);

    mVideoPlayer->update ();

    MWWorld::RefData &data = 
        MWBase::Environment::get()
            .getWorld()
            ->getPlayer()
            .getPlayer()
            .getRefData();

    float *fpos = data.getPosition().pos;

    // only for LocalMap::updatePlayer()
    Ogre::Vector3 pos(fpos[0], -fpos[2], -fpos[1]);

    Ogre::SceneNode *node = data.getBaseNode();
    Ogre::Quaternion orient =
        node->convertLocalToWorldOrientation(node->_getDerivedOrientation());

    mLocalMap->updatePlayer(pos, orient);

    if (mWater) {
        Ogre::Vector3 cam = mRendering.getCamera()->getRealPosition();

        MWBase::World *world = MWBase::Environment::get().getWorld();

        mWater->updateUnderwater(
            world->isUnderwater(
                *world->getPlayer().getPlayer().getCell()->mCell,
                Ogre::Vector3(cam.x, -cam.z, cam.y))
        );
        mWater->update(duration);
    }
}

void RenderingManager::waterAdded (MWWorld::Ptr::CellStore *store)
{
    const MWWorld::Store<ESM::Land> &lands =
        MWBase::Environment::get().getWorld()->getStore().get<ESM::Land>();

    if(store->mCell->mData.mFlags & ESM::Cell::HasWater
        || ((store->mCell->isExterior())
            && !lands.search(store->mCell->getGridX(),store->mCell->getGridY()) )) // always use water, if the cell does not have land.
    {
        if(mWater == 0)
            mWater = new MWRender::Water(mRendering.getCamera(), this, store->mCell);
        else
            mWater->changeCell(store->mCell);
        mWater->setActive(true);
    }
    else
        removeWater();
}

void RenderingManager::setWaterHeight(const float height)
{
    if (mWater)
        mWater->setHeight(height);
}

void RenderingManager::skyEnable ()
{
    if(mSkyManager)
    mSkyManager->enable();

    mOcclusionQuery->setSunNode(mSkyManager->getSunNode());
}

void RenderingManager::skyDisable ()
{
    if(mSkyManager)
        mSkyManager->disable();
}

void RenderingManager::skySetHour (double hour)
{
    if(mSkyManager)
        mSkyManager->setHour(hour);
}


void RenderingManager::skySetDate (int day, int month)
{
    if(mSkyManager)
        mSkyManager->setDate(day, month);
}

int RenderingManager::skyGetMasserPhase() const
{

    return mSkyManager->getMasserPhase();
}

int RenderingManager::skyGetSecundaPhase() const
{
    return mSkyManager->getSecundaPhase();
}

void RenderingManager::skySetMoonColour (bool red){
    if(mSkyManager)
        mSkyManager->setMoonColour(red);
}

bool RenderingManager::toggleRenderMode(int mode)
{
    if (mode == MWBase::World::Render_CollisionDebug || mode == MWBase::World::Render_Pathgrid)
        return mDebugging->toggleRenderMode(mode);
    else if (mode == MWBase::World::Render_Wireframe)
    {
        if (mRendering.getCamera()->getPolygonMode() == PM_SOLID)
        {
            mCompositors->setEnabled(false);

            mRendering.getCamera()->setPolygonMode(PM_WIREFRAME);
            return true;
        }
        else
        {
            mCompositors->setEnabled(true);

            mRendering.getCamera()->setPolygonMode(PM_SOLID);
            return false;
        }
    }
    else if (mode == MWBase::World::Render_BoundingBoxes)
    {
        bool show = !mRendering.getScene()->getShowBoundingBoxes();
        mRendering.getScene()->showBoundingBoxes(show);
        return show;
    }
    else //if (mode == MWBase::World::Render_Compositors)
    {
        return mCompositors->toggle();
    }
}

void RenderingManager::configureFog(MWWorld::Ptr::CellStore &mCell)
{
    Ogre::ColourValue color;
    color.setAsABGR (mCell.mCell->mAmbi.mFog);

    configureFog(mCell.mCell->mAmbi.mFogDensity, color);

    if (mWater)
        mWater->setViewportBackground (Ogre::ColourValue(0.8f, 0.9f, 1.0f));
}

void RenderingManager::configureFog(const float density, const Ogre::ColourValue& colour)
{
    float max = Settings::Manager::getFloat("max viewing distance", "Viewing distance");

    float low = max / (density) * Settings::Manager::getFloat("fog start factor", "Viewing distance");
    float high = max / (density) * Settings::Manager::getFloat("fog end factor", "Viewing distance");

    mRendering.getScene()->setFog (FOG_LINEAR, colour, 0, low, high);

    mRendering.getCamera()->setFarClipDistance ( max / density );
    mRendering.getViewport()->setBackgroundColour (colour);

    if (mWater)
        mWater->setViewportBackground (colour);

    sh::Factory::getInstance ().setSharedParameter ("viewportBackground",
        sh::makeProperty<sh::Vector3> (new sh::Vector3(colour.r, colour.g, colour.b)));

}


void RenderingManager::setAmbientMode()
{
  switch (mAmbientMode)
  {
    case 0:

      setAmbientColour(mAmbientColor);
      break;

    case 1:

      setAmbientColour(0.7f*mAmbientColor + 0.3f*ColourValue(1,1,1));
      break;

    case 2:

      setAmbientColour(ColourValue(1,1,1));
      break;
  }
}

void RenderingManager::configureAmbient(MWWorld::Ptr::CellStore &mCell)
{
    mAmbientColor.setAsABGR (mCell.mCell->mAmbi.mAmbient);
    setAmbientMode();

    // Create a "sun" that shines light downwards. It doesn't look
    // completely right, but leave it for now.
    if(!mSun)
    {
        mSun = mRendering.getScene()->createLight();
    }
    Ogre::ColourValue colour;
    colour.setAsABGR (mCell.mCell->mAmbi.mSunlight);
    mSun->setDiffuseColour (colour);
    mSun->setType(Ogre::Light::LT_DIRECTIONAL);
    mSun->setDirection(0,-1,0);
}
// Switch through lighting modes.

void RenderingManager::toggleLight()
{
    if (mAmbientMode==2)
        mAmbientMode = 0;
    else
        ++mAmbientMode;

    switch (mAmbientMode)
    {
        case 0: std::cout << "Setting lights to normal\n"; break;
        case 1: std::cout << "Turning the lights up\n"; break;
        case 2: std::cout << "Turning the lights to full\n"; break;
    }

    setAmbientMode();
}

void RenderingManager::playAnimationGroup (const MWWorld::Ptr& ptr, const std::string& groupName,
     int mode, int number)
{
    mActors.playAnimationGroup(ptr, groupName, mode, number);
}

void RenderingManager::skipAnimation (const MWWorld::Ptr& ptr)
{
    mActors.skipAnimation(ptr);
}

void RenderingManager::setSunColour(const Ogre::ColourValue& colour)
{
    if (!mSunEnabled) return;
    mSun->setDiffuseColour(colour);
    mSun->setSpecularColour(colour);
    mTerrainManager->setDiffuse(colour);
}

void RenderingManager::setAmbientColour(const Ogre::ColourValue& colour)
{
    mRendering.getScene()->setAmbientLight(colour);
    mTerrainManager->setAmbient(colour);
}

void RenderingManager::sunEnable()
{
    // Don't disable the light, as the shaders assume the first light to be directional.
    //if (mSun) mSun->setVisible(true);
    mSunEnabled = true;
}

void RenderingManager::sunDisable()
{
    // Don't disable the light, as the shaders assume the first light to be directional.
    //if (mSun) mSun->setVisible(false);
    mSunEnabled = false;
    if (mSun)
    {
        mSun->setDiffuseColour(ColourValue(0,0,0));
        mSun->setSpecularColour(ColourValue(0,0,0));
    }
}

void RenderingManager::setSunDirection(const Ogre::Vector3& direction)
{
    // direction * -1 (because 'direction' is camera to sun vector and not sun to camera),
    // then convert from MW to ogre coordinates (swap y,z and make y negative)
    if (mSun) mSun->setDirection(Vector3(-direction.x, -direction.z, direction.y));

    mSkyManager->setSunDirection(direction);
}

void RenderingManager::setGlare(bool glare)
{
    mSkyManager->setGlare(glare);
}

void RenderingManager::requestMap(MWWorld::Ptr::CellStore* cell)
{
    if (cell->mCell->isExterior())
        mLocalMap->requestMap(cell);
    else
        mLocalMap->requestMap(cell, mObjects.getDimensions(cell));
}

void RenderingManager::preCellChange(MWWorld::Ptr::CellStore* cell)
{
    mLocalMap->saveFogOfWar(cell);
}

void RenderingManager::disableLights()
{
    mObjects.disableLights();
    sunDisable();
}

void RenderingManager::enableLights()
{
    mObjects.enableLights();
    sunEnable();
}

const bool RenderingManager::useMRT()
{
    return Settings::Manager::getBool("shader", "Water");
}

Shadows* RenderingManager::getShadows()
{
    return mShadows;
}

void RenderingManager::switchToInterior()
{
    // causes light flicker in opengl when moving..
    //mRendering.getScene()->setCameraRelativeRendering(false);
}

void RenderingManager::switchToExterior()
{
    // causes light flicker in opengl when moving..
    //mRendering.getScene()->setCameraRelativeRendering(true);
}

Ogre::Vector4 RenderingManager::boundingBoxToScreen(Ogre::AxisAlignedBox bounds)
{
    Ogre::Matrix4 mat = mRendering.getCamera()->getViewMatrix();

    const Ogre::Vector3* corners = bounds.getAllCorners();

    float min_x = 1.0f, max_x = 0.0f, min_y = 1.0f, max_y = 0.0f;

    // expand the screen-space bounding-box so that it completely encloses
    // the object's AABB
    for (int i=0; i<8; i++)
    {
        Ogre::Vector3 corner = corners[i];

        // multiply the AABB corner vertex by the view matrix to
        // get a camera-space vertex
        corner = mat * corner;

        // make 2D relative/normalized coords from the view-space vertex
        // by dividing out the Z (depth) factor -- this is an approximation
        float x = corner.x / corner.z + 0.5;
        float y = corner.y / corner.z + 0.5;

        if (x < min_x)
        min_x = x;

        if (x > max_x)
        max_x = x;

        if (y < min_y)
        min_y = y;

        if (y > max_y)
        max_y = y;
    }

    return Vector4(min_x, min_y, max_x, max_y);
}

Compositors* RenderingManager::getCompositors()
{
    return mCompositors;
}

void RenderingManager::processChangedSettings(const Settings::CategorySettingVector& settings)
{
    bool changeRes = false;
    for (Settings::CategorySettingVector::const_iterator it=settings.begin();
            it != settings.end(); ++it)
    {
        if (it->second == "menu transparency" && it->first == "GUI")
        {
            setMenuTransparency(Settings::Manager::getFloat("menu transparency", "GUI"));
        }
        else if (it->second == "max viewing distance" && it->first == "Viewing distance")
        {
            if (!MWBase::Environment::get().getWorld()->isCellExterior() && !MWBase::Environment::get().getWorld()->isCellQuasiExterior())
                configureFog(*MWBase::Environment::get().getWorld()->getPlayer().getPlayer().getCell());
        }
        else if (it->first == "Video" && (
                it->second == "resolution x"
                || it->second == "resolution y"
                || it->second == "fullscreen"))
            changeRes = true;
        else if (it->second == "field of view" && it->first == "General")
            mRendering.setFov(Settings::Manager::getFloat("field of view", "General"));
        else if ((it->second == "texture filtering" && it->first == "General")
            || (it->second == "anisotropy" && it->first == "General"))
        {
            TextureFilterOptions tfo;
            std::string filter = Settings::Manager::getString("texture filtering", "General");
            if (filter == "anisotropic") tfo = TFO_ANISOTROPIC;
            else if (filter == "trilinear") tfo = TFO_TRILINEAR;
            else if (filter == "bilinear") tfo = TFO_BILINEAR;
            else /*if (filter == "none")*/ tfo = TFO_NONE;

            MaterialManager::getSingleton().setDefaultTextureFiltering(tfo);
            MaterialManager::getSingleton().setDefaultAnisotropy( (filter == "anisotropic") ? Settings::Manager::getInt("anisotropy", "General") : 1 );
        }
        else if (it->second == "shader" && it->first == "Water")
        {
            applyCompositors();
            sh::Factory::getInstance ().setGlobalSetting ("mrt_output", useMRT() ? "true" : "false");
            sh::Factory::getInstance ().setGlobalSetting ("simple_water", Settings::Manager::getBool("shader", "Water") ? "false" : "true");
            mObjects.rebuildStaticGeometry ();
            mRendering.getViewport ()->setClearEveryFrame (true);
        }
        else if (it->second == "underwater effect" && it->first == "Water")
        {
            sh::Factory::getInstance ().setGlobalSetting ("underwater_effects", Settings::Manager::getString("underwater effect", "Water"));
            mObjects.rebuildStaticGeometry ();
        }
        else if (it->second == "shaders" && it->first == "Objects")
        {
            sh::Factory::getInstance ().setShadersEnabled (Settings::Manager::getBool("shaders", "Objects"));
            mObjects.rebuildStaticGeometry ();
        }
        else if (it->second == "gamma" && it->first == "Video")
        {
            sh::Factory::getInstance ().setSharedParameter ("gammaCorrection", sh::makeProperty<sh::FloatValue>(new sh::FloatValue(
                    Settings::Manager::getFloat ("gamma", "Video"))));
        }
        else if (it->second == "shader mode" && it->first == "General")
        {
            sh::Language lang;
            std::string l = Settings::Manager::getString("shader mode", "General");
            if (l == "glsl")
                lang = sh::Language_GLSL;
            else if (l == "hlsl")
                lang = sh::Language_HLSL;
            else
                lang = sh::Language_CG;
            sh::Factory::getInstance ().setCurrentLanguage (lang);
            mObjects.rebuildStaticGeometry ();
        }
        else if (it->first == "Shadows")
        {
            mShadows->recreate ();

            mObjects.rebuildStaticGeometry ();
        }
    }

    if (changeRes)
    {
        unsigned int x = Settings::Manager::getInt("resolution x", "Video");
        unsigned int y = Settings::Manager::getInt("resolution y", "Video");

        if (x != mRendering.getWindow()->getWidth() || y != mRendering.getWindow()->getHeight())
        {
            mRendering.getWindow()->resize(x, y);
        }
        mRendering.getWindow()->setFullscreen(Settings::Manager::getBool("fullscreen", "Video"), x, y);
    }

    if (mWater)
        mWater->processChangedSettings(settings);
}

void RenderingManager::setMenuTransparency(float val)
{
    Ogre::TexturePtr tex = Ogre::TextureManager::getSingleton().getByName("transparent.png");
    std::vector<Ogre::uint32> buffer;
    buffer.resize(1);
    buffer[0] = (int(255*val) << 24);
    memcpy(tex->getBuffer()->lock(Ogre::HardwareBuffer::HBL_DISCARD), &buffer[0], 1*4);
    tex->getBuffer()->unlock();
}

void RenderingManager::windowResized(Ogre::RenderWindow* rw)
{
    Settings::Manager::setInt("resolution x", "Video", rw->getWidth());
    Settings::Manager::setInt("resolution y", "Video", rw->getHeight());


    mRendering.adjustViewport();
    mCompositors->recreate();
    mWater->assignTextures();

    const Settings::CategorySettingVector& changed = Settings::Manager::apply();
    MWBase::Environment::get().getInputManager()->processChangedSettings(changed); //FIXME
    MWBase::Environment::get().getWindowManager()->processChangedSettings(changed); // FIXME
}

void RenderingManager::windowClosed(Ogre::RenderWindow* rw)
{
    Ogre::Root::getSingleton ().queueEndRendering ();
}

bool RenderingManager::waterShaderSupported()
{
    const RenderSystemCapabilities* caps = Root::getSingleton().getRenderSystem()->getCapabilities();
    if (caps->getNumMultiRenderTargets() < 2 || !Settings::Manager::getBool("shaders", "Objects"))
        return false;
    return true;
}

void RenderingManager::applyCompositors()
{
    mCompositors->removeAll();
    if (useMRT())
    {
        mCompositors->addCompositor("gbuffer", 0);
        mCompositors->setCompositorEnabled("gbuffer", true);
        mCompositors->addCompositor("gbufferFinalizer", 2);
        mCompositors->setCompositorEnabled("gbufferFinalizer", true);
    }

    if (mWater)
        mWater->assignTextures();
}

void RenderingManager::getTriangleBatchCount(unsigned int &triangles, unsigned int &batches)
{
    if (mCompositors->anyCompositorEnabled())
    {
        mCompositors->countTrianglesBatches(triangles, batches);
    }
    else
    {
        triangles = mRendering.getWindow()->getTriangleCount();
        batches = mRendering.getWindow()->getBatchCount();
    }
}

void RenderingManager::attachCameraTo(const MWWorld::Ptr &ptr)
{
    mPlayer->attachTo(ptr);
}

void RenderingManager::renderPlayer(const MWWorld::Ptr &ptr)
{
    MWRender::NpcAnimation *anim =
        new MWRender::NpcAnimation(
            ptr, ptr.getRefData ().getBaseNode (),
            MWWorld::Class::get(ptr).getInventoryStore(ptr), RV_Actors
        );
    mPlayer->setAnimation(anim);
}

void RenderingManager::getPlayerData(Ogre::Vector3 &eyepos, float &pitch, float &yaw)
{
    eyepos = mPlayer->getPosition();
    eyepos.z += mPlayer->getHeight();
    mPlayer->getSightAngles(pitch, yaw);
}

void RenderingManager::getInteriorMapPosition (Ogre::Vector2 position, float& nX, float& nY, int &x, int& y)
{
    return mLocalMap->getInteriorMapPosition (position, nX, nY, x, y);
}

bool RenderingManager::isPositionExplored (float nX, float nY, int x, int y, bool interior)
{
    return mLocalMap->isPositionExplored(nX, nY, x, y, interior);
}

void RenderingManager::setupExternalRendering (MWRender::ExternalRendering& rendering)
{
    rendering.setup (mRendering.getScene());
}

void RenderingManager::playVideo(const std::string& name)
{
    mVideoPlayer->play ("video/" + name);
}

} // namespace<|MERGE_RESOLUTION|>--- conflicted
+++ resolved
@@ -184,12 +184,8 @@
     delete mOcclusionQuery;
     delete mCompositors;
     delete mWater;
-<<<<<<< HEAD
     delete mVideoPlayer;
-=======
-
     delete mFactory;
->>>>>>> d7af9fbe
 }
 
 MWRender::SkyManager* RenderingManager::getSkyManager()
@@ -339,6 +335,8 @@
     }
     mOcclusionQuery->update(duration);
     
+    mVideoPlayer->update ();
+
     if(paused)
     {
         Ogre::ControllerManager::getSingleton().setTimeFactor(0.f);
@@ -358,8 +356,6 @@
     mSkyManager->setGlare(mOcclusionQuery->getSunVisibility());
 
     mRendering.update(duration);
-
-    mVideoPlayer->update ();
 
     MWWorld::RefData &data = 
         MWBase::Environment::get()
