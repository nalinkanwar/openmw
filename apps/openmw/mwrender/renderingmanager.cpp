#include "renderingmanager.hpp"

#include <stdexcept>
#include <limits>
#include <cstdlib>

#include <osg/Light>
#include <osg/LightModel>
#include <osg/Fog>
#include <osg/Material>
#include <osg/PolygonMode>
#include <osg/Group>
#include <osg/UserDataContainer>
#include <osg/ComputeBoundsVisitor>
#include <osg/ShapeDrawable>
#include <osg/TextureCubeMap>

#include <osgUtil/LineSegmentIntersector>
#include <osgUtil/IncrementalCompileOperation>

#include <osg/ImageUtils>

#include <osgViewer/Viewer>

#include <components/resource/resourcesystem.hpp>
#include <components/resource/imagemanager.hpp>
#include <components/resource/scenemanager.hpp>
#include <components/resource/keyframemanager.hpp>
#include <components/shader/shadermanager.hpp>

#include <components/settings/settings.hpp>

#include <components/sceneutil/util.hpp>
#include <components/sceneutil/lightmanager.hpp>
#include <components/sceneutil/statesetupdater.hpp>
#include <components/sceneutil/positionattitudetransform.hpp>
#include <components/sceneutil/workqueue.hpp>
#include <components/sceneutil/unrefqueue.hpp>
#include <components/sceneutil/writescene.hpp>
#include <components/sceneutil/shadow.hpp>

#include <components/terrain/terraingrid.hpp>
#include <components/terrain/quadtreeworld.hpp>

#include <components/esm/loadcell.hpp>
#include <components/fallback/fallback.hpp>

#include <boost/algorithm/string.hpp>

#include "../mwworld/cellstore.hpp"
#include "../mwgui/loadingscreen.hpp"
#include "../mwbase/environment.hpp"
#include "../mwbase/windowmanager.hpp"

#include "sky.hpp"
#include "effectmanager.hpp"
#include "npcanimation.hpp"
#include "vismask.hpp"
#include "pathgrid.hpp"
#include "camera.hpp"
#include "water.hpp"
#include "terrainstorage.hpp"
#include "util.hpp"

namespace
{
    float DLLandFogStart;
    float DLLandFogEnd;
    float DLUnderwaterFogStart;
    float DLUnderwaterFogEnd;
    float DLInteriorFogStart;
    float DLInteriorFogEnd;
}

namespace MWRender
{

    class StateUpdater : public SceneUtil::StateSetUpdater
    {
    public:
        StateUpdater()
            : mFogStart(0.f)
            , mFogEnd(0.f)
            , mWireframe(false)
        {
        }

        virtual void setDefaults(osg::StateSet *stateset)
        {
            osg::LightModel* lightModel = new osg::LightModel;
            stateset->setAttribute(lightModel, osg::StateAttribute::ON);
            osg::Fog* fog = new osg::Fog;
            fog->setMode(osg::Fog::LINEAR);
            stateset->setAttributeAndModes(fog, osg::StateAttribute::ON);
            if (mWireframe)
            {
                osg::PolygonMode* polygonmode = new osg::PolygonMode;
                polygonmode->setMode(osg::PolygonMode::FRONT_AND_BACK, osg::PolygonMode::LINE);
                stateset->setAttributeAndModes(polygonmode, osg::StateAttribute::ON);
            }
            else
                stateset->removeAttribute(osg::StateAttribute::POLYGONMODE);
        }

        virtual void apply(osg::StateSet* stateset, osg::NodeVisitor*)
        {
            osg::LightModel* lightModel = static_cast<osg::LightModel*>(stateset->getAttribute(osg::StateAttribute::LIGHTMODEL));
            lightModel->setAmbientIntensity(mAmbientColor);
            osg::Fog* fog = static_cast<osg::Fog*>(stateset->getAttribute(osg::StateAttribute::FOG));
            fog->setColor(mFogColor);
            fog->setStart(mFogStart);
            fog->setEnd(mFogEnd);
        }

        void setAmbientColor(const osg::Vec4f& col)
        {
            mAmbientColor = col;
        }

        void setFogColor(const osg::Vec4f& col)
        {
            mFogColor = col;
        }

        void setFogStart(float start)
        {
            mFogStart = start;
        }

        void setFogEnd(float end)
        {
            mFogEnd = end;
        }

        void setWireframe(bool wireframe)
        {
            if (mWireframe != wireframe)
            {
                mWireframe = wireframe;
                reset();
            }
        }

        bool getWireframe() const
        {
            return mWireframe;
        }

    private:
        osg::Vec4f mAmbientColor;
        osg::Vec4f mFogColor;
        float mFogStart;
        float mFogEnd;
        bool mWireframe;
    };

    class PreloadCommonAssetsWorkItem : public SceneUtil::WorkItem
    {
    public:
        PreloadCommonAssetsWorkItem(Resource::ResourceSystem* resourceSystem)
            : mResourceSystem(resourceSystem)
        {
        }

        virtual void doWork()
        {
            try
            {
                for (std::vector<std::string>::const_iterator it = mModels.begin(); it != mModels.end(); ++it)
                    mResourceSystem->getSceneManager()->cacheInstance(*it);
                for (std::vector<std::string>::const_iterator it = mTextures.begin(); it != mTextures.end(); ++it)
                    mResourceSystem->getImageManager()->getImage(*it);
                for (std::vector<std::string>::const_iterator it = mKeyframes.begin(); it != mKeyframes.end(); ++it)
                    mResourceSystem->getKeyframeManager()->get(*it);
            }
            catch (std::exception&)
            {
                // ignore error (will be shown when these are needed proper)
            }
        }

        std::vector<std::string> mModels;
        std::vector<std::string> mTextures;
        std::vector<std::string> mKeyframes;

    private:
        Resource::ResourceSystem* mResourceSystem;
    };

    RenderingManager::RenderingManager(osgViewer::Viewer* viewer, osg::ref_ptr<osg::Group> rootNode, Resource::ResourceSystem* resourceSystem, SceneUtil::WorkQueue* workQueue,
                                       const Fallback::Map* fallback, const std::string& resourcePath)
        : mViewer(viewer)
        , mRootNode(rootNode)
        , mResourceSystem(resourceSystem)
        , mWorkQueue(workQueue)
        , mUnrefQueue(new SceneUtil::UnrefQueue)
        , mLandFogStart(0.f)
        , mLandFogEnd(std::numeric_limits<float>::max())
        , mUnderwaterFogStart(0.f)
        , mUnderwaterFogEnd(std::numeric_limits<float>::max())
        , mUnderwaterColor(fallback->getFallbackColour("Water_UnderwaterColor"))
        , mUnderwaterWeight(fallback->getFallbackFloat("Water_UnderwaterColorWeight"))
        , mUnderwaterIndoorFog(fallback->getFallbackFloat("Water_UnderwaterIndoorFog"))
        , mNightEyeFactor(0.f)
        , mDistantFog(false)
        , mDistantTerrain(false)
        , mFieldOfViewOverride(0.f)
        , mBorders(false)
    {
        resourceSystem->getSceneManager()->setParticleSystemMask(MWRender::Mask_ParticleSystem);

        resourceSystem->getSceneManager()->setShaderPath(resourcePath + "/shaders");
        resourceSystem->getSceneManager()->setForceShaders(Settings::Manager::getBool("force shaders", "Shaders") || Settings::Manager::getBool("enable shadows", "Shadows")); // Shadows have problems with fixed-function mode
        resourceSystem->getSceneManager()->setClampLighting(Settings::Manager::getBool("clamp lighting", "Shaders"));
        resourceSystem->getSceneManager()->setForcePerPixelLighting(Settings::Manager::getBool("force per pixel lighting", "Shaders"));
        resourceSystem->getSceneManager()->setAutoUseNormalMaps(Settings::Manager::getBool("auto use object normal maps", "Shaders"));
        resourceSystem->getSceneManager()->setNormalMapPattern(Settings::Manager::getString("normal map pattern", "Shaders"));
        resourceSystem->getSceneManager()->setNormalHeightMapPattern(Settings::Manager::getString("normal height map pattern", "Shaders"));
        resourceSystem->getSceneManager()->setAutoUseSpecularMaps(Settings::Manager::getBool("auto use object specular maps", "Shaders"));
        resourceSystem->getSceneManager()->setSpecularMapPattern(Settings::Manager::getString("specular map pattern", "Shaders"));

        osg::ref_ptr<SceneUtil::LightManager> sceneRoot = new SceneUtil::LightManager;
        sceneRoot->setLightingMask(Mask_Lighting);
        mSceneRoot = sceneRoot;
        sceneRoot->setStartLight(1);

<<<<<<< HEAD
        int shadowCastingTraversalMask = Mask_Scene;
        if (Settings::Manager::getBool("actor shadows", "Shadows"))
            shadowCastingTraversalMask |= Mask_Actor;
        if (Settings::Manager::getBool("player shadows", "Shadows"))
            shadowCastingTraversalMask |= Mask_Player;
        if (Settings::Manager::getBool("terrain shadows", "Shadows"))
            shadowCastingTraversalMask |= Mask_Terrain;

        int indoorShadowCastingTraversalMask = shadowCastingTraversalMask;
        if (Settings::Manager::getBool("object shadows", "Shadows"))
            shadowCastingTraversalMask |= Mask_Object;
        
        mShadowManager.reset(new SceneUtil::ShadowManager(sceneRoot, mRootNode, shadowCastingTraversalMask, indoorShadowCastingTraversalMask));

        Shader::ShaderManager::DefineMap shadowDefines = mShadowManager->getShadowDefines();
        Shader::ShaderManager::DefineMap globalDefines = mResourceSystem->getSceneManager()->getShaderManager().getGlobalDefines();

        for (auto itr = shadowDefines.begin(); itr != shadowDefines.end(); itr++)
            globalDefines[itr->first] = itr->second;

        // It is unnecessary to stop/start the viewer as no frames are being rendered yet.
        mResourceSystem->getSceneManager()->getShaderManager().setGlobalDefines(globalDefines);
=======
        mRootNode->addChild(mSceneRoot);
>>>>>>> 101f0b15

        mPathgrid.reset(new Pathgrid(mRootNode));

        mObjects.reset(new Objects(mResourceSystem, sceneRoot, mUnrefQueue.get()));

        if (getenv("OPENMW_DONT_PRECOMPILE") == NULL)
        {
            mViewer->setIncrementalCompileOperation(new osgUtil::IncrementalCompileOperation);
            mViewer->getIncrementalCompileOperation()->setTargetFrameRate(Settings::Manager::getFloat("target framerate", "Cells"));
        }

        mResourceSystem->getSceneManager()->setIncrementalCompileOperation(mViewer->getIncrementalCompileOperation());

        mEffectManager.reset(new EffectManager(sceneRoot, mResourceSystem));

        mWater.reset(new Water(mRootNode, sceneRoot, mResourceSystem, mViewer->getIncrementalCompileOperation(), fallback, resourcePath));

        DLLandFogStart = Settings::Manager::getFloat("distant land fog start", "Fog");
        DLLandFogEnd = Settings::Manager::getFloat("distant land fog end", "Fog");
        DLUnderwaterFogStart = Settings::Manager::getFloat("distant underwater fog start", "Fog");
        DLUnderwaterFogEnd = Settings::Manager::getFloat("distant underwater fog end", "Fog");
        DLInteriorFogStart = Settings::Manager::getFloat("distant interior fog start", "Fog");
        DLInteriorFogEnd = Settings::Manager::getFloat("distant interior fog end", "Fog");

        mDistantFog = Settings::Manager::getBool("use distant fog", "Fog");
        mDistantTerrain = Settings::Manager::getBool("distant terrain", "Terrain");
        mTerrainStorage = new TerrainStorage(mResourceSystem, Settings::Manager::getString("normal map pattern", "Shaders"), Settings::Manager::getString("normal height map pattern", "Shaders"),
                                             Settings::Manager::getBool("auto use terrain normal maps", "Shaders"), Settings::Manager::getString("terrain specular map pattern", "Shaders"),
                                             Settings::Manager::getBool("auto use terrain specular maps", "Shaders"));

        if (mDistantTerrain)
            mTerrain.reset(new Terrain::QuadTreeWorld(sceneRoot, mRootNode, mResourceSystem, mTerrainStorage, Mask_Terrain, Mask_PreCompile, Mask_Debug));
        else
            mTerrain.reset(new Terrain::TerrainGrid(sceneRoot, mRootNode, mResourceSystem, mTerrainStorage, Mask_Terrain, Mask_PreCompile, Mask_Debug));

        mTerrain->setDefaultViewer(mViewer->getCamera());
        mTerrain->setTargetFrameRate(Settings::Manager::getFloat("target framerate", "Cells"));

        mCamera.reset(new Camera(mViewer->getCamera()));

        mViewer->setLightingMode(osgViewer::View::NO_LIGHT);

        osg::ref_ptr<osg::LightSource> source = new osg::LightSource;
        source->setNodeMask(Mask_Lighting);
        mSunLight = new osg::Light;
        source->setLight(mSunLight);
        mSunLight->setDiffuse(osg::Vec4f(0,0,0,1));
        mSunLight->setAmbient(osg::Vec4f(0,0,0,1));
        mSunLight->setSpecular(osg::Vec4f(0,0,0,0));
        mSunLight->setConstantAttenuation(1.f);
        sceneRoot->addChild(source);

        sceneRoot->getOrCreateStateSet()->setMode(GL_CULL_FACE, osg::StateAttribute::ON);
        sceneRoot->getOrCreateStateSet()->setMode(GL_LIGHTING, osg::StateAttribute::ON);
        sceneRoot->getOrCreateStateSet()->setMode(GL_NORMALIZE, osg::StateAttribute::ON);
        osg::ref_ptr<osg::Material> defaultMat (new osg::Material);
        defaultMat->setColorMode(osg::Material::OFF);
        defaultMat->setAmbient(osg::Material::FRONT_AND_BACK, osg::Vec4f(1,1,1,1));
        defaultMat->setDiffuse(osg::Material::FRONT_AND_BACK, osg::Vec4f(1,1,1,1));
        defaultMat->setSpecular(osg::Material::FRONT_AND_BACK, osg::Vec4f(0.f, 0.f, 0.f, 0.f));
        sceneRoot->getOrCreateStateSet()->setAttribute(defaultMat);

        sceneRoot->setNodeMask(Mask_Scene);
        sceneRoot->setName("Scene Root");

        mSky.reset(new SkyManager(sceneRoot, resourceSystem->getSceneManager()));

        mSky->setCamera(mViewer->getCamera());
        mSky->setRainIntensityUniform(mWater->getRainIntensityUniform());

        source->setStateSetModes(*mRootNode->getOrCreateStateSet(), osg::StateAttribute::ON);

        mStateUpdater = new StateUpdater;
        sceneRoot->addUpdateCallback(mStateUpdater);

        osg::Camera::CullingMode cullingMode = osg::Camera::DEFAULT_CULLING|osg::Camera::FAR_PLANE_CULLING;

        if (!Settings::Manager::getBool("small feature culling", "Camera"))
            cullingMode &= ~(osg::CullStack::SMALL_FEATURE_CULLING);
        else
        {
            mViewer->getCamera()->setSmallFeatureCullingPixelSize(Settings::Manager::getFloat("small feature culling pixel size", "Camera"));
            cullingMode |= osg::CullStack::SMALL_FEATURE_CULLING;
        }

        mViewer->getCamera()->setCullingMode( cullingMode );

        mViewer->getCamera()->setComputeNearFarMode(osg::Camera::DO_NOT_COMPUTE_NEAR_FAR);
        mViewer->getCamera()->setCullingMode(cullingMode);

        mViewer->getCamera()->setCullMask(~(Mask_UpdateVisitor|Mask_SimpleWater));

        mNearClip = Settings::Manager::getFloat("near clip", "Camera");
        mViewDistance = Settings::Manager::getFloat("viewing distance", "Camera");
        mFieldOfView = Settings::Manager::getFloat("field of view", "Camera");
        mFirstPersonFieldOfView = Settings::Manager::getFloat("first person field of view", "Camera");
        mStateUpdater->setFogEnd(mViewDistance);

        mRootNode->getOrCreateStateSet()->addUniform(new osg::Uniform("near", mNearClip));
        mRootNode->getOrCreateStateSet()->addUniform(new osg::Uniform("far", mViewDistance));

        mUniformNear = mRootNode->getOrCreateStateSet()->getUniform("near");
        mUniformFar = mRootNode->getOrCreateStateSet()->getUniform("far");
        updateProjectionMatrix();
    }

    RenderingManager::~RenderingManager()
    {
        // let background loading thread finish before we delete anything else
        mWorkQueue = NULL;
    }

    MWRender::Objects& RenderingManager::getObjects()
    {
        return *mObjects.get();
    }

    Resource::ResourceSystem* RenderingManager::getResourceSystem()
    {
        return mResourceSystem;
    }

    SceneUtil::WorkQueue* RenderingManager::getWorkQueue()
    {
        return mWorkQueue.get();
    }

    SceneUtil::UnrefQueue* RenderingManager::getUnrefQueue()
    {
        return mUnrefQueue.get();
    }

    Terrain::World* RenderingManager::getTerrain()
    {
        return mTerrain.get();
    }

    void RenderingManager::preloadCommonAssets()
    {
        osg::ref_ptr<PreloadCommonAssetsWorkItem> workItem (new PreloadCommonAssetsWorkItem(mResourceSystem));
        mSky->listAssetsToPreload(workItem->mModels, workItem->mTextures);
        mWater->listAssetsToPreload(workItem->mTextures);

        const char* basemodels[] = {"xbase_anim", "xbase_anim.1st", "xbase_anim_female", "xbase_animkna"};
        for (size_t i=0; i<sizeof(basemodels)/sizeof(basemodels[0]); ++i)
        {
            workItem->mModels.push_back(std::string("meshes/") + basemodels[i] + ".nif");
            workItem->mKeyframes.push_back(std::string("meshes/") + basemodels[i] + ".kf");
        }

        workItem->mTextures.push_back("textures/_land_default.dds");

        mWorkQueue->addWorkItem(workItem);
    }

    double RenderingManager::getReferenceTime() const
    {
        return mViewer->getFrameStamp()->getReferenceTime();
    }

    osg::Group* RenderingManager::getLightRoot()
    {
        return mSceneRoot.get();
    }

    void RenderingManager::setNightEyeFactor(float factor)
    {
        if (factor != mNightEyeFactor)
        {
            mNightEyeFactor = factor;
            updateAmbient();
        }
    }

    void RenderingManager::setAmbientColour(const osg::Vec4f &colour)
    {
        mAmbientColor = colour;
        updateAmbient();
    }

    void RenderingManager::skySetDate(int day, int month)
    {
        mSky->setDate(day, month);
    }

    int RenderingManager::skyGetMasserPhase() const
    {
        return mSky->getMasserPhase();
    }

    int RenderingManager::skyGetSecundaPhase() const
    {
        return mSky->getSecundaPhase();
    }

    void RenderingManager::skySetMoonColour(bool red)
    {
        mSky->setMoonColour(red);
    }

    void RenderingManager::configureAmbient(const ESM::Cell *cell)
    {
        setAmbientColour(SceneUtil::colourFromRGB(cell->mAmbi.mAmbient));

        osg::Vec4f diffuse = SceneUtil::colourFromRGB(cell->mAmbi.mSunlight);
        mSunLight->setDiffuse(diffuse);
        mSunLight->setSpecular(diffuse);
        mSunLight->setPosition(osg::Vec4f(-1.f, 1.f, 1.f, 0.f));
    }

    void RenderingManager::setSunColour(const osg::Vec4f& diffuse, const osg::Vec4f& specular)
    {
        // need to wrap this in a StateUpdater?
        mSunLight->setDiffuse(diffuse);
        mSunLight->setSpecular(specular);
    }

    void RenderingManager::setSunDirection(const osg::Vec3f &direction)
    {
        osg::Vec3 position = direction * -1;
        // need to wrap this in a StateUpdater?
        mSunLight->setPosition(osg::Vec4(position.x(), position.y(), position.z(), 0));

        mSky->setSunDirection(position);
    }

    void RenderingManager::addCell(const MWWorld::CellStore *store)
    {
        mPathgrid->addCell(store);

        mWater->changeCell(store);

        if (store->getCell()->isExterior())
            mTerrain->loadCell(store->getCell()->getGridX(), store->getCell()->getGridY());
    }
    void RenderingManager::removeCell(const MWWorld::CellStore *store)
    {
        mPathgrid->removeCell(store);
        mObjects->removeCell(store);

        if (store->getCell()->isExterior())
            mTerrain->unloadCell(store->getCell()->getGridX(), store->getCell()->getGridY());

        mWater->removeCell(store);
    }

    void RenderingManager::enableTerrain(bool enable)
    {
        mTerrain->enable(enable);
    }

    void RenderingManager::setSkyEnabled(bool enabled)
    {
        mSky->setEnabled(enabled);
        if (enabled)
            mShadowManager->enableOutdoorMode();
        else
            mShadowManager->enableIndoorMode();
    }
    
    bool RenderingManager::toggleBorders()
    {
        mBorders = !mBorders;
        mTerrain->setBordersVisible(mBorders);
        return mBorders;
    }

    bool RenderingManager::toggleRenderMode(RenderMode mode)
    {
        if (mode == Render_CollisionDebug || mode == Render_Pathgrid)
            return mPathgrid->toggleRenderMode(mode);
        else if (mode == Render_Wireframe)
        {
            bool wireframe = !mStateUpdater->getWireframe();
            mStateUpdater->setWireframe(wireframe);
            return wireframe;
        }
        else if (mode == Render_Water)
        {
            return mWater->toggle();
        }
        else if (mode == Render_Scene)
        {
            int mask = mViewer->getCamera()->getCullMask();
            bool enabled = mask&Mask_Scene;
            enabled = !enabled;
            if (enabled)
                mask |= Mask_Scene;
            else
                mask &= ~Mask_Scene;
            mViewer->getCamera()->setCullMask(mask);
            return enabled;
        }
        return false;
    }

    void RenderingManager::configureFog(const ESM::Cell *cell)
    {
        osg::Vec4f color = SceneUtil::colourFromRGB(cell->mAmbi.mFog);

        if(mDistantFog)
        {
            float density = std::max(0.2f, cell->mAmbi.mFogDensity);
            mLandFogStart = (DLInteriorFogEnd*(1.0f-density) + DLInteriorFogStart*density);
            mLandFogEnd = DLInteriorFogEnd;
            mUnderwaterFogStart = DLUnderwaterFogStart;
            mUnderwaterFogEnd = DLUnderwaterFogEnd;
            mFogColor = color;
        }
        else
            configureFog(cell->mAmbi.mFogDensity, mUnderwaterIndoorFog, 1.0f, 0.0f, color);
    }

    void RenderingManager::configureFog(float fogDepth, float underwaterFog, float dlFactor, float dlOffset, const osg::Vec4f &color)
    {
        if(mDistantFog)
        {
            mLandFogStart = dlFactor * (DLLandFogStart - dlOffset*DLLandFogEnd);
            mLandFogEnd = dlFactor * (1.0f-dlOffset) * DLLandFogEnd;
            mUnderwaterFogStart = DLUnderwaterFogStart;
            mUnderwaterFogEnd = DLUnderwaterFogEnd;
        }
        else
        {
            if(fogDepth == 0.0)
            {
                mLandFogStart = 0.0f;
                mLandFogEnd = std::numeric_limits<float>::max();
            }
            else
            {
                mLandFogStart = mViewDistance * (1 - fogDepth);
                mLandFogEnd = mViewDistance;
            }
            mUnderwaterFogStart = mViewDistance * (1 - underwaterFog);
            mUnderwaterFogEnd = mViewDistance;
        }
        mFogColor = color;
    }

    SkyManager* RenderingManager::getSkyManager()
    {
        return mSky.get();
    }

    void RenderingManager::update(float dt, bool paused)
    {
        reportStats();

        mUnrefQueue->flush(mWorkQueue.get());

        if (!paused)
        {
            mEffectManager->update(dt);
            mSky->update(dt);
            mWater->update(dt);
        }

        mCamera->update(dt, paused);

        osg::Vec3f focal, cameraPos;
        mCamera->getPosition(focal, cameraPos);
        mCurrentCameraPos = cameraPos;
        if (mWater->isUnderwater(cameraPos))
        {
            float viewDistance = mViewDistance;
            viewDistance = std::min(viewDistance, 6666.f);
            setFogColor(mUnderwaterColor * mUnderwaterWeight + mFogColor * (1.f-mUnderwaterWeight));
            mStateUpdater->setFogStart(mUnderwaterFogStart);
            mStateUpdater->setFogEnd(mUnderwaterFogEnd);
        }
        else
        {
            setFogColor(mFogColor);

            mStateUpdater->setFogStart(mLandFogStart);
            mStateUpdater->setFogEnd(mLandFogEnd);
        }
    }

    void RenderingManager::updatePlayerPtr(const MWWorld::Ptr &ptr)
    {
        if(mPlayerAnimation.get())
        {
            setupPlayer(ptr);
            mPlayerAnimation->updatePtr(ptr);
        }
        mCamera->attachTo(ptr);
    }

    void RenderingManager::removePlayer(const MWWorld::Ptr &player)
    {
        mWater->removeEmitter(player);
    }

    void RenderingManager::rotateObject(const MWWorld::Ptr &ptr, const osg::Quat& rot)
    {
        if(ptr == mCamera->getTrackingPtr() &&
           !mCamera->isVanityOrPreviewModeEnabled())
        {
            mCamera->rotateCamera(-ptr.getRefData().getPosition().rot[0], -ptr.getRefData().getPosition().rot[2], false);
        }

        ptr.getRefData().getBaseNode()->setAttitude(rot);
    }

    void RenderingManager::moveObject(const MWWorld::Ptr &ptr, const osg::Vec3f &pos)
    {
        ptr.getRefData().getBaseNode()->setPosition(pos);
    }

    void RenderingManager::scaleObject(const MWWorld::Ptr &ptr, const osg::Vec3f &scale)
    {
        ptr.getRefData().getBaseNode()->setScale(scale);

        if (ptr == mCamera->getTrackingPtr()) // update height of camera
            mCamera->processViewChange();
    }

    void RenderingManager::removeObject(const MWWorld::Ptr &ptr)
    {
        mObjects->removeObject(ptr);
        mWater->removeEmitter(ptr);
    }

    void RenderingManager::setWaterEnabled(bool enabled)
    {
        mWater->setEnabled(enabled);
        mSky->setWaterEnabled(enabled);
    }

    void RenderingManager::setWaterHeight(float height)
    {
        mWater->setHeight(height);
        mSky->setWaterHeight(height);
    }

    class NotifyDrawCompletedCallback : public osg::Camera::DrawCallback
    {
    public:
        NotifyDrawCompletedCallback()
            : mDone(false)
        {
        }

        virtual void operator () (osg::RenderInfo& renderInfo) const
        {
            mMutex.lock();
            mDone = true;
            mMutex.unlock();
            mCondition.signal();
        }

        void waitTillDone()
        {
            mMutex.lock();
            if (mDone)
                return;
            mCondition.wait(&mMutex);
            mMutex.unlock();
        }

        mutable OpenThreads::Condition mCondition;
        mutable OpenThreads::Mutex mMutex;
        mutable bool mDone;
    };

    bool RenderingManager::screenshot360(osg::Image* image, std::string settingStr)
    {
        int screenshotW = mViewer->getCamera()->getViewport()->width();
        int screenshotH = mViewer->getCamera()->getViewport()->height();
        int screenshotMapping = 0;
        int cubeSize = screenshotMapping == 2 ?
            screenshotW:         // planet mapping needs higher resolution
            screenshotW / 2;    

        std::vector<std::string> settingArgs;
        boost::algorithm::split(settingArgs,settingStr,boost::is_any_of(" "));

        if (settingArgs.size() > 0)
        {
            std::string typeStrings[4] = {"spherical","cylindrical","planet","cubemap"};
            bool found = false;

            for (int i = 0; i < 4; ++i)
                if (settingArgs[0].compare(typeStrings[i]) == 0)
                {
                    screenshotMapping = i;
                    found = true;
                    break;
                }

            if (!found)
            {
                std::cerr << "Wrong screenshot type: " << settingArgs[0] << "." << std::endl;
                return false;
            }
        }
    
        if (settingArgs.size() > 1)
            screenshotW = std::min(10000,std::atoi(settingArgs[1].c_str()));

        if (settingArgs.size() > 2)
            screenshotH = std::min(10000,std::atoi(settingArgs[2].c_str()));

        if (settingArgs.size() > 3)
            cubeSize = std::min(5000,std::atoi(settingArgs[3].c_str()));

        if (mCamera->isVanityOrPreviewModeEnabled())
        {
            std::cerr << "Spherical screenshots are not allowed in preview mode." << std::endl;
            return false;
        }

        bool rawCubemap = screenshotMapping == 3;

        if (rawCubemap)
            screenshotW = cubeSize * 6;  // the image will consist of 6 cube sides in a row
        else if (screenshotMapping == 2)
            screenshotH = screenshotW;   // use square resolution for planet mapping

        std::vector<osg::ref_ptr<osg::Image>> images;

        for (int i = 0; i < 6; ++i)
            images.push_back(new osg::Image);

        osg::Vec3 directions[6] = {
            rawCubemap ? osg::Vec3(1,0,0) : osg::Vec3(0,0,1),
            osg::Vec3(0,0,-1),  
            osg::Vec3(-1,0,0),   
            rawCubemap ? osg::Vec3(0,0,1) : osg::Vec3(1,0,0),
            osg::Vec3(0,1,0),
            osg::Vec3(0,-1,0)};

        double rotations[] = {
            -osg::PI / 2.0,
            osg::PI / 2.0,
            osg::PI,
            0,
            osg::PI / 2.0,
            osg::PI / 2.0};

        double fovBackup = mFieldOfView;
        mFieldOfView = 90.0;             // each cubemap side sees 90 degrees

        int maskBackup = mPlayerAnimation->getObjectRoot()->getNodeMask();

        if (mCamera->isFirstPerson())
            mPlayerAnimation->getObjectRoot()->setNodeMask(0);

        for (int i = 0; i < 6; ++i)      // for each cubemap side
        {
            osg::Matrixd transform = osg::Matrixd::rotate(osg::Vec3(0,0,-1),directions[i]);

            if (!rawCubemap)
                transform *= osg::Matrixd::rotate(rotations[i],osg::Vec3(0,0,-1));

            osg::Image *sideImage = images[i].get();
            screenshot(sideImage,cubeSize,cubeSize,transform);

            if (!rawCubemap)
                sideImage->flipHorizontal();
        }

        mPlayerAnimation->getObjectRoot()->setNodeMask(maskBackup);
        mFieldOfView = fovBackup;

        if (rawCubemap)    // for raw cubemap don't run on GPU, just merge the images
        {    
            image->allocateImage(cubeSize * 6,cubeSize,images[0]->r(),images[0]->getPixelFormat(),images[0]->getDataType());

            for (int i = 0; i < 6; ++i)
                osg::copyImage(images[i].get(),0,0,0,images[i]->s(),images[i]->t(),images[i]->r(),image,i * cubeSize,0,0);

            return true;
        }
        
        // run on GPU now:

        osg::ref_ptr<osg::TextureCubeMap> cubeTexture (new osg::TextureCubeMap);
        cubeTexture->setResizeNonPowerOfTwoHint(false);

        cubeTexture->setFilter(osg::Texture::MIN_FILTER,osg::Texture::NEAREST);
        cubeTexture->setFilter(osg::Texture::MAG_FILTER,osg::Texture::NEAREST);
        
        cubeTexture->setWrap(osg::Texture::WRAP_S, osg::Texture::CLAMP_TO_EDGE);
        cubeTexture->setWrap(osg::Texture::WRAP_T, osg::Texture::CLAMP_TO_EDGE);

        for (int i = 0; i < 6; ++i)
            cubeTexture->setImage(i,images[i].get());

        osg::ref_ptr<osg::Camera> screenshotCamera (new osg::Camera);
        osg::ref_ptr<osg::ShapeDrawable> quad (new osg::ShapeDrawable(new osg::Box(osg::Vec3(0,0,0),2.0)));

        std::map<std::string, std::string> defineMap;

        Shader::ShaderManager& shaderMgr = mResourceSystem->getSceneManager()->getShaderManager();
        osg::ref_ptr<osg::Shader> fragmentShader (shaderMgr.getShader("s360_fragment.glsl",defineMap,osg::Shader::FRAGMENT));
        osg::ref_ptr<osg::Shader> vertexShader (shaderMgr.getShader("s360_vertex.glsl", defineMap, osg::Shader::VERTEX));
        osg::ref_ptr<osg::StateSet> stateset = new osg::StateSet;

        osg::ref_ptr<osg::Program> program (new osg::Program);
        program->addShader(fragmentShader);
        program->addShader(vertexShader);
        stateset->setAttributeAndModes(program, osg::StateAttribute::ON);

        stateset->addUniform(new osg::Uniform("cubeMap",0));
        stateset->addUniform(new osg::Uniform("mapping",screenshotMapping));
        stateset->setTextureAttributeAndModes(0,cubeTexture,osg::StateAttribute::ON);
            
        quad->setStateSet(stateset);
        quad->setUpdateCallback(NULL);

        screenshotCamera->addChild(quad);

        mRootNode->addChild(screenshotCamera);

        renderCameraToImage(screenshotCamera,image,screenshotW,screenshotH);

        screenshotCamera->removeChildren(0,screenshotCamera->getNumChildren());
        mRootNode->removeChild(screenshotCamera);

        return true;
    }

    void RenderingManager::renderCameraToImage(osg::Camera *camera, osg::Image *image, int w, int h)
    {
        camera->setNodeMask(Mask_RenderToTexture);
        camera->attach(osg::Camera::COLOR_BUFFER, image);
        camera->setRenderOrder(osg::Camera::PRE_RENDER);
        camera->setReferenceFrame(osg::Camera::ABSOLUTE_RF);
        camera->setRenderTargetImplementation(osg::Camera::FRAME_BUFFER_OBJECT,osg::Camera::PIXEL_BUFFER_RTT);

        camera->setViewport(0, 0, w, h);

        osg::ref_ptr<osg::Texture2D> texture (new osg::Texture2D);
        texture->setInternalFormat(GL_RGB);
        texture->setTextureSize(w,h);
        texture->setResizeNonPowerOfTwoHint(false);
        texture->setFilter(osg::Texture::MIN_FILTER, osg::Texture::LINEAR);
        texture->setFilter(osg::Texture::MAG_FILTER, osg::Texture::LINEAR);
        camera->attach(osg::Camera::COLOR_BUFFER,texture);

        image->setDataType(GL_UNSIGNED_BYTE);
        image->setPixelFormat(texture->getInternalFormat());

        // The draw needs to complete before we can copy back our image.
        osg::ref_ptr<NotifyDrawCompletedCallback> callback (new NotifyDrawCompletedCallback);
        camera->setFinalDrawCallback(callback);

        MWBase::Environment::get().getWindowManager()->getLoadingScreen()->loadingOn(false);

        mViewer->eventTraversal();
        mViewer->updateTraversal();
        mViewer->renderingTraversals();
        callback->waitTillDone();

        MWBase::Environment::get().getWindowManager()->getLoadingScreen()->loadingOff();

        // now that we've "used up" the current frame, get a fresh framenumber for the next frame() following after the screenshot is completed
        mViewer->advance(mViewer->getFrameStamp()->getSimulationTime());
    }

    void RenderingManager::screenshot(osg::Image *image, int w, int h, osg::Matrixd cameraTransform)
    {
        osg::ref_ptr<osg::Camera> rttCamera (new osg::Camera);
        rttCamera->setNodeMask(Mask_RenderToTexture);
        rttCamera->attach(osg::Camera::COLOR_BUFFER, image);
        rttCamera->setRenderOrder(osg::Camera::PRE_RENDER);
        rttCamera->setReferenceFrame(osg::Camera::ABSOLUTE_RF);
        rttCamera->setRenderTargetImplementation(osg::Camera::FRAME_BUFFER_OBJECT, osg::Camera::PIXEL_BUFFER_RTT);
        rttCamera->setProjectionMatrixAsPerspective(mFieldOfView, w/float(h), mNearClip, mViewDistance);
        rttCamera->setViewMatrix(mViewer->getCamera()->getViewMatrix() * cameraTransform);

        rttCamera->setViewport(0, 0, w, h);

        osg::ref_ptr<osg::Texture2D> texture (new osg::Texture2D);
        texture->setInternalFormat(GL_RGB);
        texture->setTextureSize(w, h);
        texture->setResizeNonPowerOfTwoHint(false);
        texture->setFilter(osg::Texture::MIN_FILTER, osg::Texture::LINEAR);
        texture->setFilter(osg::Texture::MAG_FILTER, osg::Texture::LINEAR);
        rttCamera->attach(osg::Camera::COLOR_BUFFER, texture);

        image->setDataType(GL_UNSIGNED_BYTE);
        image->setPixelFormat(texture->getInternalFormat());

        rttCamera->setUpdateCallback(new NoTraverseCallback);
        rttCamera->addChild(mSceneRoot);

        rttCamera->addChild(mWater->getReflectionCamera());
        rttCamera->addChild(mWater->getRefractionCamera());

        rttCamera->setCullMask(mViewer->getCamera()->getCullMask() & (~Mask_GUI));

        mRootNode->addChild(rttCamera);

        rttCamera->setClearMask(GL_COLOR_BUFFER_BIT | GL_DEPTH_BUFFER_BIT);

        renderCameraToImage(rttCamera.get(),image,w,h);

        rttCamera->removeChildren(0, rttCamera->getNumChildren());
        mRootNode->removeChild(rttCamera);
    }

    osg::Vec4f RenderingManager::getScreenBounds(const MWWorld::Ptr& ptr)
    {
        if (!ptr.getRefData().getBaseNode())
            return osg::Vec4f();

        osg::ComputeBoundsVisitor computeBoundsVisitor;
        computeBoundsVisitor.setTraversalMask(~(Mask_ParticleSystem|Mask_Effect));
        ptr.getRefData().getBaseNode()->accept(computeBoundsVisitor);

        osg::Matrix viewProj = mViewer->getCamera()->getViewMatrix() * mViewer->getCamera()->getProjectionMatrix();
        float min_x = 1.0f, max_x = 0.0f, min_y = 1.0f, max_y = 0.0f;
        for (int i=0; i<8; ++i)
        {
            osg::Vec3f corner = computeBoundsVisitor.getBoundingBox().corner(i);
            corner = corner * viewProj;

            float x = (corner.x() + 1.f) * 0.5f;
            float y = (corner.y() - 1.f) * (-0.5f);

            if (x < min_x)
            min_x = x;

            if (x > max_x)
            max_x = x;

            if (y < min_y)
            min_y = y;

            if (y > max_y)
            max_y = y;
        }

        return osg::Vec4f(min_x, min_y, max_x, max_y);
    }

    RenderingManager::RayResult getIntersectionResult (osgUtil::LineSegmentIntersector* intersector)
    {
        RenderingManager::RayResult result;
        result.mHit = false;
        result.mRatio = 0;
        if (intersector->containsIntersections())
        {
            result.mHit = true;
            osgUtil::LineSegmentIntersector::Intersection intersection = intersector->getFirstIntersection();

            result.mHitPointWorld = intersection.getWorldIntersectPoint();
            result.mHitNormalWorld = intersection.getWorldIntersectNormal();
            result.mRatio = intersection.ratio;

            PtrHolder* ptrHolder = NULL;
            for (osg::NodePath::const_iterator it = intersection.nodePath.begin(); it != intersection.nodePath.end(); ++it)
            {
                osg::UserDataContainer* userDataContainer = (*it)->getUserDataContainer();
                if (!userDataContainer)
                    continue;
                for (unsigned int i=0; i<userDataContainer->getNumUserObjects(); ++i)
                {
                    if (PtrHolder* p = dynamic_cast<PtrHolder*>(userDataContainer->getUserObject(i)))
                        ptrHolder = p;
                }
            }

            if (ptrHolder)
                result.mHitObject = ptrHolder->mPtr;
        }

        return result;

    }

    osg::ref_ptr<osgUtil::IntersectionVisitor> RenderingManager::getIntersectionVisitor(osgUtil::Intersector *intersector, bool ignorePlayer, bool ignoreActors)
    {
        if (!mIntersectionVisitor)
            mIntersectionVisitor = new osgUtil::IntersectionVisitor;

        mIntersectionVisitor->setTraversalNumber(mViewer->getFrameStamp()->getFrameNumber());
        mIntersectionVisitor->setIntersector(intersector);

        int mask = ~0;
        mask &= ~(Mask_RenderToTexture|Mask_Sky|Mask_Debug|Mask_Effect|Mask_Water|Mask_SimpleWater);
        if (ignorePlayer)
            mask &= ~(Mask_Player);
        if (ignoreActors)
            mask &= ~(Mask_Actor|Mask_Player);

        mIntersectionVisitor->setTraversalMask(mask);
        return mIntersectionVisitor;
    }

    RenderingManager::RayResult RenderingManager::castRay(const osg::Vec3f& origin, const osg::Vec3f& dest, bool ignorePlayer, bool ignoreActors)
    {
        osg::ref_ptr<osgUtil::LineSegmentIntersector> intersector (new osgUtil::LineSegmentIntersector(osgUtil::LineSegmentIntersector::MODEL,
            origin, dest));
        intersector->setIntersectionLimit(osgUtil::LineSegmentIntersector::LIMIT_NEAREST);

        mRootNode->accept(*getIntersectionVisitor(intersector, ignorePlayer, ignoreActors));

        return getIntersectionResult(intersector);
    }

    RenderingManager::RayResult RenderingManager::castCameraToViewportRay(const float nX, const float nY, float maxDistance, bool ignorePlayer, bool ignoreActors)
    {
        osg::ref_ptr<osgUtil::LineSegmentIntersector> intersector (new osgUtil::LineSegmentIntersector(osgUtil::LineSegmentIntersector::PROJECTION,
                                                                                                       nX * 2.f - 1.f, nY * (-2.f) + 1.f));

        osg::Vec3d dist (0.f, 0.f, -maxDistance);

        dist = dist * mViewer->getCamera()->getProjectionMatrix();

        osg::Vec3d end = intersector->getEnd();
        end.z() = dist.z();
        intersector->setEnd(end);
        intersector->setIntersectionLimit(osgUtil::LineSegmentIntersector::LIMIT_NEAREST);

        mViewer->getCamera()->accept(*getIntersectionVisitor(intersector, ignorePlayer, ignoreActors));

        return getIntersectionResult(intersector);
    }

    void RenderingManager::updatePtr(const MWWorld::Ptr &old, const MWWorld::Ptr &updated)
    {
        mObjects->updatePtr(old, updated);
    }

    void RenderingManager::spawnEffect(const std::string &model, const std::string &texture, const osg::Vec3f &worldPosition, float scale, bool isMagicVFX)
    {
        mEffectManager->addEffect(model, texture, worldPosition, scale, isMagicVFX);
    }

    void RenderingManager::notifyWorldSpaceChanged()
    {
        mEffectManager->clear();
    }

    void RenderingManager::clear()
    {
        mSky->setMoonColour(false);

        notifyWorldSpaceChanged();
    }

    MWRender::Animation* RenderingManager::getAnimation(const MWWorld::Ptr &ptr)
    {
        if (mPlayerAnimation.get() && ptr == mPlayerAnimation->getPtr())
            return mPlayerAnimation.get();

        return mObjects->getAnimation(ptr);
    }

    const MWRender::Animation* RenderingManager::getAnimation(const MWWorld::ConstPtr &ptr) const
    {
        if (mPlayerAnimation.get() && ptr == mPlayerAnimation->getPtr())
            return mPlayerAnimation.get();

        return mObjects->getAnimation(ptr);
    }

    void RenderingManager::setupPlayer(const MWWorld::Ptr &player)
    {
        if (!mPlayerNode)
        {
            mPlayerNode = new SceneUtil::PositionAttitudeTransform;
            mPlayerNode->setNodeMask(Mask_Player);
            mPlayerNode->setName("Player Root");
            mSceneRoot->addChild(mPlayerNode);
        }

        mPlayerNode->setUserDataContainer(new osg::DefaultUserDataContainer);
        mPlayerNode->getUserDataContainer()->addUserObject(new PtrHolder(player));

        player.getRefData().setBaseNode(mPlayerNode);

        mWater->removeEmitter(player);
        mWater->addEmitter(player);
    }

    void RenderingManager::renderPlayer(const MWWorld::Ptr &player)
    {
        mPlayerAnimation = new NpcAnimation(player, player.getRefData().getBaseNode(), mResourceSystem, 0, NpcAnimation::VM_Normal,
                                                mFirstPersonFieldOfView);

        mCamera->setAnimation(mPlayerAnimation.get());
        mCamera->attachTo(player);
    }

    void RenderingManager::rebuildPtr(const MWWorld::Ptr &ptr)
    {
        NpcAnimation *anim = NULL;
        if(ptr == mPlayerAnimation->getPtr())
            anim = mPlayerAnimation.get();
        else
            anim = dynamic_cast<NpcAnimation*>(mObjects->getAnimation(ptr));
        if(anim)
        {
            anim->rebuild();
            if(mCamera->getTrackingPtr() == ptr)
            {
                mCamera->attachTo(ptr);
                mCamera->setAnimation(anim);
            }
        }
    }

    void RenderingManager::addWaterRippleEmitter(const MWWorld::Ptr &ptr)
    {
        mWater->addEmitter(ptr);
    }

    void RenderingManager::removeWaterRippleEmitter(const MWWorld::Ptr &ptr)
    {
        mWater->removeEmitter(ptr);
    }

    void RenderingManager::emitWaterRipple(const osg::Vec3f &pos)
    {
        mWater->emitRipple(pos);
    }

    void RenderingManager::updateProjectionMatrix()
    {
        double aspect = mViewer->getCamera()->getViewport()->aspectRatio();
        float fov = mFieldOfView;
        if (mFieldOfViewOverridden)
            fov = mFieldOfViewOverride;
        mViewer->getCamera()->setProjectionMatrixAsPerspective(fov, aspect, mNearClip, mViewDistance);

        mUniformNear->set(mNearClip);
        mUniformFar->set(mViewDistance);
    }

    void RenderingManager::updateTextureFiltering()
    {
        mViewer->stopThreading();

        mResourceSystem->getSceneManager()->setFilterSettings(
            Settings::Manager::getString("texture mag filter", "General"),
            Settings::Manager::getString("texture min filter", "General"),
            Settings::Manager::getString("texture mipmap", "General"),
            Settings::Manager::getInt("anisotropy", "General")
        );

        mTerrain->updateTextureFiltering();

        mViewer->startThreading();
    }

    void RenderingManager::updateAmbient()
    {
        osg::Vec4f color = mAmbientColor;

        if (mNightEyeFactor > 0.f)
            color += osg::Vec4f(0.7, 0.7, 0.7, 0.0) * mNightEyeFactor;

        mStateUpdater->setAmbientColor(color);
    }

    void RenderingManager::setFogColor(const osg::Vec4f &color)
    {
        mViewer->getCamera()->setClearColor(color);

        mStateUpdater->setFogColor(color);
    }

    void RenderingManager::reportStats() const
    {
        osg::Stats* stats = mViewer->getViewerStats();
        unsigned int frameNumber = mViewer->getFrameStamp()->getFrameNumber();
        if (stats->collectStats("resource"))
        {
            stats->setAttribute(frameNumber, "UnrefQueue", mUnrefQueue->getNumItems());

            mTerrain->reportStats(frameNumber, stats);
        }
    }

    void RenderingManager::processChangedSettings(const Settings::CategorySettingVector &changed)
    {
        for (Settings::CategorySettingVector::const_iterator it = changed.begin(); it != changed.end(); ++it)
        {
            if (it->first == "Camera" && it->second == "field of view")
            {
                mFieldOfView = Settings::Manager::getFloat("field of view", "Camera");
                updateProjectionMatrix();
            }
            else if (it->first == "Camera" && it->second == "viewing distance")
            {
                mViewDistance = Settings::Manager::getFloat("viewing distance", "Camera");
                if(!mDistantFog)
                    mStateUpdater->setFogEnd(mViewDistance);
                updateProjectionMatrix();
            }
            else if (it->first == "General" && (it->second == "texture filter" ||
                                                it->second == "texture mipmap" ||
                                                it->second == "anisotropy"))
                updateTextureFiltering();
            else if (it->first == "Water")
                mWater->processChangedSettings(changed);
        }
    }

    float RenderingManager::getNearClipDistance() const
    {
        return mNearClip;
    }

    float RenderingManager::getTerrainHeightAt(const osg::Vec3f &pos)
    {
        return mTerrain->getHeightAt(pos);
    }

    bool RenderingManager::vanityRotateCamera(const float *rot)
    {
        if(!mCamera->isVanityOrPreviewModeEnabled())
            return false;

        mCamera->rotateCamera(rot[0], rot[2], true);
        return true;
    }

    void RenderingManager::setCameraDistance(float dist, bool adjust, bool override)
    {
        if(!mCamera->isVanityOrPreviewModeEnabled() && !mCamera->isFirstPerson())
        {
            if(mCamera->isNearest() && dist > 0.f)
                mCamera->toggleViewMode();
            else
                mCamera->setCameraDistance(-dist / 120.f * 10, adjust, override);
        }
        else if(mCamera->isFirstPerson() && dist < 0.f)
        {
            mCamera->toggleViewMode();
            mCamera->setCameraDistance(0.f, false, override);
        }
    }

    void RenderingManager::resetCamera()
    {
        mCamera->reset();
    }

    float RenderingManager::getCameraDistance() const
    {
        return mCamera->getCameraDistance();
    }

    Camera* RenderingManager::getCamera()
    {
        return mCamera.get();
    }

    const osg::Vec3f &RenderingManager::getCameraPosition() const
    {
        return mCurrentCameraPos;
    }

    void RenderingManager::togglePOV()
    {
        mCamera->toggleViewMode();
    }

    void RenderingManager::togglePreviewMode(bool enable)
    {
        mCamera->togglePreviewMode(enable);
    }

    bool RenderingManager::toggleVanityMode(bool enable)
    {
        return mCamera->toggleVanityMode(enable);
    }

    void RenderingManager::allowVanityMode(bool allow)
    {
        mCamera->allowVanityMode(allow);
    }

    void RenderingManager::togglePlayerLooking(bool enable)
    {
        mCamera->togglePlayerLooking(enable);
    }

    void RenderingManager::changeVanityModeScale(float factor)
    {
        if(mCamera->isVanityOrPreviewModeEnabled())
            mCamera->setCameraDistance(-factor/120.f*10, true, true);
    }

    void RenderingManager::overrideFieldOfView(float val)
    {
        if (mFieldOfViewOverridden != true || mFieldOfViewOverride != val)
        {
            mFieldOfViewOverridden = true;
            mFieldOfViewOverride = val;
            updateProjectionMatrix();
        }
    }

    void RenderingManager::resetFieldOfView()
    {
        if (mFieldOfViewOverridden == true)
        {
            mFieldOfViewOverridden = false;

            updateProjectionMatrix();
        }
    }
    void RenderingManager::exportSceneGraph(const MWWorld::Ptr &ptr, const std::string &filename, const std::string &format)
    {
        osg::Node* node = mViewer->getSceneData();
        if (!ptr.isEmpty())
            node = ptr.getRefData().getBaseNode();

        SceneUtil::writeScene(node, filename, format);
    }

    LandManager *RenderingManager::getLandManager() const
    {
        return mTerrainStorage->getLandManager();
    }


}<|MERGE_RESOLUTION|>--- conflicted
+++ resolved
@@ -208,7 +208,6 @@
         , mBorders(false)
     {
         resourceSystem->getSceneManager()->setParticleSystemMask(MWRender::Mask_ParticleSystem);
-
         resourceSystem->getSceneManager()->setShaderPath(resourcePath + "/shaders");
         resourceSystem->getSceneManager()->setForceShaders(Settings::Manager::getBool("force shaders", "Shaders") || Settings::Manager::getBool("enable shadows", "Shadows")); // Shadows have problems with fixed-function mode
         resourceSystem->getSceneManager()->setClampLighting(Settings::Manager::getBool("clamp lighting", "Shaders"));
@@ -224,7 +223,6 @@
         mSceneRoot = sceneRoot;
         sceneRoot->setStartLight(1);
 
-<<<<<<< HEAD
         int shadowCastingTraversalMask = Mask_Scene;
         if (Settings::Manager::getBool("actor shadows", "Shadows"))
             shadowCastingTraversalMask |= Mask_Actor;
@@ -247,9 +245,6 @@
 
         // It is unnecessary to stop/start the viewer as no frames are being rendered yet.
         mResourceSystem->getSceneManager()->getShaderManager().setGlobalDefines(globalDefines);
-=======
-        mRootNode->addChild(mSceneRoot);
->>>>>>> 101f0b15
 
         mPathgrid.reset(new Pathgrid(mRootNode));
 
