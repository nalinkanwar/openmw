#include "renderingmanager.hpp"

#include <limits>
#include <cstdlib>

#include <osg/Light>
#include <osg/LightModel>
#include <osg/Fog>
#include <osg/Material>
#include <osg/PolygonMode>
#include <osg/Group>
#include <osg/UserDataContainer>
#include <osg/ComputeBoundsVisitor>

#include <osgUtil/LineSegmentIntersector>

#include <osgViewer/Viewer>

#include <components/nifosg/nifloader.hpp>

#include <components/debug/debuglog.hpp>

#include <components/resource/resourcesystem.hpp>
#include <components/resource/imagemanager.hpp>
#include <components/resource/scenemanager.hpp>
#include <components/resource/keyframemanager.hpp>

#include <components/shader/removedalphafunc.hpp>
#include <components/shader/shadermanager.hpp>

#include <components/settings/settings.hpp>

#include <components/sceneutil/util.hpp>
#include <components/sceneutil/lightmanager.hpp>
#include <components/sceneutil/statesetupdater.hpp>
#include <components/sceneutil/positionattitudetransform.hpp>
#include <components/sceneutil/workqueue.hpp>
#include <components/sceneutil/unrefqueue.hpp>
#include <components/sceneutil/writescene.hpp>
#include <components/sceneutil/shadow.hpp>

#include <components/terrain/terraingrid.hpp>
#include <components/terrain/quadtreeworld.hpp>

#include <components/esm/loadcell.hpp>
#include <components/fallback/fallback.hpp>

#include <components/detournavigator/navigator.hpp>

#include "../mwworld/cellstore.hpp"
#include "../mwworld/class.hpp"
#include "../mwgui/loadingscreen.hpp"
#include "../mwbase/environment.hpp"
#include "../mwbase/windowmanager.hpp"

#include "sky.hpp"
#include "effectmanager.hpp"
#include "npcanimation.hpp"
#include "vismask.hpp"
#include "pathgrid.hpp"
#include "camera.hpp"
#include "viewovershoulder.hpp"
#include "water.hpp"
#include "terrainstorage.hpp"
#include "util.hpp"
#include "navmesh.hpp"
#include "actorspaths.hpp"
#include "recastmesh.hpp"
#include "fogmanager.hpp"
#include "objectpaging.hpp"
#include "screenshotmanager.hpp"
#include "groundcover.hpp"

namespace MWRender
{

    class StateUpdater : public SceneUtil::StateSetUpdater
    {
    public:
        StateUpdater()
            : mFogStart(0.f)
            , mFogEnd(0.f)
            , mWireframe(false)
        {
        }

        void setDefaults(osg::StateSet *stateset) override
        {
            osg::LightModel* lightModel = new osg::LightModel;
            stateset->setAttribute(lightModel, osg::StateAttribute::ON);
            osg::Fog* fog = new osg::Fog;
            fog->setMode(osg::Fog::LINEAR);
            stateset->setAttributeAndModes(fog, osg::StateAttribute::ON);
            if (mWireframe)
            {
                osg::PolygonMode* polygonmode = new osg::PolygonMode;
                polygonmode->setMode(osg::PolygonMode::FRONT_AND_BACK, osg::PolygonMode::LINE);
                stateset->setAttributeAndModes(polygonmode, osg::StateAttribute::ON);
            }
            else
                stateset->removeAttribute(osg::StateAttribute::POLYGONMODE);
        }

        void apply(osg::StateSet* stateset, osg::NodeVisitor*) override
        {
            osg::LightModel* lightModel = static_cast<osg::LightModel*>(stateset->getAttribute(osg::StateAttribute::LIGHTMODEL));
            lightModel->setAmbientIntensity(mAmbientColor);
            osg::Fog* fog = static_cast<osg::Fog*>(stateset->getAttribute(osg::StateAttribute::FOG));
            fog->setColor(mFogColor);
            fog->setStart(mFogStart);
            fog->setEnd(mFogEnd);
        }

        void setAmbientColor(const osg::Vec4f& col)
        {
            mAmbientColor = col;
        }

        void setFogColor(const osg::Vec4f& col)
        {
            mFogColor = col;
        }

        void setFogStart(float start)
        {
            mFogStart = start;
        }

        void setFogEnd(float end)
        {
            mFogEnd = end;
        }

        void setWireframe(bool wireframe)
        {
            if (mWireframe != wireframe)
            {
                mWireframe = wireframe;
                reset();
            }
        }

        bool getWireframe() const
        {
            return mWireframe;
        }

    private:
        osg::Vec4f mAmbientColor;
        osg::Vec4f mFogColor;
        float mFogStart;
        float mFogEnd;
        bool mWireframe;
    };

    class PreloadCommonAssetsWorkItem : public SceneUtil::WorkItem
    {
    public:
        PreloadCommonAssetsWorkItem(Resource::ResourceSystem* resourceSystem)
            : mResourceSystem(resourceSystem)
        {
        }

        void doWork() override
        {
            try
            {
                for (std::vector<std::string>::const_iterator it = mModels.begin(); it != mModels.end(); ++it)
                    mResourceSystem->getSceneManager()->cacheInstance(*it);
                for (std::vector<std::string>::const_iterator it = mTextures.begin(); it != mTextures.end(); ++it)
                    mResourceSystem->getImageManager()->getImage(*it);
                for (std::vector<std::string>::const_iterator it = mKeyframes.begin(); it != mKeyframes.end(); ++it)
                    mResourceSystem->getKeyframeManager()->get(*it);
            }
            catch (std::exception&)
            {
                // ignore error (will be shown when these are needed proper)
            }
        }

        std::vector<std::string> mModels;
        std::vector<std::string> mTextures;
        std::vector<std::string> mKeyframes;

    private:
        Resource::ResourceSystem* mResourceSystem;
    };

    RenderingManager::RenderingManager(osgViewer::Viewer* viewer, osg::ref_ptr<osg::Group> rootNode,
                                       Resource::ResourceSystem* resourceSystem, SceneUtil::WorkQueue* workQueue,
                                       const std::string& resourcePath, DetourNavigator::Navigator& navigator)
        : mViewer(viewer)
        , mRootNode(rootNode)
        , mResourceSystem(resourceSystem)
        , mWorkQueue(workQueue)
        , mUnrefQueue(new SceneUtil::UnrefQueue)
        , mNavigator(navigator)
        , mNightEyeFactor(0.f)
        , mFieldOfViewOverridden(false)
        , mFieldOfViewOverride(0.f)
    {
        resourceSystem->getSceneManager()->setParticleSystemMask(MWRender::Mask_ParticleSystem);
        resourceSystem->getSceneManager()->setShaderPath(resourcePath + "/shaders");
        // Shadows and radial fog have problems with fixed-function mode
        bool forceShaders = Settings::Manager::getBool("radial fog", "Shaders") || Settings::Manager::getBool("force shaders", "Shaders") || Settings::Manager::getBool("enable shadows", "Shadows");
        bool clampLighting = Settings::Manager::getBool("clamp lighting", "Shaders");
        resourceSystem->getSceneManager()->setForceShaders(forceShaders);
        // FIXME: calling dummy method because terrain needs to know whether lighting is clamped
        resourceSystem->getSceneManager()->setClampLighting(clampLighting);
        resourceSystem->getSceneManager()->setAutoUseNormalMaps(Settings::Manager::getBool("auto use object normal maps", "Shaders"));
        resourceSystem->getSceneManager()->setNormalMapPattern(Settings::Manager::getString("normal map pattern", "Shaders"));
        resourceSystem->getSceneManager()->setNormalHeightMapPattern(Settings::Manager::getString("normal height map pattern", "Shaders"));
        resourceSystem->getSceneManager()->setAutoUseSpecularMaps(Settings::Manager::getBool("auto use object specular maps", "Shaders"));
        resourceSystem->getSceneManager()->setSpecularMapPattern(Settings::Manager::getString("specular map pattern", "Shaders"));
        resourceSystem->getSceneManager()->setApplyLightingToEnvMaps(Settings::Manager::getBool("apply lighting to environment maps", "Shaders"));
<<<<<<< HEAD
        bool useFFP = clampLighting || !forceShaders || !SceneUtil::LightManager::queryNonFFPLightingSupport();
        resourceSystem->getSceneManager()->setFFPLighting(useFFP);
        resourceSystem->getSceneManager()->getShaderManager().setFFPLighting(useFFP);
        
        osg::ref_ptr<SceneUtil::LightManager> sceneRoot = new SceneUtil::LightManager(useFFP);
=======
        resourceSystem->getSceneManager()->setConvertAlphaTestToAlphaToCoverage(Settings::Manager::getBool("antialias alpha test", "Shaders") && Settings::Manager::getInt("antialiasing", "Video") > 1);

        osg::ref_ptr<SceneUtil::LightManager> sceneRoot = new SceneUtil::LightManager;
>>>>>>> 56ef1ec5
        sceneRoot->setLightingMask(Mask_Lighting);
        mSceneRoot = sceneRoot;
        sceneRoot->setStartLight(1);
        sceneRoot->setNodeMask(Mask_Scene);
        sceneRoot->setName("Scene Root");

        int shadowCastingTraversalMask = Mask_Scene;
        if (Settings::Manager::getBool("actor shadows", "Shadows"))
            shadowCastingTraversalMask |= Mask_Actor;
        if (Settings::Manager::getBool("player shadows", "Shadows"))
            shadowCastingTraversalMask |= Mask_Player;
        if (Settings::Manager::getBool("terrain shadows", "Shadows"))
            shadowCastingTraversalMask |= Mask_Terrain;

        int indoorShadowCastingTraversalMask = shadowCastingTraversalMask;
        if (Settings::Manager::getBool("object shadows", "Shadows"))
            shadowCastingTraversalMask |= (Mask_Object|Mask_Static);

        mShadowManager.reset(new SceneUtil::ShadowManager(sceneRoot, mRootNode, shadowCastingTraversalMask, indoorShadowCastingTraversalMask, mResourceSystem->getSceneManager()->getShaderManager()));

        Shader::ShaderManager::DefineMap shadowDefines = mShadowManager->getShadowDefines();
        Shader::ShaderManager::DefineMap lightDefines = sceneRoot->getLightDefines();
        Shader::ShaderManager::DefineMap globalDefines = mResourceSystem->getSceneManager()->getShaderManager().getGlobalDefines();

        for (auto itr = lightDefines.begin(); itr != lightDefines.end(); itr++)
            globalDefines[itr->first] = itr->second;

        for (auto itr = shadowDefines.begin(); itr != shadowDefines.end(); itr++)
            globalDefines[itr->first] = itr->second;

        globalDefines["forcePPL"] = Settings::Manager::getBool("force per pixel lighting", "Shaders") ? "1" : "0";
        globalDefines["clamp"] = Settings::Manager::getBool("clamp lighting", "Shaders") ? "1" : "0";
        globalDefines["preLightEnv"] = Settings::Manager::getBool("apply lighting to environment maps", "Shaders") ? "1" : "0";
        globalDefines["radialFog"] = Settings::Manager::getBool("radial fog", "Shaders") ? "1" : "0";
        globalDefines["useGPUShader4"] = "0";

        float groundcoverDistance = (Constants::CellSizeInUnits * std::max(1, Settings::Manager::getInt("distance", "Groundcover")) - 1024) * 0.93;
        globalDefines["groundcoverFadeStart"] = std::to_string(groundcoverDistance * 0.9f);
        globalDefines["groundcoverFadeEnd"] = std::to_string(groundcoverDistance);
        
        // It is unnecessary to stop/start the viewer as no frames are being rendered yet.
        mResourceSystem->getSceneManager()->getShaderManager().setGlobalDefines(globalDefines);

        mNavMesh.reset(new NavMesh(mRootNode, Settings::Manager::getBool("enable nav mesh render", "Navigator")));
        mActorsPaths.reset(new ActorsPaths(mRootNode, Settings::Manager::getBool("enable agents paths render", "Navigator")));
        mRecastMesh.reset(new RecastMesh(mRootNode, Settings::Manager::getBool("enable recast mesh render", "Navigator")));
        mPathgrid.reset(new Pathgrid(mRootNode));

        mObjects.reset(new Objects(mResourceSystem, sceneRoot, mUnrefQueue.get()));

        if (getenv("OPENMW_DONT_PRECOMPILE") == nullptr)
        {
            mViewer->setIncrementalCompileOperation(new osgUtil::IncrementalCompileOperation);
            mViewer->getIncrementalCompileOperation()->setTargetFrameRate(Settings::Manager::getFloat("target framerate", "Cells"));
        }

        mResourceSystem->getSceneManager()->setIncrementalCompileOperation(mViewer->getIncrementalCompileOperation());

        mEffectManager.reset(new EffectManager(sceneRoot, mResourceSystem));

        const std::string normalMapPattern = Settings::Manager::getString("normal map pattern", "Shaders");
        const std::string heightMapPattern = Settings::Manager::getString("normal height map pattern", "Shaders");
        const std::string specularMapPattern = Settings::Manager::getString("terrain specular map pattern", "Shaders");
        const bool useTerrainNormalMaps = Settings::Manager::getBool("auto use terrain normal maps", "Shaders");
        const bool useTerrainSpecularMaps = Settings::Manager::getBool("auto use terrain specular maps", "Shaders");

        mTerrainStorage.reset(new TerrainStorage(mResourceSystem, normalMapPattern, heightMapPattern, useTerrainNormalMaps, specularMapPattern, useTerrainSpecularMaps));
        const float lodFactor = Settings::Manager::getFloat("lod factor", "Terrain");

        if (Settings::Manager::getBool("distant terrain", "Terrain"))
        {
            const int compMapResolution = Settings::Manager::getInt("composite map resolution", "Terrain");
            int compMapPower = Settings::Manager::getInt("composite map level", "Terrain");
            compMapPower = std::max(-3, compMapPower);
            float compMapLevel = pow(2, compMapPower);
            const int vertexLodMod = Settings::Manager::getInt("vertex lod mod", "Terrain");
            float maxCompGeometrySize = Settings::Manager::getFloat("max composite geometry size", "Terrain");
            maxCompGeometrySize = std::max(maxCompGeometrySize, 1.f);
            mTerrain.reset(new Terrain::QuadTreeWorld(
                sceneRoot, mRootNode, mResourceSystem, mTerrainStorage.get(), Mask_Terrain, Mask_PreCompile, Mask_Debug,
                compMapResolution, compMapLevel, lodFactor, vertexLodMod, maxCompGeometrySize));
            if (Settings::Manager::getBool("object paging", "Terrain"))
            {
                mObjectPaging.reset(new ObjectPaging(mResourceSystem->getSceneManager()));
                static_cast<Terrain::QuadTreeWorld*>(mTerrain.get())->addChunkManager(mObjectPaging.get());
                mResourceSystem->addResourceManager(mObjectPaging.get());
            }
        }
        else
            mTerrain.reset(new Terrain::TerrainGrid(sceneRoot, mRootNode, mResourceSystem, mTerrainStorage.get(), Mask_Terrain, Mask_PreCompile, Mask_Debug));

        mTerrain->setTargetFrameRate(Settings::Manager::getFloat("target framerate", "Cells"));
        mTerrain->setWorkQueue(mWorkQueue.get());

        if (Settings::Manager::getBool("enabled", "Groundcover"))
        {
            osg::ref_ptr<osg::Group> groundcoverRoot = new osg::Group;
            groundcoverRoot->setNodeMask(Mask_Groundcover);
            groundcoverRoot->setName("Groundcover Root");
            sceneRoot->addChild(groundcoverRoot);

            mGroundcoverUpdater = new GroundcoverUpdater;
            groundcoverRoot->addUpdateCallback(mGroundcoverUpdater);

            float chunkSize = Settings::Manager::getFloat("min chunk size", "Groundcover");
            if (chunkSize >= 1.0f)
                chunkSize = 1.0f;
            else if (chunkSize >= 0.5f)
                chunkSize = 0.5f;
            else if (chunkSize >= 0.25f)
                chunkSize = 0.25f;
            else if (chunkSize != 0.125f)
                chunkSize = 0.125f;

            float density = Settings::Manager::getFloat("density", "Groundcover");
            density = std::clamp(density, 0.f, 1.f);

            mGroundcoverWorld.reset(new Terrain::QuadTreeWorld(groundcoverRoot, mTerrainStorage.get(), Mask_Groundcover, lodFactor, chunkSize));
            mGroundcover.reset(new Groundcover(mResourceSystem->getSceneManager(), density));
            static_cast<Terrain::QuadTreeWorld*>(mGroundcoverWorld.get())->addChunkManager(mGroundcover.get());
            mResourceSystem->addResourceManager(mGroundcover.get());
        }
        // water goes after terrain for correct waterculling order
        mWater.reset(new Water(sceneRoot->getParent(0), sceneRoot, mResourceSystem, mViewer->getIncrementalCompileOperation(), resourcePath));

        mCamera.reset(new Camera(mViewer->getCamera()));
        if (Settings::Manager::getBool("view over shoulder", "Camera"))
            mViewOverShoulderController.reset(new ViewOverShoulderController(mCamera.get()));

        mScreenshotManager.reset(new ScreenshotManager(viewer, mRootNode, sceneRoot, mResourceSystem, mWater.get()));

        mViewer->setLightingMode(osgViewer::View::NO_LIGHT);

        osg::ref_ptr<osg::LightSource> source = new osg::LightSource;
        source->setNodeMask(Mask_Lighting);
        mSunLight = new osg::Light;
        source->setLight(mSunLight);
        mSunLight->setDiffuse(osg::Vec4f(0,0,0,1));
        mSunLight->setAmbient(osg::Vec4f(0,0,0,1));
        mSunLight->setSpecular(osg::Vec4f(0,0,0,0));
        mSunLight->setConstantAttenuation(1.f);
        sceneRoot->setSunlight(mSunLight);
        sceneRoot->addChild(source);

        sceneRoot->getOrCreateStateSet()->setMode(GL_CULL_FACE, osg::StateAttribute::ON);
        sceneRoot->getOrCreateStateSet()->setMode(GL_LIGHTING, osg::StateAttribute::ON);
        sceneRoot->getOrCreateStateSet()->setMode(GL_NORMALIZE, osg::StateAttribute::ON);
        osg::ref_ptr<osg::Material> defaultMat (new osg::Material);
        defaultMat->setColorMode(osg::Material::OFF);
        defaultMat->setAmbient(osg::Material::FRONT_AND_BACK, osg::Vec4f(1,1,1,1));
        defaultMat->setDiffuse(osg::Material::FRONT_AND_BACK, osg::Vec4f(1,1,1,1));
        defaultMat->setSpecular(osg::Material::FRONT_AND_BACK, osg::Vec4f(0.f, 0.f, 0.f, 0.f));
        sceneRoot->getOrCreateStateSet()->setAttribute(defaultMat);

        mFog.reset(new FogManager());

        mSky.reset(new SkyManager(sceneRoot, resourceSystem->getSceneManager()));
        mSky->setCamera(mViewer->getCamera());

        source->setStateSetModes(*mRootNode->getOrCreateStateSet(), osg::StateAttribute::ON);

        mStateUpdater = new StateUpdater;
        sceneRoot->addUpdateCallback(mStateUpdater);

        osg::Camera::CullingMode cullingMode = osg::Camera::DEFAULT_CULLING|osg::Camera::FAR_PLANE_CULLING;

        if (!Settings::Manager::getBool("small feature culling", "Camera"))
            cullingMode &= ~(osg::CullStack::SMALL_FEATURE_CULLING);
        else
        {
            mViewer->getCamera()->setSmallFeatureCullingPixelSize(Settings::Manager::getFloat("small feature culling pixel size", "Camera"));
            cullingMode |= osg::CullStack::SMALL_FEATURE_CULLING;
        }

        mViewer->getCamera()->setCullingMode( cullingMode );

        mViewer->getCamera()->setComputeNearFarMode(osg::Camera::DO_NOT_COMPUTE_NEAR_FAR);
        mViewer->getCamera()->setCullingMode(cullingMode);

        mViewer->getCamera()->setCullMask(~(Mask_UpdateVisitor|Mask_SimpleWater));
        NifOsg::Loader::setHiddenNodeMask(Mask_UpdateVisitor);
        NifOsg::Loader::setIntersectionDisabledNodeMask(Mask_Effect);
        Nif::NIFFile::setLoadUnsupportedFiles(Settings::Manager::getBool("load unsupported nif files", "Models"));

        mNearClip = Settings::Manager::getFloat("near clip", "Camera");
        mViewDistance = Settings::Manager::getFloat("viewing distance", "Camera");
        float fov = Settings::Manager::getFloat("field of view", "Camera");
        mFieldOfView = std::min(std::max(1.f, fov), 179.f);
        float firstPersonFov = Settings::Manager::getFloat("first person field of view", "Camera");
        mFirstPersonFieldOfView = std::min(std::max(1.f, firstPersonFov), 179.f);
        mStateUpdater->setFogEnd(mViewDistance);

        mRootNode->getOrCreateStateSet()->addUniform(new osg::Uniform("near", mNearClip));
        mRootNode->getOrCreateStateSet()->addUniform(new osg::Uniform("far", mViewDistance));
        mRootNode->getOrCreateStateSet()->addUniform(new osg::Uniform("simpleWater", false));

        // Hopefully, anything genuinely requiring the default alpha func of GL_ALWAYS explicitly sets it
        mRootNode->getOrCreateStateSet()->setAttribute(Shader::RemovedAlphaFunc::getInstance(GL_ALWAYS));
        // The transparent renderbin sets alpha testing on because that was faster on old GPUs. It's now slower and breaks things.
        mRootNode->getOrCreateStateSet()->setMode(GL_ALPHA_TEST, osg::StateAttribute::OFF);

        mUniformNear = mRootNode->getOrCreateStateSet()->getUniform("near");
        mUniformFar = mRootNode->getOrCreateStateSet()->getUniform("far");
        updateProjectionMatrix();
    }

    RenderingManager::~RenderingManager()
    {
        // let background loading thread finish before we delete anything else
        mWorkQueue = nullptr;
    }

    osgUtil::IncrementalCompileOperation* RenderingManager::getIncrementalCompileOperation()
    {
        return mViewer->getIncrementalCompileOperation();
    }

    MWRender::Objects& RenderingManager::getObjects()
    {
        return *mObjects.get();
    }

    Resource::ResourceSystem* RenderingManager::getResourceSystem()
    {
        return mResourceSystem;
    }

    SceneUtil::WorkQueue* RenderingManager::getWorkQueue()
    {
        return mWorkQueue.get();
    }

    SceneUtil::UnrefQueue* RenderingManager::getUnrefQueue()
    {
        return mUnrefQueue.get();
    }

    Terrain::World* RenderingManager::getTerrain()
    {
        return mTerrain.get();
    }

    void RenderingManager::preloadCommonAssets()
    {
        osg::ref_ptr<PreloadCommonAssetsWorkItem> workItem (new PreloadCommonAssetsWorkItem(mResourceSystem));
        mSky->listAssetsToPreload(workItem->mModels, workItem->mTextures);
        mWater->listAssetsToPreload(workItem->mTextures);

        workItem->mModels.push_back(Settings::Manager::getString("xbaseanim", "Models"));
        workItem->mModels.push_back(Settings::Manager::getString("xbaseanim1st", "Models"));
        workItem->mModels.push_back(Settings::Manager::getString("xbaseanimfemale", "Models"));
        workItem->mModels.push_back(Settings::Manager::getString("xargonianswimkna", "Models"));

        workItem->mKeyframes.push_back(Settings::Manager::getString("xbaseanimkf", "Models"));
        workItem->mKeyframes.push_back(Settings::Manager::getString("xbaseanim1stkf", "Models"));
        workItem->mKeyframes.push_back(Settings::Manager::getString("xbaseanimfemalekf", "Models"));
        workItem->mKeyframes.push_back(Settings::Manager::getString("xargonianswimknakf", "Models"));

        workItem->mTextures.emplace_back("textures/_land_default.dds");

        mWorkQueue->addWorkItem(workItem);
    }

    double RenderingManager::getReferenceTime() const
    {
        return mViewer->getFrameStamp()->getReferenceTime();
    }

    osg::Group* RenderingManager::getLightRoot()
    {
        return mSceneRoot.get();
    }

    void RenderingManager::setNightEyeFactor(float factor)
    {
        if (factor != mNightEyeFactor)
        {
            mNightEyeFactor = factor;
            updateAmbient();
        }
    }

    void RenderingManager::setAmbientColour(const osg::Vec4f &colour)
    {
        mAmbientColor = colour;
        updateAmbient();
    }

    void RenderingManager::skySetDate(int day, int month)
    {
        mSky->setDate(day, month);
    }

    int RenderingManager::skyGetMasserPhase() const
    {
        return mSky->getMasserPhase();
    }

    int RenderingManager::skyGetSecundaPhase() const
    {
        return mSky->getSecundaPhase();
    }

    void RenderingManager::skySetMoonColour(bool red)
    {
        mSky->setMoonColour(red);
    }

    void RenderingManager::configureAmbient(const ESM::Cell *cell)
    {
        setAmbientColour(SceneUtil::colourFromRGB(cell->mAmbi.mAmbient));

        osg::Vec4f diffuse = SceneUtil::colourFromRGB(cell->mAmbi.mSunlight);
        mSunLight->setDiffuse(diffuse);
        mSunLight->setSpecular(diffuse);
        mSunLight->setPosition(osg::Vec4f(-0.15f, 0.15f, 1.f, 0.f));
    }

    void RenderingManager::setSunColour(const osg::Vec4f& diffuse, const osg::Vec4f& specular)
    {
        // need to wrap this in a StateUpdater?
        mSunLight->setDiffuse(diffuse);
        mSunLight->setSpecular(specular);
    }

    void RenderingManager::setSunDirection(const osg::Vec3f &direction)
    {
        osg::Vec3 position = direction * -1;
        // need to wrap this in a StateUpdater?
        mSunLight->setPosition(osg::Vec4(position.x(), position.y(), position.z(), 0));

        mSky->setSunDirection(position);
    }

    void RenderingManager::addCell(const MWWorld::CellStore *store)
    {
        mPathgrid->addCell(store);

        mWater->changeCell(store);

        if (store->getCell()->isExterior())
        {
            mTerrain->loadCell(store->getCell()->getGridX(), store->getCell()->getGridY());
            if (mGroundcoverWorld)
                mGroundcoverWorld->loadCell(store->getCell()->getGridX(), store->getCell()->getGridY());
        }
    }
    void RenderingManager::removeCell(const MWWorld::CellStore *store)
    {
        mPathgrid->removeCell(store);
        mActorsPaths->removeCell(store);
        mObjects->removeCell(store);

        if (store->getCell()->isExterior())
        {
            mTerrain->unloadCell(store->getCell()->getGridX(), store->getCell()->getGridY());
            if (mGroundcoverWorld)
                mGroundcoverWorld->unloadCell(store->getCell()->getGridX(), store->getCell()->getGridY());
        }

        mWater->removeCell(store);
    }

    void RenderingManager::enableTerrain(bool enable)
    {
        if (!enable)
            mWater->setCullCallback(nullptr);
        mTerrain->enable(enable);
        if (mGroundcoverWorld)
            mGroundcoverWorld->enable(enable);
    }

    void RenderingManager::setSkyEnabled(bool enabled)
    {
        mSky->setEnabled(enabled);
        if (enabled)
            mShadowManager->enableOutdoorMode();
        else
            mShadowManager->enableIndoorMode();
    }

    bool RenderingManager::toggleBorders()
    {
        bool borders = !mTerrain->getBordersVisible();
        mTerrain->setBordersVisible(borders);
        return borders;
    }

    bool RenderingManager::toggleRenderMode(RenderMode mode)
    {
        if (mode == Render_CollisionDebug || mode == Render_Pathgrid)
            return mPathgrid->toggleRenderMode(mode);
        else if (mode == Render_Wireframe)
        {
            bool wireframe = !mStateUpdater->getWireframe();
            mStateUpdater->setWireframe(wireframe);
            return wireframe;
        }
        else if (mode == Render_Water)
        {
            return mWater->toggle();
        }
        else if (mode == Render_Scene)
        {
            int mask = mViewer->getCamera()->getCullMask();
            bool enabled = mask&Mask_Scene;
            enabled = !enabled;
            if (enabled)
                mask |= Mask_Scene;
            else
                mask &= ~Mask_Scene;
            mViewer->getCamera()->setCullMask(mask);
            return enabled;
        }
        else if (mode == Render_NavMesh)
        {
            return mNavMesh->toggle();
        }
        else if (mode == Render_ActorsPaths)
        {
            return mActorsPaths->toggle();
        }
        else if (mode == Render_RecastMesh)
        {
            return mRecastMesh->toggle();
        }
        return false;
    }

    void RenderingManager::configureFog(const ESM::Cell *cell)
    {
        mFog->configure(mViewDistance, cell);
    }

    void RenderingManager::configureFog(float fogDepth, float underwaterFog, float dlFactor, float dlOffset, const osg::Vec4f &color)
    {
        mFog->configure(mViewDistance, fogDepth, underwaterFog, dlFactor, dlOffset, color);
    }

    SkyManager* RenderingManager::getSkyManager()
    {
        return mSky.get();
    }

    void RenderingManager::update(float dt, bool paused)
    {
        reportStats();

        mUnrefQueue->flush(mWorkQueue.get());

        float rainIntensity = mSky->getPrecipitationAlpha();
        mWater->setRainIntensity(rainIntensity);

        if (!paused)
        {
            mEffectManager->update(dt);
            mSky->update(dt);
            mWater->update(dt);

            if (mGroundcoverUpdater)
            {
                const MWWorld::Ptr& player = mPlayerAnimation->getPtr();
                osg::Vec3f playerPos(player.getRefData().getPosition().asVec3());

                float windSpeed = mSky->getBaseWindSpeed();
                mGroundcoverUpdater->setWindSpeed(windSpeed);
                mGroundcoverUpdater->setPlayerPos(playerPos);
            }
        }

        updateNavMesh();
        updateRecastMesh();

        if (mViewOverShoulderController)
            mViewOverShoulderController->update();
        mCamera->update(dt, paused);

        osg::Vec3d focal, cameraPos;
        mCamera->getPosition(focal, cameraPos);
        mCurrentCameraPos = cameraPos;

        bool isUnderwater = mWater->isUnderwater(cameraPos);
        mStateUpdater->setFogStart(mFog->getFogStart(isUnderwater));
        mStateUpdater->setFogEnd(mFog->getFogEnd(isUnderwater));
        setFogColor(mFog->getFogColor(isUnderwater));
    }

    void RenderingManager::updatePlayerPtr(const MWWorld::Ptr &ptr)
    {
        if(mPlayerAnimation.get())
        {
            setupPlayer(ptr);
            mPlayerAnimation->updatePtr(ptr);
        }
        mCamera->attachTo(ptr);
    }

    void RenderingManager::removePlayer(const MWWorld::Ptr &player)
    {
        mWater->removeEmitter(player);
    }

    void RenderingManager::rotateObject(const MWWorld::Ptr &ptr, const osg::Quat& rot)
    {
        if(ptr == mCamera->getTrackingPtr() &&
           !mCamera->isVanityOrPreviewModeEnabled())
        {
            mCamera->rotateCameraToTrackingPtr();
        }

        ptr.getRefData().getBaseNode()->setAttitude(rot);
    }

    void RenderingManager::moveObject(const MWWorld::Ptr &ptr, const osg::Vec3f &pos)
    {
        ptr.getRefData().getBaseNode()->setPosition(pos);
    }

    void RenderingManager::scaleObject(const MWWorld::Ptr &ptr, const osg::Vec3f &scale)
    {
        ptr.getRefData().getBaseNode()->setScale(scale);

        if (ptr == mCamera->getTrackingPtr()) // update height of camera
            mCamera->processViewChange();
    }

    void RenderingManager::removeObject(const MWWorld::Ptr &ptr)
    {
        mActorsPaths->remove(ptr);
        mObjects->removeObject(ptr);
        mWater->removeEmitter(ptr);
    }

    void RenderingManager::setWaterEnabled(bool enabled)
    {
        mWater->setEnabled(enabled);
        mSky->setWaterEnabled(enabled);
    }

    void RenderingManager::setWaterHeight(float height)
    {
        mWater->setCullCallback(mTerrain->getHeightCullCallback(height, Mask_Water));
        mWater->setHeight(height);
        mSky->setWaterHeight(height);
    }

    void RenderingManager::screenshot(osg::Image* image, int w, int h)
    {
        mScreenshotManager->screenshot(image, w, h);
    }

    bool RenderingManager::screenshot360(osg::Image* image)
    {
        if (mCamera->isVanityOrPreviewModeEnabled())
        {
            Log(Debug::Warning) << "Spherical screenshots are not allowed in preview mode.";
            return false;
        }

        int maskBackup = mPlayerAnimation->getObjectRoot()->getNodeMask();

        if (mCamera->isFirstPerson())
            mPlayerAnimation->getObjectRoot()->setNodeMask(0);

        mScreenshotManager->screenshot360(image);

        mPlayerAnimation->getObjectRoot()->setNodeMask(maskBackup);

        return true;
    }

    osg::Vec4f RenderingManager::getScreenBounds(const osg::BoundingBox &worldbb)
    {
        if (!worldbb.valid()) return osg::Vec4f();
        osg::Matrix viewProj = mViewer->getCamera()->getViewMatrix() * mViewer->getCamera()->getProjectionMatrix();
        float min_x = 1.0f, max_x = 0.0f, min_y = 1.0f, max_y = 0.0f;
        for (int i=0; i<8; ++i)
        {
            osg::Vec3f corner = worldbb.corner(i);
            corner = corner * viewProj;

            float x = (corner.x() + 1.f) * 0.5f;
            float y = (corner.y() - 1.f) * (-0.5f);

            if (x < min_x)
            min_x = x;

            if (x > max_x)
            max_x = x;

            if (y < min_y)
            min_y = y;

            if (y > max_y)
            max_y = y;
        }

        return osg::Vec4f(min_x, min_y, max_x, max_y);
    }

    RenderingManager::RayResult getIntersectionResult (osgUtil::LineSegmentIntersector* intersector)
    {
        RenderingManager::RayResult result;
        result.mHit = false;
        result.mHitRefnum.mContentFile = -1;
        result.mRatio = 0;
        if (intersector->containsIntersections())
        {
            result.mHit = true;
            osgUtil::LineSegmentIntersector::Intersection intersection = intersector->getFirstIntersection();

            result.mHitPointWorld = intersection.getWorldIntersectPoint();
            result.mHitNormalWorld = intersection.getWorldIntersectNormal();
            result.mRatio = intersection.ratio;

            PtrHolder* ptrHolder = nullptr;
            std::vector<RefnumMarker*> refnumMarkers;
            for (osg::NodePath::const_iterator it = intersection.nodePath.begin(); it != intersection.nodePath.end(); ++it)
            {
                osg::UserDataContainer* userDataContainer = (*it)->getUserDataContainer();
                if (!userDataContainer)
                    continue;
                for (unsigned int i=0; i<userDataContainer->getNumUserObjects(); ++i)
                {
                    if (PtrHolder* p = dynamic_cast<PtrHolder*>(userDataContainer->getUserObject(i)))
                        ptrHolder = p;
                    if (RefnumMarker* r = dynamic_cast<RefnumMarker*>(userDataContainer->getUserObject(i)))
                        refnumMarkers.push_back(r);
                }
            }

            if (ptrHolder)
                result.mHitObject = ptrHolder->mPtr;

            unsigned int vertexCounter = 0;
            for (unsigned int i=0; i<refnumMarkers.size(); ++i)
            {
                unsigned int intersectionIndex = intersection.indexList.empty() ? 0 : intersection.indexList[0];
                if (!refnumMarkers[i]->mNumVertices || (intersectionIndex >= vertexCounter && intersectionIndex < vertexCounter + refnumMarkers[i]->mNumVertices))
                {
                    result.mHitRefnum = refnumMarkers[i]->mRefnum;
                    break;
                }
                vertexCounter += refnumMarkers[i]->mNumVertices;
            }
        }

        return result;

    }

    osg::ref_ptr<osgUtil::IntersectionVisitor> RenderingManager::getIntersectionVisitor(osgUtil::Intersector *intersector, bool ignorePlayer, bool ignoreActors)
    {
        if (!mIntersectionVisitor)
            mIntersectionVisitor = new osgUtil::IntersectionVisitor;

        mIntersectionVisitor->setTraversalNumber(mViewer->getFrameStamp()->getFrameNumber());
        mIntersectionVisitor->setFrameStamp(mViewer->getFrameStamp());
        mIntersectionVisitor->setIntersector(intersector);

        int mask = ~0;
        mask &= ~(Mask_RenderToTexture|Mask_Sky|Mask_Debug|Mask_Effect|Mask_Water|Mask_SimpleWater|Mask_Groundcover);
        if (ignorePlayer)
            mask &= ~(Mask_Player);
        if (ignoreActors)
            mask &= ~(Mask_Actor|Mask_Player);

        mIntersectionVisitor->setTraversalMask(mask);
        return mIntersectionVisitor;
    }

    RenderingManager::RayResult RenderingManager::castRay(const osg::Vec3f& origin, const osg::Vec3f& dest, bool ignorePlayer, bool ignoreActors)
    {
        osg::ref_ptr<osgUtil::LineSegmentIntersector> intersector (new osgUtil::LineSegmentIntersector(osgUtil::LineSegmentIntersector::MODEL,
            origin, dest));
        intersector->setIntersectionLimit(osgUtil::LineSegmentIntersector::LIMIT_NEAREST);

        mRootNode->accept(*getIntersectionVisitor(intersector, ignorePlayer, ignoreActors));

        return getIntersectionResult(intersector);
    }

    RenderingManager::RayResult RenderingManager::castCameraToViewportRay(const float nX, const float nY, float maxDistance, bool ignorePlayer, bool ignoreActors)
    {
        osg::ref_ptr<osgUtil::LineSegmentIntersector> intersector (new osgUtil::LineSegmentIntersector(osgUtil::LineSegmentIntersector::PROJECTION,
                                                                                                       nX * 2.f - 1.f, nY * (-2.f) + 1.f));

        osg::Vec3d dist (0.f, 0.f, -maxDistance);

        dist = dist * mViewer->getCamera()->getProjectionMatrix();

        osg::Vec3d end = intersector->getEnd();
        end.z() = dist.z();
        intersector->setEnd(end);
        intersector->setIntersectionLimit(osgUtil::LineSegmentIntersector::LIMIT_NEAREST);

        mViewer->getCamera()->accept(*getIntersectionVisitor(intersector, ignorePlayer, ignoreActors));

        return getIntersectionResult(intersector);
    }

    void RenderingManager::updatePtr(const MWWorld::Ptr &old, const MWWorld::Ptr &updated)
    {
        mObjects->updatePtr(old, updated);
        mActorsPaths->updatePtr(old, updated);
    }

    void RenderingManager::spawnEffect(const std::string &model, const std::string &texture, const osg::Vec3f &worldPosition, float scale, bool isMagicVFX)
    {
        mEffectManager->addEffect(model, texture, worldPosition, scale, isMagicVFX);
    }

    void RenderingManager::notifyWorldSpaceChanged()
    {
        mEffectManager->clear();
        mWater->clearRipples();
    }

    void RenderingManager::clear()
    {
        mSky->setMoonColour(false);

        notifyWorldSpaceChanged();
        if (mObjectPaging)
            mObjectPaging->clear();
    }

    MWRender::Animation* RenderingManager::getAnimation(const MWWorld::Ptr &ptr)
    {
        if (mPlayerAnimation.get() && ptr == mPlayerAnimation->getPtr())
            return mPlayerAnimation.get();

        return mObjects->getAnimation(ptr);
    }

    const MWRender::Animation* RenderingManager::getAnimation(const MWWorld::ConstPtr &ptr) const
    {
        if (mPlayerAnimation.get() && ptr == mPlayerAnimation->getPtr())
            return mPlayerAnimation.get();

        return mObjects->getAnimation(ptr);
    }

    void RenderingManager::setupPlayer(const MWWorld::Ptr &player)
    {
        if (!mPlayerNode)
        {
            mPlayerNode = new SceneUtil::PositionAttitudeTransform;
            mPlayerNode->setNodeMask(Mask_Player);
            mPlayerNode->setName("Player Root");
            mSceneRoot->addChild(mPlayerNode);
        }

        mPlayerNode->setUserDataContainer(new osg::DefaultUserDataContainer);
        mPlayerNode->getUserDataContainer()->addUserObject(new PtrHolder(player));

        player.getRefData().setBaseNode(mPlayerNode);

        mWater->removeEmitter(player);
        mWater->addEmitter(player);
    }

    void RenderingManager::renderPlayer(const MWWorld::Ptr &player)
    {
        mPlayerAnimation = new NpcAnimation(player, player.getRefData().getBaseNode(), mResourceSystem, 0, NpcAnimation::VM_Normal,
                                                mFirstPersonFieldOfView);

        mCamera->setAnimation(mPlayerAnimation.get());
        mCamera->attachTo(player);
    }

    void RenderingManager::rebuildPtr(const MWWorld::Ptr &ptr)
    {
        NpcAnimation *anim = nullptr;
        if(ptr == mPlayerAnimation->getPtr())
            anim = mPlayerAnimation.get();
        else
            anim = dynamic_cast<NpcAnimation*>(mObjects->getAnimation(ptr));
        if(anim)
        {
            anim->rebuild();
            if(mCamera->getTrackingPtr() == ptr)
            {
                mCamera->attachTo(ptr);
                mCamera->setAnimation(anim);
            }
        }
    }

    void RenderingManager::addWaterRippleEmitter(const MWWorld::Ptr &ptr)
    {
        mWater->addEmitter(ptr);
    }

    void RenderingManager::removeWaterRippleEmitter(const MWWorld::Ptr &ptr)
    {
        mWater->removeEmitter(ptr);
    }

    void RenderingManager::emitWaterRipple(const osg::Vec3f &pos)
    {
        mWater->emitRipple(pos);
    }

    void RenderingManager::updateProjectionMatrix()
    {
        double aspect = mViewer->getCamera()->getViewport()->aspectRatio();
        float fov = mFieldOfView;
        if (mFieldOfViewOverridden)
            fov = mFieldOfViewOverride;
        mViewer->getCamera()->setProjectionMatrixAsPerspective(fov, aspect, mNearClip, mViewDistance);

        mUniformNear->set(mNearClip);
        mUniformFar->set(mViewDistance);

        // Since our fog is not radial yet, we should take FOV in account, otherwise terrain near viewing distance may disappear.
        // Limit FOV here just for sure, otherwise viewing distance can be too high.
        fov = std::min(mFieldOfView, 140.f);
        float distanceMult = std::cos(osg::DegreesToRadians(fov)/2.f);
        mTerrain->setViewDistance(mViewDistance * (distanceMult ? 1.f/distanceMult : 1.f));

        if (mGroundcoverWorld)
        {
            int groundcoverDistance = Constants::CellSizeInUnits * std::max(1, Settings::Manager::getInt("distance", "Groundcover"));
            mGroundcoverWorld->setViewDistance(groundcoverDistance * (distanceMult ? 1.f/distanceMult : 1.f));
        }
    }

    void RenderingManager::updateTextureFiltering()
    {
        mViewer->stopThreading();

        mResourceSystem->getSceneManager()->setFilterSettings(
            Settings::Manager::getString("texture mag filter", "General"),
            Settings::Manager::getString("texture min filter", "General"),
            Settings::Manager::getString("texture mipmap", "General"),
            Settings::Manager::getInt("anisotropy", "General")
        );

        mTerrain->updateTextureFiltering();

        mViewer->startThreading();
    }

    void RenderingManager::updateAmbient()
    {
        osg::Vec4f color = mAmbientColor;

        if (mNightEyeFactor > 0.f)
            color += osg::Vec4f(0.7, 0.7, 0.7, 0.0) * mNightEyeFactor;

        mStateUpdater->setAmbientColor(color);
    }

    void RenderingManager::setFogColor(const osg::Vec4f &color)
    {
        mViewer->getCamera()->setClearColor(color);

        mStateUpdater->setFogColor(color);
    }

    void RenderingManager::reportStats() const
    {
        osg::Stats* stats = mViewer->getViewerStats();
        unsigned int frameNumber = mViewer->getFrameStamp()->getFrameNumber();
        if (stats->collectStats("resource"))
        {
            stats->setAttribute(frameNumber, "UnrefQueue", mUnrefQueue->getNumItems());

            mTerrain->reportStats(frameNumber, stats);
        }
    }

    void RenderingManager::processChangedSettings(const Settings::CategorySettingVector &changed)
    {
        for (Settings::CategorySettingVector::const_iterator it = changed.begin(); it != changed.end(); ++it)
        {
            if (it->first == "Camera" && it->second == "field of view")
            {
                mFieldOfView = Settings::Manager::getFloat("field of view", "Camera");
                updateProjectionMatrix();
            }
            else if (it->first == "Camera" && it->second == "viewing distance")
            {
                mViewDistance = Settings::Manager::getFloat("viewing distance", "Camera");
                if(!Settings::Manager::getBool("use distant fog", "Fog"))
                    mStateUpdater->setFogEnd(mViewDistance);
                updateProjectionMatrix();
            }
            else if (it->first == "General" && (it->second == "texture filter" ||
                                                it->second == "texture mipmap" ||
                                                it->second == "anisotropy"))
                updateTextureFiltering();
            else if (it->first == "Water")
                mWater->processChangedSettings(changed);
        }
    }

    float RenderingManager::getNearClipDistance() const
    {
        return mNearClip;
    }

    float RenderingManager::getTerrainHeightAt(const osg::Vec3f &pos)
    {
        return mTerrain->getHeightAt(pos);
    }

    void RenderingManager::overrideFieldOfView(float val)
    {
        if (mFieldOfViewOverridden != true || mFieldOfViewOverride != val)
        {
            mFieldOfViewOverridden = true;
            mFieldOfViewOverride = val;
            updateProjectionMatrix();
        }
    }

    osg::Vec3f RenderingManager::getHalfExtents(const MWWorld::ConstPtr& object) const
    {
        osg::Vec3f halfExtents(0, 0, 0);
        std::string modelName = object.getClass().getModel(object);
        if (modelName.empty())
            return halfExtents;

        osg::ref_ptr<const osg::Node> node = mResourceSystem->getSceneManager()->getTemplate(modelName);
        osg::ComputeBoundsVisitor computeBoundsVisitor;
        computeBoundsVisitor.setTraversalMask(~(MWRender::Mask_ParticleSystem|MWRender::Mask_Effect));
        const_cast<osg::Node*>(node.get())->accept(computeBoundsVisitor);
        osg::BoundingBox bounds = computeBoundsVisitor.getBoundingBox();

        if (bounds.valid())
        {
            halfExtents[0] = std::abs(bounds.xMax() - bounds.xMin()) / 2.f;
            halfExtents[1] = std::abs(bounds.yMax() - bounds.yMin()) / 2.f;
            halfExtents[2] = std::abs(bounds.zMax() - bounds.zMin()) / 2.f;
        }

        return halfExtents;
    }

    void RenderingManager::resetFieldOfView()
    {
        if (mFieldOfViewOverridden == true)
        {
            mFieldOfViewOverridden = false;

            updateProjectionMatrix();
        }
    }
    void RenderingManager::exportSceneGraph(const MWWorld::Ptr &ptr, const std::string &filename, const std::string &format)
    {
        osg::Node* node = mViewer->getSceneData();
        if (!ptr.isEmpty())
            node = ptr.getRefData().getBaseNode();

        SceneUtil::writeScene(node, filename, format);
    }

    LandManager *RenderingManager::getLandManager() const
    {
        return mTerrainStorage->getLandManager();
    }

    void RenderingManager::updateActorPath(const MWWorld::ConstPtr& actor, const std::deque<osg::Vec3f>& path,
            const osg::Vec3f& halfExtents, const osg::Vec3f& start, const osg::Vec3f& end) const
    {
        mActorsPaths->update(actor, path, halfExtents, start, end, mNavigator.getSettings());
    }

    void RenderingManager::removeActorPath(const MWWorld::ConstPtr& actor) const
    {
        mActorsPaths->remove(actor);
    }

    void RenderingManager::setNavMeshNumber(const std::size_t value)
    {
        mNavMeshNumber = value;
    }

    void RenderingManager::updateNavMesh()
    {
        if (!mNavMesh->isEnabled())
            return;

        const auto navMeshes = mNavigator.getNavMeshes();

        auto it = navMeshes.begin();
        for (std::size_t i = 0; it != navMeshes.end() && i < mNavMeshNumber; ++i)
            ++it;
        if (it == navMeshes.end())
        {
            mNavMesh->reset();
        }
        else
        {
            try
            {
                const auto locked = it->second->lockConst();
                mNavMesh->update(locked->getImpl(), mNavMeshNumber, locked->getGeneration(),
                                 locked->getNavMeshRevision(), mNavigator.getSettings());
            }
            catch (const std::exception& e)
            {
                Log(Debug::Error) << "NavMesh render update exception: " << e.what();
            }
        }
    }

    void RenderingManager::updateRecastMesh()
    {
        if (!mRecastMesh->isEnabled())
            return;

        mRecastMesh->update(mNavigator.getRecastMeshTiles(), mNavigator.getSettings());
    }

    void RenderingManager::setActiveGrid(const osg::Vec4i &grid)
    {
        mTerrain->setActiveGrid(grid);
        if (mGroundcoverWorld)
            mGroundcoverWorld->setActiveGrid(grid);
    }
    bool RenderingManager::pagingEnableObject(int type, const MWWorld::ConstPtr& ptr, bool enabled)
    {
        if (!ptr.isInCell() || !ptr.getCell()->isExterior() || !mObjectPaging)
            return false;
        if (mObjectPaging->enableObject(type, ptr.getCellRef().getRefNum(), ptr.getCellRef().getPosition().asVec3(), osg::Vec2i(ptr.getCell()->getCell()->getGridX(), ptr.getCell()->getCell()->getGridY()), enabled))
        {
            mTerrain->rebuildViews();
            return true;
        }
        return false;
    }
    void RenderingManager::pagingBlacklistObject(int type, const MWWorld::ConstPtr &ptr)
    {
        if (!ptr.isInCell() || !ptr.getCell()->isExterior() || !mObjectPaging)
            return;
        const ESM::RefNum & refnum = ptr.getCellRef().getRefNum();
        if (!refnum.hasContentFile()) return;
        if (mObjectPaging->blacklistObject(type, refnum, ptr.getCellRef().getPosition().asVec3(), osg::Vec2i(ptr.getCell()->getCell()->getGridX(), ptr.getCell()->getCell()->getGridY())))
            mTerrain->rebuildViews();
    }
    bool RenderingManager::pagingUnlockCache()
    {
        if (mObjectPaging && mObjectPaging->unlockCache())
        {
            mTerrain->rebuildViews();
            return true;
        }
        return false;
    }
    void RenderingManager::getPagedRefnums(const osg::Vec4i &activeGrid, std::set<ESM::RefNum> &out)
    {
        if (mObjectPaging)
            mObjectPaging->getPagedRefnums(activeGrid, out);
    }
}<|MERGE_RESOLUTION|>--- conflicted
+++ resolved
@@ -199,10 +199,13 @@
         , mFieldOfViewOverridden(false)
         , mFieldOfViewOverride(0.f)
     {
+        auto lightingModelString = Settings::Manager::getString("lighting method", "Shaders");
+        bool usingFFPLighting = lightingModelString == "legacy" && SceneUtil::LightManager::isValidLightingModelString(lightingModelString);
+
         resourceSystem->getSceneManager()->setParticleSystemMask(MWRender::Mask_ParticleSystem);
         resourceSystem->getSceneManager()->setShaderPath(resourcePath + "/shaders");
         // Shadows and radial fog have problems with fixed-function mode
-        bool forceShaders = Settings::Manager::getBool("radial fog", "Shaders") || Settings::Manager::getBool("force shaders", "Shaders") || Settings::Manager::getBool("enable shadows", "Shadows");
+        bool forceShaders = Settings::Manager::getBool("radial fog", "Shaders") || Settings::Manager::getBool("force shaders", "Shaders") || Settings::Manager::getBool("enable shadows", "Shadows") || usingFFPLighting;
         bool clampLighting = Settings::Manager::getBool("clamp lighting", "Shaders");
         resourceSystem->getSceneManager()->setForceShaders(forceShaders);
         // FIXME: calling dummy method because terrain needs to know whether lighting is clamped
@@ -213,17 +216,13 @@
         resourceSystem->getSceneManager()->setAutoUseSpecularMaps(Settings::Manager::getBool("auto use object specular maps", "Shaders"));
         resourceSystem->getSceneManager()->setSpecularMapPattern(Settings::Manager::getString("specular map pattern", "Shaders"));
         resourceSystem->getSceneManager()->setApplyLightingToEnvMaps(Settings::Manager::getBool("apply lighting to environment maps", "Shaders"));
-<<<<<<< HEAD
-        bool useFFP = clampLighting || !forceShaders || !SceneUtil::LightManager::queryNonFFPLightingSupport();
-        resourceSystem->getSceneManager()->setFFPLighting(useFFP);
-        resourceSystem->getSceneManager()->getShaderManager().setFFPLighting(useFFP);
+        resourceSystem->getSceneManager()->setConvertAlphaTestToAlphaToCoverage(Settings::Manager::getBool("antialias alpha test", "Shaders") && Settings::Manager::getInt("antialiasing", "Video") > 1);
         
-        osg::ref_ptr<SceneUtil::LightManager> sceneRoot = new SceneUtil::LightManager(useFFP);
-=======
-        resourceSystem->getSceneManager()->setConvertAlphaTestToAlphaToCoverage(Settings::Manager::getBool("antialias alpha test", "Shaders") && Settings::Manager::getInt("antialiasing", "Video") > 1);
-
-        osg::ref_ptr<SceneUtil::LightManager> sceneRoot = new SceneUtil::LightManager;
->>>>>>> 56ef1ec5
+        osg::ref_ptr<SceneUtil::LightManager> sceneRoot = new SceneUtil::LightManager(!forceShaders || usingFFPLighting);
+        // Let LightManager choose which backend to use based, mostly depends on support for UBOs 
+        resourceSystem->getSceneManager()->getShaderManager().setLightingMethod(sceneRoot->getLightingMethod());
+        resourceSystem->getSceneManager()->setLightingMethod(sceneRoot->getLightingMethod());
+
         sceneRoot->setLightingMask(Mask_Lighting);
         mSceneRoot = sceneRoot;
         sceneRoot->setStartLight(1);
@@ -248,9 +247,6 @@
         Shader::ShaderManager::DefineMap lightDefines = sceneRoot->getLightDefines();
         Shader::ShaderManager::DefineMap globalDefines = mResourceSystem->getSceneManager()->getShaderManager().getGlobalDefines();
 
-        for (auto itr = lightDefines.begin(); itr != lightDefines.end(); itr++)
-            globalDefines[itr->first] = itr->second;
-
         for (auto itr = shadowDefines.begin(); itr != shadowDefines.end(); itr++)
             globalDefines[itr->first] = itr->second;
 
@@ -259,6 +255,9 @@
         globalDefines["preLightEnv"] = Settings::Manager::getBool("apply lighting to environment maps", "Shaders") ? "1" : "0";
         globalDefines["radialFog"] = Settings::Manager::getBool("radial fog", "Shaders") ? "1" : "0";
         globalDefines["useGPUShader4"] = "0";
+
+        for (auto itr = lightDefines.begin(); itr != lightDefines.end(); itr++)
+            globalDefines[itr->first] = itr->second;
 
         float groundcoverDistance = (Constants::CellSizeInUnits * std::max(1, Settings::Manager::getInt("distance", "Groundcover")) - 1024) * 0.93;
         globalDefines["groundcoverFadeStart"] = std::to_string(groundcoverDistance * 0.9f);
