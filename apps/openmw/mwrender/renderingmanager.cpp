--- conflicted
+++ resolved
@@ -48,16 +48,10 @@
 namespace MWRender {
 
 RenderingManager::RenderingManager (OEngine::Render::OgreRenderer& _rend, const boost::filesystem::path& resDir,
-<<<<<<< HEAD
-                                    const boost::filesystem::path& cacheDir, OEngine::Physic::PhysicEngine* engine)
-    : mRendering(_rend)
-    , mObjects(mRendering)
-=======
                                     const boost::filesystem::path& cacheDir, OEngine::Physic::PhysicEngine* engine,MWWorld::Fallback* fallback)
     : mRendering(_rend)
     , mFallback(fallback)
     , mObjects(mRendering,mFallback)
->>>>>>> b2be0d3e
     , mActors(mRendering, this)
     , mAmbientMode(0)
     , mSunEnabled(0)
@@ -891,11 +885,8 @@
     mPlayer->setAnimation(anim);
     mWater->removeEmitter (ptr);
     mWater->addEmitter (ptr);
-<<<<<<< HEAD
-=======
     // apply race height
     MWBase::Environment::get().getWorld()->scaleObject(ptr, 1.f);
->>>>>>> b2be0d3e
 }
 
 void RenderingManager::getPlayerData(Ogre::Vector3 &eyepos, float &pitch, float &yaw)
