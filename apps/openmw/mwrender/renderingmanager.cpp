#include "renderingmanager.hpp"

#include <cassert>

#include <OgreRoot.h>
#include <OgreRenderWindow.h>
#include <OgreSceneManager.h>
#include <OgreViewport.h>
#include <OgreCamera.h>
#include <OgreTextureManager.h>
#include <OgreCompositorManager.h>
#include <OgreCompositorChain.h>
#include <OgreCompositionTargetPass.h>
#include <OgreCompositionPass.h>
#include <OgreHardwarePixelBuffer.h>

#include <extern/shiny/Main/Factory.hpp>
#include <extern/shiny/Platforms/Ogre/OgrePlatform.hpp>

#include <components/esm/loadstat.hpp>
#include <components/settings/settings.hpp>

#include "../mwbase/world.hpp" // these includes can be removed once the static-hack is gone
#include "../mwbase/environment.hpp"

#include "../mwworld/ptr.hpp"
#include "../mwworld/player.hpp"

#include "../mwgui/window_manager.hpp" // FIXME
#include "../mwinput/inputmanager.hpp" // FIXME

#include "shadows.hpp"
#include "localmap.hpp"
#include "water.hpp"
#include "compositors.hpp"

using namespace MWRender;
using namespace Ogre;

namespace MWRender {

RenderingManager::RenderingManager (OEngine::Render::OgreRenderer& _rend, const boost::filesystem::path& resDir, OEngine::Physic::PhysicEngine* engine)
    :mRendering(_rend), mObjects(mRendering), mActors(mRendering), mAmbientMode(0), mSunEnabled(0)
{
    // select best shader mode
    bool openGL = (Ogre::Root::getSingleton ().getRenderSystem ()->getName().find("OpenGL") != std::string::npos);

    // glsl is only supported in opengl mode and hlsl only in direct3d mode.
    if (Settings::Manager::getString("shader mode", "General") == ""
            || (openGL && Settings::Manager::getString("shader mode", "General") == "hlsl")
            || (!openGL && Settings::Manager::getString("shader mode", "General") == "glsl"))
    {
        Settings::Manager::setString("shader mode", "General", openGL ? "glsl" : "hlsl");
    }

    mRendering.createScene("PlayerCam", Settings::Manager::getFloat("field of view", "General"), 5);
    mRendering.setWindowEventListener(this);

    mCompositors = new Compositors(mRendering.getViewport());

    mWater = 0;

    // material system
    sh::OgrePlatform* platform = new sh::OgrePlatform("General", (resDir / "materials").string());
    platform->setCacheFolder ("./");
    mFactory = new sh::Factory(platform);

    sh::Language lang;
    std::string l = Settings::Manager::getString("shader mode", "General");
    if (l == "glsl")
        lang = sh::Language_GLSL;
    else if (l == "hlsl")
        lang = sh::Language_HLSL;
    else
        lang = sh::Language_CG;
    mFactory->setCurrentLanguage (lang);
    mFactory->loadAllFiles();

    // Set default mipmap level (NB some APIs ignore this)
    TextureManager::getSingleton().setDefaultNumMipmaps(Settings::Manager::getInt("num mipmaps", "General"));

    // Set default texture filtering options
    TextureFilterOptions tfo;
    std::string filter = Settings::Manager::getString("texture filtering", "General");
    if (filter == "anisotropic") tfo = TFO_ANISOTROPIC;
    else if (filter == "trilinear") tfo = TFO_TRILINEAR;
    else if (filter == "bilinear") tfo = TFO_BILINEAR;
    else if (filter == "none") tfo = TFO_NONE;

    MaterialManager::getSingleton().setDefaultTextureFiltering(tfo);
    MaterialManager::getSingleton().setDefaultAnisotropy( (filter == "anisotropic") ? Settings::Manager::getInt("anisotropy", "General") : 1 );

    // Load resources
    ResourceGroupManager::getSingleton().initialiseAllResourceGroups();

    // causes light flicker in opengl when moving..
    //mRendering.getScene()->setCameraRelativeRendering(true);

    // disable unsupported effects
    //const RenderSystemCapabilities* caps = Root::getSingleton().getRenderSystem()->getCapabilities();
    if (!waterShaderSupported())
        Settings::Manager::setBool("shader", "Water", false);
    if (!Settings::Manager::getBool("shaders", "Objects"))
        Settings::Manager::setBool("enabled", "Shadows", false);

    sh::Factory::getInstance ().setShadersEnabled (Settings::Manager::getBool("shaders", "Objects"));

    sh::Factory::getInstance ().setGlobalSetting ("mrt_output", useMRT() ? "true" : "false");
    sh::Factory::getInstance ().setGlobalSetting ("fog", "true");
    sh::Factory::getInstance ().setGlobalSetting ("lighting", "true");
    sh::Factory::getInstance ().setGlobalSetting ("num_lights", Settings::Manager::getString ("num lights", "Objects"));
    sh::Factory::getInstance ().setGlobalSetting ("terrain_num_lights", Settings::Manager::getString ("num lights", "Terrain"));
    sh::Factory::getInstance ().setGlobalSetting ("underwater_effects", Settings::Manager::getString("underwater effect", "Water"));
    sh::Factory::getInstance ().setGlobalSetting ("simple_water", Settings::Manager::getBool("shader", "Water") ? "false" : "true");

    sh::Factory::getInstance ().setSharedParameter ("viewportBackground", sh::makeProperty<sh::Vector3> (new sh::Vector3(0,0,0)));
    sh::Factory::getInstance ().setSharedParameter ("waterEnabled", sh::makeProperty<sh::FloatValue> (new sh::FloatValue(0.0)));
    sh::Factory::getInstance ().setSharedParameter ("waterLevel", sh::makeProperty<sh::FloatValue>(new sh::FloatValue(0)));
    sh::Factory::getInstance ().setSharedParameter ("waterTimer", sh::makeProperty<sh::FloatValue>(new sh::FloatValue(0)));
    sh::Factory::getInstance ().setSharedParameter ("windDir_windSpeed", sh::makeProperty<sh::Vector3>(new sh::Vector3(0.5, -0.8, 0.2)));
    sh::Factory::getInstance ().setSharedParameter ("waterSunFade_sunHeight", sh::makeProperty<sh::Vector2>(new sh::Vector2(1, 0.6)));

    applyCompositors();

    // Turn the entire scene (represented by the 'root' node) -90
    // degrees around the x axis. This makes Z go upwards, and Y go into
    // the screen (when x is to the right.) This is the orientation that
    // Morrowind uses, and it automagically makes everything work as it
    // should.
    SceneNode *rt = mRendering.getScene()->getRootSceneNode();
    mMwRoot = rt->createChildSceneNode();
    mMwRoot->pitch(Degree(-90));
    mObjects.setMwRoot(mMwRoot);
    mActors.setMwRoot(mMwRoot);

    Ogre::SceneNode *playerNode = mMwRoot->createChildSceneNode ("player");
    playerNode->pitch(Degree(90));
    Ogre::SceneNode *cameraYawNode = playerNode->createChildSceneNode();
    Ogre::SceneNode *cameraPitchNode = cameraYawNode->createChildSceneNode();
    cameraPitchNode->attachObject(mRendering.getCamera());

    mShadows = new Shadows(&mRendering);

    mTerrainManager = new TerrainManager(mRendering.getScene(), this);

    mSkyManager = new SkyManager(mMwRoot, mRendering.getCamera());

    mOcclusionQuery = new OcclusionQuery(&mRendering, mSkyManager->getSunNode());

    mPlayer = new MWRender::Player (mRendering.getCamera(), playerNode);
    mSun = 0;

    mDebugging = new Debugging(mMwRoot, engine);
    mLocalMap = new MWRender::LocalMap(&mRendering, this);

    setMenuTransparency(Settings::Manager::getFloat("menu transparency", "GUI"));
}

RenderingManager::~RenderingManager ()
{
    mRendering.removeWindowEventListener(this);

    delete mPlayer;
    delete mSkyManager;
    delete mDebugging;
    delete mShadows;
    delete mTerrainManager;
    delete mLocalMap;
    delete mOcclusionQuery;
    delete mCompositors;
    delete mWater;
}

MWRender::SkyManager* RenderingManager::getSkyManager()
{
    return mSkyManager;
}

MWRender::Objects& RenderingManager::getObjects(){
    return mObjects;
}
MWRender::Actors& RenderingManager::getActors(){
    return mActors;
}

OEngine::Render::Fader* RenderingManager::getFader()
{
    return mRendering.getFader();
}

void RenderingManager::removeCell (MWWorld::Ptr::CellStore *store)
{
    mObjects.removeCell(store);
    mActors.removeCell(store);
    mDebugging->cellRemoved(store);
    if (store->cell->isExterior())
      mTerrainManager->cellRemoved(store);
}

void RenderingManager::removeWater ()
{
    if(mWater){
        mWater->setActive(false);
    }
}

void RenderingManager::toggleWater()
{
    if (mWater)
        mWater->toggle();
}

void RenderingManager::cellAdded (MWWorld::Ptr::CellStore *store)
{
    mObjects.buildStaticGeometry (*store);
    mDebugging->cellAdded(store);
    if (store->cell->isExterior())
      mTerrainManager->cellAdded(store);
    waterAdded(store);
}

void RenderingManager::addObject (const MWWorld::Ptr& ptr){
    const MWWorld::Class& class_ =
            MWWorld::Class::get (ptr);
    class_.insertObjectRendering(ptr, *this);

}
void RenderingManager::removeObject (const MWWorld::Ptr& ptr)
{
    if (!mObjects.deleteObject (ptr))
    {
        /// \todo delete non-object MW-references
    }
     if (!mActors.deleteObject (ptr))
    {
        /// \todo delete non-object MW-references
    }
}

void RenderingManager::moveObject (const MWWorld::Ptr& ptr, const Ogre::Vector3& position)
{
    /// \todo move this to the rendering-subsystems
    mRendering.getScene()->getSceneNode (ptr.getRefData().getHandle())->
            setPosition (position);
}

void RenderingManager::scaleObject (const MWWorld::Ptr& ptr, const Ogre::Vector3& scale){

}

bool
RenderingManager::rotateObject(
    const MWWorld::Ptr &ptr,
    Ogre::Vector3 &rot,
    bool adjust)
{
    if (ptr.getRefData().getHandle() == "player") {
        if (adjust) {
            return mPlayer->adjustRotation(rot);
        } else {
            return mPlayer->setRotation(rot);
        }
    }
    MWWorld::Class::get(ptr).adjustRotation(ptr, rot.x, rot.y, rot.z);

    if (adjust) {
        float *f = ptr.getRefData().getPosition().rot;
        rot.x += f[0], rot.y += f[1], rot.z += f[2];
    }

    Ogre::Quaternion xr(Ogre::Degree(rot.x), Ogre::Vector3::UNIT_X);
    Ogre::Quaternion yr(Ogre::Degree(rot.y), Ogre::Vector3::UNIT_Y);
    Ogre::Quaternion zr(Ogre::Degree(rot.z), Ogre::Vector3::UNIT_Z);

    ptr.getRefData().getBaseNode()->setOrientation(xr * yr * zr);

    return true;
}
<<<<<<< HEAD
=======

void RenderingManager::moveObjectToCell (const MWWorld::Ptr& ptr, const Ogre::Vector3& position, MWWorld::Ptr::CellStore *store){
>>>>>>> de359998

void
RenderingManager::moveObjectToCell(
    const MWWorld::Ptr& ptr,
    const Ogre::Vector3& pos,
    MWWorld::CellStore *store)
{
    Ogre::SceneNode *child =
        mRendering.getScene()->getSceneNode(ptr.getRefData().getHandle());

    Ogre::SceneNode *parent = child->getParentSceneNode();
    parent->removeChild(child);

    if (MWWorld::Class::get(ptr).isActor()) {
        mActors.updateObjectCell(ptr);
    } else {
        mObjects.updateObjectCell(ptr);
    }
    child->setPosition(pos);
}

void RenderingManager::update (float duration){

    mActors.update (duration);
    mObjects.update (duration);

    mOcclusionQuery->update(duration);

    mSkyManager->update(duration);

    mSkyManager->setGlare(mOcclusionQuery->getSunVisibility());

    mRendering.update(duration);

    mLocalMap->updatePlayer( mRendering.getCamera()->getRealPosition(), mRendering.getCamera()->getRealOrientation() );

    if (mWater) {
        Ogre::Vector3 cam = mRendering.getCamera()->getRealPosition();

        MWBase::World *world = MWBase::Environment::get().getWorld();

        mWater->updateUnderwater(
            world->isUnderwater(
                *world->getPlayer().getPlayer().getCell()->cell,
                Ogre::Vector3(cam.x, -cam.z, cam.y))
        );
        mWater->update(duration);
    }
}

void RenderingManager::waterAdded (MWWorld::Ptr::CellStore *store){
    if(store->cell->data.flags & store->cell->HasWater
        || ((!(store->cell->data.flags & ESM::Cell::Interior))
            && !MWBase::Environment::get().getWorld()->getStore().lands.search(store->cell->data.gridX,store->cell->data.gridY) )) // always use water, if the cell does not have land.
    {
        if(mWater == 0)
            mWater = new MWRender::Water(mRendering.getCamera(), this, store->cell);
        else
            mWater->changeCell(store->cell);
        mWater->setActive(true);
    }
    else
        removeWater();
}

void RenderingManager::setWaterHeight(const float height)
{
    if (mWater)
        mWater->setHeight(height);
}

void RenderingManager::skyEnable ()
{
    if(mSkyManager)
    mSkyManager->enable();

    mOcclusionQuery->setSunNode(mSkyManager->getSunNode());
}

void RenderingManager::skyDisable ()
{
    if(mSkyManager)
        mSkyManager->disable();
}

void RenderingManager::skySetHour (double hour)
{
    if(mSkyManager)
        mSkyManager->setHour(hour);
}


void RenderingManager::skySetDate (int day, int month)
{
    if(mSkyManager)
        mSkyManager->setDate(day, month);
}

int RenderingManager::skyGetMasserPhase() const
{

    return mSkyManager->getMasserPhase();
}

int RenderingManager::skyGetSecundaPhase() const
{
    return mSkyManager->getSecundaPhase();
}

void RenderingManager::skySetMoonColour (bool red){
    if(mSkyManager)
        mSkyManager->setMoonColour(red);
}

bool RenderingManager::toggleRenderMode(int mode)
{
    if (mode == MWBase::World::Render_CollisionDebug || mode == MWBase::World::Render_Pathgrid)
        return mDebugging->toggleRenderMode(mode);
    else if (mode == MWBase::World::Render_Wireframe)
    {
        if (mRendering.getCamera()->getPolygonMode() == PM_SOLID)
        {
            mCompositors->setEnabled(false);

            mRendering.getCamera()->setPolygonMode(PM_WIREFRAME);
            return true;
        }
        else
        {
            mCompositors->setEnabled(true);

            mRendering.getCamera()->setPolygonMode(PM_SOLID);
            return false;
        }
    }
    else //if (mode == MWWorld::World::Render_Compositors)
    {
        return mCompositors->toggle();
    }
}

void RenderingManager::configureFog(MWWorld::Ptr::CellStore &mCell)
{
    Ogre::ColourValue color;
    color.setAsABGR (mCell.cell->ambi.fog);

    configureFog(mCell.cell->ambi.fogDensity, color);

    if (mWater)
        mWater->setViewportBackground (Ogre::ColourValue(0.8f, 0.9f, 1.0f));
}

void RenderingManager::configureFog(const float density, const Ogre::ColourValue& colour)
{
    float max = Settings::Manager::getFloat("max viewing distance", "Viewing distance");

    float low = max / (density) * Settings::Manager::getFloat("fog start factor", "Viewing distance");
    float high = max / (density) * Settings::Manager::getFloat("fog end factor", "Viewing distance");

    mRendering.getScene()->setFog (FOG_LINEAR, colour, 0, low, high);

    mRendering.getCamera()->setFarClipDistance ( max / density );
    mRendering.getViewport()->setBackgroundColour (colour);

    if (mWater)
        mWater->setViewportBackground (colour);

    sh::Factory::getInstance ().setSharedParameter ("viewportBackground",
        sh::makeProperty<sh::Vector3> (new sh::Vector3(colour.r, colour.g, colour.b)));

}


void RenderingManager::setAmbientMode()
{
  switch (mAmbientMode)
  {
    case 0:

      setAmbientColour(mAmbientColor);
      break;

    case 1:

      setAmbientColour(0.7f*mAmbientColor + 0.3f*ColourValue(1,1,1));
      break;

    case 2:

      setAmbientColour(ColourValue(1,1,1));
      break;
  }
}

void RenderingManager::configureAmbient(MWWorld::Ptr::CellStore &mCell)
{
    mAmbientColor.setAsABGR (mCell.cell->ambi.ambient);
    setAmbientMode();

    // Create a "sun" that shines light downwards. It doesn't look
    // completely right, but leave it for now.
    if(!mSun)
    {
        mSun = mRendering.getScene()->createLight();
    }
    Ogre::ColourValue colour;
    colour.setAsABGR (mCell.cell->ambi.sunlight);
    mSun->setDiffuseColour (colour);
    mSun->setType(Ogre::Light::LT_DIRECTIONAL);
    mSun->setDirection(0,-1,0);
}
// Switch through lighting modes.

void RenderingManager::toggleLight()
{
    if (mAmbientMode==2)
        mAmbientMode = 0;
    else
        ++mAmbientMode;

    switch (mAmbientMode)
    {
        case 0: std::cout << "Setting lights to normal\n"; break;
        case 1: std::cout << "Turning the lights up\n"; break;
        case 2: std::cout << "Turning the lights to full\n"; break;
    }

    setAmbientMode();
}

void RenderingManager::playAnimationGroup (const MWWorld::Ptr& ptr, const std::string& groupName,
     int mode, int number)
{
    mActors.playAnimationGroup(ptr, groupName, mode, number);
}

void RenderingManager::skipAnimation (const MWWorld::Ptr& ptr)
{
    mActors.skipAnimation(ptr);
}

void RenderingManager::setSunColour(const Ogre::ColourValue& colour)
{
    if (!mSunEnabled) return;
    mSun->setDiffuseColour(colour);
    mSun->setSpecularColour(colour);
    mTerrainManager->setDiffuse(colour);
}

void RenderingManager::setAmbientColour(const Ogre::ColourValue& colour)
{
    mRendering.getScene()->setAmbientLight(colour);
    mTerrainManager->setAmbient(colour);
}

void RenderingManager::sunEnable()
{
    // Don't disable the light, as the shaders assume the first light to be directional.
    //if (mSun) mSun->setVisible(true);
    mSunEnabled = true;
}

void RenderingManager::sunDisable()
{
    // Don't disable the light, as the shaders assume the first light to be directional.
    //if (mSun) mSun->setVisible(false);
    mSunEnabled = false;
    if (mSun)
    {
        mSun->setDiffuseColour(ColourValue(0,0,0));
        mSun->setSpecularColour(ColourValue(0,0,0));
    }
}

void RenderingManager::setSunDirection(const Ogre::Vector3& direction)
{
    // direction * -1 (because 'direction' is camera to sun vector and not sun to camera),
    // then convert from MW to ogre coordinates (swap y,z and make y negative)
    if (mSun) mSun->setDirection(Vector3(-direction.x, -direction.z, direction.y));

    mSkyManager->setSunDirection(direction);
}

void RenderingManager::setGlare(bool glare)
{
    mSkyManager->setGlare(glare);
}

void RenderingManager::requestMap(MWWorld::Ptr::CellStore* cell)
{
    if (!(cell->cell->data.flags & ESM::Cell::Interior))
        mLocalMap->requestMap(cell);
    else
        mLocalMap->requestMap(cell, mObjects.getDimensions(cell));
}

void RenderingManager::preCellChange(MWWorld::Ptr::CellStore* cell)
{
    mLocalMap->saveFogOfWar(cell);
}

void RenderingManager::disableLights()
{
    mObjects.disableLights();
    sunDisable();
}

void RenderingManager::enableLights()
{
    mObjects.enableLights();
    sunEnable();
}

const bool RenderingManager::useMRT()
{
    return Settings::Manager::getBool("shader", "Water");
}

Shadows* RenderingManager::getShadows()
{
    return mShadows;
}

void RenderingManager::switchToInterior()
{
    // causes light flicker in opengl when moving..
    //mRendering.getScene()->setCameraRelativeRendering(false);
}

void RenderingManager::switchToExterior()
{
    // causes light flicker in opengl when moving..
    //mRendering.getScene()->setCameraRelativeRendering(true);
}

Ogre::Vector4 RenderingManager::boundingBoxToScreen(Ogre::AxisAlignedBox bounds)
{
    Ogre::Matrix4 mat = mRendering.getCamera()->getViewMatrix();

    const Ogre::Vector3* corners = bounds.getAllCorners();

    float min_x = 1.0f, max_x = 0.0f, min_y = 1.0f, max_y = 0.0f;

    // expand the screen-space bounding-box so that it completely encloses
    // the object's AABB
    for (int i=0; i<8; i++)
    {
        Ogre::Vector3 corner = corners[i];

        // multiply the AABB corner vertex by the view matrix to
        // get a camera-space vertex
        corner = mat * corner;

        // make 2D relative/normalized coords from the view-space vertex
        // by dividing out the Z (depth) factor -- this is an approximation
        float x = corner.x / corner.z + 0.5;
        float y = corner.y / corner.z + 0.5;

        if (x < min_x)
        min_x = x;

        if (x > max_x)
        max_x = x;

        if (y < min_y)
        min_y = y;

        if (y > max_y)
        max_y = y;
    }

    return Vector4(min_x, min_y, max_x, max_y);
}

Compositors* RenderingManager::getCompositors()
{
    return mCompositors;
}

void RenderingManager::processChangedSettings(const Settings::CategorySettingVector& settings)
{
    bool changeRes = false;
    for (Settings::CategorySettingVector::const_iterator it=settings.begin();
            it != settings.end(); ++it)
    {
        if (it->second == "menu transparency" && it->first == "GUI")
        {
            setMenuTransparency(Settings::Manager::getFloat("menu transparency", "GUI"));
        }
        else if (it->second == "max viewing distance" && it->first == "Viewing distance")
        {
            if (!MWBase::Environment::get().getWorld()->isCellExterior() && !MWBase::Environment::get().getWorld()->isCellQuasiExterior())
                configureFog(*MWBase::Environment::get().getWorld()->getPlayer().getPlayer().getCell());
        }
        else if (it->first == "Video" && (
                it->second == "resolution x"
                || it->second == "resolution y"
                || it->second == "fullscreen"))
            changeRes = true;
        else if (it->second == "field of view" && it->first == "General")
            mRendering.setFov(Settings::Manager::getFloat("field of view", "General"));
        else if ((it->second == "texture filtering" && it->first == "General")
            || (it->second == "anisotropy" && it->first == "General"))
        {
            TextureFilterOptions tfo;
            std::string filter = Settings::Manager::getString("texture filtering", "General");
            if (filter == "anisotropic") tfo = TFO_ANISOTROPIC;
            else if (filter == "trilinear") tfo = TFO_TRILINEAR;
            else if (filter == "bilinear") tfo = TFO_BILINEAR;
            else if (filter == "none") tfo = TFO_NONE;

            MaterialManager::getSingleton().setDefaultTextureFiltering(tfo);
            MaterialManager::getSingleton().setDefaultAnisotropy( (filter == "anisotropic") ? Settings::Manager::getInt("anisotropy", "General") : 1 );
        }
        else if (it->second == "shader" && it->first == "Water")
        {
            applyCompositors();
            sh::Factory::getInstance ().setGlobalSetting ("mrt_output", useMRT() ? "true" : "false");
            sh::Factory::getInstance ().setGlobalSetting ("simple_water", Settings::Manager::getBool("shader", "Water") ? "false" : "true");
            mObjects.rebuildStaticGeometry ();
        }
        else if (it->second == "underwater effect" && it->first == "Water")
        {
            sh::Factory::getInstance ().setGlobalSetting ("underwater_effects", Settings::Manager::getString("underwater effect", "Water"));
            mObjects.rebuildStaticGeometry ();
        }
        else if (it->second == "shaders" && it->first == "Objects")
        {
            sh::Factory::getInstance ().setShadersEnabled (Settings::Manager::getBool("shaders", "Objects"));
            mObjects.rebuildStaticGeometry ();
        }
        else if (it->second == "shader mode" && it->first == "General")
        {
            sh::Language lang;
            std::string l = Settings::Manager::getString("shader mode", "General");
            if (l == "glsl")
                lang = sh::Language_GLSL;
            else if (l == "hlsl")
                lang = sh::Language_HLSL;
            else
                lang = sh::Language_CG;
            sh::Factory::getInstance ().setCurrentLanguage (lang);
            mObjects.rebuildStaticGeometry ();
        }
        else if (it->first == "Shadows")
        {
            mShadows->recreate ();

            mObjects.rebuildStaticGeometry ();
        }
    }

    if (changeRes)
    {
        unsigned int x = Settings::Manager::getInt("resolution x", "Video");
        unsigned int y = Settings::Manager::getInt("resolution y", "Video");

        if (x != mRendering.getWindow()->getWidth() || y != mRendering.getWindow()->getHeight())
        {
            mRendering.getWindow()->resize(x, y);
        }
        mRendering.getWindow()->setFullscreen(Settings::Manager::getBool("fullscreen", "Video"), x, y);
    }

    if (mWater)
        mWater->processChangedSettings(settings);
}

void RenderingManager::setMenuTransparency(float val)
{
    Ogre::TexturePtr tex = Ogre::TextureManager::getSingleton().getByName("transparent.png");
    std::vector<Ogre::uint32> buffer;
    buffer.resize(1);
    buffer[0] = (int(255*val) << 24);
    memcpy(tex->getBuffer()->lock(Ogre::HardwareBuffer::HBL_DISCARD), &buffer[0], 1*4);
    tex->getBuffer()->unlock();
}

void RenderingManager::windowResized(Ogre::RenderWindow* rw)
{
    Settings::Manager::setInt("resolution x", "Video", rw->getWidth());
    Settings::Manager::setInt("resolution y", "Video", rw->getHeight());


    mRendering.adjustViewport();
    mCompositors->recreate();
    mWater->assignTextures();

    const Settings::CategorySettingVector& changed = Settings::Manager::apply();
    MWBase::Environment::get().getInputManager()->processChangedSettings(changed); //FIXME
    MWBase::Environment::get().getWindowManager()->processChangedSettings(changed); // FIXME
}

void RenderingManager::windowClosed(Ogre::RenderWindow* rw)
{
}

bool RenderingManager::waterShaderSupported()
{
    const RenderSystemCapabilities* caps = Root::getSingleton().getRenderSystem()->getCapabilities();
    if (caps->getNumMultiRenderTargets() < 2 || !Settings::Manager::getBool("shaders", "Objects"))
        return false;
    return true;
}

void RenderingManager::applyCompositors()
{
    mCompositors->removeAll();
    if (useMRT())
    {
        mCompositors->addCompositor("gbuffer", 0);
        mCompositors->setCompositorEnabled("gbuffer", true);
        mCompositors->addCompositor("gbufferFinalizer", 2);
        mCompositors->setCompositorEnabled("gbufferFinalizer", true);
    }

    if (mWater)
        mWater->assignTextures();
}

void RenderingManager::getTriangleBatchCount(unsigned int &triangles, unsigned int &batches)
{
    if (mCompositors->anyCompositorEnabled())
    {
        mCompositors->countTrianglesBatches(triangles, batches);
    }
    else
    {
        triangles = mRendering.getWindow()->getTriangleCount();
        batches = mRendering.getWindow()->getBatchCount();
    }
}

void RenderingManager::attachCameraTo(const MWWorld::Ptr &ptr)
{
    mPlayer->attachTo(ptr);
}

} // namespace<|MERGE_RESOLUTION|>--- conflicted
+++ resolved
@@ -276,11 +276,6 @@
 
     return true;
 }
-<<<<<<< HEAD
-=======
-
-void RenderingManager::moveObjectToCell (const MWWorld::Ptr& ptr, const Ogre::Vector3& position, MWWorld::Ptr::CellStore *store){
->>>>>>> de359998
 
 void
 RenderingManager::moveObjectToCell(
