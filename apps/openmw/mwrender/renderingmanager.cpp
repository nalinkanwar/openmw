--- conflicted
+++ resolved
@@ -519,7 +519,6 @@
     mRendering.getScene()->setCameraRelativeRendering(true);
 }
 
-<<<<<<< HEAD
 Ogre::Vector4 RenderingManager::boundingBoxToScreen(Ogre::AxisAlignedBox bounds)
 {
     Ogre::Matrix4 mat = mRendering.getCamera()->getViewMatrix();
@@ -528,13 +527,13 @@
 
     float min_x = 1.0f, max_x = 0.0f, min_y = 1.0f, max_y = 0.0f;
 
-    // expand the screen-space bounding-box so that it completely encloses 
+    // expand the screen-space bounding-box so that it completely encloses
     // the object's AABB
     for (int i=0; i<8; i++)
     {
         Ogre::Vector3 corner = corners[i];
 
-        // multiply the AABB corner vertex by the view matrix to 
+        // multiply the AABB corner vertex by the view matrix to
         // get a camera-space vertex
         corner = mat * corner;
 
@@ -543,25 +542,25 @@
         float x = corner.x / corner.z + 0.5;
         float y = corner.y / corner.z + 0.5;
 
-        if (x < min_x) 
+        if (x < min_x)
         min_x = x;
 
-        if (x > max_x) 
+        if (x > max_x)
         max_x = x;
 
-        if (y < min_y) 
+        if (y < min_y)
         min_y = y;
 
-        if (y > max_y) 
+        if (y > max_y)
         max_y = y;
     }
 
     return Vector4(min_x, min_y, max_x, max_y);
-=======
+}
+
 Compositors* RenderingManager::getCompositors()
 {
     return mCompositors;
->>>>>>> bda90b77
 }
 
 } // namespace