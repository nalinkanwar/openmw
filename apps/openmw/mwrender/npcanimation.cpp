--- conflicted
+++ resolved
@@ -262,10 +262,6 @@
         }
 
         handleAnimationTransforms();
-<<<<<<< HEAD
-        Ogre::Vector3 current = insert->_getWorldAABB().getCenter();
-=======
->>>>>>> 69f0ec99
 
         std::vector<std::vector<Nif::NiTriShapeCopy>*>::iterator shapepartsiter = shapeparts.begin();
         std::vector<Ogre::Entity*>::iterator entitypartsiter = entityparts.begin();
