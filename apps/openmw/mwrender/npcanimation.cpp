--- conflicted
+++ resolved
@@ -103,16 +103,10 @@
     {
         Ogre::Entity *base = mEntityList.mEntities[i];
 
-<<<<<<< HEAD
-        base->getUserObjectBindings ().setUserAny (Ogre::Any(-1));
-
+        base->getUserObjectBindings().setUserAny(Ogre::Any(-1));
         if (mVisibilityFlags != 0)
             base->setVisibilityFlags(mVisibilityFlags);
-=======
-        base->getUserObjectBindings().setUserAny(Ogre::Any(-1));
-        base->setVisibilityFlags(mVisibilityFlags);
-
->>>>>>> cd40d167
+
         bool transparent = false;
         for(unsigned int j=0;j < base->getNumSubEntities();++j)
         {
@@ -329,13 +323,9 @@
     std::vector<Ogre::Entity*> &parts = entities.mEntities;
     for(size_t i = 0;i < parts.size();i++)
     {
-<<<<<<< HEAD
         if (mVisibilityFlags != 0)
             parts[i]->setVisibilityFlags(mVisibilityFlags);
         parts[i]->getUserObjectBindings ().setUserAny (Ogre::Any(group));
-=======
-        parts[i]->setVisibilityFlags(mVisibilityFlags);
-        parts[i]->getUserObjectBindings().setUserAny(Ogre::Any(group));
     }
     if(entities.mSkelBase)
     {
@@ -351,7 +341,6 @@
         Ogre::Skeleton::BoneIterator boneiter = skelinst->getBoneIterator();
         while(boneiter.hasMoreElements())
             boneiter.getNext()->setManuallyControlled(true);
->>>>>>> cd40d167
     }
     return entities;
 }
