--- conflicted
+++ resolved
@@ -15,33 +15,19 @@
 using namespace NifOgre;
 
 namespace MWRender{
-<<<<<<< HEAD
-
-=======
->>>>>>> 483b125a
 NpcAnimation::~NpcAnimation()
 {
 }
 
 
-<<<<<<< HEAD
 NpcAnimation::NpcAnimation(const MWWorld::Ptr& ptr, OEngine::Render::OgreRenderer& _rend, MWWorld::InventoryStore& _inv)
-  : Animation(_rend), mStateID(-1), inv(_inv), timeToChange(0),
-    robe(inv.end()), helmet(inv.end()), shirt(inv.end()),
-    cuirass(inv.end()), greaves(inv.end()),
-    leftpauldron(inv.end()), rightpauldron(inv.end()),
-    boots(inv.end()),
-    leftglove(inv.end()), rightglove(inv.end()), skirtiter(inv.end()),
-    pants(inv.end()),
-=======
-NpcAnimation::NpcAnimation(const MWWorld::Ptr& ptr, OEngine::Render::OgreRenderer& _rend, MWWorld::InventoryStore& _inv): Animation(_rend), mStateID(-1), mInv(_inv), timeToChange(0),
+  : Animation(_rend), mStateID(-1), mInv(_inv), timeToChange(0),
     robe(mInv.end()), helmet(mInv.end()), shirt(mInv.end()),
     cuirass(mInv.end()), greaves(mInv.end()),
     leftpauldron(mInv.end()), rightpauldron(mInv.end()),
     boots(mInv.end()),
     leftglove(mInv.end()), rightglove(mInv.end()), skirtiter(mInv.end()),
     pants(mInv.end()),
->>>>>>> 483b125a
     lclavicle(0),
     rclavicle(0),
     rupperArm(0),
@@ -62,12 +48,11 @@
     rfoot(0)
 {
     MWWorld::LiveCellRef<ESM::NPC> *ref = ptr.get<ESM::NPC>();
-<<<<<<< HEAD
 
     for (int init = 0; init < 27; init++)
     {
-        partslots[init] = -1;  //each slot is empty
-        partpriorities[init] = 0;
+        mPartslots[init] = -1;  //each slot is empty
+        mPartPriorities[init] = 0;
     }
 
     const ESMS::ESMStore &store = MWBase::Environment::get().getWorld()->getStore();
@@ -92,93 +77,16 @@
         std::cout << " Sex: Male" << " Height: " << race->data.height.male << "\n";
     */
 
-    insert = ptr.getRefData().getBaseNode();
-    assert(insert);
+    mInsert = ptr.getRefData().getBaseNode();
+    assert(mInsert);
 
     std::string smodel = (!isBeast ? "meshes\\base_anim.nif" : "meshes\\base_animkna.nif");
 
     // FIXME: There can be more than one!
     NifOgre::MeshPairList meshes = NifOgre::NIFLoader::load(smodel);
-    base = mRend.getScene()->createEntity(meshes[0].first->getName());
-
-    base->setVisibilityFlags(RV_Actors);
-=======
-    Ogre::Entity* blank = 0;
-    std::vector<Nif::NiTriShapeCopy>* blankshape = 0;
-    mZero = std::make_pair(blank, blankshape);
-    mChest = std::make_pair(blank, blankshape);
-    mTail = std::make_pair(blank, blankshape);
-    mLFreeFoot = std::make_pair(blank, blankshape);
-    mRFreeFoot = std::make_pair(blank, blankshape);
-    mRhand = std::make_pair(blank, blankshape);
-    mLhand = std::make_pair(blank, blankshape);
-    mSkirt = std::make_pair(blank, blankshape);
-    for (int init = 0; init < 27; init++)
-    {
-        mPartslots[init] = -1;  //each slot is empty
-        mPartPriorities[init] = 0;
-    }
-
-
-    //Part selection on last character of the file string
-    //  " Tri Chest
-    //  * Tri Tail
-    //  : Tri Left Foot
-    //  < Tri Right Foot
-    //  > Tri Left Hand
-    //  ? Tri Right Hand
-    //  | Normal
-
-    //Mirroring Parts on second to last character
-    //suffix == '*'
-    //	vector = Ogre::Vector3(-1,1,1);
-    //  suffix == '?'
-    //	vector = Ogre::Vector3(1,-1,1);
-    //  suffix == '<'
-    //	vector = Ogre::Vector3(1,1,-1);
-
-
-    std::string hairID = ref->base->hair;
-    std::string headID = ref->base->head;
-    headModel = "meshes\\" +
-        MWBase::Environment::get().getWorld()->getStore().bodyParts.find(headID)->model;
-
-    hairModel = "meshes\\" +
-        MWBase::Environment::get().getWorld()->getStore().bodyParts.find(hairID)->model;
-    npcName = ref->base->name;
-
-    //ESMStore::Races r =
-    const ESM::Race* race = MWBase::Environment::get().getWorld()->getStore().races.find(ref->base->race);
-
-
-    bodyRaceID = headID.substr(0, headID.find_last_of("head_") - 4);
-    char secondtolast = bodyRaceID.at(bodyRaceID.length() - 2);
-    isFemale = tolower(secondtolast) == 'f';
-    std::transform(bodyRaceID.begin(), bodyRaceID.end(), bodyRaceID.begin(), ::tolower);
-    isBeast = bodyRaceID == "b_n_khajiit_m_" || bodyRaceID == "b_n_khajiit_f_" || bodyRaceID == "b_n_argonian_m_" || bodyRaceID == "b_n_argonian_f_";
-
-    /*std::cout << "Race: " << ref->base->race ;
-    if(female){
-       std::cout << " Sex: Female" << " Height: " << race->data.height.female << "\n";
-    }
-    else{
-         std::cout << " Sex: Male" << " Height: " << race->data.height.male << "\n";
-    }*/
-
-
-    std::string smodel = "meshes\\base_anim.nif";
-    if(isBeast)
-        smodel = "meshes\\base_animkna.nif";
-
-    mInsert = ptr.getRefData().getBaseNode();
-    assert(mInsert);
-   
-    NifOgre::NIFLoader::load(smodel);
-
-    mBase = mRend.getScene()->createEntity(smodel);
+    mBase = mRend.getScene()->createEntity(meshes[0].first->getName());
 
     mBase->setVisibilityFlags(RV_Actors);
->>>>>>> 483b125a
     bool transparent = false;
     for (unsigned int i=0; i<mBase->getNumSubEntities(); ++i)
     {
@@ -196,134 +104,101 @@
             }
         }
     }
-<<<<<<< HEAD
-    base->setRenderQueueGroup(transparent ? RQG_Alpha : RQG_Main);
-    base->setSkipAnimationStateUpdate(true);   //Magical line of code, this makes the bones
-                                               //stay in the same place when we skipanim, or open a gui window
-
-    insert->attachObject(base);
-    if(isFemale)
-        insert->scale(race->data.height.female, race->data.height.female, race->data.height.female);
-    else
-        insert->scale(race->data.height.male, race->data.height.male, race->data.height.male);
-
-    updateParts();
-=======
     mBase->setRenderQueueGroup(transparent ? RQG_Alpha : RQG_Main);
-
-
     mBase->setSkipAnimationStateUpdate(true);   //Magical line of code, this makes the bones
                                                //stay in the same place when we skipanim, or open a gui window
 
-
-    if((mTransformations = (NIFLoader::getSingletonPtr())->getAnim(smodel)))
-    {
-
-        for(unsigned int init = 0; init < mTransformations->size(); init++)
-        {
-            mRindexI.push_back(0);
-            mTindexI.push_back(0);
-        }
-
-        mStopTime = mTransformations->begin()->getStopTime();
-        mStartTime = mTransformations->begin()->getStartTime();
-    }
-    mTextmappings = NIFLoader::getSingletonPtr()->getTextIndices(smodel);
     mInsert->attachObject(mBase);
-
 
     if(isFemale)
         mInsert->scale(race->data.height.female, race->data.height.female, race->data.height.female);
     else
         mInsert->scale(race->data.height.male, race->data.height.male, race->data.height.male);
     updateParts();
-
->>>>>>> 483b125a
 }
 
 void NpcAnimation::updateParts()
 {
-<<<<<<< HEAD
     bool apparelChanged = false;
 
-    //inv.getSlot(MWWorld::InventoryStore::Slot_Robe);
-    if(robe != inv.getSlot(MWWorld::InventoryStore::Slot_Robe))
+    //mInv.getSlot(MWWorld::InventoryStore::Slot_Robe);
+    if(robe != mInv.getSlot(MWWorld::InventoryStore::Slot_Robe))
     {
         // A robe was added or removed
-        robe = inv.getSlot(MWWorld::InventoryStore::Slot_Robe);
+        robe = mInv.getSlot(MWWorld::InventoryStore::Slot_Robe);
         removePartGroup(MWWorld::InventoryStore::Slot_Robe);
         apparelChanged = true;
     }
-    if(skirtiter != inv.getSlot(MWWorld::InventoryStore::Slot_Skirt))
-    {
-        skirtiter = inv.getSlot(MWWorld::InventoryStore::Slot_Skirt);
+    if(skirtiter != mInv.getSlot(MWWorld::InventoryStore::Slot_Skirt))
+    {
+        skirtiter = mInv.getSlot(MWWorld::InventoryStore::Slot_Skirt);
         removePartGroup(MWWorld::InventoryStore::Slot_Skirt);
         apparelChanged = true;
     }
-    if(helmet != inv.getSlot(MWWorld::InventoryStore::Slot_Helmet))
-    {
-        helmet = inv.getSlot(MWWorld::InventoryStore::Slot_Helmet);
+    if(helmet != mInv.getSlot(MWWorld::InventoryStore::Slot_Helmet))
+    {
+        helmet = mInv.getSlot(MWWorld::InventoryStore::Slot_Helmet);
         removePartGroup(MWWorld::InventoryStore::Slot_Helmet);
         apparelChanged = true;
     }
-    if(cuirass != inv.getSlot(MWWorld::InventoryStore::Slot_Cuirass))
-    {
-        cuirass = inv.getSlot(MWWorld::InventoryStore::Slot_Cuirass);
+    if(cuirass != mInv.getSlot(MWWorld::InventoryStore::Slot_Cuirass))
+    {
+        cuirass = mInv.getSlot(MWWorld::InventoryStore::Slot_Cuirass);
         removePartGroup(MWWorld::InventoryStore::Slot_Cuirass);
         apparelChanged = true;
     }
-    if(greaves != inv.getSlot(MWWorld::InventoryStore::Slot_Greaves))
-    {
-        greaves = inv.getSlot(MWWorld::InventoryStore::Slot_Greaves);
+    if(greaves != mInv.getSlot(MWWorld::InventoryStore::Slot_Greaves))
+    {
+        greaves = mInv.getSlot(MWWorld::InventoryStore::Slot_Greaves);
         removePartGroup(MWWorld::InventoryStore::Slot_Greaves);
         apparelChanged = true;
     }
-    if(leftpauldron != inv.getSlot(MWWorld::InventoryStore::Slot_LeftPauldron))
-    {
-        leftpauldron = inv.getSlot(MWWorld::InventoryStore::Slot_LeftPauldron);
+    if(leftpauldron != mInv.getSlot(MWWorld::InventoryStore::Slot_LeftPauldron))
+    {
+        leftpauldron = mInv.getSlot(MWWorld::InventoryStore::Slot_LeftPauldron);
         removePartGroup(MWWorld::InventoryStore::Slot_LeftPauldron);
         apparelChanged = true;
     }
-    if(rightpauldron != inv.getSlot(MWWorld::InventoryStore::Slot_RightPauldron))
-    {
-        rightpauldron = inv.getSlot(MWWorld::InventoryStore::Slot_RightPauldron);
+    if(rightpauldron != mInv.getSlot(MWWorld::InventoryStore::Slot_RightPauldron))
+    {
+        rightpauldron = mInv.getSlot(MWWorld::InventoryStore::Slot_RightPauldron);
         removePartGroup(MWWorld::InventoryStore::Slot_RightPauldron);
         apparelChanged = true;
     }
-    if(!isBeast && boots != inv.getSlot(MWWorld::InventoryStore::Slot_Boots))
-    {
-        boots = inv.getSlot(MWWorld::InventoryStore::Slot_Boots);
+    if(!isBeast && boots != mInv.getSlot(MWWorld::InventoryStore::Slot_Boots))
+    {
+        boots = mInv.getSlot(MWWorld::InventoryStore::Slot_Boots);
         removePartGroup(MWWorld::InventoryStore::Slot_Boots);
         apparelChanged = true;
     }
-    if(leftglove != inv.getSlot(MWWorld::InventoryStore::Slot_LeftGauntlet))
-    {
-        leftglove = inv.getSlot(MWWorld::InventoryStore::Slot_LeftGauntlet);
+    if(leftglove != mInv.getSlot(MWWorld::InventoryStore::Slot_LeftGauntlet))
+    {
+        leftglove = mInv.getSlot(MWWorld::InventoryStore::Slot_LeftGauntlet);
         removePartGroup(MWWorld::InventoryStore::Slot_LeftGauntlet);
         apparelChanged = true;
     }
-    if(rightglove != inv.getSlot(MWWorld::InventoryStore::Slot_RightGauntlet))
-    {
-        rightglove = inv.getSlot(MWWorld::InventoryStore::Slot_RightGauntlet);
+    if(rightglove != mInv.getSlot(MWWorld::InventoryStore::Slot_RightGauntlet))
+    {
+        rightglove = mInv.getSlot(MWWorld::InventoryStore::Slot_RightGauntlet);
         removePartGroup(MWWorld::InventoryStore::Slot_RightGauntlet);
         apparelChanged = true;
     }
-    if(shirt != inv.getSlot(MWWorld::InventoryStore::Slot_Shirt))
-    {
-        shirt = inv.getSlot(MWWorld::InventoryStore::Slot_Shirt);
+    if(shirt != mInv.getSlot(MWWorld::InventoryStore::Slot_Shirt))
+    {
+        shirt = mInv.getSlot(MWWorld::InventoryStore::Slot_Shirt);
         removePartGroup(MWWorld::InventoryStore::Slot_Shirt);
         apparelChanged = true;
     }
-    if(pants != inv.getSlot(MWWorld::InventoryStore::Slot_Pants))
-    {
-        pants = inv.getSlot(MWWorld::InventoryStore::Slot_Pants);
+    if(pants != mInv.getSlot(MWWorld::InventoryStore::Slot_Pants))
+    {
+        pants = mInv.getSlot(MWWorld::InventoryStore::Slot_Pants);
         removePartGroup(MWWorld::InventoryStore::Slot_Pants);
         apparelChanged = true;
     }
 
     if(apparelChanged)
     {
-        if(robe != inv.end())
+        if(robe != mInv.end())
         {
             MWWorld::Ptr ptr = *robe;
 
@@ -343,7 +218,7 @@
             reserveIndividualPart(ESM::PRT_RPauldron, MWWorld::InventoryStore::Slot_Robe, 5);
             reserveIndividualPart(ESM::PRT_LPauldron, MWWorld::InventoryStore::Slot_Robe, 5);
         }
-        if(skirtiter != inv.end())
+        if(skirtiter != mInv.end())
         {
             MWWorld::Ptr ptr = *skirtiter;
 
@@ -355,171 +230,39 @@
             reserveIndividualPart(ESM::PRT_LLeg, MWWorld::InventoryStore::Slot_Skirt, 4);
         }
 
-        if(helmet != inv.end())
+        if(helmet != mInv.end())
         {
             removeIndividualPart(ESM::PRT_Hair);
             const ESM::Armor *armor = (helmet->get<ESM::Armor>())->base;
             std::vector<ESM::PartReference> parts = armor->parts.parts;
             addPartGroup(MWWorld::InventoryStore::Slot_Helmet, 3, parts);
         }
-        if(cuirass != inv.end())
+        if(cuirass != mInv.end())
         {
             const ESM::Armor *armor = (cuirass->get<ESM::Armor>())->base;
             std::vector<ESM::PartReference> parts = armor->parts.parts;
             addPartGroup(MWWorld::InventoryStore::Slot_Cuirass, 3, parts);
         }
-        if(greaves != inv.end())
+        if(greaves != mInv.end())
         {
             const ESM::Armor *armor = (greaves->get<ESM::Armor>())->base;
             std::vector<ESM::PartReference> parts = armor->parts.parts;
             addPartGroup(MWWorld::InventoryStore::Slot_Greaves, 3, parts);
         }
-=======
-
-    bool apparelChanged = false;
-
-
-    //mInv.getSlot(MWWorld::InventoryStore::Slot_Robe);
-    if(robe != mInv.getSlot(MWWorld::InventoryStore::Slot_Robe))
-    {
-        //A robe was added or removed
-        removePartGroup(MWWorld::InventoryStore::Slot_Robe);
-        robe = mInv.getSlot(MWWorld::InventoryStore::Slot_Robe);
-        apparelChanged = true;
-    }
-    if(skirtiter != mInv.getSlot(MWWorld::InventoryStore::Slot_Skirt))
-    {
-        //A robe was added or removed
-        removePartGroup(MWWorld::InventoryStore::Slot_Skirt);
-        skirtiter = mInv.getSlot(MWWorld::InventoryStore::Slot_Skirt);
-        apparelChanged = true;
-    }
-    if(helmet != mInv.getSlot(MWWorld::InventoryStore::Slot_Helmet))
-    {
-        apparelChanged = true;
-        helmet = mInv.getSlot(MWWorld::InventoryStore::Slot_Helmet);
-        removePartGroup(MWWorld::InventoryStore::Slot_Helmet);
-
-    }
-    if(cuirass != mInv.getSlot(MWWorld::InventoryStore::Slot_Cuirass))
-    {
-        cuirass = mInv.getSlot(MWWorld::InventoryStore::Slot_Cuirass);
-        removePartGroup(MWWorld::InventoryStore::Slot_Cuirass);
-        apparelChanged = true;
-
-    }
-    if(greaves != mInv.getSlot(MWWorld::InventoryStore::Slot_Greaves))
-    {
-        greaves = mInv.getSlot(MWWorld::InventoryStore::Slot_Greaves);
-        removePartGroup(MWWorld::InventoryStore::Slot_Greaves);
-        apparelChanged = true;
-    }
-    if(leftpauldron != mInv.getSlot(MWWorld::InventoryStore::Slot_LeftPauldron))
-    {
-        leftpauldron = mInv.getSlot(MWWorld::InventoryStore::Slot_LeftPauldron);
-        removePartGroup(MWWorld::InventoryStore::Slot_LeftPauldron);
-        apparelChanged = true;
-
-    }
-    if(rightpauldron != mInv.getSlot(MWWorld::InventoryStore::Slot_RightPauldron))
-    {
-        rightpauldron = mInv.getSlot(MWWorld::InventoryStore::Slot_RightPauldron);
-        removePartGroup(MWWorld::InventoryStore::Slot_RightPauldron);
-        apparelChanged = true;
-
-    }
-    if(!isBeast && boots != mInv.getSlot(MWWorld::InventoryStore::Slot_Boots))
-    {
-        boots = mInv.getSlot(MWWorld::InventoryStore::Slot_Boots);
-        removePartGroup(MWWorld::InventoryStore::Slot_Boots);
-        apparelChanged = true;
-
-    }
-    if(leftglove != mInv.getSlot(MWWorld::InventoryStore::Slot_LeftGauntlet))
-    {
-        leftglove = mInv.getSlot(MWWorld::InventoryStore::Slot_LeftGauntlet);
-        removePartGroup(MWWorld::InventoryStore::Slot_LeftGauntlet);
-        apparelChanged = true;
-
-    }
-    if(rightglove != mInv.getSlot(MWWorld::InventoryStore::Slot_RightGauntlet))
-    {
-        rightglove = mInv.getSlot(MWWorld::InventoryStore::Slot_RightGauntlet);
-        removePartGroup(MWWorld::InventoryStore::Slot_RightGauntlet);
-        apparelChanged = true;
-
-    }
-    if(shirt != mInv.getSlot(MWWorld::InventoryStore::Slot_Shirt))
-    {
-        shirt = mInv.getSlot(MWWorld::InventoryStore::Slot_Shirt);
-        removePartGroup(MWWorld::InventoryStore::Slot_Shirt);
-        apparelChanged = true;
-
-    }
-    if(pants != mInv.getSlot(MWWorld::InventoryStore::Slot_Pants))
-    {
-        pants = mInv.getSlot(MWWorld::InventoryStore::Slot_Pants);
-        removePartGroup(MWWorld::InventoryStore::Slot_Pants);
-        apparelChanged = true;
-    }
-
-    if(apparelChanged)
-    {
-
-        if(robe != mInv.end())
-        {
-            MWWorld::Ptr ptr = *robe;
-
-            const ESM::Clothing *clothes = (ptr.get<ESM::Clothing>())->base;
-            std::vector<ESM::PartReference> parts = clothes->parts.parts;
-            addPartGroup(MWWorld::InventoryStore::Slot_Robe, 5, parts);
-            reserveIndividualPart(ESM::PRT_Groin, MWWorld::InventoryStore::Slot_Robe, 5);
-            reserveIndividualPart(ESM::PRT_Skirt, MWWorld::InventoryStore::Slot_Robe, 5);
-            reserveIndividualPart(ESM::PRT_RLeg, MWWorld::InventoryStore::Slot_Robe, 5);
-            reserveIndividualPart(ESM::PRT_LLeg, MWWorld::InventoryStore::Slot_Robe, 5);
-            reserveIndividualPart(ESM::PRT_RUpperarm, MWWorld::InventoryStore::Slot_Robe, 5);
-            reserveIndividualPart(ESM::PRT_LUpperarm, MWWorld::InventoryStore::Slot_Robe, 5);
-            reserveIndividualPart(ESM::PRT_RKnee, MWWorld::InventoryStore::Slot_Robe, 5);
-            reserveIndividualPart(ESM::PRT_LKnee, MWWorld::InventoryStore::Slot_Robe, 5);
-            reserveIndividualPart(ESM::PRT_RForearm, MWWorld::InventoryStore::Slot_Robe, 5);
-            reserveIndividualPart(ESM::PRT_LForearm, MWWorld::InventoryStore::Slot_Robe, 5);
-            reserveIndividualPart(ESM::PRT_RPauldron, MWWorld::InventoryStore::Slot_Robe, 5);
-            reserveIndividualPart(ESM::PRT_LPauldron, MWWorld::InventoryStore::Slot_Robe, 5);
-        }
-        if(skirtiter != mInv.end())
-        {
-            MWWorld::Ptr ptr = *skirtiter;
-
-            const ESM::Clothing *clothes = (ptr.get<ESM::Clothing>())->base;
-            std::vector<ESM::PartReference> parts = clothes->parts.parts;
-            addPartGroup(MWWorld::InventoryStore::Slot_Skirt, 4, parts);
-            reserveIndividualPart(ESM::PRT_Groin, MWWorld::InventoryStore::Slot_Skirt, 4);
-            reserveIndividualPart(ESM::PRT_RLeg, MWWorld::InventoryStore::Slot_Skirt, 4);
-            reserveIndividualPart(ESM::PRT_LLeg, MWWorld::InventoryStore::Slot_Skirt, 4);
-        }
-
-        if(helmet != mInv.end())
-        {
-            removeIndividualPart(ESM::PRT_Hair);
-            const ESM::Armor *armor = (helmet->get<ESM::Armor>())->base;
-            std::vector<ESM::PartReference> parts = armor->parts.parts;
-            addPartGroup(MWWorld::InventoryStore::Slot_Helmet, 3, parts);
->>>>>>> 483b125a
-
-        if(leftpauldron != inv.end())
+
+        if(leftpauldron != mInv.end())
         {
             const ESM::Armor *armor = (leftpauldron->get<ESM::Armor>())->base;
             std::vector<ESM::PartReference> parts = armor->parts.parts;
             addPartGroup(MWWorld::InventoryStore::Slot_LeftPauldron, 3, parts);
         }
-<<<<<<< HEAD
-        if(rightpauldron != inv.end())
+        if(rightpauldron != mInv.end())
         {
             const ESM::Armor *armor = (rightpauldron->get<ESM::Armor>())->base;
             std::vector<ESM::PartReference> parts = armor->parts.parts;
             addPartGroup(MWWorld::InventoryStore::Slot_RightPauldron, 3, parts);
         }
-        if(!isBeast && boots != inv.end())
+        if(!isBeast && boots != mInv.end())
         {
             if(boots->getTypeName() == typeid(ESM::Clothing).name())
             {
@@ -534,55 +277,8 @@
                 addPartGroup(MWWorld::InventoryStore::Slot_Boots, 3, parts);
             }
         }
-        if(leftglove != inv.end())
-        {
-=======
-        if(cuirass != mInv.end())
-        {
-            const ESM::Armor *armor = (cuirass->get<ESM::Armor>())->base;
-            std::vector<ESM::PartReference> parts = armor->parts.parts;
-            addPartGroup(MWWorld::InventoryStore::Slot_Cuirass, 3, parts);
-
-        }
-        if(greaves != mInv.end())
-        {
-            const ESM::Armor *armor = (greaves->get<ESM::Armor>())->base;
-            std::vector<ESM::PartReference> parts = armor->parts.parts;
-            addPartGroup(MWWorld::InventoryStore::Slot_Greaves, 3, parts);
-        }
-
-        if(leftpauldron != mInv.end())
-        {
-            const ESM::Armor *armor = (leftpauldron->get<ESM::Armor>())->base;
-            std::vector<ESM::PartReference> parts = armor->parts.parts;
-            addPartGroup(MWWorld::InventoryStore::Slot_LeftPauldron, 3, parts);
-
-        }
-        if(rightpauldron != mInv.end())
-        {
-            const ESM::Armor *armor = (rightpauldron->get<ESM::Armor>())->base;
-            std::vector<ESM::PartReference> parts = armor->parts.parts;
-            addPartGroup(MWWorld::InventoryStore::Slot_RightPauldron, 3, parts);
-
-        }
-        if(!isBeast && boots != mInv.end())
-        {
-            if(boots->getTypeName() == typeid(ESM::Clothing).name())
-            {
-                const ESM::Clothing *clothes = (boots->get<ESM::Clothing>())->base;
-                std::vector<ESM::PartReference> parts = clothes->parts.parts;
-                addPartGroup(MWWorld::InventoryStore::Slot_Boots, 2, parts);
-            }
-            else if(boots->getTypeName() == typeid(ESM::Armor).name())
-            {
-               const ESM::Armor *armor = (boots->get<ESM::Armor>())->base;
-                std::vector<ESM::PartReference> parts = armor->parts.parts;
-                addPartGroup(MWWorld::InventoryStore::Slot_Boots, 3, parts);
-            }
-
-        }
-        if(leftglove != mInv.end()){
->>>>>>> 483b125a
+        if(leftglove != mInv.end())
+        {
             if(leftglove->getTypeName() == typeid(ESM::Clothing).name())
             {
                 const ESM::Clothing *clothes = (leftglove->get<ESM::Clothing>())->base;
@@ -591,23 +287,13 @@
             }
             else
             {
-<<<<<<< HEAD
                 const ESM::Armor *armor = (leftglove->get<ESM::Armor>())->base;
                 std::vector<ESM::PartReference> parts = armor->parts.parts;
                 addPartGroup(MWWorld::InventoryStore::Slot_LeftGauntlet, 3, parts);
             }
         }
-        if(rightglove != inv.end())
-        {
-=======
-               const ESM::Armor *armor = (leftglove->get<ESM::Armor>())->base;
-                std::vector<ESM::PartReference> parts = armor->parts.parts;
-                addPartGroup(MWWorld::InventoryStore::Slot_LeftGauntlet, 3, parts);
-            }
-
-        }
-        if(rightglove != mInv.end()){
->>>>>>> 483b125a
+        if(rightglove != mInv.end())
+        {
             if(rightglove->getTypeName() == typeid(ESM::Clothing).name())
             {
                 const ESM::Clothing *clothes = (rightglove->get<ESM::Clothing>())->base;
@@ -616,32 +302,20 @@
             }
             else
             {
-<<<<<<< HEAD
                 const ESM::Armor *armor = (rightglove->get<ESM::Armor>())->base;
-=======
-               const ESM::Armor *armor = (rightglove->get<ESM::Armor>())->base;
->>>>>>> 483b125a
                 std::vector<ESM::PartReference> parts = armor->parts.parts;
                 addPartGroup(MWWorld::InventoryStore::Slot_RightGauntlet, 3, parts);
             }
 
         }
 
-<<<<<<< HEAD
-        if(shirt != inv.end())
-=======
         if(shirt != mInv.end())
->>>>>>> 483b125a
         {
             const ESM::Clothing *clothes = (shirt->get<ESM::Clothing>())->base;
             std::vector<ESM::PartReference> parts = clothes->parts.parts;
             addPartGroup(MWWorld::InventoryStore::Slot_Shirt, 2, parts);
         }
-<<<<<<< HEAD
-        if(pants != inv.end())
-=======
         if(pants != mInv.end())
->>>>>>> 483b125a
         {
             const ESM::Clothing *clothes = (pants->get<ESM::Clothing>())->base;
             std::vector<ESM::PartReference> parts = clothes->parts.parts;
@@ -649,10 +323,9 @@
         }
     }
 
-<<<<<<< HEAD
-    if(partpriorities[ESM::PRT_Head] < 1)
+    if(mPartPriorities[ESM::PRT_Head] < 1)
         addOrReplaceIndividualPart(ESM::PRT_Head, -1,1, headModel);
-    if(partpriorities[ESM::PRT_Hair] < 1 && partpriorities[ESM::PRT_Head] <= 1)
+    if(mPartPriorities[ESM::PRT_Hair] < 1 && mPartPriorities[ESM::PRT_Head] <= 1)
         addOrReplaceIndividualPart(ESM::PRT_Hair, -1,1, hairModel);
 
     static const struct {
@@ -684,7 +357,7 @@
     const ESMS::ESMStore &store = MWBase::Environment::get().getWorld()->getStore();
     for(size_t i = 0;i < sizeof(PartTypeList)/sizeof(PartTypeList[0]);i++)
     {
-        if(partpriorities[PartTypeList[i].type] < 1)
+        if(mPartPriorities[PartTypeList[i].type] < 1)
         {
             const ESM::BodyPart *part = NULL;
             bool tryfemale = isFemale;
@@ -713,222 +386,16 @@
     // FIXME: There can be more than one!
     NifOgre::MeshPairList meshes = NIFLoader::load(mesh);
     Ogre::Entity* part = mRend.getScene()->createEntity(meshes[0].first->getName());
-=======
-    if(mPartPriorities[ESM::PRT_Head] < 1)
-    {
-        addOrReplaceIndividualPart(ESM::PRT_Head, -1,1,headModel);
-    }
-    if(mPartPriorities[ESM::PRT_Hair] < 1 && mPartPriorities[ESM::PRT_Head] <= 1)
-    {
-        addOrReplaceIndividualPart(ESM::PRT_Hair, -1,1,hairModel);
-    }
-    if(mPartPriorities[ESM::PRT_Neck] < 1)
-    {
-        const ESM::BodyPart *neckPart = MWBase::Environment::get().getWorld()->getStore().bodyParts.search (bodyRaceID + "neck");
-        if(neckPart)
-            addOrReplaceIndividualPart(ESM::PRT_Neck, -1,1,"meshes\\" + neckPart->model);
-    }
-    if(mPartPriorities[ESM::PRT_Cuirass] < 1)
-    {
-        const ESM::BodyPart *chestPart = MWBase::Environment::get().getWorld()->getStore().bodyParts.search (bodyRaceID + "chest");
-        if(chestPart)
-            addOrReplaceIndividualPart(ESM::PRT_Cuirass, -1,1,"meshes\\" + chestPart->model);
-    }
-
-    if(mPartPriorities[ESM::PRT_Groin] < 1)
-    {
-        const ESM::BodyPart *groinPart = MWBase::Environment::get().getWorld()->getStore().bodyParts.search (bodyRaceID + "groin");
-        if(groinPart)
-            addOrReplaceIndividualPart(ESM::PRT_Groin, -1,1,"meshes\\" + groinPart->model);
-    }
-    if(mPartPriorities[ESM::PRT_RHand] < 1)
-    {
-        const ESM::BodyPart *handPart = MWBase::Environment::get().getWorld()->getStore().bodyParts.search (bodyRaceID + "hand");
-        if(!handPart)
-            handPart = MWBase::Environment::get().getWorld()->getStore().bodyParts.search (bodyRaceID + "hands");
-        if(handPart)
-            addOrReplaceIndividualPart(ESM::PRT_RHand, -1,1,"meshes\\" + handPart->model);
-    }
-    if(mPartPriorities[ESM::PRT_LHand] < 1)
-    {
-        const ESM::BodyPart *handPart = MWBase::Environment::get().getWorld()->getStore().bodyParts.search (bodyRaceID + "hand");
-        if(!handPart)
-            handPart = MWBase::Environment::get().getWorld()->getStore().bodyParts.search (bodyRaceID + "hands");
-        if(handPart)
-            addOrReplaceIndividualPart(ESM::PRT_LHand, -1,1,"meshes\\" + handPart->model);
-    }
-
-    if(mPartPriorities[ESM::PRT_RWrist] < 1)
-    {
-        const ESM::BodyPart *wristPart = MWBase::Environment::get().getWorld()->getStore().bodyParts.search (bodyRaceID + "wrist");
-        if(wristPart)
-            addOrReplaceIndividualPart(ESM::PRT_RWrist, -1,1,"meshes\\" + wristPart->model);
-    }
-    if(mPartPriorities[ESM::PRT_LWrist] < 1)
-    {
-        const ESM::BodyPart *wristPart = MWBase::Environment::get().getWorld()->getStore().bodyParts.search (bodyRaceID + "wrist");
-        if(wristPart)
-            addOrReplaceIndividualPart(ESM::PRT_LWrist, -1,1,"meshes\\" + wristPart->model);
-    }
-    if(mPartPriorities[ESM::PRT_RForearm] < 1)
-    {
-        const ESM::BodyPart *forearmPart = MWBase::Environment::get().getWorld()->getStore().bodyParts.search (bodyRaceID + "forearm");
-        if(bodyRaceID == "b_n_argonian_f_")
-            forearmPart = MWBase::Environment::get().getWorld()->getStore().bodyParts.search ("b_n_argonian_m_forearm");
-        if(forearmPart)
-            addOrReplaceIndividualPart(ESM::PRT_RForearm, -1,1,"meshes\\" + forearmPart->model);
-    }
-    if(mPartPriorities[ESM::PRT_LForearm] < 1)
-    {
-        const ESM::BodyPart *forearmPart = MWBase::Environment::get().getWorld()->getStore().bodyParts.search (bodyRaceID + "forearm");
-        if(bodyRaceID == "b_n_argonian_f_")
-            forearmPart = MWBase::Environment::get().getWorld()->getStore().bodyParts.search ("b_n_argonian_m_forearm");
-        if(forearmPart)
-            addOrReplaceIndividualPart(ESM::PRT_LForearm, -1,1,"meshes\\" + forearmPart->model);
-    }
-    if(mPartPriorities[ESM::PRT_RUpperarm] < 1)
-    {
-        const ESM::BodyPart *armPart = MWBase::Environment::get().getWorld()->getStore().bodyParts.search (bodyRaceID + "upper arm");
-        if(armPart)
-            addOrReplaceIndividualPart(ESM::PRT_RUpperarm, -1,1,"meshes\\" + armPart->model);
-    }
-    if(mPartPriorities[ESM::PRT_LUpperarm] < 1)
-    {
-        const ESM::BodyPart *armPart = MWBase::Environment::get().getWorld()->getStore().bodyParts.search (bodyRaceID + "upper arm");
-        if(armPart)
-            addOrReplaceIndividualPart(ESM::PRT_LUpperarm, -1,1,"meshes\\" + armPart->model);
-    }
-    if(mPartPriorities[ESM::PRT_RFoot] < 1)
-    {
-        const ESM::BodyPart *footPart = MWBase::Environment::get().getWorld()->getStore().bodyParts.search (bodyRaceID + "foot");
-        if(isBeast && !footPart)
-            footPart = MWBase::Environment::get().getWorld()->getStore().bodyParts.search (bodyRaceID + "feet");
-        if(footPart)
-            addOrReplaceIndividualPart(ESM::PRT_RFoot, -1,1,"meshes\\" + footPart->model);
-    }
-    if(mPartPriorities[ESM::PRT_LFoot] < 1)
-    {
-        const ESM::BodyPart *footPart = MWBase::Environment::get().getWorld()->getStore().bodyParts.search (bodyRaceID + "foot");
-        if(isBeast && !footPart)
-            footPart = MWBase::Environment::get().getWorld()->getStore().bodyParts.search (bodyRaceID + "feet");
-        if(footPart)
-            addOrReplaceIndividualPart(ESM::PRT_LFoot, -1,1,"meshes\\" + footPart->model);
-    }
-    if(mPartPriorities[ESM::PRT_RAnkle] < 1)
-    {
-        const ESM::BodyPart *anklePart = MWBase::Environment::get().getWorld()->getStore().bodyParts.search (bodyRaceID + "ankle");
-        if(anklePart)
-            addOrReplaceIndividualPart(ESM::PRT_RAnkle, -1,1,"meshes\\" + anklePart->model);
-    }
-    if(mPartPriorities[ESM::PRT_LAnkle] < 1)
-    {
-        const ESM::BodyPart *anklePart = MWBase::Environment::get().getWorld()->getStore().bodyParts.search (bodyRaceID + "ankle");
-        if(anklePart)
-            addOrReplaceIndividualPart(ESM::PRT_LAnkle, -1,1,"meshes\\" + anklePart->model);
-    }
-    if(mPartPriorities[ESM::PRT_RKnee] < 1)
-    {
-        const ESM::BodyPart *kneePart = MWBase::Environment::get().getWorld()->getStore().bodyParts.search (bodyRaceID + "knee");
-        if(kneePart)
-            addOrReplaceIndividualPart(ESM::PRT_RKnee, -1,1,"meshes\\" + kneePart->model);
-    }
-    if(mPartPriorities[ESM::PRT_LKnee] < 1)
-    {
-        const ESM::BodyPart *kneePart = MWBase::Environment::get().getWorld()->getStore().bodyParts.search (bodyRaceID + "knee");
-        if(kneePart)
-            addOrReplaceIndividualPart(ESM::PRT_LKnee, -1,1,"meshes\\" + kneePart->model);
-    }
-    if(mPartPriorities[ESM::PRT_RLeg] < 1)
-    {
-        const ESM::BodyPart *legPart = MWBase::Environment::get().getWorld()->getStore().bodyParts.search (bodyRaceID + "upper leg");
-        if(legPart)
-            addOrReplaceIndividualPart(ESM::PRT_RLeg, -1,1,"meshes\\" + legPart->model);
-    }
-    if(mPartPriorities[ESM::PRT_LLeg] < 1)
-    {
-        const ESM::BodyPart *legPart = MWBase::Environment::get().getWorld()->getStore().bodyParts.search (bodyRaceID + "upper leg");
-        if(legPart)
-            addOrReplaceIndividualPart(ESM::PRT_LLeg, -1,1,"meshes\\" + legPart->model);
-    }
-    if(mPartPriorities[ESM::PRT_Tail] < 1)
-    {
-        const ESM::BodyPart *tailPart = MWBase::Environment::get().getWorld()->getStore().bodyParts.search (bodyRaceID + "tail");
-        if(tailPart)
-            addOrReplaceIndividualPart(ESM::PRT_Tail, -1,1,"meshes\\" + tailPart->model);
-    }
-
-}
-
-Ogre::Entity* NpcAnimation::insertBoundedPart(const std::string &mesh, std::string bonename)
-{
-    NIFLoader::load(mesh);
-    Ogre::Entity* part = mRend.getScene()->createEntity(mesh);
->>>>>>> 483b125a
     part->setVisibilityFlags(RV_Actors);
 
     mBase->attachObjectToBone(bonename, part);
     return part;
 }
-<<<<<<< HEAD
 
 void NpcAnimation::runAnimation(float timepassed)
 {
     if(timeToChange > .2)
     {
-=======
-void NpcAnimation::insertFootPart(int type, const std::string &mesh)
-{
-    std::string meshAndSuffix = mesh;
-    if(type == ESM::PRT_LFoot)
-        meshAndSuffix += "*|";
-    NIFLoader::load(meshAndSuffix);
-     Ogre::Entity* part = mRend.getScene()->createEntity(meshAndSuffix);
-    std::vector<Nif::NiTriShapeCopy>* shape = ((NIFLoader::getSingletonPtr())->getShapes(meshAndSuffix));
-    if(shape == 0)
-    {
-        if(type == ESM::PRT_LFoot)
-        {
-            mBase->attachObjectToBone("Left Foot", part);
-            lfoot = part;
-        }
-        else if (type == ESM::PRT_RFoot)
-        {
-            mBase->attachObjectToBone("Right Foot", part);
-            rfoot = part;
-        }
-    }
-    else
-    {
-        if(type == ESM::PRT_LFoot)
-            mLFreeFoot = insertFreePart(mesh, "::");
-        else if (type == ESM::PRT_RFoot)
-            mRFreeFoot = insertFreePart(mesh, ":<");
-    }
-
-}
-
-std::pair<Ogre::Entity*, std::vector<Nif::NiTriShapeCopy>*> NpcAnimation::insertFreePart(const std::string &mesh, const std::string& suffix)
-{
-    std::string meshNumbered = mesh + getUniqueID(mesh + suffix) + suffix;
-    NIFLoader::load(meshNumbered);
-
-    Ogre::Entity* part = mRend.getScene()->createEntity(meshNumbered);
-    part->setVisibilityFlags(RV_Actors);
-
-    mInsert->attachObject(part);
-
-    std::vector<Nif::NiTriShapeCopy>* shape = ((NIFLoader::getSingletonPtr())->getShapes(mesh + "0000" + suffix));
-    if(shape)
-        handleShapes(shape, part, mBase->getSkeleton());
-    std::pair<Ogre::Entity*, std::vector<Nif::NiTriShapeCopy>*> pair = std::make_pair(part, shape);
-    return pair;
-}
-
-void NpcAnimation::runAnimation(float timepassed)
-{
-
-    if(timeToChange > .2){
->>>>>>> 483b125a
         timeToChange = 0;
         updateParts();
     }
@@ -940,330 +407,128 @@
     //2. Handle the animation transforms dependent on time
 
     //3. Handle the shapes dependent on animation transforms
-<<<<<<< HEAD
-    if(animate > 0)
-    {
-        time += timepassed;
-        if(time > stopTime)
-        {
-            animate--;
-            if(animate == 0)
-                time = stopTime;
-=======
     if(mAnimate > 0)
     {
         mTime += timepassed;
-
         if(mTime > mStopTime)
         {
             mAnimate--;
-
             if(mAnimate == 0)
                 mTime = mStopTime;
->>>>>>> 483b125a
             else
                 mTime = mStartTime + (mTime - mStopTime);
         }
 
         handleAnimationTransforms();
-<<<<<<< HEAD
     }
 }
 
 void NpcAnimation::removeIndividualPart(int type)
 {
-    partpriorities[type] = 0;
-    partslots[type] = -1;
-
-    if(type == ESM::PRT_Head && head)   //0
-    {
-        base->detachObjectFromBone(head);
-        head = 0;
-    }
-    else if(type == ESM::PRT_Hair && hair) //1
-    {
-        base->detachObjectFromBone(hair);
-        hair = 0;
-    }
-    else if(type == ESM::PRT_Neck && neck) //2
-    {
-        base->detachObjectFromBone(neck);
-        neck = 0;
-    }
-    else if(type == ESM::PRT_Groin && groin)//4
-    {
-        base->detachObjectFromBone(groin);
-        groin = 0;
-    }
-    else if(type == ESM::PRT_RWrist && rWrist)//8
-    {
-        base->detachObjectFromBone(rWrist);
-        rWrist = 0;
-    }
-    else if(type == ESM::PRT_LWrist && lWrist) //9
-    {
-        base->detachObjectFromBone(lWrist);
-        lWrist = 0;
-    }
-    else if(type == ESM::PRT_Shield) //10
-    {
-    }
-    else if(type == ESM::PRT_RForearm && rForearm) //11
-    {
-        base->detachObjectFromBone(rForearm);
-        rForearm = 0;
-    }
-    else if(type == ESM::PRT_LForearm && lForearm) //12
-    {
-        base->detachObjectFromBone(lForearm);
-        lForearm = 0;
-    }
-    else if(type == ESM::PRT_RUpperarm && rupperArm) //13
-    {
-        base->detachObjectFromBone(rupperArm);
-        rupperArm = 0;
-    }
-    else if(type == ESM::PRT_LUpperarm && lupperArm) //14
-    {
-        base->detachObjectFromBone(lupperArm);
-        lupperArm = 0;
-    }
-    else if(type == ESM::PRT_RFoot && rfoot)                 //15
-    {
-        base->detachObjectFromBone(rfoot);
-        rfoot = 0;
-    }
-    else if(type == ESM::PRT_LFoot && lfoot)                //16
-    {
-        base->detachObjectFromBone(lfoot);
-        lfoot = 0;
-    }
-    else if(type == ESM::PRT_RAnkle && rAnkle)    //17
-    {
-        base->detachObjectFromBone(rAnkle);
-        rAnkle = 0;
-    }
-    else if(type == ESM::PRT_LAnkle && lAnkle)    //18
-    {
-        base->detachObjectFromBone(lAnkle);
-        lAnkle = 0;
-    }
-    else if(type == ESM::PRT_RKnee && rKnee)    //19
-    {
-        base->detachObjectFromBone(rKnee);
-        rKnee = 0;
-    }
-    else if(type == ESM::PRT_LKnee && lKnee)    //20
-    {
-        base->detachObjectFromBone(lKnee);
-        lKnee = 0;
-    }
-    else if(type == ESM::PRT_RLeg && rUpperLeg)    //21
-    {
-        base->detachObjectFromBone(rUpperLeg);
-        rUpperLeg = 0;
-    }
-    else if(type == ESM::PRT_LLeg && lUpperLeg)    //22
-    {
-        base->detachObjectFromBone(lUpperLeg);
-        lUpperLeg = 0;
-    }
-    else if(type == ESM::PRT_RPauldron && rclavicle)    //23
-    {
-        base->detachObjectFromBone(rclavicle);
-        rclavicle = 0;
-=======
-
-        mVecRotPos.clear();
-
-        if(mLFreeFoot.first)
-            handleShapes(mLFreeFoot.second, mLFreeFoot.first, mBase->getSkeleton());
-        if(mRFreeFoot.first)
-            handleShapes(mRFreeFoot.second, mRFreeFoot.first, mBase->getSkeleton());
-
-        if(mChest.first)
-            handleShapes(mChest.second, mChest.first, mBase->getSkeleton());
-        if(mTail.first)
-            handleShapes(mTail.second, mTail.first, mBase->getSkeleton());
-        if(mSkirt.first)
-            handleShapes(mSkirt.second, mSkirt.first, mBase->getSkeleton());
-        if(mLhand.first)
-            handleShapes(mLhand.second, mLhand.first, mBase->getSkeleton());
-        if(mRhand.first)
-            handleShapes(mRhand.second, mRhand.first, mBase->getSkeleton());
-
-    }
-}
-
-void NpcAnimation::removeIndividualPart(int type){
     mPartPriorities[type] = 0;
     mPartslots[type] = -1;
 
-        if(type == ESM::PRT_Head && head)                 //0
-        {   
-            mBase->detachObjectFromBone(head);
-            head = 0;
-        }
-        else if(type == ESM::PRT_Hair && hair)            //1
-        {
-            mBase->detachObjectFromBone(hair);
-            hair = 0;
-        }
-        else if(type == ESM::PRT_Neck && neck)            //2
-        {
-            mBase->detachObjectFromBone(neck);
-            neck = 0;
-        }
-        else if(type == ESM::PRT_Cuirass && mChest.first) //3
-        {
-            mInsert->detachObject(mChest.first);
-            mChest = mZero;
-        }
-        else if(type == ESM::PRT_Groin && groin)          //4
-        {
-            mBase->detachObjectFromBone(groin);
-            groin = 0;
-        }
-        else if(type == ESM::PRT_Skirt && mSkirt.first)   //5
-        {
-            mInsert->detachObject(mSkirt.first);
-            mSkirt = mZero;
-        }
-        else if(type == ESM::PRT_RHand && mRhand.first)   //6
-        {
-            mInsert->detachObject(mRhand.first);
-            mRhand = mZero;
-        }
-        else if(type == ESM::PRT_LHand && mLhand.first)   //7
-        {
-            mInsert->detachObject(mLhand.first);
-            mLhand = mZero;
-        }
-        else if(type == ESM::PRT_RWrist && rWrist)        //8
-        {
-            mBase->detachObjectFromBone(rWrist);
-            rWrist = 0;
-        }
-        else if(type == ESM::PRT_LWrist && lWrist)        //9
-        {
-            mBase->detachObjectFromBone(lWrist);
-            lWrist = 0;
-        }
-        else if(type == ESM::PRT_Shield)                  //10
-        {
-
-        }
-        else if(type == ESM::PRT_RForearm && rForearm)    //11
-        {
-            mBase->detachObjectFromBone(rForearm);
-            rForearm = 0;
-        }
-        else if(type == ESM::PRT_LForearm && lForearm)    //12
-        {
-            mBase->detachObjectFromBone(lForearm);
-            lForearm = 0;
-        }
-        else if(type == ESM::PRT_RUpperarm && rupperArm)  //13
-        {
-            mBase->detachObjectFromBone(rupperArm);
-            rupperArm = 0;
-        }
-        else if(type == ESM::PRT_LUpperarm && lupperArm)  //14
-        {
-            mBase->detachObjectFromBone(lupperArm);
-            lupperArm = 0;
-        }
-        else if(type == ESM::PRT_RFoot)                   //15
-        {                 
-            if(rfoot)
-            {
-                mBase->detachObjectFromBone(rfoot);
-                rfoot = 0;
-            }
-            else if(mRFreeFoot.first)
-            {
-                mInsert->detachObject(mRFreeFoot.first);
-                mRFreeFoot = mZero;
-            }
-        }
-        else if(type == ESM::PRT_LFoot)                   //16
-        {
-            if(lfoot)
-            {
-                mBase->detachObjectFromBone(lfoot);
-                lfoot = 0;
-            }
-            else if(mLFreeFoot.first)
-            {
-                mInsert->detachObject(mLFreeFoot.first);
-                mLFreeFoot = mZero;
-            }
-        }
-        else if(type == ESM::PRT_RAnkle && rAnkle)        //17
-        {
-            mBase->detachObjectFromBone(rAnkle);
-            rAnkle = 0;
-        }
-        else if(type == ESM::PRT_LAnkle && lAnkle)        //18
-        {
-            mBase->detachObjectFromBone(lAnkle);
-            lAnkle = 0;
-        }
-        else if(type == ESM::PRT_RKnee && rKnee)          //19
-        {
-            mBase->detachObjectFromBone(rKnee);
-            rKnee = 0;
-        }
-        else if(type == ESM::PRT_LKnee && lKnee)          //20
-        {
-            mBase->detachObjectFromBone(lKnee);
-            lKnee = 0;
-        }
-        else if(type == ESM::PRT_RLeg && rUpperLeg)       //21
-        {
-            mBase->detachObjectFromBone(rUpperLeg);
-            rUpperLeg = 0;
-        }
-        else if(type == ESM::PRT_LLeg && lUpperLeg)       //22
-        {
-            mBase->detachObjectFromBone(lUpperLeg);
-            lUpperLeg = 0;
-        }
-        else if(type == ESM::PRT_RPauldron && rclavicle)  //23
-        {
-            mBase->detachObjectFromBone(rclavicle);
-            rclavicle = 0;
-        }
-        else if(type == ESM::PRT_LPauldron && lclavicle)  //24
-        {
-            mBase->detachObjectFromBone(lclavicle);
-            lclavicle = 0;
-        }
-        else if(type == ESM::PRT_Weapon)                  //25
-        {
-
-        }
-        else if(type == ESM::PRT_Tail && mTail.first)     //26
-        {
-            mInsert->detachObject(mTail.first);
-            mTail = mZero;
-        }
-
-    }
-
-    void NpcAnimation::reserveIndividualPart(int type, int group, int priority)
-    {
-        if(priority > mPartPriorities[type])
-        {
-            removeIndividualPart(type);
-            mPartPriorities[type] = priority;
-            mPartslots[type] = group;
-        }
->>>>>>> 483b125a
+    if(type == ESM::PRT_Head && head)   //0
+    {
+        mBase->detachObjectFromBone(head);
+        head = 0;
+    }
+    else if(type == ESM::PRT_Hair && hair) //1
+    {
+        mBase->detachObjectFromBone(hair);
+        hair = 0;
+    }
+    else if(type == ESM::PRT_Neck && neck) //2
+    {
+        mBase->detachObjectFromBone(neck);
+        neck = 0;
+    }
+    else if(type == ESM::PRT_Groin && groin)//4
+    {
+        mBase->detachObjectFromBone(groin);
+        groin = 0;
+    }
+    else if(type == ESM::PRT_RWrist && rWrist)//8
+    {
+        mBase->detachObjectFromBone(rWrist);
+        rWrist = 0;
+    }
+    else if(type == ESM::PRT_LWrist && lWrist) //9
+    {
+        mBase->detachObjectFromBone(lWrist);
+        lWrist = 0;
+    }
+    else if(type == ESM::PRT_Shield) //10
+    {
+    }
+    else if(type == ESM::PRT_RForearm && rForearm) //11
+    {
+        mBase->detachObjectFromBone(rForearm);
+        rForearm = 0;
+    }
+    else if(type == ESM::PRT_LForearm && lForearm) //12
+    {
+        mBase->detachObjectFromBone(lForearm);
+        lForearm = 0;
+    }
+    else if(type == ESM::PRT_RUpperarm && rupperArm) //13
+    {
+        mBase->detachObjectFromBone(rupperArm);
+        rupperArm = 0;
+    }
+    else if(type == ESM::PRT_LUpperarm && lupperArm) //14
+    {
+        mBase->detachObjectFromBone(lupperArm);
+        lupperArm = 0;
+    }
+    else if(type == ESM::PRT_RFoot && rfoot)                 //15
+    {
+        mBase->detachObjectFromBone(rfoot);
+        rfoot = 0;
+    }
+    else if(type == ESM::PRT_LFoot && lfoot)                //16
+    {
+        mBase->detachObjectFromBone(lfoot);
+        lfoot = 0;
+    }
+    else if(type == ESM::PRT_RAnkle && rAnkle)    //17
+    {
+        mBase->detachObjectFromBone(rAnkle);
+        rAnkle = 0;
+    }
+    else if(type == ESM::PRT_LAnkle && lAnkle)    //18
+    {
+        mBase->detachObjectFromBone(lAnkle);
+        lAnkle = 0;
+    }
+    else if(type == ESM::PRT_RKnee && rKnee)    //19
+    {
+        mBase->detachObjectFromBone(rKnee);
+        rKnee = 0;
+    }
+    else if(type == ESM::PRT_LKnee && lKnee)    //20
+    {
+        mBase->detachObjectFromBone(lKnee);
+        lKnee = 0;
+    }
+    else if(type == ESM::PRT_RLeg && rUpperLeg)    //21
+    {
+        mBase->detachObjectFromBone(rUpperLeg);
+        rUpperLeg = 0;
+    }
+    else if(type == ESM::PRT_LLeg && lUpperLeg)    //22
+    {
+        mBase->detachObjectFromBone(lUpperLeg);
+        lUpperLeg = 0;
+    }
+    else if(type == ESM::PRT_RPauldron && rclavicle)    //23
+    {
+        mBase->detachObjectFromBone(rclavicle);
+        rclavicle = 0;
     }
     else if(type == ESM::PRT_LPauldron && lclavicle)    //24
     {
-        base->detachObjectFromBone(lclavicle);
+        mBase->detachObjectFromBone(lclavicle);
         lclavicle = 0;
     }
     else if(type == ESM::PRT_Weapon)                 //25
@@ -1271,14 +536,13 @@
     }
 }
 
-<<<<<<< HEAD
 void NpcAnimation::reserveIndividualPart(int type, int group, int priority)
 {
-    if(priority > partpriorities[type])
+    if(priority > mPartPriorities[type])
     {
         removeIndividualPart(type);
-        partpriorities[type] = priority;
-        partslots[type] = group;
+        mPartPriorities[type] = priority;
+        mPartslots[type] = group;
     }
 }
 
@@ -1286,119 +550,19 @@
 {
     for(int i = 0; i < 27; i++)
     {
-        if(partslots[i] == group)
+        if(mPartslots[i] == group)
             removeIndividualPart(i);
     }
 }
 
 bool NpcAnimation::addOrReplaceIndividualPart(int type, int group, int priority, const std::string &mesh)
 {
-    if(priority <= partpriorities[type])
-=======
-    void NpcAnimation::removePartGroup(int group)
-    {
-        for(int i = 0; i < 27; i++)
-            if(mPartslots[i] == group)
-                 removeIndividualPart(i);
-    }
-    bool NpcAnimation::addOrReplaceIndividualPart(int type, int group, int priority, const std::string &mesh)
-    {
-        if(priority > mPartPriorities[type])
-        {
-            removeIndividualPart(type);
-            mPartslots[type] = group;
-            mPartPriorities[type] = priority;
-            switch(type)
-            {
-                case ESM::PRT_Head:                           //0
-                    head = insertBoundedPart(mesh, "Head");
-                    break;
-                case ESM::PRT_Hair:                          //1
-                    hair = insertBoundedPart(mesh, "Head");
-                    break;
-                case ESM::PRT_Neck:                          //2
-                    neck = insertBoundedPart(mesh, "Neck");
-                    break;
-                case ESM::PRT_Cuirass:                          //3
-                    mChest = insertFreePart(mesh, ":\"");
-                    break;
-                case ESM::PRT_Groin:                          //4
-                    groin = insertBoundedPart(mesh, "Groin");
-                    break;
-                case ESM::PRT_Skirt:                          //5
-                    mSkirt = insertFreePart(mesh, ":|");
-                    break;
-                case ESM::PRT_RHand:                         //6
-                    mRhand = insertFreePart(mesh, ":?");
-                    break;
-                case ESM::PRT_LHand:                         //7
-                    mLhand = insertFreePart(mesh,  ":>");
-                    break;
-                case ESM::PRT_RWrist:                          //8
-                    rWrist = insertBoundedPart(mesh, "Right Wrist");
-                    break;
-                case ESM::PRT_LWrist:                          //9
-                    lWrist = insertBoundedPart(mesh + "*|", "Left Wrist");
-                    break;
-                case ESM::PRT_Shield:                         //10
-                    break;
-                case ESM::PRT_RForearm:                          //11
-                    rForearm = insertBoundedPart(mesh, "Right Forearm");
-                    break;
-                case ESM::PRT_LForearm:                          //12
-                    lForearm = insertBoundedPart(mesh + "*|", "Left Forearm");
-                    break;
-                case ESM::PRT_RUpperarm:                          //13
-                    rupperArm = insertBoundedPart(mesh, "Right Upper Arm");
-                    break;
-                case ESM::PRT_LUpperarm:                          //14
-                    lupperArm = insertBoundedPart(mesh + "*|", "Left Upper Arm");
-                    break;
-                case ESM::PRT_RFoot:                             //15
-                   insertFootPart(type, mesh);
-                    break;
-                case ESM::PRT_LFoot:                             //16
-                   insertFootPart(type, mesh);
-                    break;
-                 case ESM::PRT_RAnkle:                          //17
-                    rAnkle = insertBoundedPart(mesh , "Right Ankle");
-                    break;
-                case ESM::PRT_LAnkle:                          //18
-                    lAnkle = insertBoundedPart(mesh + "*|", "Left Ankle");
-                    break;
-                 case ESM::PRT_RKnee:                          //19
-                    rKnee = insertBoundedPart(mesh , "Right Knee");
-                    break;
-                case ESM::PRT_LKnee:                          //20
-                    lKnee = insertBoundedPart(mesh + "*|", "Left Knee");
-                    break;
-                 case ESM::PRT_RLeg:                          //21
-                    rUpperLeg = insertBoundedPart(mesh, "Right Upper Leg");
-                    break;
-                case ESM::PRT_LLeg:                          //22
-                    lUpperLeg = insertBoundedPart(mesh + "*|", "Left Upper Leg");
-                    break;
-                case ESM::PRT_RPauldron:                          //23
-                    rclavicle = insertBoundedPart(mesh , "Right Clavicle");
-                    break;
-                case ESM::PRT_LPauldron:                          //24
-                    lclavicle = insertBoundedPart(mesh + "*|", "Left Clavicle");
-                    break;
-                case ESM::PRT_Weapon:                             //25
-                    break;
-                case ESM::PRT_Tail:                              //26
-                    mTail = insertFreePart(mesh, ":*");
-                    break;
-            }
-            return true;
-        }
->>>>>>> 483b125a
+    if(priority <= mPartPriorities[type])
         return false;
 
-<<<<<<< HEAD
     removeIndividualPart(type);
-    partslots[type] = group;
-    partpriorities[type] = priority;
+    mPartslots[type] = group;
+    mPartPriorities[type] = priority;
     switch(type)
     {
         case ESM::PRT_Head:                           //0
@@ -1495,25 +659,6 @@
             addOrReplaceIndividualPart(part.part, group,priority,"meshes\\" + bodypart->model);
         else
             reserveIndividualPart(part.part, group, priority);
-=======
-    void NpcAnimation::addPartGroup(int group, int priority, std::vector<ESM::PartReference>& parts)
-    {
-        for(std::size_t i = 0; i < parts.size(); i++)
-        {
-            ESM::PartReference part = parts[i];
-
-            const ESM::BodyPart *bodypart = 0;
-
-            if(isFemale)
-                bodypart = MWBase::Environment::get().getWorld()->getStore().bodyParts.search (part.female);
-            if(!bodypart)
-                bodypart = MWBase::Environment::get().getWorld()->getStore().bodyParts.search (part.male);
-            if(bodypart)
-                addOrReplaceIndividualPart(part.part, group,priority,"meshes\\" + bodypart->model);
-            else
-                reserveIndividualPart(part.part, group, priority);
-        }
->>>>>>> 483b125a
     }
 }
 
