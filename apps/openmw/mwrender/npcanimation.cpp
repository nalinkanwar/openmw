#include "npcanimation.hpp"

#include <OgreSceneManager.h>
#include <OgreEntity.h>
#include <OgreSubEntity.h>

#include "../mwworld/esmstore.hpp"

#include "../mwbase/environment.hpp"
#include "../mwbase/world.hpp"

#include "renderconst.hpp"

using namespace Ogre;
using namespace NifOgre;

namespace MWRender{
NpcAnimation::~NpcAnimation()
{
    removeEntities(head);
    removeEntities(hair);
    removeEntities(neck);
    removeEntities(chest);
    removeEntities(groin);
    removeEntities(skirt);
    removeEntities(rHand);
    removeEntities(lHand);
    removeEntities(rWrist);
    removeEntities(lWrist);
    removeEntities(rForearm);
    removeEntities(lForearm);
    removeEntities(rupperArm);
    removeEntities(lupperArm);
    removeEntities(rfoot);
    removeEntities(lfoot);
    removeEntities(rAnkle);
    removeEntities(lAnkle);
    removeEntities(rKnee);
    removeEntities(lKnee);
    removeEntities(rUpperLeg);
    removeEntities(lUpperLeg);
    removeEntities(rclavicle);
    removeEntities(lclavicle);
    removeEntities(tail);
}


NpcAnimation::NpcAnimation(const MWWorld::Ptr& ptr, Ogre::SceneNode* node, MWWorld::InventoryStore& _inv, int visibilityFlags)
    : Animation(), mStateID(-1), mInv(_inv), timeToChange(0), mVisibilityFlags(visibilityFlags),
    robe(mInv.end()), helmet(mInv.end()), shirt(mInv.end()),
    cuirass(mInv.end()), greaves(mInv.end()),
    leftpauldron(mInv.end()), rightpauldron(mInv.end()),
    boots(mInv.end()),
    leftglove(mInv.end()), rightglove(mInv.end()), skirtiter(mInv.end()),
    pants(mInv.end())
{
    MWWorld::LiveCellRef<ESM::NPC> *ref = ptr.get<ESM::NPC>();

    for (int init = 0; init < 27; init++)
    {
        mPartslots[init] = -1;  //each slot is empty
        mPartPriorities[init] = 0;
    }

<<<<<<< HEAD
    const MWWorld::ESMStore &store = MWBase::Environment::get().getWorld()->getStore();
    const ESM::Race *race = store.races.find(ref->base->mRace);
=======
    const ESMS::ESMStore &store = MWBase::Environment::get().getWorld()->getStore();
    const ESM::Race *race = store.races.find(ref->mBase->mRace);
>>>>>>> 3c2ce25f

    std::string hairID = ref->mBase->mHair;
    std::string headID = ref->mBase->mHead;
    headModel = "meshes\\" + store.bodyParts.find(headID)->mModel;
    hairModel = "meshes\\" + store.bodyParts.find(hairID)->mModel;
    npcName = ref->mBase->mName;

    isFemale = !!(ref->mBase->mFlags&ESM::NPC::Female);
    isBeast = !!(race->mData.mFlags&ESM::Race::Beast);

    bodyRaceID = "b_n_"+ref->mBase->mRace;
    std::transform(bodyRaceID.begin(), bodyRaceID.end(), bodyRaceID.begin(), ::tolower);


    mInsert = node;
    assert(mInsert);

    std::string smodel = (!isBeast ? "meshes\\base_anim.nif" : "meshes\\base_animkna.nif");

    mEntityList = NifOgre::NIFLoader::createEntities(mInsert, &mTextKeys, smodel);
    for(size_t i = 0;i < mEntityList.mEntities.size();i++)
    {
        Ogre::Entity *base = mEntityList.mEntities[i];

        base->getUserObjectBindings ().setUserAny (Ogre::Any(-1));

        base->setVisibilityFlags(mVisibilityFlags);
        bool transparent = false;
        for(unsigned int j=0;j < base->getNumSubEntities();++j)
        {
            Ogre::MaterialPtr mat = base->getSubEntity(j)->getMaterial();
            Ogre::Material::TechniqueIterator techIt = mat->getTechniqueIterator();
            while (techIt.hasMoreElements())
            {
                Ogre::Technique* tech = techIt.getNext();
                Ogre::Technique::PassIterator passIt = tech->getPassIterator();
                while (passIt.hasMoreElements())
                {
                    Ogre::Pass* pass = passIt.getNext();
                    if (pass->getDepthWriteEnabled() == false)
                        transparent = true;
                }
            }
        }
        base->setRenderQueueGroup(transparent ? RQG_Alpha : RQG_Main);
    }

    if(mEntityList.mSkelBase)
    {
        Ogre::AnimationStateSet *aset = mEntityList.mSkelBase->getAllAnimationStates();
        Ogre::AnimationStateIterator as = aset->getAnimationStateIterator();
        while(as.hasMoreElements())
        {
            Ogre::AnimationState *state = as.getNext();
            state->setEnabled(true);
            state->setLoop(false);
        }
    }

    float scale = race->mData.mHeight.mMale;
    if (isFemale) {
        scale = race->mData.mHeight.mFemale;
    }
    mInsert->scale(scale, scale, scale);

    updateParts();
}

void NpcAnimation::updateParts()
{
    bool apparelChanged = false;

    const struct {
        MWWorld::ContainerStoreIterator *iter;
        int slot;
    } slotlist[] = {
        { &robe, MWWorld::InventoryStore::Slot_Robe },
        { &skirtiter, MWWorld::InventoryStore::Slot_Skirt },
        { &helmet, MWWorld::InventoryStore::Slot_Helmet },
        { &cuirass, MWWorld::InventoryStore::Slot_Cuirass },
        { &greaves, MWWorld::InventoryStore::Slot_Greaves },
        { &leftpauldron, MWWorld::InventoryStore::Slot_LeftPauldron },
        { &rightpauldron, MWWorld::InventoryStore::Slot_RightPauldron },
        { &boots, MWWorld::InventoryStore::Slot_Boots },
        { &leftglove, MWWorld::InventoryStore::Slot_LeftGauntlet },
        { &rightglove, MWWorld::InventoryStore::Slot_RightGauntlet },
        { &shirt, MWWorld::InventoryStore::Slot_Shirt },
        { &pants, MWWorld::InventoryStore::Slot_Pants },
    };
    for(size_t i = 0;i < sizeof(slotlist)/sizeof(slotlist[0]);i++)
    {
        MWWorld::ContainerStoreIterator iter = mInv.getSlot(slotlist[i].slot);
        if(*slotlist[i].iter != iter)
        {
            *slotlist[i].iter = iter;
            removePartGroup(slotlist[i].slot);
            apparelChanged = true;
        }
    }

    if(apparelChanged)
    {
        if(robe != mInv.end())
        {
            MWWorld::Ptr ptr = *robe;

            const ESM::Clothing *clothes = (ptr.get<ESM::Clothing>())->mBase;
            std::vector<ESM::PartReference> parts = clothes->mParts.mParts;
            addPartGroup(MWWorld::InventoryStore::Slot_Robe, 5, parts);
            reserveIndividualPart(ESM::PRT_Groin, MWWorld::InventoryStore::Slot_Robe, 5);
            reserveIndividualPart(ESM::PRT_Skirt, MWWorld::InventoryStore::Slot_Robe, 5);
            reserveIndividualPart(ESM::PRT_RLeg, MWWorld::InventoryStore::Slot_Robe, 5);
            reserveIndividualPart(ESM::PRT_LLeg, MWWorld::InventoryStore::Slot_Robe, 5);
            reserveIndividualPart(ESM::PRT_RUpperarm, MWWorld::InventoryStore::Slot_Robe, 5);
            reserveIndividualPart(ESM::PRT_LUpperarm, MWWorld::InventoryStore::Slot_Robe, 5);
            reserveIndividualPart(ESM::PRT_RKnee, MWWorld::InventoryStore::Slot_Robe, 5);
            reserveIndividualPart(ESM::PRT_LKnee, MWWorld::InventoryStore::Slot_Robe, 5);
            reserveIndividualPart(ESM::PRT_RForearm, MWWorld::InventoryStore::Slot_Robe, 5);
            reserveIndividualPart(ESM::PRT_LForearm, MWWorld::InventoryStore::Slot_Robe, 5);
            reserveIndividualPart(ESM::PRT_RPauldron, MWWorld::InventoryStore::Slot_Robe, 5);
            reserveIndividualPart(ESM::PRT_LPauldron, MWWorld::InventoryStore::Slot_Robe, 5);
        }
        if(skirtiter != mInv.end())
        {
            MWWorld::Ptr ptr = *skirtiter;

            const ESM::Clothing *clothes = (ptr.get<ESM::Clothing>())->mBase;
            std::vector<ESM::PartReference> parts = clothes->mParts.mParts;
            addPartGroup(MWWorld::InventoryStore::Slot_Skirt, 4, parts);
            reserveIndividualPart(ESM::PRT_Groin, MWWorld::InventoryStore::Slot_Skirt, 4);
            reserveIndividualPart(ESM::PRT_RLeg, MWWorld::InventoryStore::Slot_Skirt, 4);
            reserveIndividualPart(ESM::PRT_LLeg, MWWorld::InventoryStore::Slot_Skirt, 4);
        }

        if(helmet != mInv.end())
        {
            removeIndividualPart(ESM::PRT_Hair);
            const ESM::Armor *armor = (helmet->get<ESM::Armor>())->mBase;
            std::vector<ESM::PartReference> parts = armor->mParts.mParts;
            addPartGroup(MWWorld::InventoryStore::Slot_Helmet, 3, parts);
        }
        if(cuirass != mInv.end())
        {
            const ESM::Armor *armor = (cuirass->get<ESM::Armor>())->mBase;
            std::vector<ESM::PartReference> parts = armor->mParts.mParts;
            addPartGroup(MWWorld::InventoryStore::Slot_Cuirass, 3, parts);
        }
        if(greaves != mInv.end())
        {
            const ESM::Armor *armor = (greaves->get<ESM::Armor>())->mBase;
            std::vector<ESM::PartReference> parts = armor->mParts.mParts;
            addPartGroup(MWWorld::InventoryStore::Slot_Greaves, 3, parts);
        }

        if(leftpauldron != mInv.end())
        {
            const ESM::Armor *armor = (leftpauldron->get<ESM::Armor>())->mBase;
            std::vector<ESM::PartReference> parts = armor->mParts.mParts;
            addPartGroup(MWWorld::InventoryStore::Slot_LeftPauldron, 3, parts);
        }
        if(rightpauldron != mInv.end())
        {
            const ESM::Armor *armor = (rightpauldron->get<ESM::Armor>())->mBase;
            std::vector<ESM::PartReference> parts = armor->mParts.mParts;
            addPartGroup(MWWorld::InventoryStore::Slot_RightPauldron, 3, parts);
        }
        if(boots != mInv.end())
        {
            if(boots->getTypeName() == typeid(ESM::Clothing).name())
            {
                const ESM::Clothing *clothes = (boots->get<ESM::Clothing>())->mBase;
                std::vector<ESM::PartReference> parts = clothes->mParts.mParts;
                addPartGroup(MWWorld::InventoryStore::Slot_Boots, 2, parts);
            }
            else if(boots->getTypeName() == typeid(ESM::Armor).name())
            {
                const ESM::Armor *armor = (boots->get<ESM::Armor>())->mBase;
                std::vector<ESM::PartReference> parts = armor->mParts.mParts;
                addPartGroup(MWWorld::InventoryStore::Slot_Boots, 3, parts);
            }
        }
        if(leftglove != mInv.end())
        {
            if(leftglove->getTypeName() == typeid(ESM::Clothing).name())
            {
                const ESM::Clothing *clothes = (leftglove->get<ESM::Clothing>())->mBase;
                std::vector<ESM::PartReference> parts = clothes->mParts.mParts;
                addPartGroup(MWWorld::InventoryStore::Slot_LeftGauntlet, 2, parts);
            }
            else
            {
                const ESM::Armor *armor = (leftglove->get<ESM::Armor>())->mBase;
                std::vector<ESM::PartReference> parts = armor->mParts.mParts;
                addPartGroup(MWWorld::InventoryStore::Slot_LeftGauntlet, 3, parts);
            }
        }
        if(rightglove != mInv.end())
        {
            if(rightglove->getTypeName() == typeid(ESM::Clothing).name())
            {
                const ESM::Clothing *clothes = (rightglove->get<ESM::Clothing>())->mBase;
                std::vector<ESM::PartReference> parts = clothes->mParts.mParts;
                addPartGroup(MWWorld::InventoryStore::Slot_RightGauntlet, 2, parts);
            }
            else
            {
                const ESM::Armor *armor = (rightglove->get<ESM::Armor>())->mBase;
                std::vector<ESM::PartReference> parts = armor->mParts.mParts;
                addPartGroup(MWWorld::InventoryStore::Slot_RightGauntlet, 3, parts);
            }

        }

        if(shirt != mInv.end())
        {
            const ESM::Clothing *clothes = (shirt->get<ESM::Clothing>())->mBase;
            std::vector<ESM::PartReference> parts = clothes->mParts.mParts;
            addPartGroup(MWWorld::InventoryStore::Slot_Shirt, 2, parts);
        }
        if(pants != mInv.end())
        {
            const ESM::Clothing *clothes = (pants->get<ESM::Clothing>())->mBase;
            std::vector<ESM::PartReference> parts = clothes->mParts.mParts;
            addPartGroup(MWWorld::InventoryStore::Slot_Pants, 2, parts);
        }
    }

    if(mPartPriorities[ESM::PRT_Head] < 1)
        addOrReplaceIndividualPart(ESM::PRT_Head, -1,1, headModel);
    if(mPartPriorities[ESM::PRT_Hair] < 1 && mPartPriorities[ESM::PRT_Head] <= 1)
        addOrReplaceIndividualPart(ESM::PRT_Hair, -1,1, hairModel);

    static const struct {
        ESM::PartReferenceType type;
        const char name[2][12];
    } PartTypeList[] = {
        { ESM::PRT_Neck,      { "neck", "" } },
        { ESM::PRT_Cuirass,   { "chest", "" } },
        { ESM::PRT_Groin,     { "groin", "" } },
        { ESM::PRT_RHand,     { "hand", "hands" } },
        { ESM::PRT_LHand,     { "hand", "hands" } },
        { ESM::PRT_RWrist,    { "wrist", "" } },
        { ESM::PRT_LWrist,    { "wrist", "" } },
        { ESM::PRT_RForearm,  { "forearm", "" } },
        { ESM::PRT_LForearm,  { "forearm", "" } },
        { ESM::PRT_RUpperarm, { "upper arm", "" } },
        { ESM::PRT_LUpperarm, { "upper arm", "" } },
        { ESM::PRT_RFoot,     { "foot", "feet" } },
        { ESM::PRT_LFoot,     { "foot", "feet" } },
        { ESM::PRT_RAnkle,    { "ankle", "" } },
        { ESM::PRT_LAnkle,    { "ankle", "" } },
        { ESM::PRT_RKnee,     { "knee", "" } },
        { ESM::PRT_LKnee,     { "knee", "" } },
        { ESM::PRT_RLeg,      { "upper leg", "" } },
        { ESM::PRT_LLeg,      { "upper leg", "" } },
        { ESM::PRT_Tail,      { "tail", "" } }
    };

    const MWWorld::ESMStore &store = MWBase::Environment::get().getWorld()->getStore();
    for(size_t i = 0;i < sizeof(PartTypeList)/sizeof(PartTypeList[0]);i++)
    {
        if(mPartPriorities[PartTypeList[i].type] < 1)
        {
            const ESM::BodyPart *part = NULL;
            bool tryfemale = isFemale;
            int ni = 0;
            do {
                part = store.bodyParts.search(bodyRaceID+(tryfemale?"_f_":"_m_")+PartTypeList[i].name[ni]);
                if(part) break;

                ni ^= 1;
                if(ni == 0)
                {
                    if(!tryfemale)
                        break;
                    tryfemale = false;
                }
            } while(1);

            if(part)
                addOrReplaceIndividualPart(PartTypeList[i].type, -1,1, "meshes\\"+part->mModel);
        }
    }
}

NifOgre::EntityList NpcAnimation::insertBoundedPart(const std::string &mesh, int group, const std::string &bonename)
{
    NifOgre::EntityList entities = NIFLoader::createEntities(mEntityList.mSkelBase, bonename,
                                                             mInsert, mesh);
    std::vector<Ogre::Entity*> &parts = entities.mEntities;
    for(size_t i = 0;i < parts.size();i++)
    {
        parts[i]->setVisibilityFlags(mVisibilityFlags);
        parts[i]->getUserObjectBindings ().setUserAny (Ogre::Any(group));
    }
    return entities;
}

void NpcAnimation::runAnimation(float timepassed)
{
    if(timeToChange > .2)
    {
        timeToChange = 0;
        updateParts();
    }
    timeToChange += timepassed;

    Animation::runAnimation(timepassed);
}

void NpcAnimation::removeEntities(NifOgre::EntityList &entities)
{
    assert(&entities != &mEntityList);

    Ogre::SceneManager *sceneMgr = mInsert->getCreator();
    for(size_t i = 0;i < entities.mEntities.size();i++)
    {
        entities.mEntities[i]->detachFromParent();
        sceneMgr->destroyEntity(entities.mEntities[i]);
    }
    entities.mEntities.clear();
    entities.mSkelBase = NULL;
}

void NpcAnimation::removeIndividualPart(int type)
{
    mPartPriorities[type] = 0;
    mPartslots[type] = -1;

    if(type == ESM::PRT_Head)   //0
        removeEntities(head);
    else if(type == ESM::PRT_Hair) //1
        removeEntities(hair);
    else if(type == ESM::PRT_Neck) //2
        removeEntities(neck);
    else if(type == ESM::PRT_Cuirass)//3
        removeEntities(chest);
    else if(type == ESM::PRT_Groin)//4
        removeEntities(groin);
    else if(type == ESM::PRT_Skirt)//5
        removeEntities(skirt);
    else if(type == ESM::PRT_RHand)//6
        removeEntities(rHand);
    else if(type == ESM::PRT_LHand)//7
        removeEntities(lHand);
    else if(type == ESM::PRT_RWrist)//8
        removeEntities(rWrist);
    else if(type == ESM::PRT_LWrist) //9
        removeEntities(lWrist);
    else if(type == ESM::PRT_Shield) //10
    {
    }
    else if(type == ESM::PRT_RForearm) //11
        removeEntities(rForearm);
    else if(type == ESM::PRT_LForearm) //12
        removeEntities(lForearm);
    else if(type == ESM::PRT_RUpperarm) //13
        removeEntities(rupperArm);
    else if(type == ESM::PRT_LUpperarm) //14
        removeEntities(lupperArm);
    else if(type == ESM::PRT_RFoot)                 //15
        removeEntities(rfoot);
    else if(type == ESM::PRT_LFoot)                //16
        removeEntities(lfoot);
    else if(type == ESM::PRT_RAnkle)    //17
        removeEntities(rAnkle);
    else if(type == ESM::PRT_LAnkle)    //18
        removeEntities(lAnkle);
    else if(type == ESM::PRT_RKnee)    //19
        removeEntities(rKnee);
    else if(type == ESM::PRT_LKnee)    //20
        removeEntities(lKnee);
    else if(type == ESM::PRT_RLeg)    //21
        removeEntities(rUpperLeg);
    else if(type == ESM::PRT_LLeg)    //22
        removeEntities(lUpperLeg);
    else if(type == ESM::PRT_RPauldron)    //23
        removeEntities(rclavicle);
    else if(type == ESM::PRT_LPauldron)    //24
        removeEntities(lclavicle);
    else if(type == ESM::PRT_Weapon)                 //25
    {
    }
    else if(type == ESM::PRT_Tail)    //26
        removeEntities(tail);
}

void NpcAnimation::reserveIndividualPart(int type, int group, int priority)
{
    if(priority > mPartPriorities[type])
    {
        removeIndividualPart(type);
        mPartPriorities[type] = priority;
        mPartslots[type] = group;
    }
}

void NpcAnimation::removePartGroup(int group)
{
    for(int i = 0; i < 27; i++)
    {
        if(mPartslots[i] == group)
            removeIndividualPart(i);
    }
}

bool NpcAnimation::addOrReplaceIndividualPart(int type, int group, int priority, const std::string &mesh)
{
    if(priority <= mPartPriorities[type])
        return false;

    removeIndividualPart(type);
    mPartslots[type] = group;
    mPartPriorities[type] = priority;
    switch(type)
    {
        case ESM::PRT_Head:                           //0
            head = insertBoundedPart(mesh, group, "Head");
            break;
        case ESM::PRT_Hair:                          //1
            hair = insertBoundedPart(mesh, group, "Head");
            break;
        case ESM::PRT_Neck:                          //2
            neck = insertBoundedPart(mesh, group, "Neck");
            break;
        case ESM::PRT_Cuirass:                          //3
            chest = insertBoundedPart(mesh, group, "Chest");
            break;
        case ESM::PRT_Groin:                          //4
            groin = insertBoundedPart(mesh, group, "Groin");
            break;
        case ESM::PRT_Skirt:                          //5
            skirt = insertBoundedPart(mesh, group, "Groin");
            break;
        case ESM::PRT_RHand:                         //6
            rHand = insertBoundedPart(mesh, group, "Right Hand");
            break;
        case ESM::PRT_LHand:                         //7
            lHand = insertBoundedPart(mesh, group, "Left Hand");
            break;
        case ESM::PRT_RWrist:                          //8
            rWrist = insertBoundedPart(mesh, group, "Right Wrist");
            break;
        case ESM::PRT_LWrist:                          //9
            lWrist = insertBoundedPart(mesh, group, "Left Wrist");
            break;
        case ESM::PRT_Shield:                         //10
            break;
        case ESM::PRT_RForearm:                          //11
            rForearm = insertBoundedPart(mesh, group, "Right Forearm");
            break;
        case ESM::PRT_LForearm:                          //12
            lForearm = insertBoundedPart(mesh, group, "Left Forearm");
            break;
        case ESM::PRT_RUpperarm:                          //13
            rupperArm = insertBoundedPart(mesh, group, "Right Upper Arm");
            break;
        case ESM::PRT_LUpperarm:                          //14
            lupperArm = insertBoundedPart(mesh, group, "Left Upper Arm");
            break;
        case ESM::PRT_RFoot:                             //15
            rfoot = insertBoundedPart(mesh, group, "Right Foot");
            break;
        case ESM::PRT_LFoot:                             //16
            lfoot = insertBoundedPart(mesh, group, "Left Foot");
            break;
        case ESM::PRT_RAnkle:                          //17
            rAnkle = insertBoundedPart(mesh, group, "Right Ankle");
            break;
        case ESM::PRT_LAnkle:                          //18
            lAnkle = insertBoundedPart(mesh, group, "Left Ankle");
            break;
        case ESM::PRT_RKnee:                          //19
            rKnee = insertBoundedPart(mesh, group, "Right Knee");
            break;
        case ESM::PRT_LKnee:                          //20
            lKnee = insertBoundedPart(mesh, group, "Left Knee");
            break;
        case ESM::PRT_RLeg:                          //21
            rUpperLeg = insertBoundedPart(mesh, group, "Right Upper Leg");
            break;
        case ESM::PRT_LLeg:                          //22
            lUpperLeg = insertBoundedPart(mesh, group, "Left Upper Leg");
            break;
        case ESM::PRT_RPauldron:                          //23
            rclavicle = insertBoundedPart(mesh , group, "Right Clavicle");
            break;
        case ESM::PRT_LPauldron:                          //24
            lclavicle = insertBoundedPart(mesh, group, "Left Clavicle");
            break;
        case ESM::PRT_Weapon:                             //25
            break;
        case ESM::PRT_Tail:                              //26
            tail = insertBoundedPart(mesh, group, "Tail");
            break;
    }
    return true;
}

void NpcAnimation::addPartGroup(int group, int priority, std::vector<ESM::PartReference> &parts)
{
    for(std::size_t i = 0; i < parts.size(); i++)
    {
        ESM::PartReference &part = parts[i];

        const ESM::BodyPart *bodypart = 0;
        if(isFemale)
            bodypart = MWBase::Environment::get().getWorld()->getStore().bodyParts.search(part.mFemale);
        if(!bodypart)
            bodypart = MWBase::Environment::get().getWorld()->getStore().bodyParts.search(part.mMale);

        if(bodypart)
            addOrReplaceIndividualPart(part.mPart, group, priority,"meshes\\" + bodypart->mModel);
        else
            reserveIndividualPart(part.mPart, group, priority);
    }
}

void NpcAnimation::forceUpdate ()
{
    updateParts();
}

}<|MERGE_RESOLUTION|>--- conflicted
+++ resolved
@@ -62,13 +62,8 @@
         mPartPriorities[init] = 0;
     }
 
-<<<<<<< HEAD
     const MWWorld::ESMStore &store = MWBase::Environment::get().getWorld()->getStore();
-    const ESM::Race *race = store.races.find(ref->base->mRace);
-=======
-    const ESMS::ESMStore &store = MWBase::Environment::get().getWorld()->getStore();
     const ESM::Race *race = store.races.find(ref->mBase->mRace);
->>>>>>> 3c2ce25f
 
     std::string hairID = ref->mBase->mHair;
     std::string headID = ref->mBase->mHead;
