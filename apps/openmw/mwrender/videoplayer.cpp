#include "videoplayer.hpp"


#include "../mwbase/windowmanager.hpp"
#include "../mwbase/environment.hpp"
#include "../mwbase/soundmanager.hpp"



namespace MWRender
{

    int OgreResource_Read(void *opaque, uint8_t *buf, int buf_size)
    {
        Ogre::DataStreamPtr stream = static_cast<VideoState*>(opaque)->stream;

        int num_read = stream->size() - stream->tell();

        if (num_read > buf_size)
            num_read = buf_size;

        stream->read(buf, num_read);
        return num_read;
    }

    int OgreResource_Write(void *opaque, uint8_t *buf, int buf_size)
    {
        Ogre::DataStreamPtr stream = static_cast<VideoState*>(opaque)->stream;

        int num_write = stream->size() - stream->tell();

        if (num_write > buf_size)
            num_write = buf_size;

        stream->write (buf, num_write);
        return num_write;
    }

    int64_t OgreResource_Seek(void *opaque, int64_t offset, int whence)
    {
        Ogre::DataStreamPtr stream = static_cast<VideoState*>(opaque)->stream;

        switch (whence)
        {
            case SEEK_SET:
                stream->seek(offset);
            case SEEK_CUR:
                stream->seek(stream->tell() + offset);
            case SEEK_END:
                stream->seek(stream->size() + offset);
            case AVSEEK_SIZE:
                return stream->size();
            default:
                return -1;
        }

        return stream->tell();
    }




    /* Since we only have one decoding thread, the Big Struct
         can be global in case we need it. */
    VideoState *global_video_state;

    void packet_queue_init(PacketQueue *q) {
        memset(q, 0, sizeof(PacketQueue));
    }
    int packet_queue_put(PacketQueue *q, AVPacket *pkt) {
        AVPacketList *pkt1;
        if(av_dup_packet(pkt) < 0) {
            return -1;
        }
        pkt1 = (AVPacketList*)av_malloc(sizeof(AVPacketList));
        if (!pkt1)
            return -1;
        pkt1->pkt = *pkt;
        pkt1->next = NULL;

        q->mutex.lock ();

        if (!q->last_pkt)
            q->first_pkt = pkt1;
        else
            q->last_pkt->next = pkt1;
        q->last_pkt = pkt1;
        q->nb_packets++;
        q->size += pkt1->pkt.size;
        q->cond.notify_one();
        q->mutex.unlock ();
        return 0;
    }
    static int packet_queue_get(PacketQueue *q, AVPacket *pkt, int block) {
        AVPacketList *pkt1;
        int ret;

        boost::unique_lock<boost::mutex> lock(q->mutex);

        for(;;) {

            if(global_video_state->quit) {
                ret = -1;
                break;
            }

            pkt1 = q->first_pkt;
            if (pkt1) {
                q->first_pkt = pkt1->next;
                if (!q->first_pkt)
                    q->last_pkt = NULL;
                q->nb_packets--;
                q->size -= pkt1->pkt.size;
                *pkt = pkt1->pkt;
                av_free(pkt1);
                ret = 1;
                break;
            } else if (!block) {
                ret = 0;
                break;
            } else {


                q->cond.wait(lock);
            }
        }
        return ret;
    }

    void PacketQueue::flush() {
        AVPacketList *pkt, *pkt1;

        this->mutex.lock();
        for(pkt = this->first_pkt; pkt != NULL; pkt = pkt1) {
            pkt1 = pkt->next;
            av_free_packet(&pkt->pkt);
            av_freep(&pkt);
        }
        this->last_pkt = NULL;
        this->first_pkt = NULL;
        this->nb_packets = 0;
        this->size = 0;
        this->mutex.unlock ();
    }

    double get_audio_clock(VideoState *is) {
        double pts;

        pts = is->audio_clock; /* maintained in the audio thread */
        if(is->audio_st) {
            int n = is->audio_st->codec->channels * 2;
            int bytes_per_sec = is->audio_st->codec->sample_rate * n;
            int hw_buf_size = is->audio_buf_size - is->audio_buf_index;
            pts -= (double)hw_buf_size / bytes_per_sec;
        }
        return pts;
    }
    double get_video_clock(VideoState *is) {
        double delta;

        delta = (av_gettime() - is->video_current_pts_time) / 1000000.0;
        return is->video_current_pts + delta;
    }
    double get_external_clock(VideoState *is) {
        return av_gettime() / 1000000.0;
    }
    double get_master_clock(VideoState *is) {
        if(is->av_sync_type == AV_SYNC_VIDEO_MASTER) {
            return get_video_clock(is);
        } else if(is->av_sync_type == AV_SYNC_AUDIO_MASTER) {
            return get_audio_clock(is);
        } else {
            return get_external_clock(is);
        }
    }
    /* Add or subtract samples to get a better sync, return new
         audio buffer size */
    int synchronize_audio(VideoState *is, short *samples,
                        int samples_size, double pts) {
        int n;
        double ref_clock;

        n = 2 * is->audio_st->codec->channels;

        if(is->av_sync_type != AV_SYNC_AUDIO_MASTER) {
            double diff, avg_diff;
            int wanted_size, min_size, max_size;
            // int nb_samples;

            ref_clock = get_master_clock(is);
            diff = get_audio_clock(is) - ref_clock;
            if(diff < AV_NOSYNC_THRESHOLD) {
                // accumulate the diffs
                is->audio_diff_cum = diff + is->audio_diff_avg_coef *
                                            is->audio_diff_cum;
                if(is->audio_diff_avg_count < AUDIO_DIFF_AVG_NB) {
                    is->audio_diff_avg_count++;
                } else {
                    avg_diff = is->audio_diff_cum * (1.0 - is->audio_diff_avg_coef);
                    if(fabs(avg_diff) >= is->audio_diff_threshold) {
                        wanted_size = samples_size + ((int)(diff * is->audio_st->codec->sample_rate) * n);
                        min_size = samples_size * ((100 - SAMPLE_CORRECTION_PERCENT_MAX) / 100);
                        max_size = samples_size * ((100 + SAMPLE_CORRECTION_PERCENT_MAX) / 100);
                        if(wanted_size < min_size) {
                            wanted_size = min_size;
                        } else if (wanted_size > max_size) {
                            wanted_size = max_size;
                        }
                        if(wanted_size < samples_size) {
                            /* remove samples */
                            samples_size = wanted_size;
                        } else if(wanted_size > samples_size) {
                            uint8_t *samples_end, *q;
                            int nb;
                            /* add samples by copying final sample*/
                            nb = (samples_size - wanted_size);
                            samples_end = (uint8_t *)samples + samples_size - n;
                            q = samples_end + n;
                            while(nb > 0) {
                                memcpy(q, samples_end, n);
                                q += n;
                                nb -= n;
                            }
                            samples_size = wanted_size;
                        }
                    }
                }
            } else {
                /* difference is TOO big; reset diff stuff */
                is->audio_diff_avg_count = 0;
                is->audio_diff_cum = 0;
            }
        }
        return samples_size;
    }
    int audio_decode_frame(VideoState *is, uint8_t *audio_buf, int buf_size, double *pts_ptr) {
        int len1, data_size, n;
        AVPacket *pkt = &is->audio_pkt;
        double pts;

        for(;;) {
            while(is->audio_pkt_size > 0) {
                data_size = buf_size;
                len1 = avcodec_decode_audio3(is->audio_st->codec,
                                             (int16_t*)audio_buf, &data_size, pkt);


                if(len1 < 0) {
                    /* if error, skip frame */
                    is->audio_pkt_size = 0;
                    break;
                }
                is->audio_pkt_data += len1;
                is->audio_pkt_size -= len1;
                if(data_size <= 0) {
                    /* No data yet, get more frames */
                    continue;
                }
                pts = is->audio_clock;
                *pts_ptr = pts;
                n = 2 * is->audio_st->codec->channels;
                is->audio_clock += (double)data_size /
                                   (double)(n * is->audio_st->codec->sample_rate);

                /* We have data, return it and come back for more later */
                return data_size;
            }
            if(pkt->data)
                av_free_packet(pkt);

            if(is->quit) {
                return -1;
            }
            /* next packet */
            if(packet_queue_get(&is->audioq, pkt, 1) < 0) {
                return -1;
            }
            is->audio_pkt_data = pkt->data;
            is->audio_pkt_size = pkt->size;
            /* if update, update the audio clock w/pts */
<<<<<<< HEAD
            if((uint64_t)pkt->pts != AV_NOPTS_VALUE) {
=======
            if(pkt->pts != (int64_t)AV_NOPTS_VALUE) {
>>>>>>> 2c1eceb9
                is->audio_clock = av_q2d(is->audio_st->time_base)*pkt->pts;
            }
        }
    }

    void audio_callback(void *userdata, Uint8 *stream, int len) {
        VideoState *is = (VideoState *)userdata;
        int len1, audio_size;
        double pts;

        while(len > 0) {
            if(is->audio_buf_index >= is->audio_buf_size) {
                /* We have already sent all our data; get more */
                audio_size = audio_decode_frame(is, is->audio_buf, sizeof(is->audio_buf), &pts);
                if(audio_size < 0) {
                    /* If error, output silence */
                    is->audio_buf_size = 1024;
                    memset(is->audio_buf, 0, is->audio_buf_size);
                } else {
                    audio_size = synchronize_audio(is, (int16_t *)is->audio_buf,
                                                   audio_size, pts);
                    is->audio_buf_size = audio_size;
                }
                is->audio_buf_index = 0;
            }
            len1 = is->audio_buf_size - is->audio_buf_index;
            if(len1 > len)
                len1 = len;
            memcpy(stream, (uint8_t *)is->audio_buf + is->audio_buf_index, len1);
            len -= len1;
            stream += len1;
            is->audio_buf_index += len1;
        }
    }

    /*
    static Uint32 sdl_refresh_timer_cb(Uint32 interval, void *opaque) {
        SDL_Event event;
        event.type = FF_REFRESH_EVENT;
        event.user.data1 = opaque;
        SDL_PushEvent(&event);
        return 0; // 0 means stop timer
    }
    */

    void timer_callback (boost::system_time t, VideoState* is)
    {
        boost::this_thread::sleep (t);
        is->refresh++;
    }

    /* schedule a video refresh in 'delay' ms */
    static void schedule_refresh(VideoState *is, int delay)
    {
        //SDL_AddTimer(delay, sdl_refresh_timer_cb, is);
        //is->refresh_queue.push_back (delay);
        boost::system_time t = boost::get_system_time() + boost::posix_time::milliseconds(delay);
        boost::thread (boost::bind(&timer_callback, t, is));
    }

    void video_display(VideoState *is)
    {
        VideoPicture *vp;

        vp = &is->pictq[is->pictq_rindex];

        if (is->video_st->codec->width != 0 && is->video_st->codec->height != 0)
        {
            Ogre::TexturePtr texture = Ogre::TextureManager::getSingleton ().getByName("VideoTexture");
<<<<<<< HEAD
            if (texture.isNull () || static_cast<int>(texture->getWidth()) != is->video_st->codec->width || static_cast<int>(texture->getHeight()) != is->video_st->codec->height)
=======
            if (texture.isNull () || texture->getWidth() != (size_t)is->video_st->codec->width ||
                                     texture->getHeight() != (size_t)is->video_st->codec->height)
>>>>>>> 2c1eceb9
            {
                Ogre::TextureManager::getSingleton ().remove ("VideoTexture");
                texture = Ogre::TextureManager::getSingleton().createManual(
                                        "VideoTexture",
                                        Ogre::ResourceGroupManager::DEFAULT_RESOURCE_GROUP_NAME,
                                        Ogre::TEX_TYPE_2D,
                                        is->video_st->codec->width, is->video_st->codec->height,
                                        0,
                                        Ogre::PF_BYTE_RGBA,
                                        Ogre::TU_DYNAMIC_WRITE_ONLY_DISCARDABLE);
            }
            Ogre::PixelBox pb(is->video_st->codec->width, is->video_st->codec->height, 1, Ogre::PF_BYTE_RGBA, vp->data);
            Ogre::HardwarePixelBufferSharedPtr buffer = texture->getBuffer();
            buffer->blitFromMemory(pb);
            is->display_ready = 1;
        }

        free(vp->data);
    }


    void video_refresh_timer(void *userdata) {

        VideoState *is = (VideoState *)userdata;
        VideoPicture *vp;
        double actual_delay, delay, sync_threshold, ref_clock, diff;

        if(is->video_st) {
            if(is->pictq_size == 0) {
                schedule_refresh(is, 1);
            } else {
                vp = &is->pictq[is->pictq_rindex];

                is->video_current_pts = vp->pts;
                is->video_current_pts_time = av_gettime();

                delay = vp->pts - is->frame_last_pts; /* the pts from last time */
                if(delay <= 0 || delay >= 1.0) {
                    /* if incorrect delay, use previous one */
                    delay = is->frame_last_delay;
                }
                /* save for next time */
                is->frame_last_delay = delay;
                is->frame_last_pts = vp->pts;

                /* update delay to sync to audio if not master source */
                if(is->av_sync_type != AV_SYNC_VIDEO_MASTER) {
                    ref_clock = get_master_clock(is);
                    diff = vp->pts - ref_clock;

                    /* Skip or repeat the frame. Take delay into account
                       FFPlay still doesn't "know if this is the best guess." */
                    sync_threshold = (delay > AV_SYNC_THRESHOLD) ? delay : AV_SYNC_THRESHOLD;
                    if(fabs(diff) < AV_NOSYNC_THRESHOLD) {
                        if(diff <= -sync_threshold) {
                            delay = 0;
                        } else if(diff >= sync_threshold) {
                            delay = 2 * delay;
                        }
                    }
                }

                is->frame_timer += delay;
                /* computer the REAL delay */
                actual_delay = is->frame_timer - (av_gettime() / 1000000.0);
                if(actual_delay < 0.010) {
                    /* Really it should skip the picture instead */
                    actual_delay = 0.010;
                }
                schedule_refresh(is, (int)(actual_delay * 1000 + 0.5));

                /* show the picture! */
                video_display(is);

                /* update queue for next picture! */
                if(++is->pictq_rindex == VIDEO_PICTURE_QUEUE_SIZE) {
                    is->pictq_rindex = 0;
                }
                is->pictq_mutex.lock();
                is->pictq_size--;
                is->pictq_cond.notify_one ();
                is->pictq_mutex.unlock ();
            }
        }
        else {
            schedule_refresh(is, 100);
        }
    }

    int queue_picture(VideoState *is, AVFrame *pFrame, double pts) {

        VideoPicture *vp;

        /* wait until we have a new pic */
        {
            boost::unique_lock<boost::mutex> lock(is->pictq_mutex);
            while(is->pictq_size >= VIDEO_PICTURE_QUEUE_SIZE && !is->quit) {
                is->pictq_cond.timed_wait(lock, boost::posix_time::milliseconds(1));
            }
        }

        if(is->quit)
            return -1;

        // windex is set to 0 initially
        vp = &is->pictq[is->pictq_windex];

        // Convert the image into YUV format that SDL uses
        if(is->sws_context == NULL) {
            int w = is->video_st->codec->width;
            int h = is->video_st->codec->height;
            is->sws_context = sws_getContext(w, h, is->video_st->codec->pix_fmt,
                                             w, h, PIX_FMT_RGBA, SWS_BICUBIC,
                                             NULL, NULL, NULL);
            if(is->sws_context == NULL)
                throw std::runtime_error("Cannot initialize the conversion context!\n");
        }

        vp->data =(uint8_t*) malloc(is->video_st->codec->width * is->video_st->codec->height * 4);

        sws_scale(is->sws_context, pFrame->data, pFrame->linesize,
                  0, is->video_st->codec->height, &vp->data, is->rgbaFrame->linesize);


        vp->pts = pts;

        // now we inform our display thread that we have a pic ready
        if(++is->pictq_windex == VIDEO_PICTURE_QUEUE_SIZE) {
            is->pictq_windex = 0;
        }
        is->pictq_mutex.lock();
        is->pictq_size++;
        is->pictq_mutex.unlock();

        return 0;
    }

    double synchronize_video(VideoState *is, AVFrame *src_frame, double pts) {

        double frame_delay;

        if(pts != 0) {
            /* if we have pts, set video clock to it */
            is->video_clock = pts;
        } else {
            /* if we aren't given a pts, set it to the clock */
            pts = is->video_clock;
        }
        /* update the video clock */
        frame_delay = av_q2d(is->video_st->codec->time_base);
        /* if we are repeating a frame, adjust clock accordingly */
        frame_delay += src_frame->repeat_pict * (frame_delay * 0.5);
        is->video_clock += frame_delay;
        return pts;
    }

    uint64_t global_video_pkt_pts = AV_NOPTS_VALUE;

    /* These are called whenever we allocate a frame
     * buffer. We use this to store the global_pts in
     * a frame at the time it is allocated.
     */
    int our_get_buffer(struct AVCodecContext *c, AVFrame *pic) {
        int ret = avcodec_default_get_buffer(c, pic);
        uint64_t *pts = (uint64_t*)av_malloc(sizeof(uint64_t));
        *pts = global_video_pkt_pts;
        pic->opaque = pts;
        return ret;
    }
    void our_release_buffer(struct AVCodecContext *c, AVFrame *pic) {
        if(pic) av_freep(&pic->opaque);
        avcodec_default_release_buffer(c, pic);
    }

    int video_thread(void *arg) {
        VideoState *is = (VideoState *)arg;
        AVPacket pkt1, *packet = &pkt1;
        int frameFinished;
        AVFrame *pFrame;
        double pts;

        pFrame = avcodec_alloc_frame();

        is->rgbaFrame = avcodec_alloc_frame();
        avpicture_alloc ((AVPicture *)is->rgbaFrame, PIX_FMT_RGBA, is->video_st->codec->width, is->video_st->codec->height);


        for(;;) {
            if(packet_queue_get(&is->videoq, packet, 1) < 0) {
                // means we quit getting packets
                break;
            }
            pts = 0;

            // Save global pts to be stored in pFrame
            global_video_pkt_pts = packet->pts;
            // Decode video frame
<<<<<<< HEAD
            if (avcodec_decode_video2(is->video_st->codec, pFrame, &frameFinished,
                    packet) < 0)
            {
                throw std::runtime_error("Error decoding video frame");
            }
            if((uint64_t)packet->dts == AV_NOPTS_VALUE
                 && pFrame->opaque && *(uint64_t*)pFrame->opaque != AV_NOPTS_VALUE) {
                pts = *(uint64_t *)pFrame->opaque;
            } else if((uint64_t)packet->dts != AV_NOPTS_VALUE) {
=======
            len1 = avcodec_decode_video2(is->video_st->codec, pFrame, &frameFinished, packet);
            if(packet->dts == (int64_t)AV_NOPTS_VALUE
                 && pFrame->opaque && *(uint64_t*)pFrame->opaque != AV_NOPTS_VALUE) {
                pts = *(uint64_t *)pFrame->opaque;
            } else if(packet->dts != (int64_t)AV_NOPTS_VALUE) {
>>>>>>> 2c1eceb9
                pts = packet->dts;
            } else {
                pts = 0;
            }
            pts *= av_q2d(is->video_st->time_base);


            // Did we get a video frame?
            if(frameFinished) {
                pts = synchronize_video(is, pFrame, pts);
                if(queue_picture(is, pFrame, pts) < 0) {
                    break;
                }
            }
            av_free_packet(packet);
        }

        av_free(pFrame);

        avpicture_free((AVPicture *)is->rgbaFrame);
        av_free(is->rgbaFrame);

        return 0;
    }

    int stream_component_open(VideoState *is, int stream_index, AVFormatContext *pFormatCtx)
    {
        AVCodecContext *codecCtx;
        AVCodec *codec;
        SDL_AudioSpec wanted_spec, spec;

<<<<<<< HEAD
        if(stream_index < 0 || stream_index >= static_cast<int>(pFormatCtx->nb_streams)) {
=======
        if(stream_index < 0 || (unsigned int)stream_index >= pFormatCtx->nb_streams) {
>>>>>>> 2c1eceb9
            return -1;
        }

        // Get a pointer to the codec context for the video stream
        codecCtx = pFormatCtx->streams[stream_index]->codec;

        if(codecCtx->codec_type == AVMEDIA_TYPE_AUDIO) {
            // Set audio settings from codec info
            wanted_spec.freq = codecCtx->sample_rate;
            wanted_spec.format = AUDIO_S16SYS;
            wanted_spec.channels = codecCtx->channels;
            wanted_spec.silence = 0;
            wanted_spec.samples = SDL_AUDIO_BUFFER_SIZE;
            wanted_spec.callback = audio_callback;
            wanted_spec.userdata = is;

            if(SDL_OpenAudio(&wanted_spec, &spec) < 0) {
                fprintf(stderr, "SDL_OpenAudio: %s\n", SDL_GetError());
                return -1;
            }
            is->audio_hw_buf_size = spec.size;
        }
        codec = avcodec_find_decoder(codecCtx->codec_id);
        if(!codec || (avcodec_open2(codecCtx, codec, NULL) < 0)) {
            fprintf(stderr, "Unsupported codec!\n");
            return -1;
        }

        switch(codecCtx->codec_type) {
        case AVMEDIA_TYPE_AUDIO:
            is->audioStream = stream_index;
            is->audio_st = pFormatCtx->streams[stream_index];
            is->audio_buf_size = 0;
            is->audio_buf_index = 0;

            /* averaging filter for audio sync */
            is->audio_diff_avg_coef = exp(log(0.01 / AUDIO_DIFF_AVG_NB));
            is->audio_diff_avg_count = 0;
            /* Correct audio only if larger error than this */
            is->audio_diff_threshold = 2.0 * SDL_AUDIO_BUFFER_SIZE / codecCtx->sample_rate;

            memset(&is->audio_pkt, 0, sizeof(is->audio_pkt));
            packet_queue_init(&is->audioq);
            SDL_PauseAudio(0);
            break;
        case AVMEDIA_TYPE_VIDEO:
            is->videoStream = stream_index;
            is->video_st = pFormatCtx->streams[stream_index];

            is->frame_timer = (double)av_gettime() / 1000000.0;
            is->frame_last_delay = 40e-3;
            is->video_current_pts_time = av_gettime();

            packet_queue_init(&is->videoq);
            is->video_thread = boost::thread(video_thread, is);
            codecCtx->get_buffer = our_get_buffer;
            codecCtx->release_buffer = our_release_buffer;

            break;
        default:
            break;
        }

        return 0;
    }

    int decode_interrupt_cb(void) {
        return (global_video_state && global_video_state->quit);
    }

    int decode_thread(void *arg)
    {
        VideoState *is = (VideoState *)arg;
        try
        {
            AVFormatContext *pFormatCtx = avformat_alloc_context ();
            AVPacket pkt1, *packet = &pkt1;

<<<<<<< HEAD
            int video_index = -1;
            int audio_index = -1;
            unsigned int i;
=======
        int video_index = -1;
        int audio_index = -1;
        unsigned int i;
>>>>>>> 2c1eceb9

            is->videoStream=-1;
            is->audioStream=-1;
            is->quit = 0;

            Ogre::DataStreamPtr stream = Ogre::ResourceGroupManager::getSingleton ().openResource (is->resourceName);
            if(stream.isNull ())
                throw std::runtime_error("Failed to open video resource");
            is->stream = stream;

            AVIOContext  *ioContext = 0;

            ioContext = avio_alloc_context(NULL, 0, 0, is, OgreResource_Read, OgreResource_Write, OgreResource_Seek);
            if (!ioContext)
                throw std::runtime_error("Failed to allocate ioContext ");

            pFormatCtx->pb = ioContext;

            global_video_state = is;
            // will interrupt blocking functions if we quit!
            //url_set_interrupt_cb(decode_interrupt_cb);

            // Open video file
            /// \todo leak here, ffmpeg or valgrind bug ?
            if (avformat_open_input(&pFormatCtx, is->resourceName.c_str(), NULL, NULL))
                throw std::runtime_error("Failed to open video input");

            // Retrieve stream information
            if(avformat_find_stream_info(pFormatCtx, NULL)<0)
                throw std::runtime_error("Failed to retrieve stream information");

            // Dump information about file onto standard error
            av_dump_format(pFormatCtx, 0, is->resourceName.c_str(), 0);

<<<<<<< HEAD
            for(i=0; i<pFormatCtx->nb_streams; i++) {
                if(pFormatCtx->streams[i]->codec->codec_type==AVMEDIA_TYPE_VIDEO &&
                     video_index < 0) {
                    video_index=i;
                }
                if(pFormatCtx->streams[i]->codec->codec_type==AVMEDIA_TYPE_AUDIO &&
                     audio_index < 0) {
                    audio_index=i;
                }
=======
        for(i=0; i<pFormatCtx->nb_streams; i++) {
            if(pFormatCtx->streams[i]->codec->codec_type==AVMEDIA_TYPE_VIDEO && video_index < 0) {
                video_index=i;
            }
            if(pFormatCtx->streams[i]->codec->codec_type==AVMEDIA_TYPE_AUDIO && audio_index < 0) {
                audio_index=i;
>>>>>>> 2c1eceb9
            }

            if(audio_index >= 0) {
                stream_component_open(is, audio_index, pFormatCtx);
            }
            if(video_index >= 0) {
                stream_component_open(is, video_index, pFormatCtx);
            }

<<<<<<< HEAD
            if(is->videoStream >= 0 /*|| is->audioStream < 0*/)
            {

                // main decode loop

                for(;;) {
                    if(is->quit) {
                        break;
                    }
                    if( (is->audioStream >= 0 && is->audioq.size > MAX_AUDIOQ_SIZE) ||
                         is->videoq.size > MAX_VIDEOQ_SIZE) {
                        boost::this_thread::sleep(boost::posix_time::milliseconds(10));
                        continue;
                    }
                    if(av_read_frame(pFormatCtx, packet) < 0) {
                        break;
                    }
                    // Is this a packet from the video stream?
                    if(packet->stream_index == is->videoStream) {
                        packet_queue_put(&is->videoq, packet);
                    } else if(packet->stream_index == is->audioStream) {
                        packet_queue_put(&is->audioq, packet);
                    } else {
                        av_free_packet(packet);
                    }
=======
        if(is->videoStream >= 0 /*|| is->audioStream < 0*/)
        {
            // main decode loop
            for(;;) {
                if(is->quit) {
                    break;
                }
                if((is->audioStream >= 0 && is->audioq.size > MAX_AUDIOQ_SIZE) ||
                   is->videoq.size > MAX_VIDEOQ_SIZE) {
                    boost::this_thread::sleep(boost::posix_time::milliseconds(10));
                    continue;
                }
                if(av_read_frame(pFormatCtx, packet) < 0) {
                    break;
>>>>>>> 2c1eceb9
                }
                /* all done - wait for it */
                while(!is->quit) {
                    // EOF reached, all packets processed, we can exit now
                    if (is->audioq.nb_packets == 0 && is->videoq.nb_packets == 0)
                        break;
                    boost::this_thread::sleep(boost::posix_time::milliseconds(100));
                }
            }


            is->quit = 1;

            is->audioq.cond.notify_one ();
            is->videoq.cond.notify_one ();

            is->video_thread.join();

            if (is->audioStream >= 0)
                avcodec_close(is->audio_st->codec);
            if (is->videoStream >= 0)
                avcodec_close(is->video_st->codec);

            sws_freeContext (is->sws_context);

            avformat_close_input(&pFormatCtx);
            pFormatCtx = NULL;

            av_free(ioContext);
        }
        catch (std::runtime_error& e)
        {
            std::cerr << "An error occured playing the video: " << e.what () << std::endl;
            is->quit = 1;
        }
        catch (Ogre::Exception& e)
        {
            std::cerr << "An error occured playing the video: " << e.getFullDescription () << std::endl;
            is->quit = 1;
        }

        return 0;
    }


    VideoPlayer::VideoPlayer(Ogre::SceneManager* sceneMgr)
        : mState(NULL)
        , mSceneMgr(sceneMgr)
    {
        mVideoMaterial = Ogre::MaterialManager::getSingleton ().create("VideoMaterial", "General");
        mVideoMaterial->getTechnique(0)->getPass(0)->setDepthWriteEnabled(false);
        mVideoMaterial->getTechnique(0)->getPass(0)->setDepthCheckEnabled(false);
        mVideoMaterial->getTechnique(0)->getPass(0)->setLightingEnabled(false);
        mVideoMaterial->getTechnique(0)->getPass(0)->createTextureUnitState();

        mRectangle = new Ogre::Rectangle2D(true);
        mRectangle->setCorners(-1.0, 1.0, 1.0, -1.0);
        mRectangle->setMaterial("VideoMaterial");
        mRectangle->setRenderQueueGroup(Ogre::RENDER_QUEUE_OVERLAY+1);
        // Use infinite AAB to always stay visible
        Ogre::AxisAlignedBox aabInf;
        aabInf.setInfinite();
        mRectangle->setBoundingBox(aabInf);
        // Attach background to the scene
        Ogre::SceneNode* node = sceneMgr->getRootSceneNode()->createChildSceneNode();
        node->attachObject(mRectangle);
        mRectangle->setVisible(false);
        mRectangle->setVisibilityFlags (0x1);
    }

    VideoPlayer::~VideoPlayer ()
    {
        if (mState)
            close();
    }

    void VideoPlayer::playVideo (const std::string &resourceName)
    {
        if (mState)
            close();

        mRectangle->setVisible(true);

        MWBase::Environment::get().getWindowManager ()->pushGuiMode (MWGui::GM_Video);

        // Turn off rendering except the GUI
        mSceneMgr->clearSpecialCaseRenderQueues();
        // SCRQM_INCLUDE with RENDER_QUEUE_OVERLAY does not work.
        for (int i = 0; i < Ogre::RENDER_QUEUE_MAX; ++i)
        {
            if (i > 0 && i < 96)
                mSceneMgr->addSpecialCaseRenderQueue(i);
        }
        mSceneMgr->setSpecialCaseRenderQueueMode(Ogre::SceneManager::SCRQM_EXCLUDE);


        mState = new VideoState;

        // Register all formats and codecs
        av_register_all();

        MWBase::Environment::get().getSoundManager()->pauseAllSounds();
        if(SDL_Init(SDL_INIT_AUDIO)) {
            throw std::runtime_error("Failed to initialize SDL");
        }

        mState->refresh = 0;
        mState->resourceName = resourceName;

        schedule_refresh(mState, 40);

        mState->av_sync_type = DEFAULT_AV_SYNC_TYPE;
        mState->parse_thread = boost::thread(decode_thread, mState);
    }

    void VideoPlayer::update ()
    {
        if (mState && mState->refresh)
        {
            video_refresh_timer (mState);
            mState->refresh--;
        }
        if (mState && mState->quit)
        {
            close();
        }

        if (mState && mState->display_ready && !Ogre::TextureManager::getSingleton ().getByName ("VideoTexture").isNull ())
            mVideoMaterial->getTechnique(0)->getPass(0)->getTextureUnitState (0)->setTextureName ("VideoTexture");
        else
            mVideoMaterial->getTechnique(0)->getPass(0)->getTextureUnitState (0)->setTextureName ("black.png");
    }

    void VideoPlayer::close()
    {
        mState->quit = 1;

        mState->parse_thread.join ();

        delete mState;
        mState = NULL;

        SDL_CloseAudio();
        MWBase::Environment::get().getSoundManager()->resumeAllSounds();

        mRectangle->setVisible (false);
        MWBase::Environment::get().getWindowManager ()->removeGuiMode (MWGui::GM_Video);

        mSceneMgr->clearSpecialCaseRenderQueues();
        mSceneMgr->setSpecialCaseRenderQueueMode(Ogre::SceneManager::SCRQM_EXCLUDE);
    }

    bool VideoPlayer::isPlaying ()
    {
        return mState != NULL;
    }

}<|MERGE_RESOLUTION|>--- conflicted
+++ resolved
@@ -278,11 +278,7 @@
             is->audio_pkt_data = pkt->data;
             is->audio_pkt_size = pkt->size;
             /* if update, update the audio clock w/pts */
-<<<<<<< HEAD
             if((uint64_t)pkt->pts != AV_NOPTS_VALUE) {
-=======
-            if(pkt->pts != (int64_t)AV_NOPTS_VALUE) {
->>>>>>> 2c1eceb9
                 is->audio_clock = av_q2d(is->audio_st->time_base)*pkt->pts;
             }
         }
@@ -352,12 +348,8 @@
         if (is->video_st->codec->width != 0 && is->video_st->codec->height != 0)
         {
             Ogre::TexturePtr texture = Ogre::TextureManager::getSingleton ().getByName("VideoTexture");
-<<<<<<< HEAD
-            if (texture.isNull () || static_cast<int>(texture->getWidth()) != is->video_st->codec->width || static_cast<int>(texture->getHeight()) != is->video_st->codec->height)
-=======
-            if (texture.isNull () || texture->getWidth() != (size_t)is->video_st->codec->width ||
-                                     texture->getHeight() != (size_t)is->video_st->codec->height)
->>>>>>> 2c1eceb9
+            if (texture.isNull () || static_cast<int>(texture->getWidth()) != is->video_st->codec->width
+                    || static_cast<int>(texture->getHeight()) != is->video_st->codec->height)
             {
                 Ogre::TextureManager::getSingleton ().remove ("VideoTexture");
                 texture = Ogre::TextureManager::getSingleton().createManual(
@@ -555,7 +547,6 @@
             // Save global pts to be stored in pFrame
             global_video_pkt_pts = packet->pts;
             // Decode video frame
-<<<<<<< HEAD
             if (avcodec_decode_video2(is->video_st->codec, pFrame, &frameFinished,
                     packet) < 0)
             {
@@ -565,13 +556,6 @@
                  && pFrame->opaque && *(uint64_t*)pFrame->opaque != AV_NOPTS_VALUE) {
                 pts = *(uint64_t *)pFrame->opaque;
             } else if((uint64_t)packet->dts != AV_NOPTS_VALUE) {
-=======
-            len1 = avcodec_decode_video2(is->video_st->codec, pFrame, &frameFinished, packet);
-            if(packet->dts == (int64_t)AV_NOPTS_VALUE
-                 && pFrame->opaque && *(uint64_t*)pFrame->opaque != AV_NOPTS_VALUE) {
-                pts = *(uint64_t *)pFrame->opaque;
-            } else if(packet->dts != (int64_t)AV_NOPTS_VALUE) {
->>>>>>> 2c1eceb9
                 pts = packet->dts;
             } else {
                 pts = 0;
@@ -603,11 +587,7 @@
         AVCodec *codec;
         SDL_AudioSpec wanted_spec, spec;
 
-<<<<<<< HEAD
         if(stream_index < 0 || stream_index >= static_cast<int>(pFormatCtx->nb_streams)) {
-=======
-        if(stream_index < 0 || (unsigned int)stream_index >= pFormatCtx->nb_streams) {
->>>>>>> 2c1eceb9
             return -1;
         }
 
@@ -686,15 +666,9 @@
             AVFormatContext *pFormatCtx = avformat_alloc_context ();
             AVPacket pkt1, *packet = &pkt1;
 
-<<<<<<< HEAD
             int video_index = -1;
             int audio_index = -1;
             unsigned int i;
-=======
-        int video_index = -1;
-        int audio_index = -1;
-        unsigned int i;
->>>>>>> 2c1eceb9
 
             is->videoStream=-1;
             is->audioStream=-1;
@@ -729,7 +703,6 @@
             // Dump information about file onto standard error
             av_dump_format(pFormatCtx, 0, is->resourceName.c_str(), 0);
 
-<<<<<<< HEAD
             for(i=0; i<pFormatCtx->nb_streams; i++) {
                 if(pFormatCtx->streams[i]->codec->codec_type==AVMEDIA_TYPE_VIDEO &&
                      video_index < 0) {
@@ -739,14 +712,6 @@
                      audio_index < 0) {
                     audio_index=i;
                 }
-=======
-        for(i=0; i<pFormatCtx->nb_streams; i++) {
-            if(pFormatCtx->streams[i]->codec->codec_type==AVMEDIA_TYPE_VIDEO && video_index < 0) {
-                video_index=i;
-            }
-            if(pFormatCtx->streams[i]->codec->codec_type==AVMEDIA_TYPE_AUDIO && audio_index < 0) {
-                audio_index=i;
->>>>>>> 2c1eceb9
             }
 
             if(audio_index >= 0) {
@@ -756,7 +721,6 @@
                 stream_component_open(is, video_index, pFormatCtx);
             }
 
-<<<<<<< HEAD
             if(is->videoStream >= 0 /*|| is->audioStream < 0*/)
             {
 
@@ -782,22 +746,6 @@
                     } else {
                         av_free_packet(packet);
                     }
-=======
-        if(is->videoStream >= 0 /*|| is->audioStream < 0*/)
-        {
-            // main decode loop
-            for(;;) {
-                if(is->quit) {
-                    break;
-                }
-                if((is->audioStream >= 0 && is->audioq.size > MAX_AUDIOQ_SIZE) ||
-                   is->videoq.size > MAX_VIDEOQ_SIZE) {
-                    boost::this_thread::sleep(boost::posix_time::milliseconds(10));
-                    continue;
-                }
-                if(av_read_frame(pFormatCtx, packet) < 0) {
-                    break;
->>>>>>> 2c1eceb9
                 }
                 /* all done - wait for it */
                 while(!is->quit) {
