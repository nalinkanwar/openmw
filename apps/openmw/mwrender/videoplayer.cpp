#include "videoplayer.hpp"

#define __STDC_CONSTANT_MACROS
#include <stdint.h>

#include <cstdio>
#include <cmath>

#include <OgreHardwarePixelBuffer.h>
#include <OgreTextureManager.h>
#include <OgreStringConverter.h>

#include <boost/thread.hpp>

#include "../mwbase/environment.hpp"
#include "../mwbase/soundmanager.hpp"
#include "../mwsound/sound_decoder.hpp"
#include "../mwsound/sound.hpp"

#ifdef _WIN32
#include <BaseTsd.h>

typedef SSIZE_T ssize_t;
#endif

namespace MWRender
{

#ifdef OPENMW_USE_FFMPEG

extern "C"
{
    #include <libavcodec/avcodec.h>
    #include <libavformat/avformat.h>
    #include <libswscale/swscale.h>

    // From libavformat version 55.0.100 and onward the declaration of av_gettime() is removed from libavformat/avformat.h and moved
    // to libavutil/time.h
    // https://github.com/FFmpeg/FFmpeg/commit/06a83505992d5f49846c18507a6c3eb8a47c650e
    #if AV_VERSION_INT(55, 0, 100) <= AV_VERSION_INT(LIBAVFORMAT_VERSION_MAJOR, LIBAVFORMAT_VERSION_MINOR, LIBAVFORMAT_VERSION_MICRO)
        #include <libavutil/time.h>
    #endif

    // From libavutil version 52.2.0 and onward the declaration of
    // AV_CH_LAYOUT_* is removed from libavcodec/avcodec.h and moved to
    // libavutil/channel_layout.h
    #if AV_VERSION_INT(52, 2, 0) <= AV_VERSION_INT(LIBAVUTIL_VERSION_MAJOR, \
        LIBAVUTIL_VERSION_MINOR, LIBAVUTIL_VERSION_MICRO)
        #include <libavutil/channel_layout.h>
    #endif
}

#ifdef _WIN32
    // Decide whether to play binkaudio.
    #include <libavcodec/version.h>
    // libavcodec versions 54.10.100 (or maybe earlier) to 54.54.100 potentially crashes Windows 64bit.
    // From version 54.56 or higher, there's no sound due to the encoding format changing from S16 to FLTP
    // (see https://gitorious.org/ffmpeg/ffmpeg/commit/7bfd1766d1c18f07b0a2dd042418a874d49ea60d and
    // http://git.videolan.org/?p=ffmpeg.git;a=commitdiff;h=3049d5b9b32845c86aa5588bb3352bdeb2edfdb2;hp=43c6b45a53a186a187f7266e4d6bd3c2620519f1),
    // but does not crash (or at least no known crash).
    #if (LIBAVCODEC_VERSION_MAJOR > 54)
        #define FFMPEG_PLAY_BINKAUDIO
    #else
        #ifdef _WIN64
            #if ((LIBAVCODEC_VERSION_MAJOR == 54) && (LIBAVCODEC_VERSION_MINOR >= 55))
                #define FFMPEG_PLAY_BINKAUDIO
            #endif
        #else
            #if ((LIBAVCODEC_VERSION_MAJOR == 54) && (LIBAVCODEC_VERSION_MINOR >= 10))
                #define FFMPEG_PLAY_BINKAUDIO
            #endif
        #endif
    #endif
#endif

#define MAX_AUDIOQ_SIZE (5 * 16 * 1024)
#define MAX_VIDEOQ_SIZE (5 * 256 * 1024)
#define AV_SYNC_THRESHOLD 0.01
#define AUDIO_DIFF_AVG_NB 20
#define VIDEO_PICTURE_QUEUE_SIZE 1

enum {
    AV_SYNC_AUDIO_MASTER,
    AV_SYNC_VIDEO_MASTER,
    AV_SYNC_EXTERNAL_MASTER,

    AV_SYNC_DEFAULT = AV_SYNC_EXTERNAL_MASTER
};


struct PacketQueue {
    PacketQueue()
      : first_pkt(NULL), last_pkt(NULL), flushing(false), nb_packets(0), size(0)
    { }
    ~PacketQueue()
    { clear(); }

    AVPacketList *first_pkt, *last_pkt;
    volatile bool flushing;
    int nb_packets;
    int size;

    boost::mutex mutex;
    boost::condition_variable cond;

    void put(AVPacket *pkt);
    int get(AVPacket *pkt, VideoState *is);

    void flush();
    void clear();
};

struct VideoPicture {
    VideoPicture() : pts(0.0)
    { }

    std::vector<uint8_t> data;
    double pts;
};

struct VideoState {
    VideoState()
      : format_ctx(NULL), av_sync_type(AV_SYNC_DEFAULT)
      , external_clock_base(0.0)
      , audio_st(NULL)
      , video_st(NULL), frame_last_pts(0.0), frame_last_delay(0.0),
        video_clock(0.0), sws_context(NULL), rgbaFrame(NULL), pictq_size(0),
        pictq_rindex(0), pictq_windex(0)
      , refresh_rate_ms(10), refresh(false), quit(false), display_ready(false)
    {
        // Register all formats and codecs
        av_register_all();
    }

    ~VideoState()
    { deinit(); }

    void init(const std::string& resourceName);
    void deinit();

    int stream_open(int stream_index, AVFormatContext *pFormatCtx);

    bool update();

    static void video_thread_loop(VideoState *is);
    static void decode_thread_loop(VideoState *is);

    void video_display();
    void video_refresh_timer();

    int queue_picture(AVFrame *pFrame, double pts);
    double synchronize_video(AVFrame *src_frame, double pts);

    static void video_refresh(VideoState *is);


    double get_audio_clock()
    { return this->AudioTrack->getTimeOffset(); }

    double get_video_clock()
    { return this->frame_last_pts; }

    double get_external_clock()
    { return ((uint64_t)av_gettime()-this->external_clock_base) / 1000000.0; }

    double get_master_clock()
    {
        if(this->av_sync_type == AV_SYNC_VIDEO_MASTER)
            return this->get_video_clock();
        if(this->av_sync_type == AV_SYNC_AUDIO_MASTER)
            return this->get_audio_clock();
        return this->get_external_clock();
    }


    static int OgreResource_Read(void *user_data, uint8_t *buf, int buf_size);
    static int OgreResource_Write(void *user_data, uint8_t *buf, int buf_size);
    static int64_t OgreResource_Seek(void *user_data, int64_t offset, int whence);

    Ogre::TexturePtr mTexture;

    Ogre::DataStreamPtr stream;
    AVFormatContext* format_ctx;

    int av_sync_type;
    uint64_t external_clock_base;

    AVStream**  audio_st;
    PacketQueue audioq;
    MWBase::SoundPtr AudioTrack;

    AVStream**  video_st;
    double      frame_last_pts;
    double      frame_last_delay;
    double      video_clock; ///<pts of last decoded frame / predicted pts of next decoded frame
    PacketQueue videoq;
    SwsContext*  sws_context;
    VideoPicture pictq[VIDEO_PICTURE_QUEUE_SIZE];
    AVFrame*     rgbaFrame; // used as buffer for the frame converted from its native format to RGBA
    int          pictq_size, pictq_rindex, pictq_windex;
    boost::mutex pictq_mutex;
    boost::condition_variable pictq_cond;


    boost::thread parse_thread;
    boost::thread video_thread;

    boost::thread refresh_thread;
    volatile int refresh_rate_ms;

    volatile bool refresh;
    volatile bool quit;
    volatile bool display_ready;
};


void PacketQueue::put(AVPacket *pkt)
{
    AVPacketList *pkt1;
    pkt1 = (AVPacketList*)av_malloc(sizeof(AVPacketList));
    if(!pkt1) throw std::bad_alloc();
    pkt1->pkt = *pkt;
    pkt1->next = NULL;

    if(pkt1->pkt.destruct == NULL)
    {
        if(av_dup_packet(&pkt1->pkt) < 0)
        {
            av_free(pkt1);
            throw std::runtime_error("Failed to duplicate packet");
        }
        av_free_packet(pkt);
    }

    this->mutex.lock ();

    if(!last_pkt)
        this->first_pkt = pkt1;
    else
        this->last_pkt->next = pkt1;
    this->last_pkt = pkt1;
    this->nb_packets++;
    this->size += pkt1->pkt.size;
    this->cond.notify_one();

    this->mutex.unlock();
}

int PacketQueue::get(AVPacket *pkt, VideoState *is)
{
    boost::unique_lock<boost::mutex> lock(this->mutex);
    while(!is->quit)
    {
        AVPacketList *pkt1 = this->first_pkt;
        if(pkt1)
        {
            this->first_pkt = pkt1->next;
            if(!this->first_pkt)
                this->last_pkt = NULL;
            this->nb_packets--;
            this->size -= pkt1->pkt.size;

            *pkt = pkt1->pkt;
            av_free(pkt1);

            return 1;
        }

        if(this->flushing)
            break;
        this->cond.wait(lock);
    }

    return -1;
}

void PacketQueue::flush()
{
    this->flushing = true;
    this->cond.notify_one();
}

void PacketQueue::clear()
{
    AVPacketList *pkt, *pkt1;

    this->mutex.lock();
    for(pkt = this->first_pkt; pkt != NULL; pkt = pkt1)
    {
        pkt1 = pkt->next;
        av_free_packet(&pkt->pkt);
        av_freep(&pkt);
    }
    this->last_pkt = NULL;
    this->first_pkt = NULL;
    this->nb_packets = 0;
    this->size = 0;
    this->mutex.unlock ();
}


class MovieAudioDecoder : public MWSound::Sound_Decoder
{
    static void fail(const std::string &str)
    {
        throw std::runtime_error(str);
    }

    struct AutoAVPacket : public AVPacket {
        AutoAVPacket(int size=0)
        {
            if(av_new_packet(this, size) < 0)
                throw std::bad_alloc();
        }
        ~AutoAVPacket()
        { av_free_packet(this); }
    };

    VideoState *mVideoState;
    AVStream *mAVStream;

    AutoAVPacket mPacket;
    AVFrame *mFrame;
    ssize_t mFramePos;
    ssize_t mFrameSize;

    double mAudioClock;

    /* averaging filter for audio sync */
    double mAudioDiffAccum;
    const double mAudioDiffAvgCoef;
    const double mAudioDiffThreshold;
    int mAudioDiffAvgCount;

    /* Add or subtract samples to get a better sync, return number of bytes to
     * skip (negative means to duplicate). */
    int synchronize_audio()
    {
        if(mVideoState->av_sync_type == AV_SYNC_AUDIO_MASTER)
            return 0;

        int sample_skip = 0;

        // accumulate the clock difference
        double diff = mVideoState->get_master_clock() - mVideoState->get_audio_clock();
        mAudioDiffAccum = diff + mAudioDiffAvgCoef * mAudioDiffAccum;
        if(mAudioDiffAvgCount < AUDIO_DIFF_AVG_NB)
            mAudioDiffAvgCount++;
        else
        {
            double avg_diff = mAudioDiffAccum * (1.0 - mAudioDiffAvgCoef);
            if(fabs(avg_diff) >= mAudioDiffThreshold)
            {
                int n = av_get_bytes_per_sample(mAVStream->codec->sample_fmt) *
                        mAVStream->codec->channels;
                sample_skip = ((int)(diff * mAVStream->codec->sample_rate) * n);
            }
        }

        return sample_skip;
    }

    int audio_decode_frame(AVFrame *frame)
    {
        AVPacket *pkt = &mPacket;

        for(;;)
        {
            while(pkt->size > 0)
            {
                int len1, got_frame;

                len1 = avcodec_decode_audio4(mAVStream->codec, frame, &got_frame, pkt);
                if(len1 < 0) break;

                if(len1 <= pkt->size)
                {
                    /* Move the unread data to the front and clear the end bits */
                    int remaining = pkt->size - len1;
                    memmove(pkt->data, &pkt->data[len1], remaining);
                    av_shrink_packet(pkt, remaining);
                }

                /* No data yet? Look for more frames */
                if(!got_frame || frame->nb_samples <= 0)
                    continue;

                mAudioClock += (double)frame->nb_samples /
                               (double)mAVStream->codec->sample_rate;

                /* We have data, return it and come back for more later */
                return frame->nb_samples * mAVStream->codec->channels *
                       av_get_bytes_per_sample(mAVStream->codec->sample_fmt);
            }
            av_free_packet(pkt);

            /* next packet */
            if(mVideoState->audioq.get(pkt, mVideoState) < 0)
                return -1;

            /* if update, update the audio clock w/pts */
            if((uint64_t)pkt->pts != AV_NOPTS_VALUE)
                mAudioClock = av_q2d(mAVStream->time_base)*pkt->pts;
        }
    }

    void open(const std::string&)
#ifdef _WIN32
    { fail(std::string("Invalid call to ")+__FUNCSIG__); }
#else
    { fail(std::string("Invalid call to ")+__PRETTY_FUNCTION__); }
#endif

    void close() { }

    std::string getName()
    { return mVideoState->stream->getName(); }

    void rewind() { }

public:
    MovieAudioDecoder(VideoState *is)
      : mVideoState(is)
      , mAVStream(*is->audio_st)
      , mFrame(avcodec_alloc_frame())
      , mFramePos(0)
      , mFrameSize(0)
      , mAudioClock(0.0)
      , mAudioDiffAccum(0.0)
      , mAudioDiffAvgCoef(exp(log(0.01 / AUDIO_DIFF_AVG_NB)))
      /* Correct audio only if larger error than this */
      , mAudioDiffThreshold(2.0 * 0.050/* 50 ms */)
      , mAudioDiffAvgCount(0)
    { }
    virtual ~MovieAudioDecoder()
    {
        av_freep(&mFrame);
    }

    void getInfo(int *samplerate, MWSound::ChannelConfig *chans, MWSound::SampleType * type)
    {
        if(mAVStream->codec->sample_fmt == AV_SAMPLE_FMT_U8)
            *type = MWSound::SampleType_UInt8;
        else if(mAVStream->codec->sample_fmt == AV_SAMPLE_FMT_S16)
            *type = MWSound::SampleType_Int16;
        else if(mAVStream->codec->sample_fmt == AV_SAMPLE_FMT_FLT)
            *type = MWSound::SampleType_Float32;
        else
            fail(std::string("Unsupported sample format: ")+
                 av_get_sample_fmt_name(mAVStream->codec->sample_fmt));

        if(mAVStream->codec->channel_layout == AV_CH_LAYOUT_MONO)
            *chans = MWSound::ChannelConfig_Mono;
        else if(mAVStream->codec->channel_layout == AV_CH_LAYOUT_STEREO)
            *chans = MWSound::ChannelConfig_Stereo;
        else if(mAVStream->codec->channel_layout == AV_CH_LAYOUT_QUAD)
            *chans = MWSound::ChannelConfig_Quad;
        else if(mAVStream->codec->channel_layout == AV_CH_LAYOUT_5POINT1)
            *chans = MWSound::ChannelConfig_5point1;
        else if(mAVStream->codec->channel_layout == AV_CH_LAYOUT_7POINT1)
            *chans = MWSound::ChannelConfig_7point1;
        else if(mAVStream->codec->channel_layout == 0)
        {
            /* Unknown channel layout. Try to guess. */
            if(mAVStream->codec->channels == 1)
                *chans = MWSound::ChannelConfig_Mono;
            else if(mAVStream->codec->channels == 2)
                *chans = MWSound::ChannelConfig_Stereo;
            else
            {
                std::stringstream sstr("Unsupported raw channel count: ");
                sstr << mAVStream->codec->channels;
                fail(sstr.str());
            }
        }
        else
        {
            char str[1024];
            av_get_channel_layout_string(str, sizeof(str), mAVStream->codec->channels,
                                         mAVStream->codec->channel_layout);
            fail(std::string("Unsupported channel layout: ")+str);
        }

        *samplerate = mAVStream->codec->sample_rate;
    }

    size_t read(char *stream, size_t len)
    {
        int sample_skip = synchronize_audio();
        size_t total = 0;

        while(total < len)
        {
            if(mFramePos >= mFrameSize)
            {
                /* We have already sent all our data; get more */
                mFrameSize = audio_decode_frame(mFrame);
                if(mFrameSize < 0)
                {
                    /* If error, we're done */
                    break;
                }

                mFramePos = std::min<ssize_t>(mFrameSize, sample_skip);
                sample_skip -= mFramePos;
                continue;
            }

            size_t len1 = len - total;
            if(mFramePos >= 0)
            {
                len1 = std::min<size_t>(len1, mFrameSize-mFramePos);
                memcpy(stream, mFrame->data[0]+mFramePos, len1);
            }
            else
            {
                len1 = std::min<size_t>(len1, -mFramePos);

                int n = av_get_bytes_per_sample(mAVStream->codec->sample_fmt) *
                        mAVStream->codec->channels;

                /* add samples by copying the first sample*/
                if(n == 1)
                    memset(stream, *mFrame->data[0], len1);
                else if(n == 2)
                {
                    const int16_t val = *((int16_t*)mFrame->data[0]);
                    for(size_t nb = 0;nb < len1;nb += n)
                        *((int16_t*)(stream+nb)) = val;
                }
                else if(n == 4)
                {
                    const int32_t val = *((int32_t*)mFrame->data[0]);
                    for(size_t nb = 0;nb < len1;nb += n)
                        *((int32_t*)(stream+nb)) = val;
                }
                else if(n == 8)
                {
                    const int64_t val = *((int64_t*)mFrame->data[0]);
                    for(size_t nb = 0;nb < len1;nb += n)
                        *((int64_t*)(stream+nb)) = val;
                }
                else
                {
                    for(size_t nb = 0;nb < len1;nb += n)
                        memcpy(stream+nb, mFrame->data[0], n);
                }
            }

            total += len1;
            stream += len1;
            mFramePos += len1;
        }

        return total;
    }

    size_t getSampleOffset()
    {
        ssize_t clock_delay = (mFrameSize-mFramePos) / mAVStream->codec->channels /
                              av_get_bytes_per_sample(mAVStream->codec->sample_fmt);
        return (size_t)(mAudioClock*mAVStream->codec->sample_rate) - clock_delay;
    }
};


int VideoState::OgreResource_Read(void *user_data, uint8_t *buf, int buf_size)
{
    Ogre::DataStreamPtr stream = static_cast<VideoState*>(user_data)->stream;
    return stream->read(buf, buf_size);
}

int VideoState::OgreResource_Write(void *user_data, uint8_t *buf, int buf_size)
{
    Ogre::DataStreamPtr stream = static_cast<VideoState*>(user_data)->stream;
    return stream->write(buf, buf_size);
}

int64_t VideoState::OgreResource_Seek(void *user_data, int64_t offset, int whence)
{
    Ogre::DataStreamPtr stream = static_cast<VideoState*>(user_data)->stream;

    whence &= ~AVSEEK_FORCE;
    if(whence == AVSEEK_SIZE)
        return stream->size();
    if(whence == SEEK_SET)
        stream->seek(offset);
    else if(whence == SEEK_CUR)
        stream->seek(stream->tell()+offset);
    else if(whence == SEEK_END)
        stream->seek(stream->size()+offset);
    else
        return -1;

    return stream->tell();
}


void VideoState::video_refresh(VideoState* is)
{
    boost::system_time t = boost::get_system_time();
    while(!is->quit)
    {
        t += boost::posix_time::milliseconds(is->refresh_rate_ms);
        boost::this_thread::sleep(t);
        is->refresh = true;
    }
}


void VideoState::video_display()
{
    VideoPicture *vp = &this->pictq[this->pictq_rindex];

    if((*this->video_st)->codec->width != 0 && (*this->video_st)->codec->height != 0)
    {

        if(static_cast<int>(mTexture->getWidth()) != (*this->video_st)->codec->width ||
           static_cast<int>(mTexture->getHeight()) != (*this->video_st)->codec->height)
        {
            mTexture->unload();
            mTexture->setWidth((*this->video_st)->codec->width);
            mTexture->setHeight((*this->video_st)->codec->height);
            mTexture->createInternalResources();
        }
        Ogre::PixelBox pb((*this->video_st)->codec->width, (*this->video_st)->codec->height, 1, Ogre::PF_BYTE_RGBA, &vp->data[0]);
        Ogre::HardwarePixelBufferSharedPtr buffer = mTexture->getBuffer();
        buffer->blitFromMemory(pb);
        this->display_ready = true;
    }
}

void VideoState::video_refresh_timer()
{
    VideoPicture *vp;
    double delay;

    if(this->pictq_size == 0)
        return;

    vp = &this->pictq[this->pictq_rindex];

    delay = vp->pts - this->frame_last_pts; /* the pts from last time */
    if(delay <= 0 || delay >= 1.0) {
        /* if incorrect delay, use previous one */
        delay = this->frame_last_delay;
    }
    /* save for next time */
    this->frame_last_delay = delay;
    this->frame_last_pts = vp->pts;

    /* FIXME: Syncing should be done in the decoding stage, where frames can be
     * skipped or duplicated as needed. */
    /* update delay to sync to audio if not master source */
    if(this->av_sync_type != AV_SYNC_VIDEO_MASTER)
    {
        double diff = this->get_video_clock() - this->get_master_clock();

        /* Skip or repeat the frame. Take delay into account
         * FFPlay still doesn't "know if this is the best guess." */
        double sync_threshold = std::max(delay, AV_SYNC_THRESHOLD);
        if(diff <= -sync_threshold)
            delay = 0;
        else if(diff >= sync_threshold)
            delay = 2 * delay;
    }

    this->refresh_rate_ms = std::max<int>(1, (int)(delay*1000.0));
    /* show the picture! */
    this->video_display();

    /* update queue for next picture! */
    this->pictq_rindex = (this->pictq_rindex+1) % VIDEO_PICTURE_QUEUE_SIZE;
    this->pictq_mutex.lock();
    this->pictq_size--;
    this->pictq_cond.notify_one();
    this->pictq_mutex.unlock();
}


int VideoState::queue_picture(AVFrame *pFrame, double pts)
{
    VideoPicture *vp;

    /* wait until we have a new pic */
    {
        boost::unique_lock<boost::mutex> lock(this->pictq_mutex);
        while(this->pictq_size >= VIDEO_PICTURE_QUEUE_SIZE && !this->quit)
            this->pictq_cond.timed_wait(lock, boost::posix_time::milliseconds(1));
    }
    if(this->quit)
        return -1;

    // windex is set to 0 initially
    vp = &this->pictq[this->pictq_windex];

    // Convert the image into RGBA format for Ogre
    if(this->sws_context == NULL)
    {
        int w = (*this->video_st)->codec->width;
        int h = (*this->video_st)->codec->height;
        this->sws_context = sws_getContext(w, h, (*this->video_st)->codec->pix_fmt,
                                           w, h, PIX_FMT_RGBA, SWS_BICUBIC,
                                           NULL, NULL, NULL);
        if(this->sws_context == NULL)
            throw std::runtime_error("Cannot initialize the conversion context!\n");
    }

    vp->pts = pts;
    vp->data.resize((*this->video_st)->codec->width * (*this->video_st)->codec->height * 4);

    uint8_t *dst = &vp->data[0];
    sws_scale(this->sws_context, pFrame->data, pFrame->linesize,
              0, (*this->video_st)->codec->height, &dst, this->rgbaFrame->linesize);

    // now we inform our display thread that we have a pic ready
    this->pictq_windex = (this->pictq_windex+1) % VIDEO_PICTURE_QUEUE_SIZE;
    this->pictq_mutex.lock();
    this->pictq_size++;
    this->pictq_mutex.unlock();

    return 0;
}

double VideoState::synchronize_video(AVFrame *src_frame, double pts)
{
    double frame_delay;

    /* if we have pts, set video clock to it */
    if(pts != 0)
        this->video_clock = pts;
    else
        pts = this->video_clock;

    /* update the video clock */
    frame_delay = av_q2d((*this->video_st)->codec->time_base);

    /* if we are repeating a frame, adjust clock accordingly */
    frame_delay += src_frame->repeat_pict * (frame_delay * 0.5);
    this->video_clock += frame_delay;

    return pts;
}


/* These are called whenever we allocate a frame
 * buffer. We use this to store the global_pts in
 * a frame at the time it is allocated.
 */
static uint64_t global_video_pkt_pts = AV_NOPTS_VALUE;
static int our_get_buffer(struct AVCodecContext *c, AVFrame *pic)
{
    int ret = avcodec_default_get_buffer(c, pic);
    uint64_t *pts = (uint64_t*)av_malloc(sizeof(uint64_t));
    *pts = global_video_pkt_pts;
    pic->opaque = pts;
    return ret;
}
static void our_release_buffer(struct AVCodecContext *c, AVFrame *pic)
{
    if(pic) av_freep(&pic->opaque);
    avcodec_default_release_buffer(c, pic);
}


void VideoState::video_thread_loop(VideoState *self)
{
    AVPacket pkt1, *packet = &pkt1;
    int frameFinished;
    AVFrame *pFrame;
    double pts;

    pFrame = avcodec_alloc_frame();

    self->rgbaFrame = avcodec_alloc_frame();
    avpicture_alloc((AVPicture*)self->rgbaFrame, PIX_FMT_RGBA, (*self->video_st)->codec->width, (*self->video_st)->codec->height);

    while(self->videoq.get(packet, self) >= 0)
    {
        // Save global pts to be stored in pFrame
        global_video_pkt_pts = packet->pts;
        // Decode video frame
        if(avcodec_decode_video2((*self->video_st)->codec, pFrame, &frameFinished, packet) < 0)
            throw std::runtime_error("Error decoding video frame");

        pts = 0;
        if((uint64_t)packet->dts != AV_NOPTS_VALUE)
            pts = packet->dts;
        else if(pFrame->opaque && *(uint64_t*)pFrame->opaque != AV_NOPTS_VALUE)
            pts = *(uint64_t*)pFrame->opaque;
        pts *= av_q2d((*self->video_st)->time_base);

        av_free_packet(packet);

        // Did we get a video frame?
        if(frameFinished)
        {
            pts = self->synchronize_video(pFrame, pts);
            if(self->queue_picture(pFrame, pts) < 0)
                break;
        }
    }

    av_free(pFrame);

    avpicture_free((AVPicture*)self->rgbaFrame);
    av_free(self->rgbaFrame);
}

void VideoState::decode_thread_loop(VideoState *self)
{
    AVFormatContext *pFormatCtx = self->format_ctx;
    AVPacket pkt1, *packet = &pkt1;

    try
    {
        if(!self->video_st && !self->audio_st)
            throw std::runtime_error("No streams to decode");

        // main decode loop
        while(!self->quit)
        {
            if((self->audio_st && self->audioq.size > MAX_AUDIOQ_SIZE) ||
               (self->video_st && self->videoq.size > MAX_VIDEOQ_SIZE))
            {
                boost::this_thread::sleep(boost::posix_time::milliseconds(10));
                continue;
            }

            if(av_read_frame(pFormatCtx, packet) < 0)
                break;

            // Is this a packet from the video stream?
            if(self->video_st && packet->stream_index == self->video_st-pFormatCtx->streams)
                self->videoq.put(packet);
            else if(self->audio_st && packet->stream_index == self->audio_st-pFormatCtx->streams)
                self->audioq.put(packet);
            else
                av_free_packet(packet);
        }

        /* all done - wait for it */
        self->videoq.flush();
        self->audioq.flush();
        while(!self->quit)
        {
            // EOF reached, all packets processed, we can exit now
            if(self->audioq.nb_packets == 0 && self->videoq.nb_packets == 0)
                break;
            boost::this_thread::sleep(boost::posix_time::milliseconds(100));
        }
    }
    catch(std::runtime_error& e) {
        std::cerr << "An error occured playing the video: " << e.what () << std::endl;
    }
    catch(Ogre::Exception& e) {
        std::cerr << "An error occured playing the video: " << e.getFullDescription () << std::endl;
    }

    self->quit = true;
}


bool VideoState::update()
{
    if(this->quit)
        return false;

    if(this->refresh)
    {
        this->refresh = false;
        this->video_refresh_timer();
    }
    return true;
}


int VideoState::stream_open(int stream_index, AVFormatContext *pFormatCtx)
{
    MWSound::DecoderPtr decoder;
    AVCodecContext *codecCtx;
    AVCodec *codec;

    if(stream_index < 0 || stream_index >= static_cast<int>(pFormatCtx->nb_streams))
        return -1;

    // Get a pointer to the codec context for the video stream
    codecCtx = pFormatCtx->streams[stream_index]->codec;
    codec = avcodec_find_decoder(codecCtx->codec_id);
    if(!codec || (avcodec_open2(codecCtx, codec, NULL) < 0))
    {
        fprintf(stderr, "Unsupported codec!\n");
        return -1;
    }

    switch(codecCtx->codec_type)
    {
    case AVMEDIA_TYPE_AUDIO:
        this->audio_st = pFormatCtx->streams + stream_index;

        decoder.reset(new MovieAudioDecoder(this));
        this->AudioTrack = MWBase::Environment::get().getSoundManager()->playTrack(decoder, MWBase::SoundManager::Play_TypeMovie);
        if(!this->AudioTrack)
        {
            avcodec_close((*this->audio_st)->codec);
            this->audio_st = NULL;
            return -1;
        }
        break;

    case AVMEDIA_TYPE_VIDEO:
        this->video_st = pFormatCtx->streams + stream_index;

        this->frame_last_delay = 40e-3;

        codecCtx->get_buffer = our_get_buffer;
        codecCtx->release_buffer = our_release_buffer;
        this->video_thread = boost::thread(video_thread_loop, this);
        this->refresh_thread = boost::thread(video_refresh, this);
        break;

    default:
        break;
    }

    return 0;
}

void VideoState::init(const std::string& resourceName)
{
    int video_index = -1;
    int audio_index = -1;
    unsigned int i;

    this->av_sync_type = AV_SYNC_DEFAULT;
    this->refresh_rate_ms = 10;
    this->refresh = false;
    this->quit = false;

    this->stream = Ogre::ResourceGroupManager::getSingleton().openResource(resourceName);
    if(this->stream.isNull())
        throw std::runtime_error("Failed to open video resource");

    AVIOContext *ioCtx = avio_alloc_context(NULL, 0, 0, this, OgreResource_Read, OgreResource_Write, OgreResource_Seek);
    if(!ioCtx) throw std::runtime_error("Failed to allocate AVIOContext");

    this->format_ctx = avformat_alloc_context();
    if(this->format_ctx)
        this->format_ctx->pb = ioCtx;

    // Open video file
    ///
    /// format_ctx->pb->buffer must be freed by hand,
    /// if not, valgrind will show memleak, see:
    ///
    /// https://trac.ffmpeg.org/ticket/1357
    ///
    if(!this->format_ctx || avformat_open_input(&this->format_ctx, resourceName.c_str(), NULL, NULL))
    {
        if (this->format_ctx != NULL)
        {
          if (this->format_ctx->pb != NULL)
          {
              av_free(this->format_ctx->pb->buffer);
              this->format_ctx->pb->buffer = NULL;

              av_free(this->format_ctx->pb);
              this->format_ctx->pb = NULL;
          }
        }
        // "Note that a user-supplied AVFormatContext will be freed on failure."
        this->format_ctx = NULL;
        av_free(ioCtx);
        throw std::runtime_error("Failed to open video input");
    }

    // Retrieve stream information
    if(avformat_find_stream_info(this->format_ctx, NULL) < 0)
        throw std::runtime_error("Failed to retrieve stream information");

    // Dump information about file onto standard error
    av_dump_format(this->format_ctx, 0, resourceName.c_str(), 0);

    for(i = 0;i < this->format_ctx->nb_streams;i++)
    {
        if(this->format_ctx->streams[i]->codec->codec_type == AVMEDIA_TYPE_VIDEO && video_index < 0)
            video_index = i;
        if(this->format_ctx->streams[i]->codec->codec_type == AVMEDIA_TYPE_AUDIO && audio_index < 0)
            audio_index = i;
    }

    if (audio_index != -1)
        MWBase::Environment::get().getSoundManager()->pauseSounds();

    this->external_clock_base = av_gettime();
<<<<<<< HEAD
#ifdef WIN32
    // FIXME: Need FFmpeg FLTP audio support for BIK video format
    std::cout<<"Sound temporarily disabled for \""+resourceName+"\""<<std::endl;
#else
    if(audio_index >= 0)
        this->stream_open(audio_index, this->format_ctx);
=======
#if !defined(_WIN32) || defined(FFMPEG_PLAY_BINKAUDIO)
    if(audio_index >= 0)
        this->stream_open(audio_index, this->format_ctx);
#else
    std::cout<<"FFmpeg sound disabled for \""+resourceName+"\""<<std::endl;
>>>>>>> d2794165
#endif
    if(video_index >= 0)
    {
        this->stream_open(video_index, this->format_ctx);

        int width = (*this->video_st)->codec->width;
        int height = (*this->video_st)->codec->height;
        static int i = 0;
        this->mTexture = Ogre::TextureManager::getSingleton().createManual(
                        "OpenMW/VideoTexture" + Ogre::StringConverter::toString(++i),
                                Ogre::ResourceGroupManager::DEFAULT_RESOURCE_GROUP_NAME,
                                Ogre::TEX_TYPE_2D,
                                width, height, // TEST
                                0,
                                Ogre::PF_BYTE_RGBA,
                                Ogre::TU_DYNAMIC_WRITE_ONLY_DISCARDABLE);

        // initialize to (0,0,0,0)
        std::vector<Ogre::uint32> buffer;
        buffer.resize(width * height, 0);
        Ogre::PixelBox pb(width, height, 1, Ogre::PF_BYTE_RGBA, &buffer[0]);
        this->mTexture->getBuffer()->blitFromMemory(pb);
    }


    this->parse_thread = boost::thread(decode_thread_loop, this);
}

void VideoState::deinit()
{
    this->quit = true;

    this->audioq.cond.notify_one();
    this->videoq.cond.notify_one();

    if (this->parse_thread.joinable())
        this->parse_thread.join();
    if (this->video_thread.joinable())
        this->video_thread.join();
    if (this->refresh_thread.joinable())
        this->refresh_thread.join();

    if(this->audio_st)
        avcodec_close((*this->audio_st)->codec);
    this->audio_st = NULL;
    if(this->video_st)
        avcodec_close((*this->video_st)->codec);
    this->video_st = NULL;

    if(this->sws_context)
        sws_freeContext(this->sws_context);
    this->sws_context = NULL;

    if(this->format_ctx)
    {
        ///
        /// format_ctx->pb->buffer must be freed by hand,
        /// if not, valgrind will show memleak, see:
        ///
        /// https://trac.ffmpeg.org/ticket/1357
        ///
        if (this->format_ctx->pb != NULL)
        {
            av_free(this->format_ctx->pb->buffer);
            this->format_ctx->pb->buffer = NULL;

            av_free(this->format_ctx->pb);
            this->format_ctx->pb = NULL;;
        }
        avformat_close_input(&this->format_ctx);
    }
}

#else // defined OPENMW_USE_FFMPEG

class VideoState
{
public:
    VideoState() { }

    void init(const std::string& resourceName)
    {
        throw std::runtime_error("FFmpeg not supported, cannot play \""+resourceName+"\"");
    }
    void deinit() { }

    void close() { }

    bool update(Ogre::MaterialPtr &mat, Ogre::Rectangle2D *rect, int screen_width, int screen_height)
    { return false; }
};

#endif // defined OPENMW_USE_FFMPEG


VideoPlayer::VideoPlayer()
    : mState(NULL)
{

}

VideoPlayer::~VideoPlayer()
{
    if(mState)
        close();
}

void VideoPlayer::playVideo(const std::string &resourceName)
{
    if(mState)
        close();

    try {
        mState = new VideoState;
        mState->init(resourceName);
    }
    catch(std::exception& e) {
        std::cerr<< "Failed to play video: "<<e.what() <<std::endl;
        close();
    }
}

void VideoPlayer::update ()
{
    if(mState)
    {
        if(!mState->update())
            close();
    }
}

std::string VideoPlayer::getTextureName()
{
    std::string name;
    if (mState)
        name = mState->mTexture->getName();
    return name;
}

int VideoPlayer::getVideoWidth()
{
    int width=0;
    if (mState)
        width = mState->mTexture->getWidth();
    return width;
}

int VideoPlayer::getVideoHeight()
{
    int height=0;
    if (mState)
        height = mState->mTexture->getHeight();
    return height;
}

void VideoPlayer::stopVideo ()
{
    close();
}

void VideoPlayer::close()
{
    if(mState)
    {
        mState->deinit();

        delete mState;
        mState = NULL;
    }

    MWBase::Environment::get().getSoundManager()->resumeSounds();
}

bool VideoPlayer::isPlaying ()
{
    return mState != NULL;
}

}<|MERGE_RESOLUTION|>--- conflicted
+++ resolved
@@ -993,21 +993,14 @@
         MWBase::Environment::get().getSoundManager()->pauseSounds();
 
     this->external_clock_base = av_gettime();
-<<<<<<< HEAD
-#ifdef WIN32
-    // FIXME: Need FFmpeg FLTP audio support for BIK video format
-    std::cout<<"Sound temporarily disabled for \""+resourceName+"\""<<std::endl;
-#else
-    if(audio_index >= 0)
-        this->stream_open(audio_index, this->format_ctx);
-=======
+
 #if !defined(_WIN32) || defined(FFMPEG_PLAY_BINKAUDIO)
     if(audio_index >= 0)
         this->stream_open(audio_index, this->format_ctx);
 #else
     std::cout<<"FFmpeg sound disabled for \""+resourceName+"\""<<std::endl;
->>>>>>> d2794165
 #endif
+
     if(video_index >= 0)
     {
         this->stream_open(video_index, this->format_ctx);
