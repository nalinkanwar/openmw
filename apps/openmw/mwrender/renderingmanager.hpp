#ifndef _GAME_RENDERING_MANAGER_H
#define _GAME_RENDERING_MANAGER_H


#include "sky.hpp"
#include "terrain.hpp"
#include "debugging.hpp"

#include "../mwworld/class.hpp"

#include <utility>
#include <openengine/ogre/renderer.hpp>
#include <openengine/ogre/fader.hpp>
#include <openengine/bullet/physic.hpp>

#include <vector>
#include <string>

#include "../mwworld/ptr.hpp"

#include <boost/filesystem.hpp>

#include "renderinginterface.hpp"

#include "objects.hpp"
#include "actors.hpp"
#include "player.hpp"
#include "localmap.hpp"
#include "occlusionquery.hpp"

namespace Ogre
{
    class Camera;
    class Viewport;
    class SceneManager;
    class SceneNode;
    class RaySceneQuery;
    class Quaternion;
    class Vector3;
}

namespace MWWorld
{
    class World;
}

namespace MWRender
{



class RenderingManager: private RenderingInterface {

  private:


    virtual MWRender::Objects& getObjects();
    virtual MWRender::Actors& getActors();

  public:
    RenderingManager(OEngine::Render::OgreRenderer& _rend, const boost::filesystem::path& resDir, OEngine::Physic::PhysicEngine* engine, MWWorld::Environment& environment);
    virtual ~RenderingManager();

    virtual MWRender::Player& getPlayer(); /// \todo move this to private again as soon as
                                            /// MWWorld::Player has been rewritten to not need access
                                            /// to internal details of the rendering system anymore

    SkyManager* getSkyManager();

    void toggleLight();
    bool toggleRenderMode(int mode);
    
    OEngine::Render::Fader* getFader();

    void removeCell (MWWorld::Ptr::CellStore *store);

    /// \todo this function should be removed later. Instead the rendering subsystems should track
    /// when rebatching is needed and update automatically at the end of each frame.
    void cellAdded (MWWorld::Ptr::CellStore *store);

    void preCellChange (MWWorld::Ptr::CellStore* store);
    ///< this event is fired immediately before changing cell

    void addObject (const MWWorld::Ptr& ptr);
    void removeObject (const MWWorld::Ptr& ptr);

    void moveObject (const MWWorld::Ptr& ptr, const Ogre::Vector3& position);
    void scaleObject (const MWWorld::Ptr& ptr, const Ogre::Vector3& scale);
    void rotateObject (const MWWorld::Ptr& ptr, const::Ogre::Quaternion& orientation);

    /// \param store Cell the object was in previously (\a ptr has already been updated to the new cell).
    void moveObjectToCell (const MWWorld::Ptr& ptr, const Ogre::Vector3& position, MWWorld::Ptr::CellStore *store);

    void update (float duration);
    
    void setAmbientColour(const Ogre::ColourValue& colour);
    void setSunColour(const Ogre::ColourValue& colour);
    void setSunDirection(const Ogre::Vector3& direction);
    void sunEnable();
    void sunDisable();
    
    void setGlare(bool glare);
    void skyEnable ();
    void skyDisable ();
    void skySetHour (double hour);
    void skySetDate (int day, int month);
    int skyGetMasserPhase() const;
    int skyGetSecundaPhase() const;
    void skySetMoonColour (bool red);
    void configureAmbient(ESMS::CellStore<MWWorld::RefData> &mCell);

    void requestMap (MWWorld::Ptr::CellStore* cell);
    ///< request the local map for a cell
    
    /// configure fog according to cell
    void configureFog(ESMS::CellStore<MWWorld::RefData> &mCell);
    
    /// configure fog manually
    void configureFog(const float density, const Ogre::ColourValue& colour);
    
    void playAnimationGroup (const MWWorld::Ptr& ptr, const std::string& groupName, int mode,
        int number = 1);
    ///< Run animation for a MW-reference. Calls to this function for references that are currently not
    /// in the rendered scene should be ignored.
    ///
    /// \param mode: 0 normal, 1 immediate start, 2 immediate loop
    /// \param number How offen the animation should be run

    void skipAnimation (const MWWorld::Ptr& ptr);
    ///< Skip the animation for the given MW-reference for one frame. Calls to this function for
    /// references that are currently not in the rendered scene should be ignored.

  private:

    void setAmbientMode();

    SkyManager* mSkyManager;

<<<<<<< HEAD
    OcclusionQuery* mOcclusionQuery;

=======
    TerrainManager* mTerrainManager;
>>>>>>> 99b2b6b6
    OEngine::Render::OgreRenderer &mRendering;

    MWRender::Objects mObjects;
    MWRender::Actors mActors;

    // 0 normal, 1 more bright, 2 max
    int mAmbientMode;

    Ogre::ColourValue mAmbientColor;
    Ogre::Light* mSun;

    /// Root node for all objects added to the scene. This is rotated so
    /// that the OGRE coordinate system matches that used internally in
    /// Morrowind.
    Ogre::SceneNode *mMwRoot;
    Ogre::RaySceneQuery *mRaySceneQuery;

    OEngine::Physic::PhysicEngine* mPhysicsEngine;

    MWRender::Player *mPlayer;
    MWRender::Debugging mDebugging;

    MWRender::LocalMap* mLocalMap;
};

}

#endif<|MERGE_RESOLUTION|>--- conflicted
+++ resolved
@@ -136,12 +136,10 @@
 
     SkyManager* mSkyManager;
 
-<<<<<<< HEAD
     OcclusionQuery* mOcclusionQuery;
 
-=======
     TerrainManager* mTerrainManager;
->>>>>>> 99b2b6b6
+
     OEngine::Render::OgreRenderer &mRendering;
 
     MWRender::Objects mObjects;
