#include "exterior.hpp"

#include <OgreEntity.h>
#include <OgreLight.h>
#include <OgreSceneNode.h>
#include <OgreCamera.h>
#include <OgreSceneManager.h>

#include <components/nifogre/ogre_nif_loader.hpp>
#include "mwscene.hpp"
#include <libs/mangle/vfs/servers/ogre_vfs.hpp>
#include "mwscene.hpp"
#include <Ogre.h>

using namespace MWRender;
using namespace Ogre;
using namespace ESMS;

bool ExteriorCellRender::lightConst = false;
float ExteriorCellRender::lightConstValue = 0.0f;

bool ExteriorCellRender::lightLinear = true;
int ExteriorCellRender::lightLinearMethod = 1;
float ExteriorCellRender::lightLinearValue = 3;
float ExteriorCellRender::lightLinearRadiusMult = 1;

bool ExteriorCellRender::lightQuadratic = false;
int ExteriorCellRender::lightQuadraticMethod = 2;
float ExteriorCellRender::lightQuadraticValue = 16;
float ExteriorCellRender::lightQuadraticRadiusMult = 1;

bool ExteriorCellRender::lightOutQuadInLin = false;

ExteriorCellRender::ExteriorCellRender(ESMS::CellStore<MWWorld::RefData> &_cell, MWWorld::Environment& environment,
    MWScene &_scene)
    : mCell(_cell), mEnvironment (environment), mScene(_scene), mBase(NULL), mInsert(NULL), mAmbientMode (0) 
{
    //char a = mCell.cell->name;
    //char *rand1;
    srand (150);
    //itoa(rand(),rand1,10);
    int a;
    Ogre::StringConverter::toString(rand());
    sg = Ogre::Root::getSingleton().getSceneManagerIterator().getNext()->createStaticGeometry( Ogre::StringConverter::toString(a));
}


<<<<<<< HEAD
// start inserting a new reference.
void ExteriorCellRender::insertBegin (ESM::CellRef &ref)
=======
void ExteriorCellRender::insertBegin (ESM::CellRef &ref, bool static_)
>>>>>>> 7192bc4f
{
  assert (!mInsert);

  // Create and place scene node for this object
  mInsert = mBase->createChildSceneNode();

  const float *f = ref.pos.pos;
  mInsert->setPosition(f[0], f[1], f[2]);
  mInsert->setScale(ref.scale, ref.scale, ref.scale);

  // Convert MW rotation to a quaternion:
  f = ref.pos.rot;

  // Rotate around X axis
  Quaternion xr(Radian(-f[0]), Vector3::UNIT_X);

  // Rotate around Y axis
  Quaternion yr(Radian(-f[1]), Vector3::UNIT_Y);

  // Rotate around Z axis
  Quaternion zr(Radian(-f[2]), Vector3::UNIT_Z);

  // Rotates first around z, then y, then x
  mInsert->setOrientation(xr*yr*zr);

    mInsertMesh.clear();
}


void ExteriorCellRender::rotateMesh(Ogre::Vector3 axis, Ogre::Radian angle,  std::string sceneNodeName[], int elements)
{
    assert(mInsert);
    Ogre::SceneNode *parent = mInsert;
     //std::cout << "ELEMENTS:" << elements;
    for (int i = 0; i < elements; i++){
       if(sceneNodeName[i] != "" && parent->getChild(sceneNodeName[i]))
           parent = dynamic_cast<Ogre::SceneNode*> (parent->getChild(sceneNodeName[i]));
    }
       parent->rotate(axis, angle);
}
/*
void ExteriorCellRender::insertMesh(const std::string &mesh, Ogre::Vector3 vec,  Ogre::Vector3 axis, Ogre::Radian angle, std::string sceneNodeName, std::string sceneParent[], int elements){
    assert (mInsert);
     //mInsert->
       Ogre::SceneNode *parent = mInsert;
       for (int i = 0; i < elements; i++){
       if(sceneParent[i] != "" && parent->getChild(sceneParent[i]))
           parent = dynamic_cast<Ogre::SceneNode*> (parent->getChild(sceneParent[i]));
        }

     mNpcPart = parent->createChildSceneNode(sceneNodeName);
  NIFLoader::load(mesh);
  MovableObject *ent = mScene.getMgr()->createEntity(mesh);

  mNpcPart->translate(vec);
  mNpcPart->rotate(axis, angle);
 // mNpcPart->translate(vec);
  //mNpcPart->rotate(axis, angle);
  mNpcPart->attachObject(ent);
  //mNpcPart->

}
*/
void ExteriorCellRender::insertMesh(const std::string &mesh, Ogre::Vector3 vec, Ogre::Vector3 axis, Ogre::Radian angle,  std::string sceneNodeName, std::string sceneParent[], int elements)
{
    insertMesh(mesh, vec, axis, angle, sceneNodeName,  sceneParent, elements, true);
}
void ExteriorCellRender::insertMesh(const std::string &mesh, Ogre::Vector3 vec, Ogre::Vector3 axis, Ogre::Radian angle,  std::string sceneNodeName, std::string sceneParent[], int elements, bool translateFirst){

       assert (mInsert);
     //mInsert->
       Ogre::SceneNode *parent = mInsert;
       for (int i = 0; i < elements; i++){
       if(sceneParent[i] != "" && parent->getChild(sceneParent[i]))
           parent = dynamic_cast<Ogre::SceneNode*> (parent->getChild(sceneParent[i]));
        }

     mNpcPart = parent->createChildSceneNode(sceneNodeName);
   MeshPtr good2 = NIFLoader::load(mesh);

  MovableObject *ent = mScene.getMgr()->createEntity(mesh);


  if(translateFirst){
  mNpcPart->translate(vec);
  mNpcPart->rotate(axis, angle);
  }
  else{

  mNpcPart->rotate(axis, angle);
  mNpcPart->translate(vec);
  }
  mNpcPart->attachObject(ent);

   Ogre::MeshManager *m = MeshManager::getSingletonPtr();
  const std::string beast1 ="meshes\\b\\B_N_Khajiit_F_Skins.nif";
    const std::string beast2 ="meshes\\b\\B_N_Khajiit_M_Skins.nif";
    const std::string beast3 ="meshes\\b\\B_N_Argonian_F_Skins.nif";
    const std::string beast4 ="meshes\\b\\B_N_Argonian_M_Skins.nif";

    const std::string beasttail1 ="tail\\b\\B_N_Khajiit_F_Skins.nif";
    const std::string beasttail2 ="tail\\b\\B_N_Khajiit_M_Skins.nif";
    const std::string beasttail3 ="tail\\b\\B_N_Argonian_F_Skins.nif";
    const std::string beasttail4 ="tail\\b\\B_N_Argonian_M_Skins.nif";

    const std::string beastfoot1 ="foot\\b\\B_N_Khajiit_F_Skins.nif";
    const std::string beastfoot2 ="foot\\b\\B_N_Khajiit_M_Skins.nif";
    const std::string beastfoot3 ="foot\\b\\B_N_Argonian_F_Skins.nif";
    const std::string beastfoot4 ="foot\\b\\B_N_Argonian_M_Skins.nif";
    if(mesh.compare(beast1) == 0 && m->getByName(beasttail1).isNull())
        {
            //std::cout << "CLONINGKHAJIITF\n";
            good2->reload();
            MeshPtr tail = good2->clone(beasttail1);
            good2->reload();
            MeshPtr foot = good2->clone(beastfoot1);
            good2->reload();
        }
        else if(mesh.compare(beast2) == 0 && m->getByName(beasttail2).isNull())
        {
            //std::cout << "CLONINGKHAJIITM\n";
            good2->reload();
            MeshPtr tail = good2->clone(beasttail2);
            good2->reload();
            MeshPtr foot = good2->clone(beastfoot2);
            good2->reload();
        }
        else if(mesh.compare(beast3) == 0 && m->getByName(beasttail3).isNull())
        {
            //std::cout << "CLONINGARGONIANF\n";
            good2->reload();
            MeshPtr tail = good2->clone(beasttail3);
            good2->reload();
            MeshPtr foot = good2->clone(beastfoot3);
            good2->reload();
        }
        else if(mesh.compare(beast4) == 0 && m->getByName(beasttail4).isNull())
        {
            //std::cout << "CLONINGARGONIANM\n";
            good2->reload();
            MeshPtr tail = good2->clone(beasttail4);
            good2->reload();
            MeshPtr foot = good2->clone(beastfoot4);
            good2->reload();
        }
}
// insert a mesh related to the most recent insertBegin call.

void ExteriorCellRender::scaleMesh(Ogre::Vector3 axis,  std::string sceneNodeName[], int elements)
{
    assert(mInsert);
    Ogre::SceneNode *parent = mInsert;
     //std::cout << "ELEMENTS:" << elements;
    for (int i = 0; i < elements; i++){
       if(sceneNodeName[i] != "" && parent->getChild(sceneNodeName[i]))
           parent = dynamic_cast<Ogre::SceneNode*> (parent->getChild(sceneNodeName[i]));
    }
       parent->scale(axis);
}

// insert a mesh related to the most recent insertBegin call.


void ExteriorCellRender::insertMesh(const std::string &mesh)
{
  assert (mInsert);

  NIFLoader::load(mesh);
  Entity *ent = mScene.getMgr()->createEntity(mesh);
  mInsert->attachObject(ent);

  /*sg->addEntity(ent,mInsert->_getDerivedPosition(),mInsert->_getDerivedOrientation(),mInsert->_getDerivedScale());
  sg->setRegionDimensions(Ogre::Vector3(100000,10000,100000));*/

    if (mInsertMesh.empty())
        mInsertMesh = mesh;
}

void ExteriorCellRender::insertObjectPhysics()
{
    if (!mInsertMesh.empty())
        mScene.addObject (mInsert->getName(), mInsertMesh, mInsert->getOrientation(),
            mInsert->getScale().x, mInsert->getPosition());
}

void ExteriorCellRender::insertActorPhysics()
{
    mScene.addActor (mInsert->getName(), mInsertMesh, mInsert->getPosition());
}

// insert a light related to the most recent insertBegin call.
void ExteriorCellRender::insertLight(float r, float g, float b, float radius)
{
  assert (mInsert);

  Ogre::Light *light = mScene.getMgr()->createLight();
  light->setDiffuseColour (r, g, b);

  float cval=0.0f, lval=0.0f, qval=0.0f;

  if(lightConst)
    cval = lightConstValue;
  if(!lightOutQuadInLin)
  {
    if(lightLinear)
      radius *= lightLinearRadiusMult;
    if(lightQuadratic)
      radius *= lightQuadraticRadiusMult;

    if(lightLinear)
      lval = lightLinearValue / pow(radius, lightLinearMethod);
    if(lightQuadratic)
      qval = lightQuadraticValue / pow(radius, lightQuadraticMethod);
  }
  else
  {
    // FIXME:
    // Do quadratic or linear, depending if we're in an exterior or interior
    // cell, respectively. Ignore lightLinear and lightQuadratic.
  }

  light->setAttenuation(10*radius, cval, lval, qval);

  mInsert->attachObject(light);
}

// finish inserting a new reference and return a handle to it.

std::string ExteriorCellRender::insertEnd (bool enable)
{
  assert (mInsert);

  std::string handle = mInsert->getName();

  if (!enable)
    mInsert->setVisible (false);

  mInsert = 0;

  return handle;
}

// configure lighting according to cell

void ExteriorCellRender::configureAmbient()
{
  mAmbientColor.setAsABGR (mCell.cell->ambi.ambient);
  setAmbientMode();

  // Create a "sun" that shines light downwards. It doesn't look
  // completely right, but leave it for now.
  Ogre::Light *light = mScene.getMgr()->createLight();
  Ogre::ColourValue colour;
  colour.setAsABGR (mCell.cell->ambi.sunlight);
  light->setDiffuseColour (colour);
  light->setType(Ogre::Light::LT_DIRECTIONAL);
  light->setDirection(0,-1,0);
}

// configure fog according to cell
void ExteriorCellRender::configureFog()
{
  Ogre::ColourValue color;
  color.setAsABGR (mCell.cell->ambi.fog);

  float high = 4500 + 9000 * (1-mCell.cell->ambi.fogDensity);
  float low = 200;

  mScene.getMgr()->setFog (FOG_LINEAR, color, 0, low, high);
  mScene.getCamera()->setFarClipDistance (high + 10);
  mScene.getViewport()->setBackgroundColour (color);
}

void ExteriorCellRender::setAmbientMode()
{
  switch (mAmbientMode)
  {
    case 0:

      mScene.getMgr()->setAmbientLight(mAmbientColor);
      break;

    case 1:

      mScene.getMgr()->setAmbientLight(0.7f*mAmbientColor + 0.3f*ColourValue(1,1,1));
      break;

    case 2:

      mScene.getMgr()->setAmbientLight(ColourValue(1,1,1));
      break;
  }
}

void ExteriorCellRender::show()
{
  mBase = mScene.getRoot()->createChildSceneNode();

  configureAmbient();
  configureFog();

  insertCell(mCell, mEnvironment);

  sg->build();
}

void ExteriorCellRender::hide()
{
  if(mBase)
    mBase->setVisible(false);
}

void ExteriorCellRender::destroy()
{
  if(mBase)
    {
      mBase->removeAndDestroyAllChildren();
      mScene.getMgr()->destroySceneNode(mBase);
    }

  mBase = NULL;
  std::cout << "destroy";
  Ogre::Root::getSingleton().getSceneManagerIterator().getNext()->destroyStaticGeometry(sg);
}

// Switch through lighting modes.

void ExteriorCellRender::toggleLight()
{
  if (mAmbientMode==2)
    mAmbientMode = 0;
  else
    ++mAmbientMode;

  switch (mAmbientMode)
  {
    case 0: std::cout << "Setting lights to normal\n"; break;
    case 1: std::cout << "Turning the lights up\n"; break;
    case 2: std::cout << "Turning the lights to full\n"; break;
  }

  setAmbientMode();
}

void ExteriorCellRender::enable (const std::string& handle)
{
    if (!handle.empty())
        mScene.getMgr()->getSceneNode (handle)->setVisible (true);
}

void ExteriorCellRender::disable (const std::string& handle)
{
    if (!handle.empty())
        mScene.getMgr()->getSceneNode (handle)->setVisible (false);
}

void ExteriorCellRender::deleteObject (const std::string& handle)
{
    if (!handle.empty())
    {
        Ogre::SceneNode *node = mScene.getMgr()->getSceneNode (handle);
        node->removeAndDestroyAllChildren();
        mScene.getMgr()->destroySceneNode (node);
    }
}<|MERGE_RESOLUTION|>--- conflicted
+++ resolved
@@ -45,12 +45,8 @@
 }
 
 
-<<<<<<< HEAD
-// start inserting a new reference.
-void ExteriorCellRender::insertBegin (ESM::CellRef &ref)
-=======
+
 void ExteriorCellRender::insertBegin (ESM::CellRef &ref, bool static_)
->>>>>>> 7192bc4f
 {
   assert (!mInsert);
 
