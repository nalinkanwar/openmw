--- conflicted
+++ resolved
@@ -18,11 +18,8 @@
 #include <components/settings/settings.hpp>
 #include <components/sceneutil/visitor.hpp>
 #include <components/sceneutil/shadow.hpp>
-<<<<<<< HEAD
+#include <components/sceneutil/util.hpp>
 #include <components/sceneutil/lightmanager.hpp>
-=======
-#include <components/sceneutil/util.hpp>
->>>>>>> 56ef1ec5
 #include <components/files/memorystream.hpp>
 #include <components/resource/scenemanager.hpp>
 #include <components/resource/resourcesystem.hpp>
@@ -227,12 +224,8 @@
     SceneUtil::ShadowManager::disableShadowsForStateSet(stateset);
 
     // override sun for local map 
-    if (!MWBase::Environment::get().getResourceSystem()->getSceneManager()->getFFPLighting())
-    {
-        osg::ref_ptr<SceneUtil::SunlightStateAttribute> sun = new SceneUtil::SunlightStateAttribute;
-        sun->setFromLight(light);
-        sun->setStateSet(stateset, osg::StateAttribute::ON|osg::StateAttribute::OVERRIDE);
-    }
+    auto lightingMethod = MWBase::Environment::get().getResourceSystem()->getSceneManager()->getLightingMethod();    
+    SceneUtil::configureStateSetSunOverride(lightingMethod, light, stateset);
 
     camera->addChild(lightSource);
     camera->setStateSet(stateset);
