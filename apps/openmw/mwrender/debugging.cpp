#include "debugging.hpp"

#include <assert.h>

#include <OgreNode.h>
#include <OgreSceneManager.h>
#include <OgreMaterial.h>
#include <OgreMaterialManager.h>

#include "../mwworld/world.hpp" // these includes can be removed once the static-hack is gone
#include "../mwworld/environment.hpp"
#include "../mwworld/ptr.hpp"
#include <components/esm/loadstat.hpp>
#include <components/esm/loadpgrd.hpp>

#include "player.hpp"

using namespace Ogre;

namespace MWRender
{

static const std::string PATHGRID_POINT_MATERIAL = "pathgridPointMaterial";
static const std::string PATHGRID_LINE_MATERIAL = "pathgridLineMaterial";
static const std::string DEBUGGING_GROUP = "debugging";
static const int POINT_MESH_BASE = 35;

void Debugging::createGridMaterials()
{
    if (mGridMatsCreated) return;

    if (MaterialManager::getSingleton().getByName(PATHGRID_LINE_MATERIAL, DEBUGGING_GROUP).isNull())
    {
        MaterialPtr lineMatPtr = MaterialManager::getSingleton().create(PATHGRID_LINE_MATERIAL, DEBUGGING_GROUP);
        lineMatPtr->setReceiveShadows(false);
        lineMatPtr->getTechnique(0)->setLightingEnabled(true);
        lineMatPtr->getTechnique(0)->getPass(0)->setDiffuse(1,1,0,0);
        lineMatPtr->getTechnique(0)->getPass(0)->setAmbient(1,1,0);
        lineMatPtr->getTechnique(0)->getPass(0)->setSelfIllumination(1,1,0);
    }

    if (MaterialManager::getSingleton().getByName(PATHGRID_POINT_MATERIAL, DEBUGGING_GROUP).isNull())
    {
        MaterialPtr pointMatPtr = MaterialManager::getSingleton().create(PATHGRID_POINT_MATERIAL, DEBUGGING_GROUP);
        pointMatPtr->setReceiveShadows(false);
        pointMatPtr->getTechnique(0)->setLightingEnabled(true);
        pointMatPtr->getTechnique(0)->getPass(0)->setDiffuse(1,0,0,0);
        pointMatPtr->getTechnique(0)->getPass(0)->setAmbient(1,0,0);
        pointMatPtr->getTechnique(0)->getPass(0)->setSelfIllumination(1,0,0);
    }
    mGridMatsCreated = true;
}

void Debugging::destroyGridMaterials()
{
    if (mGridMatsCreated)
    {
        MaterialManager::getSingleton().remove(PATHGRID_POINT_MATERIAL);
        MaterialManager::getSingleton().remove(PATHGRID_LINE_MATERIAL);
        mGridMatsCreated = false;
    }
}

ManualObject *Debugging::createPathgridLines(const ESM::Pathgrid *pathgrid)
{
    ManualObject *result = mSceneMgr->createManualObject();

    result->begin(PATHGRID_LINE_MATERIAL, RenderOperation::OT_LINE_LIST);
    for(ESM::Pathgrid::EdgeList::const_iterator it = pathgrid->edges.begin();
        it != pathgrid->edges.end();
        it++)
    {
        const ESM::Pathgrid::Edge &edge = *it;
        const ESM::Pathgrid::Point &p1 = pathgrid->points[edge.v0], &p2 = pathgrid->points[edge.v1];
        Vector3 direction = (Vector3(p2.x, p2.y, p2.z) - Vector3(p1.x, p1.y, p1.z));
        Vector3 lineDisplacement = direction.crossProduct(Vector3::UNIT_Z).normalisedCopy();
        lineDisplacement = lineDisplacement * POINT_MESH_BASE +
                                Vector3(0, 0, 10); // move lines up a little, so they will be less covered by meshes/landscape
        result->position(Vector3(p1.x, p1.y, p1.z) + lineDisplacement);
        result->position(Vector3(p2.x, p2.y, p2.z) + lineDisplacement);
    }
    result->end();

    return result;
}

ManualObject *Debugging::createPathgridPoints(const ESM::Pathgrid *pathgrid)
{
    ManualObject *result = mSceneMgr->createManualObject();
    const float height = POINT_MESH_BASE * sqrtf(2);

    result->begin(PATHGRID_POINT_MATERIAL, RenderOperation::OT_TRIANGLE_STRIP);

    bool first = true;
    uint32 startIndex = 0;
    for(ESM::Pathgrid::PointList::const_iterator it = pathgrid->points.begin();
        it != pathgrid->points.end();
        it++, startIndex += 6)
    {
        Vector3 pointPos(it->x, it->y, it->z);

        if (!first)
        {
            // degenerate triangle from previous octahedron
            result->index(startIndex - 4); // 2nd point of previous octahedron
            result->index(startIndex); // start point of current octahedron
        }

        result->position(pointPos + Vector3(0, 0, height)); // 0
        result->position(pointPos + Vector3(-POINT_MESH_BASE, -POINT_MESH_BASE, 0)); // 1
        result->position(pointPos + Vector3(POINT_MESH_BASE, -POINT_MESH_BASE, 0)); // 2
        result->position(pointPos + Vector3(POINT_MESH_BASE, POINT_MESH_BASE, 0)); // 3
        result->position(pointPos + Vector3(-POINT_MESH_BASE, POINT_MESH_BASE, 0)); // 4
        result->position(pointPos + Vector3(0, 0, -height)); // 5

        result->index(startIndex + 0);
        result->index(startIndex + 1);
        result->index(startIndex + 2);
        result->index(startIndex + 5);
        result->index(startIndex + 3);
        result->index(startIndex + 4);
        // degenerates
        result->index(startIndex + 4);
        result->index(startIndex + 5);
        result->index(startIndex + 5);
        // end degenerates
        result->index(startIndex + 1);
        result->index(startIndex + 4);
        result->index(startIndex + 0);
        result->index(startIndex + 3);
        result->index(startIndex + 2);

        first = false;
    }

    result->end();

    return result;
}

Debugging::Debugging(SceneNode *mwRoot, MWWorld::Environment &env, OEngine::Physic::PhysicEngine *engine) :
    mMwRoot(mwRoot), mEnvironment(env), mEngine(engine),
    mSceneMgr(mwRoot->getCreator()),
    mPathgridEnabled(false),
    mInteriorPathgridNode(NULL), mPathGridRoot(NULL),
    mGridMatsCreated(false)
{
    ResourceGroupManager::getSingleton().createResourceGroup(DEBUGGING_GROUP);
}

Debugging::~Debugging()
{
    if (mPathgridEnabled)
    {
        togglePathgrid();
    }

    ResourceGroupManager::getSingleton().destroyResourceGroup(DEBUGGING_GROUP);
}


bool Debugging::toggleRenderMode (int mode){
    switch (mode)
    {
        case MWWorld::World::Render_CollisionDebug:
<<<<<<< HEAD
            return eng->toggleDebugRendering();
=======
            return mEngine->toggleDebugRendering();
        case MWWorld::World::Render_Pathgrid:
            togglePathgrid();
            return mPathgridEnabled;
>>>>>>> 30d6c880
    }

    return false;
}

void Debugging::cellAdded(MWWorld::Ptr::CellStore *store)
{
    std::cout << "Cell added to debugging" << std::endl;
    mActiveCells.push_back(store);
    if (mPathgridEnabled)
        enableCellPathgrid(store);
}

void Debugging::cellRemoved(MWWorld::Ptr::CellStore *store)
{
    mActiveCells.erase(std::remove(mActiveCells.begin(), mActiveCells.end(), store), mActiveCells.end());
    std::cout << "Cell removed from debugging, active cells count: " << mActiveCells.size() << std::endl;
    if (mPathgridEnabled)
        disableCellPathgrid(store);
}

void Debugging::togglePathgrid()
{
    mPathgridEnabled = !mPathgridEnabled;
    if (mPathgridEnabled)
    {
        createGridMaterials();

        // add path grid meshes to already loaded cells
        mPathGridRoot = mMwRoot->createChildSceneNode();
        for(CellList::iterator it = mActiveCells.begin(); it != mActiveCells.end(); it++)
        {
            enableCellPathgrid(*it);
        }
    }
    else
    {
        // remove path grid meshes from already loaded cells
        for(CellList::iterator it = mActiveCells.begin(); it != mActiveCells.end(); it++)
        {
            disableCellPathgrid(*it);
        }
        mPathGridRoot->removeAndDestroyAllChildren();
        mSceneMgr->destroySceneNode(mPathGridRoot);
        mPathGridRoot = NULL;
        destroyGridMaterials();
    }
}

void Debugging::enableCellPathgrid(MWWorld::Ptr::CellStore *store)
{
    ESM::Pathgrid *pathgrid = mEnvironment.mWorld->getStore().pathgrids.search(*store->cell);
    if (!pathgrid) return;

    Vector3 cellPathGridPos(0, 0, 0);
    if (store->cell->isExterior())
    {
        cellPathGridPos.x = store->cell->data.gridX * ESM::Land::REAL_SIZE;
        cellPathGridPos.y = store->cell->data.gridY * ESM::Land::REAL_SIZE;
    }
    SceneNode *cellPathGrid = mPathGridRoot->createChildSceneNode(cellPathGridPos);
    cellPathGrid->attachObject(createPathgridLines(pathgrid));
    cellPathGrid->attachObject(createPathgridPoints(pathgrid));

    if (store->cell->isExterior())
    {
        mExteriorPathgridNodes[std::make_pair(store->cell->data.gridX, store->cell->data.gridY)] = cellPathGrid;
    }
    else
    {
        assert(mInteriorPathgridNode == NULL);
        mInteriorPathgridNode = cellPathGrid;
    }
}

void Debugging::disableCellPathgrid(MWWorld::Ptr::CellStore *store)
{
    if (store->cell->isExterior())
    {
        ExteriorPathgridNodes::iterator it =
                mExteriorPathgridNodes.find(std::make_pair(store->cell->data.gridX, store->cell->data.gridY));
        if (it != mExteriorPathgridNodes.end())
        {
            destroyCellPathgridNode(it->second);
            mExteriorPathgridNodes.erase(it);
        }
    }
    else
    {
        if (mInteriorPathgridNode)
        {
            destroyCellPathgridNode(mInteriorPathgridNode);
            mInteriorPathgridNode = NULL;
        }
    }
}

void Debugging::destroyCellPathgridNode(SceneNode *node)
{
    mPathGridRoot->removeChild(node);
    destroyAttachedObjects(node);
    mSceneMgr->destroySceneNode(node);
}

void Debugging::destroyAttachedObjects(SceneNode *node)
{
    SceneNode::ObjectIterator objIt = node->getAttachedObjectIterator();
    while (objIt.hasMoreElements())
    {
        MovableObject *mesh = static_cast<MovableObject *>(objIt.getNext());
        mSceneMgr->destroyMovableObject(mesh);
    }
}

}<|MERGE_RESOLUTION|>--- conflicted
+++ resolved
@@ -163,14 +163,12 @@
     switch (mode)
     {
         case MWWorld::World::Render_CollisionDebug:
-<<<<<<< HEAD
-            return eng->toggleDebugRendering();
-=======
+
             return mEngine->toggleDebugRendering();
+
         case MWWorld::World::Render_Pathgrid:
             togglePathgrid();
             return mPathgridEnabled;
->>>>>>> 30d6c880
     }
 
     return false;
@@ -178,7 +176,6 @@
 
 void Debugging::cellAdded(MWWorld::Ptr::CellStore *store)
 {
-    std::cout << "Cell added to debugging" << std::endl;
     mActiveCells.push_back(store);
     if (mPathgridEnabled)
         enableCellPathgrid(store);
@@ -187,7 +184,6 @@
 void Debugging::cellRemoved(MWWorld::Ptr::CellStore *store)
 {
     mActiveCells.erase(std::remove(mActiveCells.begin(), mActiveCells.end(), store), mActiveCells.end());
-    std::cout << "Cell removed from debugging, active cells count: " << mActiveCells.size() << std::endl;
     if (mPathgridEnabled)
         disableCellPathgrid(store);
 }
