#ifndef GAME_MWBASE_WINDOWMANAGER_H
#define GAME_MWBASE_WINDOWMANAGER_H

#include <stdint.h>
#include <string>
#include <vector>
#include <map>
#include <set>

#include <MyGUI_KeyCode.h>

#include "../mwgui/mode.hpp"

#include <components/to_utf8/to_utf8.hpp>

namespace Loading
{
    class Listener;
}

namespace Translation
{
    class Storage;
}

namespace MyGUI
{
    class Gui;
    class Widget;
    class UString;
}

namespace ESM
{
    struct Class;
    class ESMReader;
    class ESMWriter;
    struct CellId;
}

namespace MWMechanics
{
    class AttributeValue;
    template<typename T>
    class DynamicStat;
    class SkillValue;
}

namespace MWWorld
{
    class CellStore;
    class Ptr;
}

namespace MWGui
{
    class Layout;

    class Console;
    class SpellWindow;
    class TradeWindow;
    class TravelWindow;
    class SpellBuyingWindow;
    class ConfirmationDialog;
    class CountDialog;
    class ScrollWindow;
    class BookWindow;
    class InventoryWindow;
    class ContainerWindow;
    class DialogueWindow;
    class WindowModal;
    class JailScreen;

    enum ShowInDialogueMode {
        ShowInDialogueMode_IfPossible,
        ShowInDialogueMode_Only,
        ShowInDialogueMode_Never
    };

    struct TextColours;
}

namespace SFO
{
    class CursorManager;
}

namespace MWBase
{
    /// \brief Interface for widnow manager (implemented in MWGui)
    class WindowManager
    {
            WindowManager (const WindowManager&);
            ///< not implemented

            WindowManager& operator= (const WindowManager&);
            ///< not implemented

        public:

            typedef std::vector<int> SkillList;

            WindowManager() {}

            virtual ~WindowManager() {}

            /// @note This method will block until the video finishes playing
            /// (and will continually update the window while doing so)
            virtual void playVideo(const std::string& name, bool allowSkipping) = 0;

            virtual void setNewGame(bool newgame) = 0;

            virtual void pushGuiMode (MWGui::GuiMode mode, const MWWorld::Ptr& arg) = 0;
            virtual void pushGuiMode (MWGui::GuiMode mode) = 0;
            virtual void popGuiMode(bool noSound=false) = 0;

            virtual void removeGuiMode (MWGui::GuiMode mode, bool noSound=false) = 0;
            ///< can be anywhere in the stack

            virtual void goToJail(int days) = 0;

            virtual void updatePlayer() = 0;

            virtual MWGui::GuiMode getMode() const = 0;
            virtual bool containsMode(MWGui::GuiMode) const = 0;

            virtual bool isGuiMode() const = 0;

            virtual bool isConsoleMode() const = 0;

            virtual void toggleVisible (MWGui::GuiWindow wnd) = 0;

            virtual void forceHide(MWGui::GuiWindow wnd) = 0;
            virtual void unsetForceHide(MWGui::GuiWindow wnd) = 0;

            /// Disallow all inventory mode windows
            virtual void disallowAll() = 0;

            /// Allow one or more windows
            virtual void allow (MWGui::GuiWindow wnd) = 0;

            virtual bool isAllowed (MWGui::GuiWindow wnd) const = 0;

            /// \todo investigate, if we really need to expose every single lousy UI element to the outside world
            virtual MWGui::InventoryWindow* getInventoryWindow() = 0;
            virtual MWGui::CountDialog* getCountDialog() = 0;
            virtual MWGui::ConfirmationDialog* getConfirmationDialog() = 0;
            virtual MWGui::TradeWindow* getTradeWindow() = 0;

            /// Make the player use an item, while updating GUI state accordingly
            virtual void useItem(const MWWorld::Ptr& item) = 0;

            virtual void updateSpellWindow() = 0;

            virtual void setConsoleSelectedObject(const MWWorld::Ptr& object) = 0;

            /// Set value for the given ID.
            virtual void setValue (const std::string& id, const MWMechanics::AttributeValue& value) = 0;
            virtual void setValue (int parSkill, const MWMechanics::SkillValue& value) = 0;
            virtual void setValue (const std::string& id, const MWMechanics::DynamicStat<float>& value) = 0;
            virtual void setValue (const std::string& id, const std::string& value) = 0;
            virtual void setValue (const std::string& id, int value) = 0;

            /// Set time left for the player to start drowning (update the drowning bar)
            /// @param time time left to start drowning
            /// @param maxTime how long we can be underwater (in total) until drowning starts
            virtual void setDrowningTimeLeft (float time, float maxTime) = 0;

            virtual void setPlayerClass (const ESM::Class &class_) = 0;
            ///< set current class of player

            virtual void configureSkills (const SkillList& major, const SkillList& minor) = 0;
            ///< configure skill groups, each set contains the skill ID for that group.

            virtual void updateSkillArea() = 0;
            ///< update display of skills, factions, birth sign, reputation and bounty

            virtual void changeCell(const MWWorld::CellStore* cell) = 0;
            ///< change the active cell

            virtual void setFocusObject(const MWWorld::Ptr& focus) = 0;
            virtual void setFocusObjectScreenCoords(float min_x, float min_y, float max_x, float max_y) = 0;

            virtual void setCursorVisible(bool visible) = 0;
            virtual void setCursorActive(bool active) = 0;
            virtual void getMousePosition(int &x, int &y) = 0;
            virtual void getMousePosition(float &x, float &y) = 0;
            virtual void setDragDrop(bool dragDrop) = 0;
            virtual bool getWorldMouseOver() = 0;

            virtual bool toggleFogOfWar() = 0;

            virtual bool toggleFullHelp() = 0;
            ///< show extra info in item tooltips (owner, script)

            virtual bool getFullHelp() const = 0;

            virtual void setActiveMap(int x, int y, bool interior) = 0;
            ///< set the indices of the map texture that should be used

            /// sets the visibility of the drowning bar
            virtual void setDrowningBarVisibility(bool visible) = 0;

            /// sets the visibility of the hud health/magicka/stamina bars
            virtual void setHMSVisibility(bool visible) = 0;

            /// sets the visibility of the hud minimap
            virtual void setMinimapVisibility(bool visible) = 0;
            virtual void setWeaponVisibility(bool visible) = 0;
            virtual void setSpellVisibility(bool visible) = 0;
            virtual void setSneakVisibility(bool visible) = 0;

            /// activate selected quick key
            virtual void activateQuickKey (int index) = 0;
            /// update activated quick key state (if action executing was delayed for some reason)
            virtual void updateActivatedQuickKey () = 0;

            virtual std::string getSelectedSpell() = 0;
            virtual void setSelectedSpell(const std::string& spellId, int successChancePercent) = 0;
            virtual void setSelectedEnchantItem(const MWWorld::Ptr& item) = 0;
            virtual const MWWorld::Ptr& getSelectedEnchantItem() const = 0;
            virtual void setSelectedWeapon(const MWWorld::Ptr& item) = 0;
            virtual const MWWorld::Ptr& getSelectedWeapon() const = 0;
            virtual void unsetSelectedSpell() = 0;
            virtual void unsetSelectedWeapon() = 0;

            virtual void showCrosshair(bool show) = 0;
            virtual bool getSubtitlesEnabled() = 0;
            virtual bool toggleHud() = 0;

            virtual void disallowMouse() = 0;
            virtual void allowMouse() = 0;
            virtual void notifyInputActionBound() = 0;

            virtual void addVisitedLocation(const std::string& name, int x, int y) = 0;

            /// Hides dialog and schedules dialog to be deleted.
            virtual void removeDialog(MWGui::Layout* dialog) = 0;

            ///Gracefully attempts to exit the topmost GUI mode
            /** No guarantee of actually closing the window **/
            virtual void exitCurrentGuiMode() = 0;

            virtual void messageBox (const std::string& message, enum MWGui::ShowInDialogueMode showInDialogueMode = MWGui::ShowInDialogueMode_IfPossible) = 0;
            virtual void staticMessageBox(const std::string& message) = 0;
            virtual void removeStaticMessageBox() = 0;
            virtual void interactiveMessageBox (const std::string& message,
                                                const std::vector<std::string>& buttons = std::vector<std::string>(), bool block=false) = 0;

            /// returns the index of the pressed button or -1 if no button was pressed (->MessageBoxmanager->InteractiveMessageBox)
            virtual int readPressedButton() = 0;

            virtual void onFrame (float frameDuration) = 0;

            /// \todo get rid of this stuff. Move it to the respective UI element classes, if needed.
            virtual std::map<int, MWMechanics::SkillValue > getPlayerSkillValues() = 0;
            virtual std::map<int, MWMechanics::AttributeValue > getPlayerAttributeValues() = 0;
            virtual SkillList getPlayerMinorSkills() = 0;
            virtual SkillList getPlayerMajorSkills() = 0;

            /**
             * Fetches a GMST string from the store, if there is no setting with the given
             * ID or it is not a string the default string is returned.
             *
             * @param id Identifier for the GMST setting, e.g. "aName"
             * @param default Default value if the GMST setting cannot be used.
             */
            virtual std::string getGameSettingString(const std::string &id, const std::string &default_) = 0;

            virtual void processChangedSettings(const std::set< std::pair<std::string, std::string> >& changed) = 0;

            virtual void windowResized(int x, int y) = 0;

            virtual void executeInConsole (const std::string& path) = 0;

            virtual void enableRest() = 0;
            virtual bool getRestEnabled() = 0;
            virtual bool getJournalAllowed() = 0; 

            virtual bool getPlayerSleeping() = 0;
            virtual void wakeUpPlayer() = 0;

            virtual void showSoulgemDialog (MWWorld::Ptr item) = 0;

            virtual void changePointer (const std::string& name) = 0;

            virtual void setEnemy (const MWWorld::Ptr& enemy) = 0;

            virtual const Translation::Storage& getTranslationDataStorage() const = 0;

            /// Warning: do not use MyGUI::InputManager::setKeyFocusWidget directly. Instead use this.
            virtual void setKeyFocusWidget (MyGUI::Widget* widget) = 0;

            virtual Loading::Listener* getLoadingScreen() = 0;

            /// Should the cursor be visible?
            virtual bool getCursorVisible() = 0;

            /// Clear all savegame-specific data
            virtual void clear() = 0;

            virtual void write (ESM::ESMWriter& writer, Loading::Listener& progress) = 0;
            virtual void readRecord (ESM::ESMReader& reader, uint32_t type) = 0;
            virtual int countSavedGameRecords() const = 0;

            /// Does the current stack of GUI-windows permit saving?
            virtual bool isSavingAllowed() const = 0;

            /// Send exit command to active Modal window
            virtual void exitCurrentModal() = 0;

            /// Sets the current Modal
            /** Used to send exit command to active Modal when Esc is pressed **/
            virtual void addCurrentModal(MWGui::WindowModal* input) = 0;

            /// Removes the top Modal
            /** Used when one Modal adds another Modal
                \param input Pointer to the current modal, to ensure proper modal is removed **/
            virtual void removeCurrentModal(MWGui::WindowModal* input) = 0;

            virtual void pinWindow (MWGui::GuiWindow window) = 0;

            /// Fade the screen in, over \a time seconds
            virtual void fadeScreenIn(const float time, bool clearQueue=true, float delay=0.f) = 0;
            /// Fade the screen out to black, over \a time seconds
            virtual void fadeScreenOut(const float time, bool clearQueue=true, float delay=0.f) = 0;
            /// Fade the screen to a specified percentage of black, over \a time seconds
            virtual void fadeScreenTo(const int percent, const float time, bool clearQueue=true, float delay=0.f) = 0;
            /// Darken the screen to a specified percentage
            virtual void setBlindness(const int percent) = 0;

            virtual void activateHitOverlay(bool interrupt=true) = 0;
            virtual void setWerewolfOverlay(bool set) = 0;

            virtual void toggleDebugWindow() = 0;

            /// Cycle to next or previous spell
            virtual void cycleSpell(bool next) = 0;
            /// Cycle to next or previous weapon
            virtual void cycleWeapon(bool next) = 0;

            virtual void playSound(const std::string& soundId, float volume = 1.f, float pitch = 1.f) = 0;

            // In WindowManager for now since there isn't a VFS singleton
            virtual std::string correctIconPath(const std::string& path) = 0;
            virtual std::string correctBookartPath(const std::string& path, int width, int height, bool* exists = nullptr) = 0;
            virtual std::string correctTexturePath(const std::string& path) = 0;
            virtual bool textureExists(const std::string& path) = 0;

            virtual void removeCell(MWWorld::CellStore* cell) = 0;
            virtual void writeFog(MWWorld::CellStore* cell) = 0;

            virtual const MWGui::TextColours& getTextColours() = 0;
<<<<<<< HEAD
            virtual ToUTF8::FromType getEncoding() = 0;
=======

            virtual bool injectKeyPress(MyGUI::KeyCode key, unsigned int text) = 0;
>>>>>>> e840c435
    };
}

#endif<|MERGE_RESOLUTION|>--- conflicted
+++ resolved
@@ -351,12 +351,8 @@
             virtual void writeFog(MWWorld::CellStore* cell) = 0;
 
             virtual const MWGui::TextColours& getTextColours() = 0;
-<<<<<<< HEAD
             virtual ToUTF8::FromType getEncoding() = 0;
-=======
-
             virtual bool injectKeyPress(MyGUI::KeyCode key, unsigned int text) = 0;
->>>>>>> e840c435
     };
 }
 
