--- conflicted
+++ resolved
@@ -115,15 +115,12 @@
 
         virtual bool checkAnimationPlaying(const MWWorld::Ptr& ptr, const std::string& groupName) = 0;
 
-<<<<<<< HEAD
         /// Update magic effects for an actor. Usually done automatically once per frame, but if we're currently
         /// paused we may want to do it manually (after equipping permanent enchantment)
         virtual void updateMagicEffects (const MWWorld::Ptr& ptr) = 0;
 
-=======
         virtual void toggleAI() = 0;
         virtual bool isAIActive() = 0;
->>>>>>> dff3cf16
     };
 }
 
