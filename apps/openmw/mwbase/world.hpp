#ifndef GAME_MWBASE_WORLD_H
#define GAME_MWBASE_WORLD_H

#include <vector>

#include <components/settings/settings.hpp>

#include "../mwworld/globals.hpp"
#include "../mwworld/ptr.hpp"

namespace Ogre
{
    class Vector2;
    class Vector3;
}

namespace OEngine
{
    namespace Render
    {
        class Fader;
    }

    namespace Physic
    {
        class PhysicEngine;
    }
}

namespace ESM
{
    class ESMReader;
    class ESMWriter;
    struct Position;
    struct Cell;
    struct Class;
    struct Potion;
    struct Spell;
    struct NPC;
}

namespace MWRender
{
    class ExternalRendering;
    class Animation;
}

namespace MWMechanics
{
    class Movement;
}

namespace MWWorld
{
    class Fallback;
    class CellStore;
    class Player;
    class LocalScripts;
    class TimeStamp;
    class ESMStore;
    class RefData;

    typedef std::vector<std::pair<MWWorld::Ptr,MWMechanics::Movement> > PtrMovementList;
}

namespace MWBase
{
    /// \brief Interface for the World (implemented in MWWorld)
    class World
    {
            World (const World&);
            ///< not implemented

            World& operator= (const World&);
            ///< not implemented

        public:

            enum RenderMode
            {
                Render_CollisionDebug,
                Render_Wireframe,
                Render_Pathgrid,
                Render_BoundingBoxes
            };

            struct DoorMarker
            {
                std::string name;
                float x, y; // world position
            };

            World() {}

            virtual ~World() {}

            virtual void startNewGame() = 0;

            virtual void clear() = 0;

            virtual int countSavedGameRecords() const = 0;

            virtual void write (ESM::ESMWriter& writer) const = 0;

            virtual void readRecord (ESM::ESMReader& reader, int32_t type) = 0;

            virtual OEngine::Render::Fader* getFader() = 0;
            ///< \ŧodo remove this function. Rendering details should not be exposed.

            virtual MWWorld::CellStore *getExterior (int x, int y) = 0;

            virtual MWWorld::CellStore *getInterior (const std::string& name) = 0;

            virtual void useDeathCamera() = 0;

            virtual void setWaterHeight(const float height) = 0;

            virtual void toggleWater() = 0;

            virtual void adjustSky() = 0;

            virtual void getTriangleBatchCount(unsigned int &triangles, unsigned int &batches) = 0;

            virtual const MWWorld::Fallback *getFallback () const = 0;

            virtual MWWorld::Player& getPlayer() = 0;

            virtual const MWWorld::ESMStore& getStore() const = 0;

            virtual std::vector<ESM::ESMReader>& getEsmReader() = 0;

            virtual MWWorld::LocalScripts& getLocalScripts() = 0;

            virtual bool hasCellChanged() const = 0;
            ///< Has the player moved to a different cell, since the last frame?

            virtual bool isCellExterior() const = 0;

            virtual bool isCellQuasiExterior() const = 0;

            virtual Ogre::Vector2 getNorthVector (MWWorld::CellStore* cell) = 0;
            ///< get north vector (OGRE coordinates) for given interior cell

            virtual void getDoorMarkers (MWWorld::CellStore* cell, std::vector<DoorMarker>& out) = 0;
            ///< get a list of teleport door markers for a given cell, to be displayed on the local map

            virtual void getInteriorMapPosition (Ogre::Vector2 position, float& nX, float& nY, int &x, int& y) = 0;
            ///< see MWRender::LocalMap::getInteriorMapPosition

            virtual bool isPositionExplored (float nX, float nY, int x, int y, bool interior) = 0;
            ///< see MWRender::LocalMap::isPositionExplored

            virtual void setGlobalInt (const std::string& name, int value) = 0;
            ///< Set value independently from real type.

            virtual void setGlobalFloat (const std::string& name, float value) = 0;
            ///< Set value independently from real type.

            virtual int getGlobalInt (const std::string& name) const = 0;
            ///< Get value independently from real type.

            virtual float getGlobalFloat (const std::string& name) const = 0;
            ///< Get value independently from real type.

            virtual char getGlobalVariableType (const std::string& name) const = 0;
            ///< Return ' ', if there is no global variable with this name.

            virtual std::string getCellName (const MWWorld::CellStore *cell = 0) const = 0;
            ///< Return name of the cell.
            ///
            /// \note If cell==0, the cell the player is currently in will be used instead to
            /// generate a name.

            virtual void removeRefScript (MWWorld::RefData *ref) = 0;
            //< Remove the script attached to ref from mLocalScripts

            virtual MWWorld::Ptr getPtr (const std::string& name, bool activeOnly) = 0;
            ///< Return a pointer to a liveCellRef with the given name.
            /// \param activeOnly do non search inactive cells.

            virtual MWWorld::Ptr getPtrViaHandle (const std::string& handle) = 0;
            ///< Return a pointer to a liveCellRef with the given Ogre handle.

            virtual MWWorld::Ptr searchPtrViaHandle (const std::string& handle) = 0;
            ///< Return a pointer to a liveCellRef with the given Ogre handle or Ptr() if not found

            /// \todo enable reference in the OGRE scene
            virtual void enable (const MWWorld::Ptr& ptr) = 0;

            /// \todo disable reference in the OGRE scene
            virtual void disable (const MWWorld::Ptr& ptr) = 0;

            virtual void advanceTime (double hours) = 0;
            ///< Advance in-game time.

            virtual void setHour (double hour) = 0;
            ///< Set in-game time hour.

            virtual void setMonth (int month) = 0;
            ///< Set in-game time month.

            virtual void setDay (int day) = 0;
            ///< Set in-game time day.

            virtual int getDay() const = 0;
            virtual int getMonth() const = 0;
            virtual int getYear() const = 0;

            virtual std::string getMonthName (int month = -1) const = 0;
            ///< Return name of month (-1: current month)

            virtual MWWorld::TimeStamp getTimeStamp() const = 0;
            ///< Return current in-game time stamp.

            virtual bool toggleSky() = 0;
            ///< \return Resulting mode

            virtual void changeWeather(const std::string& region, unsigned int id) = 0;

            virtual int getCurrentWeather() const = 0;

            virtual int getMasserPhase() const = 0;

            virtual int getSecundaPhase() const = 0;

            virtual void setMoonColour (bool red) = 0;

            virtual void modRegion(const std::string &regionid, const std::vector<char> &chances) = 0;

            virtual float getTimeScaleFactor() const = 0;

            virtual void changeToInteriorCell (const std::string& cellName,
                const ESM::Position& position) = 0;
            ///< Move to interior cell.

            virtual void changeToExteriorCell (const ESM::Position& position) = 0;
            ///< Move to exterior cell.

            virtual const ESM::Cell *getExterior (const std::string& cellName) const = 0;
            ///< Return a cell matching the given name or a 0-pointer, if there is no such cell.

            virtual void markCellAsUnchanged() = 0;

            virtual MWWorld::Ptr  getFacedObject() = 0;
            ///< Return pointer to the object the player is looking at, if it is within activation range

            /// Returns a pointer to the object the provided object would hit (if within the
            /// specified distance), and the point where the hit occurs. This will attempt to
            /// use the "Head" node as a basis.
            virtual std::pair<MWWorld::Ptr,Ogre::Vector3> getHitContact(const MWWorld::Ptr &ptr, float distance) = 0;

            virtual void adjustPosition (const MWWorld::Ptr& ptr) = 0;
            ///< Adjust position after load to be on ground. Must be called after model load.

            virtual void deleteObject (const MWWorld::Ptr& ptr) = 0;

            virtual void moveObject (const MWWorld::Ptr& ptr, float x, float y, float z) = 0;

            virtual void
            moveObject(const MWWorld::Ptr &ptr, MWWorld::CellStore &newCell, float x, float y, float z) = 0;

            virtual void scaleObject (const MWWorld::Ptr& ptr, float scale) = 0;

            virtual void rotateObject(const MWWorld::Ptr& ptr,float x,float y,float z, bool adjust = false) = 0;

            virtual void localRotateObject (const MWWorld::Ptr& ptr, float x, float y, float z) = 0;

            virtual MWWorld::Ptr safePlaceObject(const MWWorld::Ptr& ptr,MWWorld::CellStore &Cell,ESM::Position pos) = 0;
            ///< place an object in a "safe" location (ie not in the void, etc).

            virtual void indexToPosition (int cellX, int cellY, float &x, float &y, bool centre = false)
                const = 0;
            ///< Convert cell numbers to position.

            virtual void positionToIndex (float x, float y, int &cellX, int &cellY) const = 0;
            ///< Convert position to cell numbers

            virtual void queueMovement(const MWWorld::Ptr &ptr, const Ogre::Vector3 &velocity) = 0;
            ///< Queues movement for \a ptr (in local space), to be applied in the next call to
            /// doPhysics.

            virtual bool castRay (float x1, float y1, float z1, float x2, float y2, float z2) = 0;
            ///< cast a Ray and return true if there is an object in the ray path.

            virtual bool toggleCollisionMode() = 0;
            ///< Toggle collision mode for player. If disabled player object should ignore
            /// collisions and gravity.
            /// \return Resulting mode

            virtual bool toggleRenderMode (RenderMode mode) = 0;
            ///< Toggle a render mode.
            ///< \return Resulting mode

            virtual const ESM::Potion *createRecord (const ESM::Potion& record) = 0;
            ///< Create a new record (of type potion) in the ESM store.
            /// \return pointer to created record

            virtual const ESM::Spell *createRecord (const ESM::Spell& record) = 0;
            ///< Create a new record (of type spell) in the ESM store.
            /// \return pointer to created record

            virtual const ESM::Class *createRecord (const ESM::Class& record) = 0;
            ///< Create a new record (of type class) in the ESM store.
            /// \return pointer to created record

            virtual const ESM::Cell *createRecord (const ESM::Cell& record) = 0;
            ///< Create a new record (of type cell) in the ESM store.
            /// \return pointer to created record

            virtual const ESM::NPC *createRecord(const ESM::NPC &record) = 0;
            ///< Create a new record (of type npc) in the ESM store.
            /// \return pointer to created record

            virtual const ESM::Armor *createRecord (const ESM::Armor& record) = 0;
            ///< Create a new record (of type armor) in the ESM store.
            /// \return pointer to created record

            virtual const ESM::Weapon *createRecord (const ESM::Weapon& record) = 0;
            ///< Create a new record (of type weapon) in the ESM store.
            /// \return pointer to created record

            virtual const ESM::Clothing *createRecord (const ESM::Clothing& record) = 0;
            ///< Create a new record (of type clothing) in the ESM store.
            /// \return pointer to created record

            virtual const ESM::Enchantment *createRecord (const ESM::Enchantment& record) = 0;
            ///< Create a new record (of type enchantment) in the ESM store.
            /// \return pointer to created record

            virtual const ESM::Book *createRecord (const ESM::Book& record) = 0;
            ///< Create a new record (of type book) in the ESM store.
            /// \return pointer to created record

            virtual void update (float duration, bool paused) = 0;

            virtual bool placeObject (const MWWorld::Ptr& object, float cursorX, float cursorY, int amount) = 0;
            ///< copy and place an object into the gameworld at the specified cursor position
            /// @param object
            /// @param cursor X (relative 0-1)
            /// @param cursor Y (relative 0-1)
            /// @param number of objects to place
            /// @return true if the object was placed, or false if it was rejected because the position is too far away

            virtual void dropObjectOnGround (const MWWorld::Ptr& actor, const MWWorld::Ptr& object, int amount) = 0;
            ///< copy and place an object into the gameworld at the given actor's position
            /// @param actor giving the dropped object position
            /// @param object
            /// @param number of objects to place

            virtual bool canPlaceObject (float cursorX, float cursorY) = 0;
            ///< @return true if it is possible to place on object at specified cursor location

            virtual void processChangedSettings (const Settings::CategorySettingVector& settings) = 0;

            virtual bool isFlying(const MWWorld::Ptr &ptr) const = 0;
            virtual bool isSlowFalling(const MWWorld::Ptr &ptr) const = 0;
            virtual bool isSwimming(const MWWorld::Ptr &object) const = 0;
            ///Is the head of the creature underwater?
            virtual bool isSubmerged(const MWWorld::Ptr &object) const = 0;
            virtual bool isUnderwater(const MWWorld::CellStore* cell, const Ogre::Vector3 &pos) const = 0;
            virtual bool isOnGround(const MWWorld::Ptr &ptr) const = 0;

            virtual void togglePOV() = 0;
            virtual void togglePreviewMode(bool enable) = 0;
            virtual bool toggleVanityMode(bool enable) = 0;
            virtual void allowVanityMode(bool allow) = 0;
            virtual void togglePlayerLooking(bool enable) = 0;
            virtual void changeVanityModeScale(float factor) = 0;
            virtual bool vanityRotateCamera(float * rot) = 0;
            virtual void setCameraDistance(float dist, bool adjust = false, bool override = true)=0;

            virtual void setupPlayer() = 0;
            virtual void renderPlayer() = 0;

            virtual bool getOpenOrCloseDoor(const MWWorld::Ptr& door) = 0;
            ///< if activated, should this door be opened or closed?
            virtual void activateDoor(const MWWorld::Ptr& door) = 0;
            ///< activate (open or close) an non-teleport door

            virtual bool getPlayerStandingOn (const MWWorld::Ptr& object) = 0; ///< @return true if the player is standing on \a object
            virtual bool getActorStandingOn (const MWWorld::Ptr& object) = 0; ///< @return true if any actor is standing on \a object
            virtual float getWindSpeed() = 0;

            virtual void getContainersOwnedBy (const MWWorld::Ptr& npc, std::vector<MWWorld::Ptr>& out) = 0;
            ///< get all containers in active cells owned by this Npc
            virtual void getItemsOwnedBy (const MWWorld::Ptr& npc, std::vector<MWWorld::Ptr>& out) = 0;
            ///< get all items in active cells owned by this Npc

            virtual bool getLOS(const MWWorld::Ptr& npc,const MWWorld::Ptr& targetNpc) = 0;
            ///< get Line of Sight (morrowind stupid implementation)

            virtual void enableActorCollision(const MWWorld::Ptr& actor, bool enable) = 0;

            virtual void setupExternalRendering (MWRender::ExternalRendering& rendering) = 0;

            virtual int canRest() = 0;
            ///< check if the player is allowed to rest \n
            /// 0 - yes \n
            /// 1 - only waiting \n
            /// 2 - player is underwater \n
            /// 3 - enemies are nearby (not implemented)

            /// \todo Probably shouldn't be here
            virtual MWRender::Animation* getAnimation(const MWWorld::Ptr &ptr) = 0;

            /// \todo this does not belong here
            virtual void playVideo(const std::string& name, bool allowSkipping) = 0;
            virtual void stopVideo() = 0;
            virtual void frameStarted (float dt, bool paused) = 0;

            /// Find default position inside exterior cell specified by name
            /// \return false if exterior with given name not exists, true otherwise
            virtual bool findExteriorPosition(const std::string &name, ESM::Position &pos) = 0;

            /// Find default position inside interior cell specified by name
            /// \return false if interior with given name not exists, true otherwise
            virtual bool findInteriorPosition(const std::string &name, ESM::Position &pos) = 0;

            /// Enables or disables use of teleport spell effects (recall, intervention, etc).
            virtual void enableTeleporting(bool enable) = 0;

            /// Returns true if teleport spell effects are allowed.
            virtual bool isTeleportingEnabled() const = 0;

            /// Enables or disables use of levitation spell effect.
            virtual void enableLevitation(bool enable) = 0;

            /// Returns true if levitation spell effect is allowed.
            virtual bool isLevitationEnabled() const = 0;

            /// Turn actor into werewolf or normal form.
            virtual void setWerewolf(const MWWorld::Ptr& actor, bool werewolf) = 0;

            /// Sets the NPC's Acrobatics skill to match the fWerewolfAcrobatics GMST.
            /// It only applies to the current form the NPC is in.
            virtual void applyWerewolfAcrobatics(const MWWorld::Ptr& actor) = 0;

            virtual bool getGodModeState() = 0;

            virtual bool toggleGodMode() = 0;

            /**
             * @brief startSpellCast attempt to start casting a spell. Might fail immediately if conditions are not met.
             * @param actor
             * @return true if the spell can be casted (i.e. the animation should start)
             */
            virtual bool startSpellCast (const MWWorld::Ptr& actor) = 0;

            virtual void castSpell (const MWWorld::Ptr& actor) = 0;

            virtual void launchProjectile (const std::string& id, bool stack, const ESM::EffectList& effects,
                                           const MWWorld::Ptr& actor, const std::string& sourceName) = 0;

<<<<<<< HEAD
            virtual const std::vector<std::string>& getContentFiles() const = 0;
=======
            virtual void breakInvisibility (const MWWorld::Ptr& actor) = 0;

            // Are we in an exterior or pseudo-exterior cell and it's night?
            virtual bool isDark() const = 0;

            virtual bool findInteriorPositionInWorldSpace(MWWorld::CellStore* cell, Ogre::Vector3& result) = 0;

            /// Teleports \a ptr to the reference of \a id (e.g. DivineMarker, PrisonMarker, TempleMarker)
            /// closest to \a worldPos.
            /// @note id must be lower case
            virtual void teleportToClosestMarker (const MWWorld::Ptr& ptr,
                                                  const std::string& id, Ogre::Vector3 worldPos) = 0;

            enum DetectionType
            {
                Detect_Enchantment,
                Detect_Key,
                Detect_Creature
            };
            /// List all references (filtered by \a type) detected by \a ptr. The range
            /// is determined by the current magnitude of the "Detect X" magic effect belonging to \a type.
            /// @note This also works for references in containers.
            virtual void listDetectedReferences (const MWWorld::Ptr& ptr, std::vector<MWWorld::Ptr>& out,
                                                  DetectionType type) = 0;
>>>>>>> 2f35e5a0
    };
}

#endif<|MERGE_RESOLUTION|>--- conflicted
+++ resolved
@@ -451,9 +451,8 @@
             virtual void launchProjectile (const std::string& id, bool stack, const ESM::EffectList& effects,
                                            const MWWorld::Ptr& actor, const std::string& sourceName) = 0;
 
-<<<<<<< HEAD
             virtual const std::vector<std::string>& getContentFiles() const = 0;
-=======
+
             virtual void breakInvisibility (const MWWorld::Ptr& actor) = 0;
 
             // Are we in an exterior or pseudo-exterior cell and it's night?
@@ -478,7 +477,6 @@
             /// @note This also works for references in containers.
             virtual void listDetectedReferences (const MWWorld::Ptr& ptr, std::vector<MWWorld::Ptr>& out,
                                                   DetectionType type) = 0;
->>>>>>> 2f35e5a0
     };
 }
 
