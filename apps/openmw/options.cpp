--- conflicted
+++ resolved
@@ -40,23 +40,12 @@
             ("start", bpo::value<std::string>()->default_value(""),
                 "set initial cell")
 
-<<<<<<< HEAD
             ("content", bpo::value<StringsVector>()->default_value(StringsVector(), "")
-                ->multitoken()->composing(), "content file(s): esm/esp, or omwgame/omwaddon")
-=======
-            ("content", bpo::value<Files::EscapeStringVector>()->default_value(Files::EscapeStringVector(), "")
                 ->multitoken()->composing(), "content file(s): esm/esp, or omwgame/omwaddon/omwscripts")
->>>>>>> f3f385fd
 
             ("groundcover", bpo::value<StringsVector>()->default_value(StringsVector(), "")
                 ->multitoken()->composing(), "groundcover content file(s): esm/esp, or omwgame/omwaddon")
 
-<<<<<<< HEAD
-            ("lua-scripts", bpo::value<StringsVector>()->default_value(StringsVector(), "")
-                ->multitoken()->composing(), "file(s) with a list of global Lua scripts: omwscripts")
-
-=======
->>>>>>> f3f385fd
             ("no-sound", bpo::value<bool>()->implicit_value(true)
                 ->default_value(false), "disable all sounds")
 
