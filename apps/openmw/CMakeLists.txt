
# config file
configure_file ("${CMAKE_CURRENT_SOURCE_DIR}/config.hpp.cmake" "${CMAKE_CURRENT_SOURCE_DIR}/config.hpp")

# local files
set(GAME
    main.cpp
    engine.cpp
)
set(GAME_HEADER
    engine.hpp
    config.hpp
)
source_group(game FILES ${GAME} ${GAME_HEADER})

add_openmw_dir (mwrender
    renderingmanager debugging sky player animation npcanimation creatureanimation actors objects
<<<<<<< HEAD
    renderinginterface localmap water
=======
    renderinginterface localmap water terrain terrainmaterial
>>>>>>> 8d7bf343
    )

add_openmw_dir (mwinput
    inputmanager
    )

add_openmw_dir (mwgui
    layouts text_input widgets race class birth review window_manager console dialogue
    dialogue_history window_base stats_window messagebox journalwindow charactercreation
    )

add_openmw_dir (mwdialogue
    dialoguemanager journal journalentry quest topic
    )

add_openmw_dir (mwscript
    locals scriptmanager compilercontext interpretercontext cellextensions miscextensions
    guiextensions soundextensions skyextensions statsextensions containerextensions
    aiextensions controlextensions extensions globalscripts ref dialogueextensions
    animationextensions
    )

add_openmw_dir (mwsound
    soundmanager openal_output mpgsnd_decoder ffmpeg_decoder
    )

add_openmw_dir (mwworld
    refdata world physicssystem scene environment globals class action nullaction actionteleport
    containerstore actiontalk actiontake manualref player cellfunctors
    cells localscripts customdata weather inventorystore ptr
    )

add_openmw_dir (mwclass
    classes activator creature npc weapon armor potion apparatus book clothing container door
    ingredient creaturelevlist itemlevlist light lockpick misc probe repair static
    )

add_openmw_dir (mwmechanics
    mechanicsmanager stat creaturestats magiceffects movement
    )

# Main executable
IF(OGRE_STATIC)
IF(WIN32)
ADD_DEFINITIONS(-DENABLE_PLUGIN_CgProgramManager -DENABLE_PLUGIN_OctreeSceneManager -DENABLE_PLUGIN_ParticleFX -DENABLE_PLUGIN_-DENABLE_PLUGIN_Direct3D9 -DENABLE_PLUGIN_GL)
set(OGRE_STATIC_PLUGINS ${OGRE_Plugin_CgProgramManager_LIBRARIES} ${OGRE_Plugin_OctreeSceneManager_LIBRARIES} ${OGRE_Plugin_ParticleFX_LIBRARIES} ${OGRE_RenderSystem_Direct3D9_LIBRARIES} ${OGRE_RenderSystem_GL_LIBRARIES})
ELSE(WIN32)
ADD_DEFINITIONS(-DENABLE_PLUGIN_CgProgramManager -DENABLE_PLUGIN_OctreeSceneManager -DENABLE_PLUGIN_ParticleFX -DENABLE_PLUGIN_GL)
set(OGRE_STATIC_PLUGINS ${OGRE_Plugin_CgProgramManager_LIBRARIES} ${Cg_LIBRARIES} ${OGRE_Plugin_OctreeSceneManager_LIBRARIES} ${OGRE_Plugin_ParticleFX_LIBRARIES} ${OGRE_RenderSystem_GL_LIBRARIES})
ENDIF(WIN32)
ENDIF(OGRE_STATIC)
add_executable(openmw
    ${OPENMW_LIBS} ${OPENMW_LIBS_HEADER}
    ${COMPONENT_FILES}
    ${OPENMW_FILES}
    ${GAME} ${GAME_HEADER}
    ${APPLE_BUNDLE_RESOURCES}
)

# Sound stuff - here so CMake doesn't stupidly recompile EVERYTHING
# when we change the backend.
include_directories(${SOUND_INPUT_INCLUDES} ${BULLET_INCLUDE_DIRS})
add_definitions(${SOUND_DEFINE})

target_link_libraries(openmw
    ${OGRE_LIBRARIES}
    ${OGRE_Terrain_LIBRARY}
    ${OGRE_STATIC_PLUGINS}
    ${OIS_LIBRARIES}
    ${Boost_LIBRARIES}
    ${OPENAL_LIBRARY}
    ${SOUND_INPUT_LIBRARY}
    ${BULLET_LIBRARIES}
    ${MYGUI_LIBRARIES}
    ${MYGUI_PLATFORM_LIBRARIES}
    components
)

# Fix for not visible pthreads functions for linker with glibc 2.15
if (UNIX AND NOT APPLE)
target_link_libraries(openmw ${CMAKE_THREAD_LIBS_INIT})
endif()

if(APPLE)
    find_library(CARBON_FRAMEWORK Carbon)
    target_link_libraries(openmw ${CARBON_FRAMEWORK})
endif(APPLE)

if(DPKG_PROGRAM)
    INSTALL(TARGETS openmw RUNTIME DESTINATION games COMPONENT openmw)
endif(DPKG_PROGRAM)<|MERGE_RESOLUTION|>--- conflicted
+++ resolved
@@ -15,11 +15,7 @@
 
 add_openmw_dir (mwrender
     renderingmanager debugging sky player animation npcanimation creatureanimation actors objects
-<<<<<<< HEAD
-    renderinginterface localmap water
-=======
     renderinginterface localmap water terrain terrainmaterial
->>>>>>> 8d7bf343
     )
 
 add_openmw_dir (mwinput
