--- conflicted
+++ resolved
@@ -66,11 +66,7 @@
 
 add_openmw_dir (mwbase
     environment world scriptmanager dialoguemanager journal soundmanager mechanicsmanager
-<<<<<<< HEAD
-    inputmanager
-=======
     inputmanager windowmanager
->>>>>>> c4bf6214
     )
 
 # Main executable
