
# config file
configure_file ("${CMAKE_CURRENT_SOURCE_DIR}/config.hpp.cmake" "${CMAKE_CURRENT_SOURCE_DIR}/config.hpp")

# local files
set(GAME
    main.cpp
    engine.cpp
)
if(NOT WIN32)
    set(GAME ${GAME} crashcatcher.cpp)
endif()
set(GAME_HEADER
    engine.hpp
    config.hpp
)
source_group(game FILES ${GAME} ${GAME_HEADER})

add_openmw_dir (mwrender
    renderingmanager debugging sky camera animation npcanimation creatureanimation activatoranimation
    actors objects renderinginterface localmap occlusionquery water shadows
    compositors characterpreview externalrendering globalmap videoplayer ripplesimulation refraction
    terrainstorage
    )

add_openmw_dir (mwinput
    inputmanagerimp
    )

add_openmw_dir (mwgui
    textinput widgets race class birth review windowmanagerimp console dialogue
    windowbase statswindow messagebox journalwindow charactercreation
    mapwindow windowpinnablebase tooltips scrollwindow bookwindow list
    formatting inventorywindow container hud countdialog tradewindow settingswindow
    confirmationdialog alchemywindow referenceinterface spellwindow mainmenu quickkeysmenu
    itemselection spellbuyingwindow loadingscreen levelupdialog waitdialog spellcreationdialog
    enchantingdialog trainingwindow travelwindow imagebutton exposedwindow cursor spellicons
    merchantrepair repair soulgemdialog companionwindow bookpage journalviewmodel journalbooks
    keywordsearch itemmodel containeritemmodel inventoryitemmodel sortfilteritemmodel itemview
    tradeitemmodel companionitemmodel pickpocketitemmodel fontloader controllers savegamedialog
    )

add_openmw_dir (mwdialogue
    dialoguemanagerimp journalimp journalentry quest topic filter selectwrapper
    )

add_openmw_dir (mwscript
    locals scriptmanagerimp compilercontext interpretercontext cellextensions miscextensions
    guiextensions soundextensions skyextensions statsextensions containerextensions
    aiextensions controlextensions extensions globalscripts ref dialogueextensions
    animationextensions transformationextensions consoleextensions userextensions locals
    )

add_openmw_dir (mwsound
    soundmanagerimp openal_output audiere_decoder mpgsnd_decoder ffmpeg_decoder
    )

add_openmw_dir (mwworld
    refdata worldimp physicssystem scene globals class action nullaction actionteleport
    containerstore actiontalk actiontake manualref player cellfunctors failedaction
    cells localscripts customdata weather inventorystore ptr actionopen actionread
    actionequip timestamp actionalchemy cellstore actionapply actioneat
    esmstore store recordcmp fallback actionrepair actionsoulgem livecellref actiondoor
    contentloader esmloader omwloader actiontrap
    )

add_openmw_dir (mwclass
    classes activator creature npc weapon armor potion apparatus book clothing container door
    ingredient creaturelevlist itemlevlist light lockpick misc probe repair static
    )

add_openmw_dir (mwmechanics
    mechanicsmanagerimp stat character creaturestats magiceffects movement actors objects
    drawstate spells activespells npcstats aipackage aisequence alchemy aiwander aitravel aifollow
<<<<<<< HEAD
    aiescort aiactivate repair enchanting pathfinding security spellsuccess spellcasting
=======
    aiescort aiactivate aicombat repair enchanting pathfinding security
>>>>>>> dff3cf16
    )

add_openmw_dir (mwbase
    environment world scriptmanager dialoguemanager journal soundmanager mechanicsmanager
    inputmanager windowmanager
    )

# Main executable

IF(OGRE_STATIC)
ADD_DEFINITIONS(-DENABLE_PLUGIN_OctreeSceneManager -DENABLE_PLUGIN_ParticleFX -DENABLE_PLUGIN_GL)
set(OGRE_STATIC_PLUGINS ${OGRE_Plugin_OctreeSceneManager_LIBRARIES} ${OGRE_Plugin_ParticleFX_LIBRARIES} ${OGRE_RenderSystem_GL_LIBRARIES})
IF(WIN32)
ADD_DEFINITIONS(-DENABLE_PLUGIN_Direct3D9)
list (APPEND OGRE_STATIC_PLUGINS ${OGRE_RenderSystem_Direct3D9_LIBRARIES})
ENDIF(WIN32)
IF (Cg_FOUND)
ADD_DEFINITIONS(-DENABLE_PLUGIN_CgProgramManager)
list (APPEND OGRE_STATIC_PLUGINS ${OGRE_Plugin_CgProgramManager_LIBRARIES} ${Cg_LIBRARIES})
ENDIF (Cg_FOUND)
ENDIF(OGRE_STATIC)

add_executable(openmw
    ${OPENMW_LIBS} ${OPENMW_LIBS_HEADER}
    ${OPENMW_FILES}
    ${GAME} ${GAME_HEADER}
    ${APPLE_BUNDLE_RESOURCES}
)

# Sound stuff - here so CMake doesn't stupidly recompile EVERYTHING
# when we change the backend.
include_directories(${SOUND_INPUT_INCLUDES} ${BULLET_INCLUDE_DIRS})
add_definitions(${SOUND_DEFINE})

target_link_libraries(openmw
    ${OGRE_LIBRARIES}
    ${OGRE_STATIC_PLUGINS}
    ${Boost_LIBRARIES}
    ${OPENAL_LIBRARY}
    ${SOUND_INPUT_LIBRARY}
    ${BULLET_LIBRARIES}
    ${MYGUI_LIBRARIES}
    ${SDL2_LIBRARY}
    ${MYGUI_PLATFORM_LIBRARIES}
    ${SHINY_LIBRARIES}
    "oics"
    "sdl4ogre"
    components
)

if (USE_SYSTEM_TINYXML)
    target_link_libraries(openmw ${TINYXML_LIBRARIES})
endif()

if (NOT UNIX)
target_link_libraries(openmw ${SDL2MAIN_LIBRARY})
endif()

# Fix for not visible pthreads functions for linker with glibc 2.15
if (UNIX AND NOT APPLE)
target_link_libraries(openmw ${CMAKE_THREAD_LIBS_INIT})
endif()

# Workaround for binutil => 2.23 problem when linking, should be fixed eventually upstream
if (UNIX AND NOT APPLE)
target_link_libraries(openmw dl Xt)
endif()


if(APPLE)
    find_library(COCOA_FRAMEWORK Cocoa)
    find_library(IOKIT_FRAMEWORK IOKit)
    target_link_libraries(openmw ${COCOA_FRAMEWORK} ${IOKIT_FRAMEWORK})

    if (FFMPEG_FOUND)
        find_library(COREVIDEO_FRAMEWORK CoreVideo)
        find_library(VDA_FRAMEWORK VideoDecodeAcceleration)
        target_link_libraries(openmw ${COREVIDEO_FRAMEWORK} ${VDA_FRAMEWORK})
    endif()
endif(APPLE)

if(DPKG_PROGRAM)
    INSTALL(TARGETS openmw RUNTIME DESTINATION games COMPONENT openmw)
endif(DPKG_PROGRAM)

if (BUILD_WITH_CODE_COVERAGE)
  add_definitions (--coverage)
  target_link_libraries(openmw gcov)
endif()<|MERGE_RESOLUTION|>--- conflicted
+++ resolved
@@ -72,11 +72,7 @@
 add_openmw_dir (mwmechanics
     mechanicsmanagerimp stat character creaturestats magiceffects movement actors objects
     drawstate spells activespells npcstats aipackage aisequence alchemy aiwander aitravel aifollow
-<<<<<<< HEAD
-    aiescort aiactivate repair enchanting pathfinding security spellsuccess spellcasting
-=======
-    aiescort aiactivate aicombat repair enchanting pathfinding security
->>>>>>> dff3cf16
+    aiescort aiactivate aicombat repair enchanting pathfinding security spellsuccess spellcasting
     )
 
 add_openmw_dir (mwbase
