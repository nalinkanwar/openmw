--- conflicted
+++ resolved
@@ -95,20 +95,6 @@
     )
 
 # Main executable
-<<<<<<< HEAD
-if (ANDROID)
-    set(BOOST_COMPONENTS system filesystem program_options thread atomic)
-else ()
-    set(BOOST_COMPONENTS system filesystem program_options thread)
-endif ()
-
-if(WIN32)
-    set(BOOST_COMPONENTS ${BOOST_COMPONENTS} locale)
-endif(WIN32)
-
-find_package(Boost REQUIRED COMPONENTS ${BOOST_COMPONENTS})
-=======
->>>>>>> c560f8b8
 
 if (NOT ANDROID)
     add_executable(openmw
@@ -129,23 +115,14 @@
 include_directories(${SOUND_INPUT_INCLUDES})
 
 target_link_libraries(openmw
-<<<<<<< HEAD
     ${OPENSCENEGRAPH_LIBRARIES}
-    ${Boost_LIBRARIES}
-=======
-    ${OENGINE_LIBRARY}
-    ${OGRE_LIBRARIES}
-    ${OGRE_STATIC_PLUGINS}
-    ${SHINY_LIBRARIES}
->>>>>>> c560f8b8
-    ${OPENAL_LIBRARY}
-    ${SOUND_INPUT_LIBRARY}
-    ${BULLET_LIBRARIES}
     ${Boost_SYSTEM_LIBRARY}
     ${Boost_THREAD_LIBRARY}
     ${Boost_FILESYSTEM_LIBRARY}
     ${Boost_PROGRAM_OPTIONS_LIBRARY}
-    ${Boost_WAVE_LIBRARY}
+    ${OPENAL_LIBRARY}
+    ${SOUND_INPUT_LIBRARY}
+    ${BULLET_LIBRARIES}
     ${MYGUI_LIBRARIES}
     ${SDL2_LIBRARY}
     "osg-ffmpeg-videoplayer"
