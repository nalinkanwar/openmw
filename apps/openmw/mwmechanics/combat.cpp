--- conflicted
+++ resolved
@@ -187,11 +187,7 @@
         int skillValue = attacker.getClass().getSkill(attacker,
                                            weapon.getClass().getEquipmentSkill(weapon));
 
-<<<<<<< HEAD
-        if (Misc::Rng::rollProbability() >= getHitChance(attacker, victim, skillValue) / 100.0f)
-=======
-        if (OEngine::Misc::Rng::roll0to99() >= getHitChance(attacker, victim, skillValue))
->>>>>>> 53b4c15d
+        if (Misc::Rng::roll0to99() >= getHitChance(attacker, victim, skillValue))
         {
             victim.getClass().onHit(victim, 0.0f, false, projectile, attacker, false);
             MWMechanics::reduceWeaponCondition(0.f, false, weapon, attacker);
