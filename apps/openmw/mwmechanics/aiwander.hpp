--- conflicted
+++ resolved
@@ -108,29 +108,11 @@
             osg::Vec3f mInitialActorPosition;
             bool mStoredInitialActorPosition;
 
+            bool mIsWanderDestReady;
+
             void getAllowedNodes(const MWWorld::Ptr& actor, const ESM::Cell* cell, AiWanderStorage& storage);
-            
-<<<<<<< HEAD
 
-            MWWorld::TimeStamp mStartTime;
-
-            // allowed pathgrid nodes based on mDistance from the spawn point
-            std::vector<ESM::Pathgrid::Point> mAllowedNodes;
-
-            void getAllowedNodes(const MWWorld::Ptr& actor, const ESM::Cell* cell);
-
-            ESM::Pathgrid::Point mCurrentNode;
-            bool mTrimCurrentNode;
-            void trimAllowedNodes(std::vector<ESM::Pathgrid::Point>& nodes,
-                                  const PathFinder& pathfinder);
-
-
-            float mDoorCheckDuration;
-            int mStuckCount;
-            bool mIsWanderDestReady;
-=======
             void trimAllowedNodes(std::vector<ESM::Pathgrid::Point>& nodes, const PathFinder& pathfinder);
->>>>>>> b94a4c1c
 
             // constants for converting idleSelect values into groupNames
             enum GroupIndex
