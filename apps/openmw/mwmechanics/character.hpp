#ifndef GAME_MWMECHANICS_CHARACTER_HPP
#define GAME_MWMECHANICS_CHARACTER_HPP

#include <OgreVector3.h>

#include <components/esm/loadmgef.hpp>

#include "../mwworld/ptr.hpp"

namespace MWWorld
{
    class ContainerStoreIterator;
    class InventoryStore;
}

namespace MWRender
{
    class Animation;
}

namespace MWMechanics
{

class Movement;
class CreatureStats;

enum Priority {
    Priority_Default,
    Priority_Jump,
    Priority_Movement,
    Priority_Hit,
    Priority_Weapon,
    Priority_Knockdown,
    Priority_Torch,

    Priority_Death,

    Num_Priorities
};

enum CharacterState {
    CharState_None,

    CharState_SpecialIdle,
    CharState_Idle,
    CharState_Idle2,
    CharState_Idle3,
    CharState_Idle4,
    CharState_Idle5,
    CharState_Idle6,
    CharState_Idle7,
    CharState_Idle8,
    CharState_Idle9,
    CharState_IdleSwim,
    CharState_IdleSneak,

    CharState_WalkForward,
    CharState_WalkBack,
    CharState_WalkLeft,
    CharState_WalkRight,

    CharState_SwimWalkForward,
    CharState_SwimWalkBack,
    CharState_SwimWalkLeft,
    CharState_SwimWalkRight,

    CharState_RunForward,
    CharState_RunBack,
    CharState_RunLeft,
    CharState_RunRight,

    CharState_SwimRunForward,
    CharState_SwimRunBack,
    CharState_SwimRunLeft,
    CharState_SwimRunRight,

    CharState_SneakForward,
    CharState_SneakBack,
    CharState_SneakLeft,
    CharState_SneakRight,

    CharState_TurnLeft,
    CharState_TurnRight,

    CharState_Jump,

    CharState_Death1,
    CharState_Death2,
    CharState_Death3,
    CharState_Death4,
    CharState_Death5,
    CharState_SwimDeath,

    CharState_Hit,
    CharState_KnockDown,
    CharState_Block
};

enum WeaponType {
    WeapType_None,

    WeapType_HandToHand,
    WeapType_OneHand,
    WeapType_TwoHand,
    WeapType_TwoWide,
    WeapType_BowAndArrow,
    WeapType_Crossbow,
    WeapType_ThowWeapon,
    WeapType_PickProbe,

    WeapType_Spell
};

enum UpperBodyCharacterState {
    UpperCharState_Nothing,
    UpperCharState_EquipingWeap,
    UpperCharState_UnEquipingWeap,
    UpperCharState_WeapEquiped,
    UpperCharState_StartToMinAttack,
    UpperCharState_MinAttackToMaxAttack,
    UpperCharState_MaxAttackToMinHit,
    UpperCharState_MinHitToHit,
    UpperCharState_FollowStartToFollowStop,
    UpperCharState_CastingSpell
};

enum JumpingState {
    JumpState_None,
    JumpState_Falling,
    JumpState_Landing
};

class CharacterController
{
    MWWorld::Ptr mPtr;
    MWRender::Animation *mAnimation;

    typedef std::deque<std::pair<std::string,size_t> > AnimationQueue;
    AnimationQueue mAnimQueue;

    CharacterState mIdleState;
    std::string mCurrentIdle;

    CharacterState mMovementState;
    std::string mCurrentMovement;
    float mMovementSpeed;

    CharacterState mDeathState;
    std::string mCurrentDeath;

    CharacterState mHitState;
    std::string mCurrentHit;

    UpperBodyCharacterState mUpperBodyState;

    JumpingState mJumpState;
    std::string mCurrentJump;

    WeaponType mWeaponType;
    std::string mCurrentWeapon;

    bool mSkipAnim;

    // counted for skill increase
    float mSecondsOfSwimming;
    float mSecondsOfRunning;

    std::string mAttackType; // slash, chop or thrust
    void determineAttackType();

    void refreshCurrentAnims(CharacterState idle, CharacterState movement, bool force=false);

    static void getWeaponGroup(WeaponType weaptype, std::string &group);

    static MWWorld::ContainerStoreIterator getActiveWeapon(CreatureStats &stats,
                                                           MWWorld::InventoryStore &inv,
                                                           WeaponType *weaptype);

    void clearAnimQueue();

<<<<<<< HEAD
    bool updateNpcState();
=======
    bool updateWeaponState(bool inwater, bool isrunning);
>>>>>>> eba6c9a8
    bool updateCreatureState();

    void updateVisibility();

    void playRandomDeath(float startpoint = 0.0f);

    /// choose a random animation group with \a prefix and numeric suffix
    /// @param num if non-NULL, the chosen animation number will be written here
    std::string chooseRandomGroup (const std::string& prefix, int* num = NULL);

public:
    CharacterController(const MWWorld::Ptr &ptr, MWRender::Animation *anim);
    virtual ~CharacterController();

    // Be careful when to call this, see comment in Actors
    void updateContinuousVfx();

    void updatePtr(const MWWorld::Ptr &ptr);

    void update(float duration);

    void playGroup(const std::string &groupname, int mode, int count);
    void skipAnim();
    bool isAnimPlaying(const std::string &groupName);

    void kill();
    void resurrect();
    bool isDead() const
    { return mDeathState != CharState_None; }

    void forceStateUpdate();
};

}

#endif /* GAME_MWMECHANICS_CHARACTER_HPP */<|MERGE_RESOLUTION|>--- conflicted
+++ resolved
@@ -170,19 +170,9 @@
 
     void refreshCurrentAnims(CharacterState idle, CharacterState movement, bool force=false);
 
-    static void getWeaponGroup(WeaponType weaptype, std::string &group);
-
-    static MWWorld::ContainerStoreIterator getActiveWeapon(CreatureStats &stats,
-                                                           MWWorld::InventoryStore &inv,
-                                                           WeaponType *weaptype);
-
     void clearAnimQueue();
 
-<<<<<<< HEAD
-    bool updateNpcState();
-=======
-    bool updateWeaponState(bool inwater, bool isrunning);
->>>>>>> eba6c9a8
+    bool updateWeaponState();
     bool updateCreatureState();
 
     void updateVisibility();
@@ -216,6 +206,8 @@
     void forceStateUpdate();
 };
 
+    void getWeaponGroup(WeaponType weaptype, std::string &group);
+    MWWorld::ContainerStoreIterator getActiveWeapon(CreatureStats &stats, MWWorld::InventoryStore &inv, WeaponType *weaptype);
 }
 
 #endif /* GAME_MWMECHANICS_CHARACTER_HPP */