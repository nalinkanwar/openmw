--- conflicted
+++ resolved
@@ -149,13 +149,9 @@
 
             DetourNavigator::Flags getNavigatorFlags(const MWWorld::Ptr& actor) const;
 
-<<<<<<< HEAD
-            const AiPackageTypeId mTypeId;
-=======
             DetourNavigator::AreaCosts getAreaCosts(const MWWorld::Ptr& actor) const;
 
-            const TypeId mTypeId;
->>>>>>> 6f8eefcb
+            const AiPackageTypeId mTypeId;
             const Options mOptions;
 
             // TODO: all this does not belong here, move into temporary storage
