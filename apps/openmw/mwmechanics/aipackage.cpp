#include "aipackage.hpp"

#include <cmath>

#include <components/esm/loadcell.hpp>
#include <components/esm/loadland.hpp>
#include <components/esm/loadmgef.hpp>

#include "../mwbase/world.hpp"
#include "../mwbase/environment.hpp"

#include "../mwworld/action.hpp"
#include "../mwworld/class.hpp"
#include "../mwworld/cellstore.hpp"

#include "creaturestats.hpp"
#include "movement.hpp"
#include "steering.hpp"
#include "actorutil.hpp"
#include "coordinateconverter.hpp"

MWMechanics::AiPackage::~AiPackage() {}

<<<<<<< HEAD
MWMechanics::AiPackage::AiPackage() : 
    mTimer(AI_REACTION_TIME + 1.0f), // to force initial pathbuild
    mIsShortcutting(false),
    mShortcutProhibited(false), mShortcutFailPos()
{
}

MWWorld::Ptr MWMechanics::AiPackage::getTarget()
=======
MWWorld::Ptr MWMechanics::AiPackage::getTarget() const
>>>>>>> b94a4c1c
{
    return MWWorld::Ptr();
}

bool MWMechanics::AiPackage::sideWithTarget() const
{
    return false;
}

bool MWMechanics::AiPackage::followTargetThroughDoors() const
{
    return false;
}

<<<<<<< HEAD
bool MWMechanics::AiPackage::pathTo(const MWWorld::Ptr& actor, const ESM::Pathgrid::Point& dest, float duration, float destTolerance)
=======
bool MWMechanics::AiPackage::canCancel() const
{
    return true;
}

bool MWMechanics::AiPackage::shouldCancelPreviousAi() const
{
    return true;
}

bool MWMechanics::AiPackage::getRepeat() const
{
    return false;
}

MWMechanics::AiPackage::AiPackage() : mTimer(0.26f), mStarted(false) { //mTimer starts at .26 to force initial pathbuild

}


bool MWMechanics::AiPackage::pathTo(const MWWorld::Ptr& actor, ESM::Pathgrid::Point dest, float duration)
>>>>>>> b94a4c1c
{
    mTimer += duration; //Update timer

    ESM::Position pos = actor.getRefData().getPosition(); //position of the actor

    /// Stops the actor when it gets too close to a unloaded cell
    //... At current time, this test is unnecessary. AI shuts down when actor is more than 7168
    //... units from player, and exterior cells are 8192 units long and wide.
    //... But AI processing distance may increase in the future.
    if (isNearInactiveCell(pos))
    {
        actor.getClass().getMovementSettings(actor).mPosition[1] = 0;
        return false;
    }

    // handle path building and shortcutting
    ESM::Pathgrid::Point start = pos.pos;

    float distToTarget = distance(start, dest);
    bool isDestReached = (distToTarget <= destTolerance);

    if (!isDestReached && mTimer > AI_REACTION_TIME)
    {
<<<<<<< HEAD
        bool wasShortcutting = mIsShortcutting;
        bool destInLOS = false;
        if (getTypeId() != TypeIdWander) // prohibit shortcuts for AiWander
            mIsShortcutting = shortcutPath(start, dest, actor, &destInLOS); // try to shortcut first
=======
        const ESM::Cell *cell = actor.getCell()->getCell();
        // If repeating an AI package (mStarted has been set to false again), build a new path if needed so package doesn't immediately end
        if (!mStarted && distance(pos.pos, dest) > 10) {
            mStarted = true;
            mPathFinder.buildSyncedPath(pos.pos, dest, actor.getCell(), true); //Rebuild path, in case the target has moved
            mPrevDest = dest;
        }
        else if (doesPathNeedRecalc(dest, cell)) { //Only rebuild path if it's moved
            mPathFinder.buildSyncedPath(pos.pos, dest, actor.getCell(), true); //Rebuild path, in case the target has moved
            mPrevDest = dest;
        }
>>>>>>> b94a4c1c

        if (!mIsShortcutting)
        {
            if (wasShortcutting || doesPathNeedRecalc(dest)) // only rebuild path if the target has moved
            {
                mPathFinder.buildSyncedPath(start, dest, actor.getCell());

                // give priority to go directly on target if there is minimal opportunity
                if (destInLOS && mPathFinder.getPath().size() > 1)
                {
                    // get point just before dest
                    std::list<ESM::Pathgrid::Point>::const_iterator pPointBeforeDest = mPathFinder.getPath().end();
                    --pPointBeforeDest;
                    --pPointBeforeDest;

                    // if start point is closer to the target then last point of path (excluding target itself) then go straight on the target
                    if (distance(start, dest) <= distance(dest, *pPointBeforeDest))
                    {
                        mPathFinder.clearPath();
                        mPathFinder.addPointToPath(dest);
                    }
                }
            }

            if(!mPathFinder.getPath().empty()) //Path has points in it
            {
                ESM::Pathgrid::Point lastPos = mPathFinder.getPath().back(); //Get the end of the proposed path

                if(distance(dest, lastPos) > 100) //End of the path is far from the destination
                    mPathFinder.addPointToPath(dest); //Adds the final destination to the path, to try to get to where you want to go
            }
        }

        mTimer = 0;
    }

<<<<<<< HEAD
    if (isDestReached || mPathFinder.checkPathCompleted(pos.pos[0],pos.pos[1])) //Path finished?
    {
        // turn to destination point
        zTurn(actor, getZAngleToPoint(start, dest));
        smoothTurn(actor, getXAngleToPoint(start, dest), 0);
=======
    //************************
    /// Checks if you aren't moving; attempts to unstick you
    //************************
    if(mPathFinder.checkPathCompleted(pos.pos[0],pos.pos[1])) //Path finished?
    {
        // Reset mTimer so that path will be built right away when a package is repeated
        mTimer = 0.26f;
>>>>>>> b94a4c1c
        return true;
    }
    else
    {
        actor.getClass().getMovementSettings(actor).mPosition[1] = 1; // run to target
        // handle obstacles on the way
        evadeObstacles(actor, duration, pos);
    }

    // turn to next path point by X,Z axes
    zTurn(actor, mPathFinder.getZAngleToNext(pos.pos[0], pos.pos[1]));
    smoothTurn(actor, mPathFinder.getXAngleToNext(pos.pos[0], pos.pos[1], pos.pos[2]), 0);

    return false;
}

void MWMechanics::AiPackage::evadeObstacles(const MWWorld::Ptr& actor, float duration, const ESM::Position& pos)
{
    zTurn(actor, mPathFinder.getZAngleToNext(pos.pos[0], pos.pos[1]));

    MWMechanics::Movement& movement = actor.getClass().getMovementSettings(actor);

    // check if stuck due to obstacles
    if (!mObstacleCheck.check(actor, duration)) return;

    // first check if obstacle is a door
    MWWorld::Ptr door = getNearbyDoor(actor); // NOTE: checks interior cells only
    if (door != MWWorld::Ptr())
    {
        // note: AiWander currently does not open doors
        if (getTypeId() != TypeIdWander && !door.getCellRef().getTeleport() && door.getCellRef().getTrap().empty()
                && door.getCellRef().getLockLevel() <= 0 && door.getClass().getDoorState(door) == 0)
        {
            MWBase::Environment::get().getWorld()->activateDoor(door, 1);
        }
    }
    else // any other obstacle (NPC, crate, etc.)
    {
        mObstacleCheck.takeEvasiveAction(movement);
    }
}

bool MWMechanics::AiPackage::shortcutPath(const ESM::Pathgrid::Point& startPoint, const ESM::Pathgrid::Point& endPoint, const MWWorld::Ptr& actor, bool *destInLOS)
{
    const MWWorld::Class& actorClass = actor.getClass();
    MWBase::World* world = MWBase::Environment::get().getWorld();

    // check if actor can move along z-axis
    bool actorCanMoveByZ = (actorClass.canSwim(actor) && MWBase::Environment::get().getWorld()->isSwimming(actor))
        || world->isFlying(actor);

    // don't use pathgrid when actor can move in 3 dimensions
    bool isPathClear = actorCanMoveByZ;

    if (!isPathClear
        && (!mShortcutProhibited || (PathFinder::MakeOsgVec3(mShortcutFailPos) - PathFinder::MakeOsgVec3(startPoint)).length() >= PATHFIND_SHORTCUT_RETRY_DIST))
    {
        // check if target is clearly visible
        isPathClear = !MWBase::Environment::get().getWorld()->castRay(
            static_cast<float>(startPoint.mX), static_cast<float>(startPoint.mY), static_cast<float>(startPoint.mZ),
            static_cast<float>(endPoint.mX), static_cast<float>(endPoint.mY), static_cast<float>(endPoint.mZ));

        if (destInLOS != NULL) *destInLOS = isPathClear;

        if (!isPathClear)
            return false;

        // check if an actor can move along the shortcut path
        isPathClear = checkWayIsClearForActor(startPoint, endPoint, actor);
    }

    if (isPathClear) // can shortcut the path
    {
        mPathFinder.clearPath();
        mPathFinder.addPointToPath(endPoint);
        return true;
    }

    return false;
}

bool MWMechanics::AiPackage::checkWayIsClearForActor(const ESM::Pathgrid::Point& startPoint, const ESM::Pathgrid::Point& endPoint, const MWWorld::Ptr& actor)
{
    bool actorCanMoveByZ = (actor.getClass().canSwim(actor) && MWBase::Environment::get().getWorld()->isSwimming(actor))
        || MWBase::Environment::get().getWorld()->isFlying(actor);

    if (actorCanMoveByZ)
        return true;

    float actorSpeed = actor.getClass().getSpeed(actor);
    float maxAvoidDist = AI_REACTION_TIME * actorSpeed + actorSpeed / MAX_VEL_ANGULAR_RADIANS * 2; // *2 - for reliability
    osg::Vec3f::value_type distToTarget = osg::Vec3f(static_cast<float>(endPoint.mX), static_cast<float>(endPoint.mY), 0).length();

    float offsetXY = distToTarget > maxAvoidDist*1.5? maxAvoidDist : maxAvoidDist/2;

    bool isClear = checkWayIsClear(PathFinder::MakeOsgVec3(startPoint), PathFinder::MakeOsgVec3(endPoint), offsetXY);

    // update shortcut prohibit state
    if (isClear)
    {
        if (mShortcutProhibited)
        {
            mShortcutProhibited = false;
            mShortcutFailPos = ESM::Pathgrid::Point();
        }
    }
    if (!isClear)
    {
        if (mShortcutFailPos.mX == 0 && mShortcutFailPos.mY == 0 && mShortcutFailPos.mZ == 0)
        {
            mShortcutProhibited = true;
            mShortcutFailPos = startPoint;
        }
    }

    return isClear;
}

bool MWMechanics::AiPackage::doesPathNeedRecalc(const ESM::Pathgrid::Point& newDest)
{
    if (mPathFinder.getPath().empty()) return true;

    return (distance(mPathFinder.getPath().back(), newDest) > 10);
}

bool MWMechanics::AiPackage::isTargetMagicallyHidden(const MWWorld::Ptr& target)
{
    const MagicEffects& magicEffects(target.getClass().getCreatureStats(target).getMagicEffects());
    return (magicEffects.get(ESM::MagicEffect::Invisibility).getMagnitude() > 0)
        || (magicEffects.get(ESM::MagicEffect::Chameleon).getMagnitude() > 75);
}

bool MWMechanics::AiPackage::isNearInactiveCell(const ESM::Position& actorPos)
{
    const ESM::Cell* playerCell(getPlayer().getCell()->getCell());
    if (playerCell->isExterior())
    {
        // get actor's distance from origin of center cell
        osg::Vec3f actorOffset(actorPos.asVec3());
        CoordinateConverter(playerCell).toLocal(actorOffset);

        // currently assumes 3 x 3 grid for exterior cells, with player at center cell.
        // ToDo: (Maybe) use "exterior cell load distance" setting to get count of actual active cells
        // While AI Process distance is 7168, AI shuts down actors before they reach edges of 3 x 3 grid.
        const float distanceFromEdge = 200.0;
        float minThreshold = (-1.0f * ESM::Land::REAL_SIZE) + distanceFromEdge;
        float maxThreshold = (2.0f * ESM::Land::REAL_SIZE) - distanceFromEdge;
        return (actorOffset[0] < minThreshold) || (maxThreshold < actorOffset[0])
            || (actorOffset[1] < minThreshold) || (maxThreshold < actorOffset[1]);
    }
    else
    {
        return false;
    }
}<|MERGE_RESOLUTION|>--- conflicted
+++ resolved
@@ -21,18 +21,15 @@
 
 MWMechanics::AiPackage::~AiPackage() {}
 
-<<<<<<< HEAD
 MWMechanics::AiPackage::AiPackage() : 
     mTimer(AI_REACTION_TIME + 1.0f), // to force initial pathbuild
+    mStarted(false),
     mIsShortcutting(false),
     mShortcutProhibited(false), mShortcutFailPos()
 {
 }
 
-MWWorld::Ptr MWMechanics::AiPackage::getTarget()
-=======
 MWWorld::Ptr MWMechanics::AiPackage::getTarget() const
->>>>>>> b94a4c1c
 {
     return MWWorld::Ptr();
 }
@@ -47,31 +44,22 @@
     return false;
 }
 
-<<<<<<< HEAD
+bool MWMechanics::AiPackage::canCancel() const
+{
+    return true;
+}
+
+bool MWMechanics::AiPackage::shouldCancelPreviousAi() const
+{
+    return true;
+}
+
+bool MWMechanics::AiPackage::getRepeat() const
+{
+    return false;
+}
+
 bool MWMechanics::AiPackage::pathTo(const MWWorld::Ptr& actor, const ESM::Pathgrid::Point& dest, float duration, float destTolerance)
-=======
-bool MWMechanics::AiPackage::canCancel() const
-{
-    return true;
-}
-
-bool MWMechanics::AiPackage::shouldCancelPreviousAi() const
-{
-    return true;
-}
-
-bool MWMechanics::AiPackage::getRepeat() const
-{
-    return false;
-}
-
-MWMechanics::AiPackage::AiPackage() : mTimer(0.26f), mStarted(false) { //mTimer starts at .26 to force initial pathbuild
-
-}
-
-
-bool MWMechanics::AiPackage::pathTo(const MWWorld::Ptr& actor, ESM::Pathgrid::Point dest, float duration)
->>>>>>> b94a4c1c
 {
     mTimer += duration; //Update timer
 
@@ -95,28 +83,15 @@
 
     if (!isDestReached && mTimer > AI_REACTION_TIME)
     {
-<<<<<<< HEAD
         bool wasShortcutting = mIsShortcutting;
         bool destInLOS = false;
         if (getTypeId() != TypeIdWander) // prohibit shortcuts for AiWander
             mIsShortcutting = shortcutPath(start, dest, actor, &destInLOS); // try to shortcut first
-=======
-        const ESM::Cell *cell = actor.getCell()->getCell();
-        // If repeating an AI package (mStarted has been set to false again), build a new path if needed so package doesn't immediately end
-        if (!mStarted && distance(pos.pos, dest) > 10) {
-            mStarted = true;
-            mPathFinder.buildSyncedPath(pos.pos, dest, actor.getCell(), true); //Rebuild path, in case the target has moved
-            mPrevDest = dest;
-        }
-        else if (doesPathNeedRecalc(dest, cell)) { //Only rebuild path if it's moved
-            mPathFinder.buildSyncedPath(pos.pos, dest, actor.getCell(), true); //Rebuild path, in case the target has moved
-            mPrevDest = dest;
-        }
->>>>>>> b94a4c1c
 
         if (!mIsShortcutting)
         {
-            if (wasShortcutting || doesPathNeedRecalc(dest)) // only rebuild path if the target has moved
+            if (!mStarted // If repeating an AI package (mStarted = false), build a new path so package doesn't immediately end
+                || wasShortcutting || doesPathNeedRecalc(dest)) // if need to rebuild path
             {
                 mPathFinder.buildSyncedPath(start, dest, actor.getCell());
 
@@ -137,7 +112,7 @@
                 }
             }
 
-            if(!mPathFinder.getPath().empty()) //Path has points in it
+            if (!mPathFinder.getPath().empty()) //Path has points in it
             {
                 ESM::Pathgrid::Point lastPos = mPathFinder.getPath().back(); //Get the end of the proposed path
 
@@ -147,23 +122,14 @@
         }
 
         mTimer = 0;
-    }
-
-<<<<<<< HEAD
-    if (isDestReached || mPathFinder.checkPathCompleted(pos.pos[0],pos.pos[1])) //Path finished?
+        mStarted = true;
+    }
+
+    if (isDestReached || mPathFinder.checkPathCompleted(pos.pos[0], pos.pos[1])) // if path is finished
     {
         // turn to destination point
         zTurn(actor, getZAngleToPoint(start, dest));
         smoothTurn(actor, getXAngleToPoint(start, dest), 0);
-=======
-    //************************
-    /// Checks if you aren't moving; attempts to unstick you
-    //************************
-    if(mPathFinder.checkPathCompleted(pos.pos[0],pos.pos[1])) //Path finished?
-    {
-        // Reset mTimer so that path will be built right away when a package is repeated
-        mTimer = 0.26f;
->>>>>>> b94a4c1c
         return true;
     }
     else
