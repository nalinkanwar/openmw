#ifndef GAME_MWMECHANICS_AISEQUENCE_H
#define GAME_MWMECHANICS_AISEQUENCE_H

#include <list>

#include <components/esm/loadnpc.hpp>

namespace MWWorld
{
    class Ptr;
}

namespace MWMechanics
{
    class AiPackage;

    /// \brief Sequence of AI-packages for a single actor
    /** Each package will be run in succession for an actor until completed **/
    class AiSequence
    {
            ///AiPackages to run though
            std::list<AiPackage *> mPackages;

            ///Finished with all AiPackages
            bool mDone;

            ///Copy AiSequence
            void copy (const AiSequence& sequence);

            /// The type of AI package that ran last
            int mLastAiPackage;

        public:
            ///Default constructor
            AiSequence();

            /// Copy Constructor
            AiSequence (const AiSequence& sequence);

            /// Assignment operator
            AiSequence& operator= (const AiSequence& sequence);

            /// Destructor
            virtual ~AiSequence();

            /// Returns currently executing AiPackage type
            /** \see enum AiPackage::TypeId **/
            int getTypeId() const;

            /// Get the typeid of the Ai package that ran last
            /** NOT the currently "active" Ai package that will be run in the next frame.
                This difference is important when an Ai package has just finished and been removed.
                \see enum AiPackage::TypeId **/
            int getLastRunTypeId() const { return mLastAiPackage; }

            /// Return true and assign target if combat package is currently active, return false otherwise
            bool getCombatTarget (std::string &targetActorId) const;

            /// Removes all combat packages until first non-combat or stack empty.
            void stopCombat();

            /// Removes all persue packages until first non-persue or stack empty.
            void stopPersue();

            /// Has a package been completed during the last update?
            bool isPackageDone() const;

            /// Removes all pursue packages until first non-pursue or stack empty.
            void stopPursuit();
            
            /// Execute current package, switching if needed.
            void execute (const MWWorld::Ptr& actor,float duration);

            /// Remove all packages.
            void clear();

            ///< Add \a package to the front of the sequence
            /** Suspends current package **/
            void stack (const AiPackage& package, const MWWorld::Ptr& actor);
<<<<<<< HEAD

            /// Add \a package to the end of the sequence
            /** Executed after all other packages have been completed **/
=======
            ///< Add \a package to the front of the sequence (suspends current package)
            /// @param actor The actor that owns this AiSequence
            
>>>>>>> 3c5fe288
            void queue (const AiPackage& package);

            /// Return the current active package.
            /** If there is no active package, it will throw an exception **/
            AiPackage* getActivePackage();

            /// Fills the AiSequence with packages
            /** Typically used for loading from the ESM
                \see ESM::AIPackageList **/
            void fill (const ESM::AIPackageList& list);
    };
}

#endif<|MERGE_RESOLUTION|>--- conflicted
+++ resolved
@@ -67,7 +67,7 @@
 
             /// Removes all pursue packages until first non-pursue or stack empty.
             void stopPursuit();
-            
+
             /// Execute current package, switching if needed.
             void execute (const MWWorld::Ptr& actor,float duration);
 
@@ -75,17 +75,12 @@
             void clear();
 
             ///< Add \a package to the front of the sequence
-            /** Suspends current package **/
+            /** Suspends current package
+                @param actor The actor that owns this AiSequence **/
             void stack (const AiPackage& package, const MWWorld::Ptr& actor);
-<<<<<<< HEAD
 
             /// Add \a package to the end of the sequence
             /** Executed after all other packages have been completed **/
-=======
-            ///< Add \a package to the front of the sequence (suspends current package)
-            /// @param actor The actor that owns this AiSequence
-            
->>>>>>> 3c5fe288
             void queue (const AiPackage& package);
 
             /// Return the current active package.
