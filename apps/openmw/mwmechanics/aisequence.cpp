
#include "aisequence.hpp"

#include "aipackage.hpp"

#include "aiwander.hpp"
#include "aiescort.hpp"
#include "aitravel.hpp"
#include "aifollow.hpp"
#include "aiactivate.hpp"
#include "aicombat.hpp"

#include "../mwworld/class.hpp"
#include "creaturestats.hpp"
#include "npcstats.hpp"
#include "../mwbase/environment.hpp"
#include "../mwbase/world.hpp"

void MWMechanics::AiSequence::copy (const AiSequence& sequence)
{
    for (std::list<AiPackage *>::const_iterator iter (sequence.mPackages.begin());
        iter!=sequence.mPackages.end(); ++iter)
        mPackages.push_back ((*iter)->clone());
}

MWMechanics::AiSequence::AiSequence() : mDone (false), mLastAiPackage(-1) {}

MWMechanics::AiSequence::AiSequence (const AiSequence& sequence) : mDone (false)
{
    copy (sequence);
}

MWMechanics::AiSequence& MWMechanics::AiSequence::operator= (const AiSequence& sequence)
{
    if (this!=&sequence)
    {
        clear();
        copy (sequence);
        mDone = sequence.mDone;
    }

    return *this;
}

MWMechanics::AiSequence::~AiSequence()
{
    clear();
}

int MWMechanics::AiSequence::getTypeId() const
{
    if (mPackages.empty())
        return -1;

    return mPackages.front()->getTypeId();
}

bool MWMechanics::AiSequence::getCombatTarget(std::string &targetActorId) const
{
    if (getTypeId() != AiPackage::TypeIdCombat)
        return false;
    const AiCombat *combat = static_cast<const AiCombat *>(mPackages.front());
    targetActorId = combat->getTargetId();
    return true;
}

void MWMechanics::AiSequence::stopCombat()
{
    while (getTypeId() == AiPackage::TypeIdCombat)
    {
        delete *mPackages.begin();
        mPackages.erase (mPackages.begin());
    }
}

void MWMechanics::AiSequence::stopPersue()
{
    while (getTypeId() == AiPackage::TypeIdPersue)
    {
        delete *mPackages.begin();
        mPackages.erase (mPackages.begin());
    }
}

bool MWMechanics::AiSequence::isPackageDone() const
{
    return mDone;
}

void MWMechanics::AiSequence::execute (const MWWorld::Ptr& actor,float duration)
{
    if(actor != MWBase::Environment::get().getWorld()->getPlayerPtr())
    {
        if (!mPackages.empty())
        {
            mLastAiPackage = mPackages.front()->getTypeId();
            if (mPackages.front()->execute (actor,duration))
            {
                delete *mPackages.begin();
                mPackages.erase (mPackages.begin());
                mDone = true;
            }
            else
            {
                mDone = false;
            }
        }
    }
}

void MWMechanics::AiSequence::clear()
{
    for (std::list<AiPackage *>::const_iterator iter (mPackages.begin()); iter!=mPackages.end(); ++iter)
        delete *iter;

    mPackages.clear();
}

void MWMechanics::AiSequence::stack (const AiPackage& package, const MWWorld::Ptr& actor)
{
<<<<<<< HEAD
    if (package.getTypeId() == AiPackage::TypeIdCombat || package.getTypeId() == AiPackage::TypeIdPersue)
    {
        // Notify AiWander of our current position so we can return to it after combat finished
        for (std::list<AiPackage *>::const_iterator iter (mPackages.begin()); iter!=mPackages.end(); ++iter)
        {
            if ((*iter)->getTypeId() == AiPackage::TypeIdWander)
                static_cast<AiWander*>(*iter)->setReturnPosition(Ogre::Vector3(actor.getRefData().getPosition().pos));
        }
    }

    for(std::list<AiPackage *>::iterator it = mPackages.begin(); it != mPackages.end(); it++)
=======
    for(std::list<AiPackage *>::iterator it = mPackages.begin(); it != mPackages.end(); ++it)
>>>>>>> 3013c34d
    {
        if(mPackages.front()->getPriority() <= package.getPriority())
        {
            mPackages.insert(it,package.clone());
            return;
        }
    }

    if(mPackages.empty())
        mPackages.push_front (package.clone());
}

void MWMechanics::AiSequence::queue (const AiPackage& package)
{
    mPackages.push_back (package.clone());
}

MWMechanics::AiPackage* MWMechanics::AiSequence::getActivePackage()
{
    if(mPackages.empty())
        throw std::runtime_error(std::string("No AI Package!"));
    else
        return mPackages.front();
}

void MWMechanics::AiSequence::fill(const ESM::AIPackageList &list)
{
    for (std::vector<ESM::AIPackage>::const_iterator it = list.mList.begin(); it != list.mList.end(); ++it)
    {
        MWMechanics::AiPackage* package;
        if (it->mType == ESM::AI_Wander)
        {
            ESM::AIWander data = it->mWander;
            std::vector<int> idles;
            for (int i=0; i<8; ++i)
                idles.push_back(data.mIdle[i]);
            package = new MWMechanics::AiWander(data.mDistance, data.mDuration, data.mTimeOfDay, idles, data.mShouldRepeat);
        }
        else if (it->mType == ESM::AI_Escort)
        {
            ESM::AITarget data = it->mTarget;
            package = new MWMechanics::AiEscort(data.mId.toString(), data.mDuration, data.mX, data.mY, data.mZ);
        }
        else if (it->mType == ESM::AI_Travel)
        {
            ESM::AITravel data = it->mTravel;
            package = new MWMechanics::AiTravel(data.mX, data.mY, data.mZ);
        }
        else if (it->mType == ESM::AI_Activate)
        {
            ESM::AIActivate data = it->mActivate;
            package = new MWMechanics::AiActivate(data.mName.toString());
        }
        else //if (it->mType == ESM::AI_Follow)
        {
            ESM::AITarget data = it->mTarget;
            package = new MWMechanics::AiFollow(data.mId.toString(), data.mDuration, data.mX, data.mY, data.mZ);
        }
        mPackages.push_back(package);
    }
}<|MERGE_RESOLUTION|>--- conflicted
+++ resolved
@@ -118,7 +118,6 @@
 
 void MWMechanics::AiSequence::stack (const AiPackage& package, const MWWorld::Ptr& actor)
 {
-<<<<<<< HEAD
     if (package.getTypeId() == AiPackage::TypeIdCombat || package.getTypeId() == AiPackage::TypeIdPersue)
     {
         // Notify AiWander of our current position so we can return to it after combat finished
@@ -129,10 +128,7 @@
         }
     }
 
-    for(std::list<AiPackage *>::iterator it = mPackages.begin(); it != mPackages.end(); it++)
-=======
     for(std::list<AiPackage *>::iterator it = mPackages.begin(); it != mPackages.end(); ++it)
->>>>>>> 3013c34d
     {
         if(mPackages.front()->getPriority() <= package.getPriority())
         {
