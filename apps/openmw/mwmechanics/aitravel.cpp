#include "aitravel.hpp"

#include <components/esm/aisequence.hpp>

#include "../mwbase/world.hpp"
#include "../mwbase/environment.hpp"

#include "../mwworld/class.hpp"
#include "../mwworld/cellstore.hpp"

#include "steering.hpp"
#include "movement.hpp"
#include "creaturestats.hpp"

namespace
{

bool isWithinMaxRange(const osg::Vec3f& pos1, const osg::Vec3f& pos2)
{
    // Maximum travel distance for vanilla compatibility.
    // Was likely meant to prevent NPCs walking into non-loaded exterior cells, but for some reason is used in interior cells as well.
    // We can make this configurable at some point, but the default *must* be the below value. Anything else will break shoddily-written content (*cough* MW *cough*) in bizarre ways.
    return (pos1 - pos2).length2() <= 7168*7168;
}

}

namespace MWMechanics
{
    AiTravel::AiTravel(float x, float y, float z)
    : mX(x),mY(y),mZ(z)
    , mCellX(std::numeric_limits<int>::max())
    , mCellY(std::numeric_limits<int>::max())
    {
    }

    AiTravel::AiTravel(const ESM::AiSequence::AiTravel *travel)
        : mX(travel->mData.mX), mY(travel->mData.mY), mZ(travel->mData.mZ)
        , mCellX(std::numeric_limits<int>::max())
        , mCellY(std::numeric_limits<int>::max())
    {

    }

    AiTravel *MWMechanics::AiTravel::clone() const
    {
        return new AiTravel(*this);
    }

    bool AiTravel::execute (const MWWorld::Ptr& actor, AiState& state, float duration)
    {
        ESM::Position pos = actor.getRefData().getPosition();

        actor.getClass().getCreatureStats(actor).setMovementFlag(CreatureStats::Flag_Run, false);
        actor.getClass().getCreatureStats(actor).setDrawState(DrawState_Nothing);

<<<<<<< HEAD
        MWWorld::Ptr player = world->getPlayerPtr();
        if(cell->mData.mX != player.getCell()->getCell()->mData.mX)
        {
            int sideX = PathFinder::sgn(cell->mData.mX - player.getCell()->getCell()->mData.mX);
            //check if actor is near the border of an inactive cell. If so, stop walking.
            if(sideX * (pos.pos[0] - cell->mData.mX*ESM::Land::REAL_SIZE) >
               sideX * (ESM::Land::REAL_SIZE/2.0f - 200.0f))
            {
                movement.mPosition[1] = 0;
                return false;
            }
        }
        if(cell->mData.mY != player.getCell()->getCell()->mData.mY)
        {
            int sideY = PathFinder::sgn(cell->mData.mY - player.getCell()->getCell()->mData.mY);
            //check if actor is near the border of an inactive cell. If so, stop walking.
            if(sideY * (pos.pos[1] - cell->mData.mY*ESM::Land::REAL_SIZE) >
               sideY * (ESM::Land::REAL_SIZE/2.0f - 200.0f))
            {
                movement.mPosition[1] = 0;
                return false;
            }
        }

        if (!isWithinMaxRange(osg::Vec3f(mX, mY, mZ), pos.asVec3()))
=======
        if (!isWithinMaxRange(Ogre::Vector3(mX, mY, mZ), Ogre::Vector3(pos.pos)))
>>>>>>> e17f7ac8
            return false;

        if (pathTo(actor, ESM::Pathgrid::Point(static_cast<int>(mX), static_cast<int>(mY), static_cast<int>(mZ)), duration))
        {
            actor.getClass().getMovementSettings(actor).mPosition[1] = 0;
            return true;
        }
        return false;
    }

    bool AiTravel::doesPathNeedRecalc(ESM::Pathgrid::Point dest, const ESM::Cell *cell)
    {
        bool cellChange = cell->mData.mX != mCellX || cell->mData.mY != mCellY;
        if (!mPathFinder.isPathConstructed() || cellChange)
        {
            mCellX = cell->mData.mX;
            mCellY = cell->mData.mY;
            return true;
        }
<<<<<<< HEAD

        zTurn(actor, osg::DegreesToRadians(mPathFinder.getZAngleToNext(pos.pos[0], pos.pos[1])));
        movement.mPosition[1] = 1;

=======
>>>>>>> e17f7ac8
        return false;
    }

    int AiTravel::getTypeId() const
    {
        return TypeIdTravel;
    }

    void AiTravel::fastForward(const MWWorld::Ptr& actor, AiState& state)
    {
        if (!isWithinMaxRange(osg::Vec3f(mX, mY, mZ), actor.getRefData().getPosition().asVec3()))
            return;
        // does not do any validation on the travel target (whether it's in air, inside collision geometry, etc),
        // that is the user's responsibility
        MWBase::Environment::get().getWorld()->moveObject(actor, mX, mY, mZ);
        actor.getClass().adjustPosition(actor, false);
    }

    void AiTravel::writeState(ESM::AiSequence::AiSequence &sequence) const
    {
        std::auto_ptr<ESM::AiSequence::AiTravel> travel(new ESM::AiSequence::AiTravel());
        travel->mData.mX = mX;
        travel->mData.mY = mY;
        travel->mData.mZ = mZ;

        ESM::AiSequence::AiPackageContainer package;
        package.mType = ESM::AiSequence::Ai_Travel;
        package.mPackage = travel.release();
        sequence.mPackages.push_back(package);
    }
}
<|MERGE_RESOLUTION|>--- conflicted
+++ resolved
@@ -54,35 +54,7 @@
         actor.getClass().getCreatureStats(actor).setMovementFlag(CreatureStats::Flag_Run, false);
         actor.getClass().getCreatureStats(actor).setDrawState(DrawState_Nothing);
 
-<<<<<<< HEAD
-        MWWorld::Ptr player = world->getPlayerPtr();
-        if(cell->mData.mX != player.getCell()->getCell()->mData.mX)
-        {
-            int sideX = PathFinder::sgn(cell->mData.mX - player.getCell()->getCell()->mData.mX);
-            //check if actor is near the border of an inactive cell. If so, stop walking.
-            if(sideX * (pos.pos[0] - cell->mData.mX*ESM::Land::REAL_SIZE) >
-               sideX * (ESM::Land::REAL_SIZE/2.0f - 200.0f))
-            {
-                movement.mPosition[1] = 0;
-                return false;
-            }
-        }
-        if(cell->mData.mY != player.getCell()->getCell()->mData.mY)
-        {
-            int sideY = PathFinder::sgn(cell->mData.mY - player.getCell()->getCell()->mData.mY);
-            //check if actor is near the border of an inactive cell. If so, stop walking.
-            if(sideY * (pos.pos[1] - cell->mData.mY*ESM::Land::REAL_SIZE) >
-               sideY * (ESM::Land::REAL_SIZE/2.0f - 200.0f))
-            {
-                movement.mPosition[1] = 0;
-                return false;
-            }
-        }
-
         if (!isWithinMaxRange(osg::Vec3f(mX, mY, mZ), pos.asVec3()))
-=======
-        if (!isWithinMaxRange(Ogre::Vector3(mX, mY, mZ), Ogre::Vector3(pos.pos)))
->>>>>>> e17f7ac8
             return false;
 
         if (pathTo(actor, ESM::Pathgrid::Point(static_cast<int>(mX), static_cast<int>(mY), static_cast<int>(mZ)), duration))
@@ -102,13 +74,6 @@
             mCellY = cell->mData.mY;
             return true;
         }
-<<<<<<< HEAD
-
-        zTurn(actor, osg::DegreesToRadians(mPathFinder.getZAngleToNext(pos.pos[0], pos.pos[1])));
-        movement.mPosition[1] = 1;
-
-=======
->>>>>>> e17f7ac8
         return false;
     }
 
