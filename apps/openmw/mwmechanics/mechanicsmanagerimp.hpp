#ifndef GAME_MWMECHANICS_MECHANICSMANAGERIMP_H
#define GAME_MWMECHANICS_MECHANICSMANAGERIMP_H

#include "../mwbase/mechanicsmanager.hpp"

#include "../mwworld/ptr.hpp"

#include "creaturestats.hpp"
#include "npcstats.hpp"
#include "objects.hpp"
#include "actors.hpp"

namespace Ogre
{
    class Vector3;
}

namespace MWWorld
{
    class CellStore;
}

namespace MWMechanics
{
    class MechanicsManager : public MWBase::MechanicsManager
    {
            MWWorld::Ptr mWatched;
            NpcStats mWatchedStats;
            bool mUpdatePlayer;
            bool mClassSelected;
            bool mRaceSelected;
            bool mAI;///< is AI active?

            Objects mObjects;
            Actors mActors;

        public:

            void buildPlayer();
            ///< build player according to stored class/race/birthsign information. Will
            /// default to the values of the ESM::NPC object, if no explicit information is given.

            MechanicsManager();

            virtual void add (const MWWorld::Ptr& ptr);
            ///< Register an object for management

            virtual void remove (const MWWorld::Ptr& ptr);
            ///< Deregister an object for management

            virtual void updateCell(const MWWorld::Ptr &old, const MWWorld::Ptr &ptr);
            ///< Moves an object to a new cell

            virtual void drop(const MWWorld::CellStore *cellStore);
            ///< Deregister all objects in the given cell.

            virtual void watchActor(const MWWorld::Ptr& ptr);
            ///< On each update look for changes in a previously registered actor and update the
            /// GUI accordingly.

            virtual void update (float duration, bool paused);
            ///< Update objects
            ///
            /// \param paused In game type does not currently advance (this usually means some GUI
            /// component is up).

            virtual void advanceTime (float duration);

            virtual void setPlayerName (const std::string& name);
            ///< Set player name.

            virtual void setPlayerRace (const std::string& id, bool male, const std::string &head, const std::string &hair);
            ///< Set player race.

            virtual void setPlayerBirthsign (const std::string& id);
            ///< Set player birthsign.

            virtual void setPlayerClass (const std::string& id);
            ///< Set player class to stock class.

            virtual void setPlayerClass (const ESM::Class& class_);
            ///< Set player class to custom class.

            virtual void rest(bool sleep);
            ///< If the player is sleeping or waiting, this should be called every hour.
            /// @param sleep is the player sleeping or waiting?

            virtual int getHoursToRest() const;
            ///< Calculate how many hours the player needs to rest in order to be fully healed

            virtual int getBarterOffer(const MWWorld::Ptr& ptr,int basePrice, bool buying);
            ///< This is used by every service to determine the price of objects given the trading skills of the player and NPC.

            virtual int getDerivedDisposition(const MWWorld::Ptr& ptr);
            ///< Calculate the diposition of an NPC toward the player.

            virtual int countDeaths (const std::string& id) const;
            ///< Return the number of deaths for actors with the given ID.

            virtual void getPersuasionDispositionChange (const MWWorld::Ptr& npc, PersuasionType type,
                float currentTemporaryDispositionDelta, bool& success, float& tempChange, float& permChange);
            void toLower(std::string npcFaction);
            ///< Perform a persuasion action on NPC

<<<<<<< HEAD
            virtual void forceStateUpdate(const MWWorld::Ptr &ptr);
=======
            /// Check if \a observer is potentially aware of \a ptr. Does not do a line of sight check!
            virtual bool awarenessCheck (const MWWorld::Ptr& ptr, const MWWorld::Ptr& observer);

            /**
             * @brief Commit a crime. If any actors witness the crime and report it,
             *        reportCrime will be called automatically.
             * @param arg Depends on \a type, e.g. for Theft, the value of the item that was stolen.
             * @return was the crime reported?
             */
            virtual bool commitCrime (const MWWorld::Ptr& ptr, const MWWorld::Ptr& victim,
                                      OffenseType type, int arg=0);
            virtual void reportCrime (const MWWorld::Ptr& ptr, const MWWorld::Ptr& victim,
                                      OffenseType type, int arg=0);
            /// Utility to check if taking this item is illegal and calling commitCrime if so
            virtual void itemTaken (const MWWorld::Ptr& ptr, const MWWorld::Ptr& item, int count);
            /// Utility to check if opening (i.e. unlocking) this object is illegal and calling commitCrime if so
            virtual void objectOpened (const MWWorld::Ptr& ptr, const MWWorld::Ptr& item);
            /// Attempt sleeping in a bed. If this is illegal, call commitCrime.
            /// @return was it illegal, and someone saw you doing it?
            virtual bool sleepInBed (const MWWorld::Ptr& ptr, const MWWorld::Ptr& bed);

        virtual void forceStateUpdate(const MWWorld::Ptr &ptr);
>>>>>>> 149d77de

            virtual void playAnimationGroup(const MWWorld::Ptr& ptr, const std::string& groupName, int mode, int number);
            virtual void skipAnimation(const MWWorld::Ptr& ptr);
            virtual bool checkAnimationPlaying(const MWWorld::Ptr& ptr, const std::string &groupName);

                /// Update magic effects for an actor. Usually done automatically once per frame, but if we're currently
                /// paused we may want to do it manually (after equipping permanent enchantment)
                virtual void updateMagicEffects (const MWWorld::Ptr& ptr);

            virtual void toggleAI();
            virtual bool isAIActive();

            virtual void playerLoaded();
    };
}

#endif<|MERGE_RESOLUTION|>--- conflicted
+++ resolved
@@ -102,9 +102,6 @@
             void toLower(std::string npcFaction);
             ///< Perform a persuasion action on NPC
 
-<<<<<<< HEAD
-            virtual void forceStateUpdate(const MWWorld::Ptr &ptr);
-=======
             /// Check if \a observer is potentially aware of \a ptr. Does not do a line of sight check!
             virtual bool awarenessCheck (const MWWorld::Ptr& ptr, const MWWorld::Ptr& observer);
 
@@ -126,8 +123,7 @@
             /// @return was it illegal, and someone saw you doing it?
             virtual bool sleepInBed (const MWWorld::Ptr& ptr, const MWWorld::Ptr& bed);
 
-        virtual void forceStateUpdate(const MWWorld::Ptr &ptr);
->>>>>>> 149d77de
+            virtual void forceStateUpdate(const MWWorld::Ptr &ptr);
 
             virtual void playAnimationGroup(const MWWorld::Ptr& ptr, const std::string& groupName, int mode, int number);
             virtual void skipAnimation(const MWWorld::Ptr& ptr);
