#ifndef GAME_MWMECHANICS_MECHANICSMANAGERIMP_H
#define GAME_MWMECHANICS_MECHANICSMANAGERIMP_H

#include "../mwbase/mechanicsmanager.hpp"

#include "../mwworld/ptr.hpp"

#include "creaturestats.hpp"
#include "npcstats.hpp"
#include "objects.hpp"
#include "actors.hpp"

namespace Ogre
{
    class Vector3;
}

namespace MWWorld
{
    class CellStore;
}

namespace MWMechanics
{
    class MechanicsManager : public MWBase::MechanicsManager
    {
            MWWorld::Ptr mWatched;
            NpcStats mWatchedStats;
            bool mUpdatePlayer;
            bool mClassSelected;
            bool mRaceSelected;
            bool mAI;///< is AI active?

            Objects mObjects;
            Actors mActors;

        public:

            void buildPlayer();
            ///< build player according to stored class/race/birthsign information. Will
            /// default to the values of the ESM::NPC object, if no explicit information is given.

            MechanicsManager();

            virtual void add (const MWWorld::Ptr& ptr);
            ///< Register an object for management

            virtual void remove (const MWWorld::Ptr& ptr);
            ///< Deregister an object for management

            virtual void updateCell(const MWWorld::Ptr &old, const MWWorld::Ptr &ptr);
            ///< Moves an object to a new cell

            virtual void drop(const MWWorld::CellStore *cellStore);
            ///< Deregister all objects in the given cell.

            virtual void watchActor(const MWWorld::Ptr& ptr);
            ///< On each update look for changes in a previously registered actor and update the
            /// GUI accordingly.

            virtual void update (float duration, bool paused);
            ///< Update objects
            ///
            /// \param paused In game type does not currently advance (this usually means some GUI
            /// component is up).

            virtual void advanceTime (float duration);

            virtual void setPlayerName (const std::string& name);
            ///< Set player name.

            virtual void setPlayerRace (const std::string& id, bool male, const std::string &head, const std::string &hair);
            ///< Set player race.

            virtual void setPlayerBirthsign (const std::string& id);
            ///< Set player birthsign.

            virtual void setPlayerClass (const std::string& id);
            ///< Set player class to stock class.

            virtual void setPlayerClass (const ESM::Class& class_);
            ///< Set player class to custom class.

            virtual void rest(bool sleep);
            ///< If the player is sleeping or waiting, this should be called every hour.
            /// @param sleep is the player sleeping or waiting?

            virtual int getHoursToRest() const;
            ///< Calculate how many hours the player needs to rest in order to be fully healed

            virtual int getBarterOffer(const MWWorld::Ptr& ptr,int basePrice, bool buying);
            ///< This is used by every service to determine the price of objects given the trading skills of the player and NPC.

            virtual int getDerivedDisposition(const MWWorld::Ptr& ptr);
            ///< Calculate the diposition of an NPC toward the player.

            virtual int countDeaths (const std::string& id) const;
            ///< Return the number of deaths for actors with the given ID.

            virtual void getPersuasionDispositionChange (const MWWorld::Ptr& npc, PersuasionType type,
                float currentTemporaryDispositionDelta, bool& success, float& tempChange, float& permChange);
            void toLower(std::string npcFaction);
            ///< Perform a persuasion action on NPC

            /// Check if \a observer is potentially aware of \a ptr. Does not do a line of sight check!
            virtual bool awarenessCheck (const MWWorld::Ptr& ptr, const MWWorld::Ptr& observer);

            /**
             * @brief Commit a crime. If any actors witness the crime and report it,
             *        reportCrime will be called automatically.
             * @param arg Depends on \a type, e.g. for Theft, the value of the item that was stolen.
             * @return was the crime reported?
             */
            virtual bool commitCrime (const MWWorld::Ptr& ptr, const MWWorld::Ptr& victim,
                                      OffenseType type, int arg=0);
            virtual void reportCrime (const MWWorld::Ptr& ptr, const MWWorld::Ptr& victim,
                                      OffenseType type, int arg=0);
            /// Utility to check if taking this item is illegal and calling commitCrime if so
            virtual void itemTaken (const MWWorld::Ptr& ptr, const MWWorld::Ptr& item, int count);
            /// Utility to check if opening (i.e. unlocking) this object is illegal and calling commitCrime if so
            virtual void objectOpened (const MWWorld::Ptr& ptr, const MWWorld::Ptr& item);
            /// Attempt sleeping in a bed. If this is illegal, call commitCrime.
            /// @return was it illegal, and someone saw you doing it?
            virtual bool sleepInBed (const MWWorld::Ptr& ptr, const MWWorld::Ptr& bed);

        virtual void forceStateUpdate(const MWWorld::Ptr &ptr);

        virtual void playAnimationGroup(const MWWorld::Ptr& ptr, const std::string& groupName, int mode, int number);
        virtual void skipAnimation(const MWWorld::Ptr& ptr);
        virtual bool checkAnimationPlaying(const MWWorld::Ptr& ptr, const std::string &groupName);

            /// Update magic effects for an actor. Usually done automatically once per frame, but if we're currently
            /// paused we may want to do it manually (after equipping permanent enchantment)
            virtual void updateMagicEffects (const MWWorld::Ptr& ptr);

        virtual void toggleAI();
        virtual bool isAIActive();

<<<<<<< HEAD
            virtual void getObjectsInRange (const Ogre::Vector3& position, float radius, std::vector<MWWorld::Ptr>& objects);
=======
        virtual std::list<MWWorld::Ptr> getActorsFollowing(const MWWorld::Ptr& actor);
>>>>>>> 846276f7
    };
}

#endif<|MERGE_RESOLUTION|>--- conflicted
+++ resolved
@@ -136,11 +136,9 @@
         virtual void toggleAI();
         virtual bool isAIActive();
 
-<<<<<<< HEAD
-            virtual void getObjectsInRange (const Ogre::Vector3& position, float radius, std::vector<MWWorld::Ptr>& objects);
-=======
+        virtual void getObjectsInRange (const Ogre::Vector3& position, float radius, std::vector<MWWorld::Ptr>& objects);
+
         virtual std::list<MWWorld::Ptr> getActorsFollowing(const MWWorld::Ptr& actor);
->>>>>>> 846276f7
     };
 }
 
