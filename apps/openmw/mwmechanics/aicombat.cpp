#include "aicombat.hpp"

#include <components/misc/rng.hpp>

#include <components/esm/aisequence.hpp>

#include "../mwworld/class.hpp"
#include "../mwworld/timestamp.hpp"
#include "../mwworld/inventorystore.hpp"
#include "../mwworld/esmstore.hpp"
#include "../mwworld/cellstore.hpp"

#include "../mwbase/environment.hpp"
#include "../mwbase/mechanicsmanager.hpp"
#include "../mwbase/dialoguemanager.hpp"

#include "../mwrender/animation.hpp"


#include "creaturestats.hpp"
#include "steering.hpp"
#include "movement.hpp"
#include "character.hpp" // fixme: for getActiveWeapon

#include "aicombataction.hpp"
#include "combat.hpp"

namespace
{

    //chooses an attack depending on probability to avoid uniformity
    ESM::Weapon::AttackType chooseBestAttack(const ESM::Weapon* weapon, MWMechanics::Movement &movement);

    void getMinMaxAttackDuration(const MWWorld::Ptr& actor, float (*fMinMaxDurations)[2]);

    osg::Vec3f AimDirToMovingTarget(const MWWorld::Ptr& actor, const MWWorld::Ptr& target, const osg::Vec3f& vLastTargetPos,
        float duration, int weapType, float strength);

    float getZAngleToDir(const osg::Vec3f& dir)
    {
        return osg::RadiansToDegrees(std::atan2(dir.x(), dir.y()));
    }

    float getXAngleToDir(const osg::Vec3f& dir, float dirLen = 0.0f)
    {
        float len = (dirLen > 0.0f)? dirLen : dir.length();
        return osg::RadiansToDegrees(-std::asin(dir.z() / len));
    }


    const float PATHFIND_Z_REACH = 50.0f;
    // distance at which actor pays more attention to decide whether to shortcut or stick to pathgrid
    const float PATHFIND_CAUTION_DIST = 500.0f;
    // distance after which actor (failed previously to shortcut) will try again
    const float PATHFIND_SHORTCUT_RETRY_DIST = 300.0f;

    // cast up-down ray with some offset from actor position to check for pits/obstacles on the way to target;
    // magnitude of pits/obstacles is defined by PATHFIND_Z_REACH
    bool checkWayIsClear(const osg::Vec3f& from, const osg::Vec3f& to, float offsetXY)
    {
        if((to - from).length() >= PATHFIND_CAUTION_DIST || std::abs(from.z() - to.z()) <= PATHFIND_Z_REACH)
        {
            osg::Vec3f dir = to - from;
            dir.z() = 0;
            dir.normalize();
			float verticalOffset = 200; // instead of '200' here we want the height of the actor
            osg::Vec3f _from = from + dir*offsetXY + osg::Vec3f(0,0,1) * verticalOffset;

            // cast up-down ray and find height in world space of hit
            float h = _from.z() - MWBase::Environment::get().getWorld()->getDistToNearestRayHit(_from, osg::Vec3f(0,0,-1), verticalOffset + PATHFIND_Z_REACH + 1);

            if(std::abs(from.z() - h) <= PATHFIND_Z_REACH)
                return true;
        }

        return false;
    }
}

namespace MWMechanics
{
    
    /// \brief This class holds the variables AiCombat needs which are deleted if the package becomes inactive.
    struct AiCombatStorage : AiTemporaryBase
    {
        float mTimerAttack;
        float mTimerReact;
        float mTimerCombatMove;
        bool mReadyToAttack;
        bool mAttack;
        bool mFollowTarget;
        bool mCombatMove;
        osg::Vec3f mLastTargetPos;
        const MWWorld::CellStore* mCell;
        boost::shared_ptr<Action> mCurrentAction;
        float mActionCooldown;
        float mStrength;
        float mMinMaxAttackDuration[3][2];
        bool mMinMaxAttackDurationInitialised;
        bool mForceNoShortcut;
        ESM::Position mShortcutFailPos;
        osg::Vec3f mLastActorPos;
        MWMechanics::Movement mMovement;
        
        AiCombatStorage():
        mTimerAttack(0),
        mTimerReact(0),
        mTimerCombatMove(0),
        mReadyToAttack(false),
        mAttack(false),
        mFollowTarget(false),
        mCombatMove(false),
        mLastTargetPos(0,0,0),
        mCell(NULL),
        mCurrentAction(),
        mActionCooldown(0),
        mStrength(),
        mMinMaxAttackDurationInitialised(false),
        mForceNoShortcut(false),
        mLastActorPos(0,0,0),
        mMovement(){}    
    };
    
    AiCombat::AiCombat(const MWWorld::Ptr& actor) :
        mTargetActorId(actor.getClass().getCreatureStats(actor).getActorId())
    {}

    AiCombat::AiCombat(const ESM::AiSequence::AiCombat *combat)
    {
        mTargetActorId = combat->mTargetActorId;
    }

    void AiCombat::init()
    {
        
    }

    /*
     * Current AiCombat movement states (as of 0.29.0), ignoring the details of the
     * attack states such as CombatMove, Strike and ReadyToAttack:
     *
     *    +----(within strike range)----->attack--(beyond strike range)-->follow
     *    |                                 | ^                            | |
     *    |                                 | |                            | |
     *  pursue<---(beyond follow range)-----+ +----(within strike range)---+ |
     *    ^                                                                  |
     *    |                                                                  |
     *    +-------------------------(beyond follow range)--------------------+
     *
     *
     * Below diagram is high level only, the code detail is a little different
     * (but including those detail will just complicate the diagram w/o adding much)
     *
     *    +----------(same)-------------->attack---------(same)---------->follow
     *    |                                 |^^                            |||
     *    |                                 |||                            |||
     *    |       +--(same)-----------------+|+----------(same)------------+||
     *    |       |                          |                              ||
     *    |       |                          | (in range)                   ||
     *    |   <---+         (too far)        |                              ||
     *  pursue<-------------------------[door open]<-----+                  ||
     *    ^^^                                            |                  ||
     *    |||                                            |                  ||
     *    ||+----------evade-----+                       |                  ||
     *    ||                     |    [closed door]      |                  ||
     *    |+----> maybe stuck, check --------------> back up, check door    ||
     *    |         ^   |   ^                          |   ^                ||
     *    |         |   |   |                          |   |                ||
     *    |         |   +---+                          +---+                ||
     *    |         +-------------------------------------------------------+|
     *    |                                                                  |
     *    +---------------------------(same)---------------------------------+
     *
     * FIXME:
     *
     * The new scheme is way too complicated, should really be implemented as a
     * proper state machine.
     *
     * TODO:
     *
     * Use the Observer Pattern to co-ordinate attacks, provide intelligence on
     * whether the target was hit, etc.
     */
    bool AiCombat::execute (const MWWorld::Ptr& actor, AiState& state, float duration)
    {
        // get or create temporary storage
        AiCombatStorage& storage = state.get<AiCombatStorage>();
        

        
        //General description
        if(actor.getClass().getCreatureStats(actor).isDead())
            return true;

        MWWorld::Ptr target = MWBase::Environment::get().getWorld()->searchPtrViaActorId(mTargetActorId);
        if (target.isEmpty())
            return false;

        if(!target.getRefData().getCount() || !target.getRefData().isEnabled()  // Really we should be checking whether the target is currently registered
                                                                                // with the MechanicsManager
                || target.getClass().getCreatureStats(target).isDead())
            return true;

        const MWWorld::Class& actorClass = actor.getClass();
        MWBase::World* world = MWBase::Environment::get().getWorld();


        //Update every frame
        bool& combatMove = storage.mCombatMove;
        float& timerCombatMove = storage.mTimerCombatMove; 
        MWMechanics::Movement& movement = storage.mMovement;
        if(combatMove)
        {
            timerCombatMove -= duration;
            if( timerCombatMove <= 0)
            {
                timerCombatMove = 0;
                movement.mPosition[1] = movement.mPosition[0] = 0;
                combatMove = false;
            }
        }

        actorClass.getMovementSettings(actor) = movement;
        actorClass.getMovementSettings(actor).mRotation[0] = 0;
        actorClass.getMovementSettings(actor).mRotation[2] = 0;

        if(movement.mRotation[2] != 0)
        {
            if(zTurn(actor, osg::DegreesToRadians(movement.mRotation[2]))) movement.mRotation[2] = 0;
        }

        if(movement.mRotation[0] != 0)
        {
            if(smoothTurn(actor, osg::DegreesToRadians(movement.mRotation[0]), 0)) movement.mRotation[0] = 0;
        }

        float attacksPeriod = 1.0f;

        ESM::Weapon::AttackType attackType;


        
        
        bool& attack = storage.mAttack;
        bool& readyToAttack = storage.mReadyToAttack;
        float& timerAttack = storage.mTimerAttack;
        
        bool& minMaxAttackDurationInitialised = storage.mMinMaxAttackDurationInitialised;
        float (&minMaxAttackDuration)[3][2] = storage.mMinMaxAttackDuration;
        
        if(readyToAttack)
        {

            if (!minMaxAttackDurationInitialised)
            {
                // TODO: this must be updated when a different weapon is equipped
                // TODO: it would be much easier to ask the CharacterController about the current % completion of the weapon wind-up animation
                getMinMaxAttackDuration(actor, minMaxAttackDuration);
                minMaxAttackDurationInitialised = true;
            }

            if (timerAttack < 0) attack = false;

            timerAttack -= duration;
        }
        else
        {
            timerAttack = -attacksPeriod;
            attack = false;
        }

        actorClass.getCreatureStats(actor).setAttackingOrSpell(attack);


        float& actionCooldown = storage.mActionCooldown;
        actionCooldown -= duration;
        
        float& timerReact = storage.mTimerReact;
        float tReaction = 0.25f;
        if(timerReact < tReaction)
        {
            timerReact += duration;
            return false;
        }

        //Update with period = tReaction

        // Stop attacking if target is not seen
        if (target.getClass().getCreatureStats(target).getMagicEffects().get(ESM::MagicEffect::Invisibility).getMagnitude() > 0
                || target.getClass().getCreatureStats(target).getMagicEffects().get(ESM::MagicEffect::Chameleon).getMagnitude() > 75)
        {
            movement.mPosition[1] = movement.mPosition[0] = 0;
            return false; // TODO: run away instead of doing nothing
        }

        timerReact = 0;
        const MWWorld::CellStore*& currentCell = storage.mCell;
        bool cellChange = currentCell && (actor.getCell() != currentCell);
        if(!currentCell || cellChange)
        {
            currentCell = actor.getCell();
        }

        MWRender::Animation* anim = MWBase::Environment::get().getWorld()->getAnimation(actor);
        if (!anim) // shouldn't happen
            return false;

        actorClass.getCreatureStats(actor).setMovementFlag(CreatureStats::Flag_Run, true);

        if (actionCooldown > 0)
            return false;

        float rangeAttack = 0;
        float rangeFollow = 0;
        boost::shared_ptr<Action>& currentAction = storage.mCurrentAction;
        // TODO: upperBodyReady() works fine for checking if we can start an attack,
        // but doesn't work properly for checking if the attack is finished (as things like hit recovery or knockdown also play on the upper body)
        // Only a minor problem, but can mess with the actionCooldown timer.
        // To fix this the AI needs to be brought closer to the CharacterController, so we can simply check if a weapon animation is playing.
        if (anim->upperBodyReady())
        {
            currentAction = prepareNextAction(actor, target);
            actionCooldown = currentAction->getActionCooldown();
        }

        if (currentAction.get())
            currentAction->getCombatRange(rangeAttack, rangeFollow);

        // FIXME: consider moving this stuff to ActionWeapon::getCombatRange
        const ESM::Weapon *weapon = NULL;
        MWMechanics::WeaponType weaptype = WeapType_None;
        float weapRange = 1.0f;

        // Get weapon characteristics
        if (actorClass.hasInventoryStore(actor))
        {
            // TODO: Check equipped weapon and equip a different one if we can't attack with it
            // (e.g. no ammunition, or wrong type of ammunition equipped, etc. autoEquip is not very smart in this regard))

            //Get weapon speed and range
            MWWorld::ContainerStoreIterator weaponSlot =
                MWMechanics::getActiveWeapon(actorClass.getCreatureStats(actor), actorClass.getInventoryStore(actor), &weaptype);

            if (weaptype == WeapType_HandToHand)
            {
                static float fHandToHandReach =
                    world->getStore().get<ESM::GameSetting>().find("fHandToHandReach")->getFloat();
                weapRange = fHandToHandReach;
            }
            else if (weaptype != WeapType_PickProbe && weaptype != WeapType_Spell && weaptype != WeapType_None)
            {
                // All other WeapTypes are actually weapons, so get<ESM::Weapon> is safe.
                weapon = weaponSlot->get<ESM::Weapon>()->mBase;
                weapRange = weapon->mData.mReach;
            }
            weapRange *= 100.0f;
        }
        else //is creature
        {
            weaptype = actorClass.getCreatureStats(actor).getDrawState() == DrawState_Spell ? WeapType_Spell : WeapType_HandToHand;
            weapRange = 150.0f; //TODO: use true attack range (the same problem in Creature::hit)
        }

        bool distantCombat = false;
        if (weaptype != WeapType_Spell)
        {
            // TODO: move to ActionWeapon
            if (weaptype == WeapType_BowAndArrow || weaptype == WeapType_Crossbow || weaptype == WeapType_Thrown)
            {
                rangeAttack = 1000;
                rangeFollow = 0; // not needed in ranged combat
                distantCombat = true;
            }
            else
            {
                rangeAttack = weapRange;
                rangeFollow = 300;
            }
        }
        else
        {
            distantCombat = (rangeAttack > 500);
            weapRange = 150.f;
        }

        
        float& strength = storage.mStrength;      
        // start new attack
        if(readyToAttack)
        {
            if(timerAttack <= -attacksPeriod)
            {
                attack = true; // attack starts just now

                if (!distantCombat) attackType = chooseBestAttack(weapon, movement);
                else attackType = ESM::Weapon::AT_Chop; // cause it's =0

                strength = Misc::Rng::rollClosedProbability();

                // Note: may be 0 for some animations
                timerAttack = minMaxAttackDuration[attackType][0] + 
                    (minMaxAttackDuration[attackType][1] - minMaxAttackDuration[attackType][0]) * strength;

                //say a provoking combat phrase
                if (actor.getClass().isNpc())
                {
                    const MWWorld::ESMStore &store = world->getStore();
                    int chance = store.get<ESM::GameSetting>().find("iVoiceAttackOdds")->getInt();
                    if (Misc::Rng::roll0to99() < chance)
                    {
                        MWBase::Environment::get().getDialogueManager()->say(actor, "attack");
                    }
                }
            }
        }


        /*
         * Some notes on meanings of variables:
         *
         * rangeAttack:
         *
         *  - Distance where attack using the actor's weapon is possible:
         *    longer for ranged weapons (obviously?) vs. melee weapons
         *  - Determined by weapon's reach parameter; hardcoded value
         *    for ranged weapon and for creatures
         *  - Once within this distance mFollowTarget is triggered
         *
         * rangeFollow:
         *
         *  - Applies to melee weapons or hand to hand only (or creatures without
         *    weapons)
         *  - Distance a little further away than the actor's weapon reach
         *    i.e. rangeFollow > rangeAttack for melee weapons
         *  - Hardcoded value (0 for ranged weapons)
         *  - Once the target gets beyond this distance mFollowTarget is cleared
         *    and a path to the target needs to be found
         *
         * mFollowTarget:
         *
         *  - Once triggered, the actor follows the target with LOS shortcut
         *    (the shortcut really only applies to cells where pathgrids are
         *    available, since the default path without pathgrids is direct to
         *    target even if LOS is not achieved)
         */

        ESM::Position pos = actor.getRefData().getPosition();
        osg::Vec3f vActorPos(pos.asVec3());
        osg::Vec3f vTargetPos(target.getRefData().getPosition().asVec3());
        osg::Vec3f vDirToTarget = vTargetPos - vActorPos;
        float distToTarget = vDirToTarget.length();
        
        osg::Vec3f& lastActorPos = storage.mLastActorPos;
        bool& followTarget = storage.mFollowTarget;

        bool isStuck = false;
        float speed = 0.0f;
        if(movement.mPosition[1] && (lastActorPos - vActorPos).length() < (speed = actorClass.getSpeed(actor)) * tReaction / 2)
            isStuck = true;

        lastActorPos = vActorPos;

        // check if actor can move along z-axis
        bool canMoveByZ = (actorClass.canSwim(actor) && world->isSwimming(actor))
            || world->isFlying(actor);

        // for distant combat we should know if target is in LOS even if distToTarget < rangeAttack 
        bool inLOS = distantCombat ? world->getLOS(actor, target) : true;

        // can't fight if attacker can't go where target is.  E.g. A fish can't attack person on land.
        if (distToTarget >= rangeAttack
                && !actorClass.isNpc() && !MWMechanics::isEnvironmentCompatible(actor, target))
        {
            // TODO: start fleeing?
            movement.mPosition[0] = 0;
            movement.mPosition[1] = 0;
            movement.mPosition[2] = 0;
            readyToAttack = false;
            actorClass.getCreatureStats(actor).setAttackingOrSpell(false);
            return false;
        }

        // (within attack dist) || (not quite attack dist while following)
        if(inLOS && (distToTarget < rangeAttack || (distToTarget <= rangeFollow && followTarget && !isStuck)))
        {
            //Melee and Close-up combat
            
            // getXAngleToDir determines vertical angle to target:
            // if actor can move along z-axis it will control movement dir
            // if can't - it will control correct aiming.
            // note: in getZAngleToDir if we preserve dir.z then horizontal angle can be inaccurate
            if (distantCombat)
            {
                osg::Vec3f& lastTargetPos = storage.mLastTargetPos;
                osg::Vec3f vAimDir = AimDirToMovingTarget(actor, target, lastTargetPos, tReaction, weaptype, strength);
                lastTargetPos = vTargetPos;
                movement.mRotation[0] = getXAngleToDir(vAimDir);
                movement.mRotation[2] = getZAngleToDir(vAimDir);
            }
            else
            {
                movement.mRotation[0] = getXAngleToDir(vDirToTarget, distToTarget);
                movement.mRotation[2] = getZAngleToDir(vDirToTarget);
            }

            // (not quite attack dist while following)
            if (followTarget && distToTarget > rangeAttack)
            {
                //Close-up combat: just run up on target
                movement.mPosition[1] = 1;
            }
            else // (within attack dist)
            {
                if(movement.mPosition[0] || movement.mPosition[1])
                {
                    timerCombatMove = 0.1f + 0.1f * Misc::Rng::rollClosedProbability();
                    combatMove = true;
                }
                // only NPCs are smart enough to use dodge movements
                else if(actorClass.isNpc() && (!distantCombat || (distantCombat && distToTarget < rangeAttack/2)))
                {
                    //apply sideway movement (kind of dodging) with some probability
                    if (Misc::Rng::rollClosedProbability() < 0.25)
                    {
                        movement.mPosition[0] = Misc::Rng::rollProbability() < 0.5 ? 1.0f : -1.0f;
                        timerCombatMove = 0.05f + 0.15f * Misc::Rng::rollClosedProbability();
                        combatMove = true;
                    }
                }

                if(distantCombat && distToTarget < rangeAttack/4)
                {
                    movement.mPosition[1] = -1;
                }

                readyToAttack = true;
                //only once got in melee combat, actor is allowed to use close-up shortcutting
                followTarget = true;
            }
        }
        else // remote pathfinding
        {
            bool preferShortcut = false;
            if (!distantCombat) inLOS = world->getLOS(actor, target);

            // check if shortcut is available
            bool& forceNoShortcut = storage.mForceNoShortcut;
            ESM::Position& shortcutFailPos = storage.mShortcutFailPos;
            
            if(inLOS && (!isStuck || readyToAttack)
                && (!forceNoShortcut || (shortcutFailPos.asVec3() - vActorPos).length() >= PATHFIND_SHORTCUT_RETRY_DIST))
            {
                if(speed == 0.0f) speed = actorClass.getSpeed(actor);
                // maximum dist before pit/obstacle for actor to avoid them depending on his speed
                float maxAvoidDist = tReaction * speed + speed / MAX_VEL_ANGULAR_RADIANS * 2; // *2 - for reliability
                preferShortcut = checkWayIsClear(vActorPos, vTargetPos, osg::Vec3f(vDirToTarget.x(), vDirToTarget.y(), 0).length() > maxAvoidDist*1.5? maxAvoidDist : maxAvoidDist/2);
            }

            // don't use pathgrid when actor can move in 3 dimensions
            if(canMoveByZ) preferShortcut = true;

            if(preferShortcut)
            {
                if (canMoveByZ)
                    movement.mRotation[0] = getXAngleToDir(vDirToTarget, distToTarget);
                movement.mRotation[2] = getZAngleToDir(vDirToTarget);
                forceNoShortcut = false;
                shortcutFailPos.pos[0] = shortcutFailPos.pos[1] = shortcutFailPos.pos[2] = 0;
                mPathFinder.clearPath();
            }
            else // if shortcut failed stick to path grid
            {
                if(!isStuck && shortcutFailPos.pos[0] == 0.0f && shortcutFailPos.pos[1] == 0.0f && shortcutFailPos.pos[2] == 0.0f)
                {
                    forceNoShortcut = true;
                    shortcutFailPos = pos;
                }

                followTarget = false;

                buildNewPath(actor, target); //may fail to build a path, check before use

                //delete visited path node
                mPathFinder.checkPathCompleted(pos.pos[0],pos.pos[1]);

                // This works on the borders between the path grid and areas with no waypoints.
                if(inLOS && mPathFinder.getPath().size() > 1)
                {
                    // get point just before target
                    std::list<ESM::Pathgrid::Point>::const_iterator pntIter = --mPathFinder.getPath().end();
                    --pntIter;
                    osg::Vec3f vBeforeTarget(PathFinder::MakeOsgVec3(*pntIter));

                    // if current actor pos is closer to target then last point of path (excluding target itself) then go straight on target
                    if(distToTarget <= (vTargetPos - vBeforeTarget).length())
                    {
                        movement.mRotation[2] = getZAngleToDir(vDirToTarget);
                        preferShortcut = true;
                    }
                }

                // if there is no new path, then go straight on target
                if(!preferShortcut)
                {
                    if(!mPathFinder.getPath().empty())
                        movement.mRotation[2] = mPathFinder.getZAngleToNext(pos.pos[0], pos.pos[1]);
                    else
                        movement.mRotation[2] = getZAngleToDir(vDirToTarget);
                }
            }

            movement.mPosition[1] = 1;
            if (readyToAttack)
            {
                // to stop possible sideway moving after target moved out of attack range
                combatMove = true;
                timerCombatMove = 0;
            }
            readyToAttack = false;
        }

        if(!isStuck && distToTarget > rangeAttack && !distantCombat)
        {
            //special run attack; it shouldn't affect melee combat tactics
            if(actorClass.getMovementSettings(actor).mPosition[1] == 1)
            {
                /*  check if actor can overcome the distance = distToTarget - attackerWeapRange
                    less than in time of swinging with weapon (t_swing), then start attacking 
                */
                float speed1 = actorClass.getSpeed(actor);
                float speed2 = target.getClass().getSpeed(target);
                if(target.getClass().getMovementSettings(target).mPosition[0] == 0
                        && target.getClass().getMovementSettings(target).mPosition[1] == 0)
                    speed2 = 0;

                float s1 = distToTarget - weapRange;
                float t = s1/speed1;
                float s2 = speed2 * t;
                float t_swing = 
                    minMaxAttackDuration[ESM::Weapon::AT_Thrust][0] + 
                    (minMaxAttackDuration[ESM::Weapon::AT_Thrust][1] - minMaxAttackDuration[ESM::Weapon::AT_Thrust][0]) * Misc::Rng::rollClosedProbability();

                if (t + s2/speed1 <= t_swing)
                {
                    readyToAttack = true;
                    if(timerAttack <= -attacksPeriod)
                    {
                        timerAttack = t_swing;
                        attack = true;
                    }
                }
            }
        }

        // TODO: Add a parameter to vary DURATION_SAME_SPOT?
        if((distToTarget > rangeAttack || followTarget) &&
            mObstacleCheck.check(actor, tReaction)) // check if evasive action needed
        {
            // probably walking into another NPC TODO: untested in combat situation
            // TODO: diagonal should have same animation as walk forward
            //       but doesn't seem to do that?
            actor.getClass().getMovementSettings(actor).mPosition[0] = 1;
            actor.getClass().getMovementSettings(actor).mPosition[1] = 0.1f;
            // change the angle a bit, too
            if(mPathFinder.isPathConstructed())
                zTurn(actor, osg::DegreesToRadians(mPathFinder.getZAngleToNext(pos.pos[0] + 1, pos.pos[1])));

            if(followTarget)
                followTarget = false;
            // FIXME: can fool actors to stay behind doors, etc.
            // Related to Bug#1102 and to some degree #1155 as well
        }
        return false;
    }

    bool AiCombat::doesPathNeedRecalc(ESM::Pathgrid::Point dest, const ESM::Cell *cell)
    {
<<<<<<< HEAD
        osg::Vec3f newPathTarget = target.getRefData().getPosition().asVec3();

        float dist;

        if(!mPathFinder.getPath().empty())
        {
            ESM::Pathgrid::Point lastPt = mPathFinder.getPath().back();
            osg::Vec3f currPathTarget(PathFinder::MakeOsgVec3(lastPt));
            dist = (newPathTarget - currPathTarget).length();
=======
        if (!mPathFinder.getPath().empty())
        {
            Ogre::Vector3 currPathTarget(PathFinder::MakeOgreVector3(mPathFinder.getPath().back()));
            Ogre::Vector3 newPathTarget = PathFinder::MakeOgreVector3(dest);
            float dist = (newPathTarget - currPathTarget).length();
            float targetPosThreshold = (cell->isExterior()) ? 300.0f : 100.0f;
            return dist > targetPosThreshold;
        }
        else
        {
            // necessarily construct a new path
            return true;
>>>>>>> e17f7ac8
        }
    }

    void AiCombat::buildNewPath(const MWWorld::Ptr& actor, const MWWorld::Ptr& target)
    {
        ESM::Pathgrid::Point newPathTarget = PathFinder::MakePathgridPoint(target.getRefData().getPosition());

        //construct new path only if target has moved away more than on [targetPosThreshold]
        if (doesPathNeedRecalc(newPathTarget, actor.getCell()->getCell()))
        {
            ESM::Pathgrid::Point start(PathFinder::MakePathgridPoint(actor.getRefData().getPosition()));
            mPathFinder.buildSyncedPath(start, newPathTarget, actor.getCell(), false);
        }
    }

    int AiCombat::getTypeId() const
    {
        return TypeIdCombat;
    }

    unsigned int AiCombat::getPriority() const
    {
        return 1;
    }

    MWWorld::Ptr AiCombat::getTarget() const
    {
        return MWBase::Environment::get().getWorld()->searchPtrViaActorId(mTargetActorId);
    }


    AiCombat *MWMechanics::AiCombat::clone() const
    {
        return new AiCombat(*this);
    }

    void AiCombat::writeState(ESM::AiSequence::AiSequence &sequence) const
    {
        std::auto_ptr<ESM::AiSequence::AiCombat> combat(new ESM::AiSequence::AiCombat());
        combat->mTargetActorId = mTargetActorId;

        ESM::AiSequence::AiPackageContainer package;
        package.mType = ESM::AiSequence::Ai_Combat;
        package.mPackage = combat.release();
        sequence.mPackages.push_back(package);
    }
}


namespace
{

ESM::Weapon::AttackType chooseBestAttack(const ESM::Weapon* weapon, MWMechanics::Movement &movement)
{
    ESM::Weapon::AttackType attackType;

    if (weapon == NULL)
    {
        //hand-to-hand deal equal damage for each type
        float roll = Misc::Rng::rollClosedProbability();
        if(roll <= 0.333f)  //side punch
        {
            movement.mPosition[0] = Misc::Rng::rollClosedProbability() ? 1.0f : -1.0f;
            movement.mPosition[1] = 0;
            attackType = ESM::Weapon::AT_Slash;
        }
        else if(roll <= 0.666f) //forward punch
        {
            movement.mPosition[1] = 1;
            attackType = ESM::Weapon::AT_Thrust;
        }
        else
        {
            movement.mPosition[1] = movement.mPosition[0] = 0;
            attackType = ESM::Weapon::AT_Chop;
        }
    }
    else
    {
        //the more damage attackType deals the more probability it has
        int slash = (weapon->mData.mSlash[0] + weapon->mData.mSlash[1])/2;
        int chop = (weapon->mData.mChop[0] + weapon->mData.mChop[1])/2;
        int thrust = (weapon->mData.mThrust[0] + weapon->mData.mThrust[1])/2;

        float total = static_cast<float>(slash + chop + thrust);

        float roll = Misc::Rng::rollClosedProbability();
        if(roll <= (slash/total))
        {
            movement.mPosition[0] = (Misc::Rng::rollClosedProbability() < 0.5f) ? 1.0f : -1.0f;
            movement.mPosition[1] = 0;
            attackType = ESM::Weapon::AT_Slash;
        }
        else if(roll <= (slash + (thrust/total)))
        {
            movement.mPosition[1] = 1;
            attackType = ESM::Weapon::AT_Thrust;
        }
        else
        {
            movement.mPosition[1] = movement.mPosition[0] = 0;
            attackType = ESM::Weapon::AT_Chop;
        }
    }

    return attackType;
}

void getMinMaxAttackDuration(const MWWorld::Ptr& actor, float (*fMinMaxDurations)[2])
{
    if (!actor.getClass().hasInventoryStore(actor)) // creatures
    {
        fMinMaxDurations[0][0] = fMinMaxDurations[0][1] = 0.1f;
        fMinMaxDurations[1][0] = fMinMaxDurations[1][1] = 0.1f;
        fMinMaxDurations[2][0] = fMinMaxDurations[2][1] = 0.1f;

        return;
    }

    // get weapon information: type and speed
    const ESM::Weapon *weapon = NULL;
    MWMechanics::WeaponType weaptype = MWMechanics::WeapType_None;

    MWWorld::ContainerStoreIterator weaponSlot =
        MWMechanics::getActiveWeapon(actor.getClass().getCreatureStats(actor), actor.getClass().getInventoryStore(actor), &weaptype);

    float weapSpeed;
    if (weaptype != MWMechanics::WeapType_HandToHand
            && weaptype != MWMechanics::WeapType_Spell
            && weaptype != MWMechanics::WeapType_None)
    {
        weapon = weaponSlot->get<ESM::Weapon>()->mBase;
        weapSpeed = weapon->mData.mSpeed;
    }
    else  weapSpeed = 1.0f;

    MWRender::Animation *anim = MWBase::Environment::get().getWorld()->getAnimation(actor);

    std::string weapGroup;
    MWMechanics::getWeaponGroup(weaptype, weapGroup);
    weapGroup = weapGroup + ": ";

    bool bRangedWeap = (weaptype >= MWMechanics::WeapType_BowAndArrow && weaptype <= MWMechanics::WeapType_Thrown);

    const char *attackType[] = {"chop ", "slash ", "thrust ", "shoot "};

    std::string textKey = "start";
    std::string textKey2;

    // get durations for each attack type
    for (int i = 0; i < (bRangedWeap ? 1 : 3); i++)
    {
        float start1 = anim->getTextKeyTime(weapGroup + (bRangedWeap ? attackType[3] : attackType[i]) + textKey);

        if (start1 < 0) 
        {
            fMinMaxDurations[i][0] = fMinMaxDurations[i][1] = 0.1f;
            continue;
        }

        textKey2 = "min attack";
        float start2 = anim->getTextKeyTime(weapGroup + (bRangedWeap ? attackType[3] : attackType[i]) + textKey2);

        fMinMaxDurations[i][0] = (start2 - start1) / weapSpeed;

        textKey2 = "max attack";
        start1 = anim->getTextKeyTime(weapGroup + (bRangedWeap ? attackType[3] : attackType[i]) + textKey2);

        fMinMaxDurations[i][1] = fMinMaxDurations[i][0] + (start1 - start2) / weapSpeed;
    }
}

osg::Vec3f AimDirToMovingTarget(const MWWorld::Ptr& actor, const MWWorld::Ptr& target, const osg::Vec3f& vLastTargetPos,
    float duration, int weapType, float strength)
{
    float projSpeed;

    // get projectile speed (depending on weapon type)
    if (weapType == ESM::Weapon::MarksmanThrown)
    {
        static float fThrownWeaponMinSpeed = 
            MWBase::Environment::get().getWorld()->getStore().get<ESM::GameSetting>().find("fThrownWeaponMinSpeed")->getFloat();
        static float fThrownWeaponMaxSpeed = 
            MWBase::Environment::get().getWorld()->getStore().get<ESM::GameSetting>().find("fThrownWeaponMaxSpeed")->getFloat();

        projSpeed = 
            fThrownWeaponMinSpeed + (fThrownWeaponMaxSpeed - fThrownWeaponMinSpeed) * strength;
    }
    else
    {
        static float fProjectileMinSpeed = 
            MWBase::Environment::get().getWorld()->getStore().get<ESM::GameSetting>().find("fProjectileMinSpeed")->getFloat();
        static float fProjectileMaxSpeed = 
            MWBase::Environment::get().getWorld()->getStore().get<ESM::GameSetting>().find("fProjectileMaxSpeed")->getFloat();

        projSpeed = 
            fProjectileMinSpeed + (fProjectileMaxSpeed - fProjectileMinSpeed) * strength;
    }

    // idea: perpendicular to dir to target speed components of target move vector and projectile vector should be the same

    osg::Vec3f vActorPos = actor.getRefData().getPosition().asVec3();
    osg::Vec3f vTargetPos = target.getRefData().getPosition().asVec3();
    osg::Vec3f vDirToTarget = vTargetPos - vActorPos;
    float distToTarget = vDirToTarget.length();

    osg::Vec3f vTargetMoveDir = vTargetPos - vLastTargetPos;
    vTargetMoveDir /= duration; // |vTargetMoveDir| is target real speed in units/sec now

    osg::Vec3f vPerpToDir = vDirToTarget ^ osg::Vec3f(0,0,1); // cross product

    vPerpToDir.normalize();
    osg::Vec3f vDirToTargetNormalized = vDirToTarget;
    vDirToTargetNormalized.normalize();

    // dot product
    float velPerp = vTargetMoveDir * vPerpToDir;
    float velDir = vTargetMoveDir * vDirToTargetNormalized;

    // time to collision between target and projectile
    float t_collision;

    float projVelDirSquared = projSpeed * projSpeed - velPerp * velPerp;

    osg::Vec3f vTargetMoveDirNormalized = vTargetMoveDir;
    vTargetMoveDirNormalized.normalize();

    float projDistDiff = vDirToTarget * vTargetMoveDirNormalized; // dot product
    projDistDiff = std::sqrt(distToTarget * distToTarget - projDistDiff * projDistDiff);

    if (projVelDirSquared > 0)
        t_collision = projDistDiff / (std::sqrt(projVelDirSquared) - velDir);
    else t_collision = 0; // speed of projectile is not enough to reach moving target

    return vTargetPos + vTargetMoveDir * t_collision - vActorPos;
}

}<|MERGE_RESOLUTION|>--- conflicted
+++ resolved
@@ -675,21 +675,10 @@
 
     bool AiCombat::doesPathNeedRecalc(ESM::Pathgrid::Point dest, const ESM::Cell *cell)
     {
-<<<<<<< HEAD
-        osg::Vec3f newPathTarget = target.getRefData().getPosition().asVec3();
-
-        float dist;
-
-        if(!mPathFinder.getPath().empty())
-        {
-            ESM::Pathgrid::Point lastPt = mPathFinder.getPath().back();
-            osg::Vec3f currPathTarget(PathFinder::MakeOsgVec3(lastPt));
-            dist = (newPathTarget - currPathTarget).length();
-=======
         if (!mPathFinder.getPath().empty())
         {
-            Ogre::Vector3 currPathTarget(PathFinder::MakeOgreVector3(mPathFinder.getPath().back()));
-            Ogre::Vector3 newPathTarget = PathFinder::MakeOgreVector3(dest);
+            osg::Vec3f currPathTarget(PathFinder::MakeOsgVec3(mPathFinder.getPath().back()));
+            osg::Vec3f newPathTarget = PathFinder::MakeOsgVec3(dest);
             float dist = (newPathTarget - currPathTarget).length();
             float targetPosThreshold = (cell->isExterior()) ? 300.0f : 100.0f;
             return dist > targetPosThreshold;
@@ -698,7 +687,6 @@
         {
             // necessarily construct a new path
             return true;
->>>>>>> e17f7ac8
         }
     }
 
