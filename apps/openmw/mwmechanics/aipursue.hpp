#ifndef GAME_MWMECHANICS_AIPURSUE_H
#define GAME_MWMECHANICS_AIPURSUE_H

#include "aipackage.hpp"

#include "../mwbase/world.hpp"

#include "pathfinding.hpp"

namespace MWMechanics
{
    /// \brief Makes the actor very closely follow the actor
    /** Used for arresting players. Causes the actor to run to the pursued actor and activate them, to arrest them.
        Note that while very similar to AiActivate, it will ONLY activate when evry close to target (Not also when the
        path is completed). **/
    class AiPursue : public AiPackage
    {
        public:
<<<<<<< HEAD
            AiPursue(const MWWorld::Ptr target);
=======
            ///Constructor
            /** \param actor Actor to pursue **/
            AiPursue(const MWWorld::Ptr& actor);
>>>>>>> 3b2ba4f6
            virtual AiPursue *clone() const;
            virtual bool execute (const MWWorld::Ptr& actor,float duration);
            virtual int getTypeId() const;

            virtual MWWorld::Ptr getTarget() const;

        private:
<<<<<<< HEAD

            MWWorld::Ptr mTarget;

            PathFinder mPathFinder;
=======
            int mActorId; // The actor to pursue
>>>>>>> 3b2ba4f6
            int mCellX;
            int mCellY;
    };
}
#endif<|MERGE_RESOLUTION|>--- conflicted
+++ resolved
@@ -16,28 +16,19 @@
     class AiPursue : public AiPackage
     {
         public:
-<<<<<<< HEAD
-            AiPursue(const MWWorld::Ptr target);
-=======
             ///Constructor
             /** \param actor Actor to pursue **/
             AiPursue(const MWWorld::Ptr& actor);
->>>>>>> 3b2ba4f6
+
             virtual AiPursue *clone() const;
             virtual bool execute (const MWWorld::Ptr& actor,float duration);
             virtual int getTypeId() const;
 
-            virtual MWWorld::Ptr getTarget() const;
+            MWWorld::Ptr getTarget() const;
 
         private:
-<<<<<<< HEAD
 
-            MWWorld::Ptr mTarget;
-
-            PathFinder mPathFinder;
-=======
-            int mActorId; // The actor to pursue
->>>>>>> 3b2ba4f6
+            int mTargetActorId; // The actor to pursue
             int mCellX;
             int mCellY;
     };
