--- conflicted
+++ resolved
@@ -35,14 +35,10 @@
         {
             // AI
             CreatureStats& creatureStats =  MWWorld::Class::get (ptr).getCreatureStats (ptr);
-<<<<<<< HEAD
             creatureStats.getAiSequence().execute (ptr,duration);
-=======
-            creatureStats.getAiSequence().execute (ptr);
 
             // fatigue restoration
             calculateRestoration(ptr, duration);
->>>>>>> 636d399c
         }
     }
 
