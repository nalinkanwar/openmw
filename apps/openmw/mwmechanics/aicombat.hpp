#ifndef GAME_MWMECHANICS_AICOMBAT_H
#define GAME_MWMECHANICS_AICOMBAT_H

#include "aipackage.hpp"

#include <boost/shared_ptr.hpp>

#include "../mwworld/cellstore.hpp" // for Doors

#include "../mwbase/world.hpp"

#include "pathfinding.hpp"
#include "movement.hpp"
#include "obstacle.hpp"

namespace ESM
{
    namespace AiSequence
    {
        struct AiCombat;
    }
}

namespace MWMechanics
{
    class Action;

    struct AiCombatStorage;

    /// \brief Causes the actor to fight another actor
    class AiCombat : public AiPackage
    {
        public:
            ///Constructor
            /** \param actor Actor to fight **/
            AiCombat(const MWWorld::Ptr& actor);

            AiCombat (const ESM::AiSequence::AiCombat* combat);

            void init();

            virtual AiCombat *clone() const;

            virtual bool execute (const MWWorld::Ptr& actor, CharacterController& characterController, AiState& state, float duration);

            virtual int getTypeId() const;

            virtual unsigned int getPriority() const;

            ///Returns target ID
            MWWorld::Ptr getTarget() const;

            virtual void writeState(ESM::AiSequence::AiSequence &sequence) const;

<<<<<<< HEAD
=======
            virtual bool canCancel() const { return false; }
            virtual bool shouldCancelPreviousAi() const { return false; }

        protected:
            virtual bool doesPathNeedRecalc(ESM::Pathgrid::Point dest, const ESM::Cell *cell);

>>>>>>> b94a4c1c
        private:

            int mTargetActorId;

            void attack(const MWWorld::Ptr& actor, const MWWorld::Ptr& target, AiCombatStorage& storage, CharacterController& characterController);

            /// Transfer desired movement (from AiCombatStorage) to Actor
            void updateActorsMovement(const MWWorld::Ptr& actor, float duration, AiCombatStorage& storage);
            void rotateActorOnAxis(const MWWorld::Ptr& actor, int axis, 
                MWMechanics::Movement& actorMovementSettings, MWMechanics::Movement& desiredMovement);
    };
    
    
}

#endif<|MERGE_RESOLUTION|>--- conflicted
+++ resolved
@@ -52,15 +52,9 @@
 
             virtual void writeState(ESM::AiSequence::AiSequence &sequence) const;
 
-<<<<<<< HEAD
-=======
             virtual bool canCancel() const { return false; }
             virtual bool shouldCancelPreviousAi() const { return false; }
 
-        protected:
-            virtual bool doesPathNeedRecalc(ESM::Pathgrid::Point dest, const ESM::Cell *cell);
-
->>>>>>> b94a4c1c
         private:
 
             int mTargetActorId;
