--- conflicted
+++ resolved
@@ -719,20 +719,15 @@
         }
     }
 
-<<<<<<< HEAD
-
     MWWorld::ContainerStoreIterator torch = inv.getSlot(MWWorld::InventoryStore::Slot_CarriedLeft);
     if(torch != inv.end() && torch->getTypeName() == typeid(ESM::Light).name()
             && mWeaponType != WeapType_Spell && mWeaponType != WeapType_HandToHand)
-=======
-    MWWorld::ContainerStoreIterator item = inv.getSlot(MWWorld::InventoryStore::Slot_CarriedLeft);
-    if (item != inv.end() && item->getTypeName() == typeid(ESM::Light).name())
+
     {
       mAnimation->play("torch", Priority_Torch, MWRender::Animation::Group_LeftArm,
         false, 1.0f, "start", "stop", 0.0f, (~(size_t)0));
     }
     else if (mAnimation->isPlaying("torch"))
->>>>>>> 900bc06d
     {
       mAnimation->disable("torch");
     }
