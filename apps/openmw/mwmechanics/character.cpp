--- conflicted
+++ resolved
@@ -310,7 +310,7 @@
 }
 
 
-void CharacterController::getWeaponGroup(WeaponType weaptype, std::string &group)
+void getWeaponGroup(WeaponType weaptype, std::string &group)
 {
     const WeaponInfo *info = std::find_if(sWeaponTypeList, sWeaponTypeListEnd, FindWeaponType(weaptype));
     if(info != sWeaponTypeListEnd)
@@ -318,7 +318,7 @@
 }
 
 
-MWWorld::ContainerStoreIterator CharacterController::getActiveWeapon(CreatureStats &stats, MWWorld::InventoryStore &inv, WeaponType *weaptype)
+MWWorld::ContainerStoreIterator getActiveWeapon(CreatureStats &stats, MWWorld::InventoryStore &inv, WeaponType *weaptype)
 {
     if(stats.getDrawState() == DrawState_Spell)
     {
@@ -494,11 +494,7 @@
     return false;
 }
 
-<<<<<<< HEAD
-bool CharacterController::updateNpcState()
-=======
-bool CharacterController::updateWeaponState(bool inwater, bool isrunning)
->>>>>>> eba6c9a8
+bool CharacterController::updateWeaponState()
 {
     const MWWorld::Class &cls = MWWorld::Class::get(mPtr);
     CreatureStats &stats = cls.getCreatureStats(mPtr);
@@ -1107,13 +1103,8 @@
             }
         }
 
-<<<<<<< HEAD
-        if(cls.isNpc())
-            forcestateupdate = updateNpcState() || forcestateupdate;
-=======
         if(cls.hasInventoryStore(mPtr))
-            forcestateupdate = updateWeaponState(inwater, isrunning) || forcestateupdate;
->>>>>>> eba6c9a8
+            forcestateupdate = updateWeaponState() || forcestateupdate;
         else
             forcestateupdate = updateCreatureState() || forcestateupdate;
 
@@ -1311,7 +1302,7 @@
     if (move[0] && !move[1]) //sideway
     {
         mPtr.getClass().getCreatureStats(mPtr).setAttackType(MWMechanics::CreatureStats::AT_Slash);
-        if(mPtr.getClass().isNpc())
+        if(mPtr.getClass().hasInventoryStore(mPtr))
             mAttackType = "slash";
         else
             mCurrentWeapon = "attack2";
@@ -1319,7 +1310,7 @@
     else if (move[1]) //forward
     {
         mPtr.getClass().getCreatureStats(mPtr).setAttackType(MWMechanics::CreatureStats::AT_Thrust);
-        if(mPtr.getClass().isNpc())
+        if(mPtr.getClass().hasInventoryStore(mPtr))
             mAttackType = "thrust";
         else
             mCurrentWeapon = "attack3";
@@ -1327,7 +1318,7 @@
     else
     {
         mPtr.getClass().getCreatureStats(mPtr).setAttackType(MWMechanics::CreatureStats::AT_Chop);
-        if(mPtr.getClass().isNpc())
+        if(mPtr.getClass().hasInventoryStore(mPtr))
             mAttackType = "chop";
         else
             mCurrentWeapon = "attack1";
