#include "aiwander.hpp"

#include <cfloat>
#include <iostream>

#include <components/misc/rng.hpp>

#include <components/esm/aisequence.hpp>

#include "../mwbase/world.hpp"
#include "../mwbase/environment.hpp"
#include "../mwbase/mechanicsmanager.hpp"
#include "../mwbase/dialoguemanager.hpp"
#include "../mwbase/soundmanager.hpp"

#include "../mwworld/class.hpp"
#include "../mwworld/esmstore.hpp"
#include "../mwworld/cellstore.hpp"

#include "creaturestats.hpp"
#include "steering.hpp"
#include "movement.hpp"
#include "coordinateconverter.hpp"
#include "actorutil.hpp"



namespace MWMechanics
{
    static const int COUNT_BEFORE_RESET = 10;
    static const float DOOR_CHECK_INTERVAL = 1.5f;
    static const int GREETING_SHOULD_START = 4; //how many reaction intervals should pass before NPC can greet player
    static const int GREETING_SHOULD_END = 10;

    // to prevent overcrowding
    static const int DESTINATION_TOLERANCE = 64;

    // distance must be long enough that NPC will need to move to get there.
    static const int MINIMUM_WANDER_DISTANCE = DESTINATION_TOLERANCE * 2;

    const std::string AiWander::sIdleSelectToGroupName[GroupIndex_MaxIdle - GroupIndex_MinIdle + 1] =
    {
        std::string("idle2"),
        std::string("idle3"),
        std::string("idle4"),
        std::string("idle5"),
        std::string("idle6"),
        std::string("idle7"),
        std::string("idle8"),
        std::string("idle9"),
    };

    /// \brief This class holds the variables AiWander needs which are deleted if the package becomes inactive.
    struct AiWanderStorage : AiTemporaryBase
    {
        // the z rotation angle to reach
        // when mTurnActorGivingGreetingToFacePlayer is true
        float mTargetAngleRadians;
        bool mTurnActorGivingGreetingToFacePlayer;
        float mReaction; // update some actions infrequently
        
        AiWander::GreetingState mSaidGreeting;
        int mGreetingTimer;

        const MWWorld::CellStore* mCell; // for detecting cell change

        // AiWander states
        AiWander::WanderState mState;

        bool mIsWanderingManually;
        bool mCanWanderAlongPathGrid;
        
        unsigned short mIdleAnimation;
        std::vector<unsigned short> mBadIdles; // Idle animations that when called cause errors

<<<<<<< HEAD
=======
        PathFinder mPathFinder;

        // do we need to calculate allowed nodes based on mDistance
        bool mPopulateAvailableNodes;

        // allowed pathgrid nodes based on mDistance from the spawn point
        // in local coordinates of mCell
        std::vector<ESM::Pathgrid::Point> mAllowedNodes;

        ESM::Pathgrid::Point mCurrentNode;
        bool mTrimCurrentNode;

        ObstacleCheck mObstacleCheck;

        float mDoorCheckDuration;
        int mStuckCount;
        
>>>>>>> b94a4c1c
        AiWanderStorage():
            mTargetAngleRadians(0),
            mTurnActorGivingGreetingToFacePlayer(false),
            mReaction(0),
            mSaidGreeting(AiWander::Greet_None),
            mGreetingTimer(0),
            mCell(NULL),
            mState(AiWander::Wander_ChooseAction),
            mIsWanderingManually(false),
            mCanWanderAlongPathGrid(true),
            mIdleAnimation(0),
            mBadIdles(),
            mPopulateAvailableNodes(true),
            mAllowedNodes(),
            mTrimCurrentNode(false),
            mDoorCheckDuration(0), // TODO: maybe no longer needed
            mStuckCount(0)
            {};

        void setState(const AiWander::WanderState wanderState, const bool isManualWander = false) {
            mState = wanderState;
            mIsWanderingManually = isManualWander;
        }
    };
    
    AiWander::AiWander(int distance, int duration, int timeOfDay, const std::vector<unsigned char>& idle, bool repeat):
<<<<<<< HEAD
        mDistance(distance), mDuration(duration), mTimeOfDay(timeOfDay), mIdle(idle), mRepeat(repeat)
      , mStoredInitialActorPosition(false), mIsWanderDestReady(false)
=======
        mDistance(distance), mDuration(duration), mRemainingDuration(duration), mTimeOfDay(timeOfDay), mIdle(idle),
        mRepeat(repeat), mStoredInitialActorPosition(false)
>>>>>>> b94a4c1c
    {
        mIdle.resize(8, 0);
        init();
    }

    void AiWander::init()
    {
        // NOTE: mDistance and mDuration must be set already

        mHasReturnPosition = false;
        mReturnPosition = osg::Vec3f(0,0,0);

        if(mDistance < 0)
            mDistance = 0;
        if(mDuration < 0)
            mDuration = 0;
    }

    AiPackage * MWMechanics::AiWander::clone() const
    {
        return new AiWander(*this);
    }

    /*
     * AiWander high level states (0.29.0). Not entirely accurate in some cases
     * e.g. non-NPC actors do not greet and some creatures may be moving even in
     * the IdleNow state.
     *
     *                          [select node,
     *                           build path]
     *                 +---------->MoveNow----------->Walking
     *                 |                                 |
     * [allowed        |                                 |
     *  nodes]         |        [hello if near]          |
     *  start--->ChooseAction----->IdleNow               |
     *                ^ ^           |                    |
     *                | |           |                    |
     *                | +-----------+                    |
     *                |                                  |
     *                +----------------------------------+
     *
     *
     * New high level states.  Not exactly as per vanilla (e.g. door stuff)
     * but the differences are required because our physics does not work like
     * vanilla and therefore have to compensate/work around.
     *
     *                         [select node,     [if stuck evade
     *                          build path]       or remove nodes if near door]
     *                 +---------->MoveNow<---------->Walking
     *                 |              ^                | |
     *                 |              |(near door)     | |
     * [allowed        |              |                | |
     *  nodes]         |        [hello if near]        | |
     *  start--->ChooseAction----->IdleNow             | |
     *                ^ ^           |  ^               | |
     *                | |           |  | (stuck near   | |
     *                | +-----------+  +---------------+ |
     *                |                    player)       |
     *                +----------------------------------+
     *
     * NOTE: non-time critical operations are run once every 250ms or so.
     *
     * TODO: It would be great if door opening/closing can be detected and pathgrid
     * links dynamically updated.  Currently (0.29.0) AiWander allows choosing a
     * destination beyond closed doors which sometimes makes the actors stuck at the
     * door and impossible for the player to open the door.
     *
     * For now detect being stuck at the door and simply delete the nodes from the
     * allowed set.  The issue is when the door opens the allowed set is not
     * re-calculated.  However this would not be an issue in most cases since hostile
     * actors will enter combat (i.e. no longer wandering) and different pathfinding
     * will kick in.
     */
    bool AiWander::execute (const MWWorld::Ptr& actor, CharacterController& characterController, AiState& state, float duration)
    {
        // get or create temporary storage
        AiWanderStorage& storage = state.get<AiWanderStorage>();
        

        const MWWorld::CellStore*& currentCell = storage.mCell;
        MWMechanics::CreatureStats& cStats = actor.getClass().getCreatureStats(actor);
        if(cStats.isDead() || cStats.getHealth().getCurrent() <= 0)
            return true; // Don't bother with dead actors

        bool cellChange = currentCell && (actor.getCell() != currentCell);
        if(!currentCell || cellChange)
        {
            currentCell = actor.getCell();
            storage.mPopulateAvailableNodes = true;
        }

        mRemainingDuration -= ((duration*MWBase::Environment::get().getWorld()->getTimeScaleFactor()) / 3600);

        cStats.setDrawState(DrawState_Nothing);
        cStats.setMovementFlag(CreatureStats::Flag_Run, false);

        ESM::Position pos = actor.getRefData().getPosition();
        
        doPerFrameActionsForState(actor, duration, storage, pos);

        playIdleDialogueRandomly(actor);

        float& lastReaction = storage.mReaction;
        lastReaction += duration;
        if (AI_REACTION_TIME <= lastReaction)
        {
            lastReaction = 0;
            return reactionTimeActions(actor, storage, currentCell, cellChange, pos, duration);
        }
        else
            return false;
    }

    bool AiWander::reactionTimeActions(const MWWorld::Ptr& actor, AiWanderStorage& storage,
        const MWWorld::CellStore*& currentCell, bool cellChange, ESM::Position& pos, float duration)
    {
        if (mDistance <= 0)
            storage.mCanWanderAlongPathGrid = false;

        if (isPackageCompleted(actor, storage))
        {
            // Reset package so it can be used again
            mRemainingDuration=mDuration;
            init();
            return true;
        }

        if (!mStoredInitialActorPosition)
        {
            mInitialActorPosition = actor.getRefData().getPosition().asVec3();
            mStoredInitialActorPosition = true;
        }

        // Initialization to discover & store allowed node points for this actor.
        if (storage.mPopulateAvailableNodes)
        {
            getAllowedNodes(actor, currentCell->getCell(), storage);
        }

        // Actor becomes stationary - see above URL's for previous research
        // If a creature or an NPC with a wander distance and no pathgrid is available,
        // randomly idle or wander around near spawn point
        if(storage.mAllowedNodes.empty() && mDistance > 0 && !storage.mIsWanderingManually) {
            // Typically want to idle for a short time before the next wander
            if (Misc::Rng::rollDice(100) >= 96) {
                wanderNearStart(actor, storage, mDistance);
            } else {
                storage.setState(Wander_IdleNow);
            }
        } else if (storage.mAllowedNodes.empty() && !storage.mIsWanderingManually) {
            storage.mCanWanderAlongPathGrid = false;
        }

        // If Wandering manually and hit an obstacle, stop
        if (storage.mIsWanderingManually && storage.mObstacleCheck.check(actor, duration, 2.0f)) {
            completeManualWalking(actor, storage);
        }

        // Don't try to move if you are in a new cell (ie: positioncell command called) but still play idles.
        if(mDistance && cellChange)
            mDistance = 0;

        // For stationary NPCs, move back to the starting location if another AiPackage moved us elsewhere
        if (cellChange)
            mHasReturnPosition = false;
        if (mDistance == 0 && mHasReturnPosition 
            && (pos.asVec3() - mReturnPosition).length2() > (DESTINATION_TOLERANCE * DESTINATION_TOLERANCE))
        {
            returnToStartLocation(actor, storage, pos);
        }

        // Allow interrupting a walking actor to trigger a greeting
        WanderState& wanderState = storage.mState;
        if ((wanderState == Wander_IdleNow) || (wanderState == Wander_Walking))
        {
            playGreetingIfPlayerGetsTooClose(actor, storage);
        }

        if ((wanderState == Wander_MoveNow) && storage.mCanWanderAlongPathGrid)
        {
            // Construct a new path if there isn't one
            if(!mPathFinder.isPathConstructed())
            {
                if (!storage.mAllowedNodes.empty())
                {
                    setPathToAnAllowedNode(actor, storage, pos);
                }
            } 
        } else if (storage.mIsWanderingManually && storage.mPathFinder.checkPathCompleted(pos.pos[0], pos.pos[1], DESTINATION_TOLERANCE)) {
            completeManualWalking(actor, storage);
        }

        return false; // AiWander package not yet completed
    }

    bool AiWander::getRepeat() const
    { 
         return mRepeat; 
    }


    bool AiWander::isPackageCompleted(const MWWorld::Ptr& actor, AiWanderStorage& storage)
    {
        if (mDuration)
        {
            // End package if duration is complete
            if (mRemainingDuration <= 0)
            {
                    stopWalking(actor, storage);
                    return true;
            }
        }
        // if get here, not yet completed
        return false;
    }

    void AiWander::returnToStartLocation(const MWWorld::Ptr& actor, AiWanderStorage& storage, ESM::Position& pos)
    {
        if (!mPathFinder.isPathConstructed())
        {
            ESM::Pathgrid::Point dest(PathFinder::MakePathgridPoint(mReturnPosition));

            // actor position is already in world co-ordinates
            ESM::Pathgrid::Point start(PathFinder::MakePathgridPoint(pos));

            // don't take shortcuts for wandering
            mPathFinder.buildSyncedPath(start, dest, actor.getCell());

            if (mPathFinder.isPathConstructed())
            {
<<<<<<< HEAD
                mIsWanderDestReady = true;
                storage.mState = Wander_Walking;
=======
                storage.setState(Wander_Walking);
>>>>>>> b94a4c1c
            }
        }
    }

    /*
     * Commands actor to walk to a random location near original spawn location.
     */
    void AiWander::wanderNearStart(const MWWorld::Ptr &actor, AiWanderStorage &storage, int wanderDistance) {
        const ESM::Pathgrid::Point currentPosition = actor.getRefData().getPosition().pos;
        const osg::Vec3f currentPositionVec3f = osg::Vec3f(currentPosition.mX, currentPosition.mY, currentPosition.mZ);

        std::size_t attempts = 10; // If a unit can't wander out of water, don't want to hang here
        osg::Vec3f destination;
        ESM::Pathgrid::Point destinationPosition;
        bool isWaterCreature = actor.getClass().isPureWaterCreature(actor);
        do {
            // Determine a random location within radius of original position
            const float pi = 3.14159265359f;
            const float wanderRadius = Misc::Rng::rollClosedProbability() * wanderDistance;
            const float randomDirection = Misc::Rng::rollClosedProbability() * 2.0f * pi;
            const float destinationX = mInitialActorPosition.x() + wanderRadius * std::cos(randomDirection);
            const float destinationY = mInitialActorPosition.y() + wanderRadius * std::sin(randomDirection);
            const float destinationZ = mInitialActorPosition.z();
            destinationPosition = ESM::Pathgrid::Point(destinationX, destinationY, destinationZ);
            destination = osg::Vec3f(destinationX, destinationY, destinationZ);

            // Check if land creature will walk onto water or if water creature will swim onto land
            if ((!isWaterCreature && !destinationIsAtWater(actor, destination)) ||
                (isWaterCreature && !destinationThroughGround(currentPositionVec3f, destination))) {
                storage.mPathFinder.buildSyncedPath(currentPosition, destinationPosition, actor.getCell(), true);
                storage.mPathFinder.addPointToPath(destinationPosition);
                storage.setState(Wander_Walking, true);
                return;
            }
        } while (--attempts);
    }

    /*
     * Returns true if the position provided is above water.
     */
    bool AiWander::destinationIsAtWater(const MWWorld::Ptr &actor, const osg::Vec3f& destination) {
        float heightToGroundOrWater = MWBase::Environment::get().getWorld()->getDistToNearestRayHit(destination, osg::Vec3f(0,0,-1), 1000.0, true);
        osg::Vec3f positionBelowSurface = destination;
        positionBelowSurface[2] = positionBelowSurface[2] - heightToGroundOrWater - 1.0f;
        return MWBase::Environment::get().getWorld()->isUnderwater(actor.getCell(), positionBelowSurface);
    }

    /*
     * Returns true if the start to end point travels through a collision point (land).
     */
    bool AiWander::destinationThroughGround(const osg::Vec3f& startPoint, const osg::Vec3f& destination) {
        return MWBase::Environment::get().getWorld()->castRay(startPoint.x(), startPoint.y(), startPoint.z(),
                                                              destination.x(), destination.y(), destination.z());
    }

    void AiWander::completeManualWalking(const MWWorld::Ptr &actor, AiWanderStorage &storage) {
        stopWalking(actor, storage);
        storage.mObstacleCheck.clear();
        storage.setState(Wander_IdleNow);
    }

    void AiWander::doPerFrameActionsForState(const MWWorld::Ptr& actor, float duration, AiWanderStorage& storage, ESM::Position& pos)
    {
        switch (storage.mState)
        {
            case Wander_IdleNow:
                onIdleStatePerFrameActions(actor, duration, storage);
                break;

            case Wander_Walking:
                onWalkingStatePerFrameActions(actor, duration, storage, pos);
                break;

            case Wander_ChooseAction:
                onChooseActionStatePerFrameActions(actor, storage);
                break;

            case Wander_MoveNow:
                break;  // nothing to do

            default:
                // should never get here
                assert(false);
                break;
        }
    }

    void AiWander::onIdleStatePerFrameActions(const MWWorld::Ptr& actor, float duration, AiWanderStorage& storage)
    {
        // Check if an idle actor is  too close to a door - if so start walking
        storage.mDoorCheckDuration += duration;
        if (storage.mDoorCheckDuration >= DOOR_CHECK_INTERVAL)
        {
            storage.mDoorCheckDuration = 0;    // restart timer
            if (mDistance &&            // actor is not intended to be stationary
                proximityToDoor(actor, MIN_DIST_TO_DOOR_SQUARED*1.6f*1.6f)) // NOTE: checks interior cells only
            {
                storage.setState(Wander_MoveNow);
                storage.mTrimCurrentNode = false; // just in case
                return;
            }
        }

        bool& rotate = storage.mTurnActorGivingGreetingToFacePlayer;
        if (rotate)
        {
            // Reduce the turning animation glitch by using a *HUGE* value of
            // epsilon...  TODO: a proper fix might be in either the physics or the
            // animation subsystem
            if (zTurn(actor, storage.mTargetAngleRadians, osg::DegreesToRadians(5.f)))
                rotate = false;
        }

        // Check if idle animation finished
        GreetingState& greetingState = storage.mSaidGreeting;
        if (!checkIdle(actor, storage.mIdleAnimation) && (greetingState == Greet_Done || greetingState == Greet_None))
        {
            storage.setState(Wander_ChooseAction);
        }
    }

    void AiWander::onWalkingStatePerFrameActions(const MWWorld::Ptr& actor, 
        float duration, AiWanderStorage& storage, ESM::Position& pos)
    {
        // Are we there yet?
        if (mIsWanderDestReady && pathTo(actor, mPathFinder.getPath().back(), duration, DESTINATION_TOLERANCE))
        {
            stopWalking(actor, storage);
            storage.setState(Wander_ChooseAction);
            mHasReturnPosition = false;
        }
        else
        {
            // have not yet reached the destination
            evadeObstacles(actor, storage, duration, pos);
        }
    }

    void AiWander::onChooseActionStatePerFrameActions(const MWWorld::Ptr& actor, AiWanderStorage& storage)
    {

        short unsigned& idleAnimation = storage.mIdleAnimation;
        idleAnimation = getRandomIdle();

        if (!idleAnimation && mDistance)
        {
            storage.setState(Wander_MoveNow);
            return;
        }
        if(idleAnimation)
        {
            if(std::find(storage.mBadIdles.begin(), storage.mBadIdles.end(), idleAnimation)==storage.mBadIdles.end())
            {
                if(!playIdle(actor, idleAnimation))
                {
                    storage.mBadIdles.push_back(idleAnimation);
                    storage.setState(Wander_ChooseAction);
                    return;
                }
            }
        }

        storage.setState(Wander_IdleNow);
    }

    void AiWander::evadeObstacles(const MWWorld::Ptr& actor, AiWanderStorage& storage, float duration, ESM::Position& pos)
    {
<<<<<<< HEAD
        if (mObstacleCheck.isEvading())
=======
        // turn towards the next point in mPath
        zTurn(actor, storage.mPathFinder.getZAngleToNext(pos.pos[0], pos.pos[1]));

        MWMechanics::Movement& movement = actor.getClass().getMovementSettings(actor);
        if (storage.mObstacleCheck.check(actor, duration))
>>>>>>> b94a4c1c
        {
            // first check if we're walking into a door
            if (proximityToDoor(actor)) // NOTE: checks interior cells only
            {
                // remove allowed points then select another random destination
<<<<<<< HEAD
                mTrimCurrentNode = true;
                trimAllowedNodes(mAllowedNodes, mPathFinder);
                mObstacleCheck.clear();
                mPathFinder.clearPath();
                storage.mState = Wander_MoveNow;
            }

            mStuckCount++;  // TODO: maybe no longer needed
=======
                storage.mTrimCurrentNode = true;
                trimAllowedNodes(storage.mAllowedNodes, storage.mPathFinder);
                storage.mObstacleCheck.clear();
                storage.mPathFinder.clearPath();
                storage.setState(Wander_MoveNow);
            }
            else // probably walking into another NPC
            {
                // TODO: diagonal should have same animation as walk forward
                //       but doesn't seem to do that?
                storage.mObstacleCheck.takeEvasiveAction(movement);
            }
            storage.mStuckCount++;  // TODO: maybe no longer needed
>>>>>>> b94a4c1c
        }

        // if stuck for sufficiently long, act like current location was the destination
        if (storage.mStuckCount >= COUNT_BEFORE_RESET) // something has gone wrong, reset
        {
            //std::cout << "Reset \""<< cls.getName(actor) << "\"" << std::endl;
            storage.mObstacleCheck.clear();

            stopWalking(actor, storage);
            storage.setState(Wander_ChooseAction);
            storage.mStuckCount = 0;
        }
    }

    void AiWander::playIdleDialogueRandomly(const MWWorld::Ptr& actor)
    {
        int hello = actor.getClass().getCreatureStats(actor).getAiSetting(CreatureStats::AI_Hello).getModified();
        if (hello > 0 && !MWBase::Environment::get().getWorld()->isSwimming(actor)
            && MWBase::Environment::get().getSoundManager()->sayDone(actor))
        {
            MWWorld::Ptr player = getPlayer();

            static float fVoiceIdleOdds = MWBase::Environment::get().getWorld()->getStore()
                .get<ESM::GameSetting>().find("fVoiceIdleOdds")->getFloat();

            float roll = Misc::Rng::rollProbability() * 10000.0f;

            // In vanilla MW the chance was FPS dependent, and did not allow proper changing of fVoiceIdleOdds
            // due to the roll being an integer.
            // Our implementation does not have these issues, so needs to be recalibrated. We chose to
            // use the chance MW would have when run at 60 FPS with the default value of the GMST for calibration.
            float x = fVoiceIdleOdds * 0.6f * (MWBase::Environment::get().getFrameDuration() / 0.1f);

            // Only say Idle voices when player is in LOS
            // A bit counterintuitive, likely vanilla did this to reduce the appearance of
            // voices going through walls?
            const ESM::Position& pos = actor.getRefData().getPosition();
            if (roll < x && (player.getRefData().getPosition().asVec3() - pos.asVec3()).length2()
                < 3000 * 3000 // maybe should be fAudioVoiceDefaultMaxDistance*fAudioMaxDistanceMult instead
                && MWBase::Environment::get().getWorld()->getLOS(player, actor))
                MWBase::Environment::get().getDialogueManager()->say(actor, "idle");
        }
    }

    void AiWander::playGreetingIfPlayerGetsTooClose(const MWWorld::Ptr& actor, AiWanderStorage& storage)
    {
        // Play a random voice greeting if the player gets too close
        int hello = actor.getClass().getCreatureStats(actor).getAiSetting(CreatureStats::AI_Hello).getModified();
        float helloDistance = static_cast<float>(hello);
        static int iGreetDistanceMultiplier = MWBase::Environment::get().getWorld()->getStore()
            .get<ESM::GameSetting>().find("iGreetDistanceMultiplier")->getInt();

        helloDistance *= iGreetDistanceMultiplier;

        MWWorld::Ptr player = getPlayer();
        osg::Vec3f playerPos(player.getRefData().getPosition().asVec3());
        osg::Vec3f actorPos(actor.getRefData().getPosition().asVec3());
        float playerDistSqr = (playerPos - actorPos).length2();

        int& greetingTimer = storage.mGreetingTimer;
        GreetingState& greetingState = storage.mSaidGreeting;
        if (greetingState == Greet_None)
        {
            if ((playerDistSqr <= helloDistance*helloDistance) &&
                !player.getClass().getCreatureStats(player).isDead() && MWBase::Environment::get().getWorld()->getLOS(player, actor)
                && MWBase::Environment::get().getMechanicsManager()->awarenessCheck(player, actor))
                greetingTimer++;

            if (greetingTimer >= GREETING_SHOULD_START)
            {
                greetingState = Greet_InProgress;
                MWBase::Environment::get().getDialogueManager()->say(actor, "hello");
                greetingTimer = 0;
            }
        }

        if (greetingState == Greet_InProgress)
        {
            greetingTimer++;

            if (storage.mState == Wander_Walking)
            {
                stopWalking(actor, storage);
                storage.mObstacleCheck.clear();
                storage.setState(Wander_IdleNow);
            }

            turnActorToFacePlayer(actorPos, playerPos, storage);

            if (greetingTimer >= GREETING_SHOULD_END)
            {
                greetingState = Greet_Done;
                greetingTimer = 0;
            }
        }

        if (greetingState == MWMechanics::AiWander::Greet_Done)
        {
            float resetDist = 2 * helloDistance;
            if (playerDistSqr >= resetDist*resetDist)
                greetingState = Greet_None;
        }
    }

    void AiWander::turnActorToFacePlayer(const osg::Vec3f& actorPosition, const osg::Vec3f& playerPosition, AiWanderStorage& storage)
    {
        osg::Vec3f dir = playerPosition - actorPosition;

        float faceAngleRadians = std::atan2(dir.x(), dir.y());
        storage.mTargetAngleRadians = faceAngleRadians;
        storage.mTurnActorGivingGreetingToFacePlayer = true;
    }

    void AiWander::setPathToAnAllowedNode(const MWWorld::Ptr& actor, AiWanderStorage& storage, const ESM::Position& actorPos)
    {
        unsigned int randNode = Misc::Rng::rollDice(storage.mAllowedNodes.size());
        ESM::Pathgrid::Point dest(storage.mAllowedNodes[randNode]);
        ToWorldCoordinates(dest, storage.mCell->getCell());

        // actor position is already in world co-ordinates
        ESM::Pathgrid::Point start(PathFinder::MakePathgridPoint(actorPos));

        // don't take shortcuts for wandering
        mPathFinder.buildSyncedPath(start, dest, actor.getCell());

        if (mPathFinder.isPathConstructed())
        {
            mIsWanderDestReady = true;

            // Remove this node as an option and add back the previously used node (stops NPC from picking the same node):
            ESM::Pathgrid::Point temp = storage.mAllowedNodes[randNode];
            storage.mAllowedNodes.erase(storage.mAllowedNodes.begin() + randNode);
            // check if mCurrentNode was taken out of mAllowedNodes
            if (storage.mTrimCurrentNode && storage.mAllowedNodes.size() > 1)
                storage.mTrimCurrentNode = false;
            else
                storage.mAllowedNodes.push_back(storage.mCurrentNode);
            storage.mCurrentNode = temp;

            storage.setState(Wander_Walking);
        }
        // Choose a different node and delete this one from possible nodes because it is uncreachable:
        else
            storage.mAllowedNodes.erase(storage.mAllowedNodes.begin() + randNode);
    }

    void AiWander::ToWorldCoordinates(ESM::Pathgrid::Point& point, const ESM::Cell * cell)
    {
        CoordinateConverter(cell).toWorld(point);
    }

    void AiWander::trimAllowedNodes(std::vector<ESM::Pathgrid::Point>& nodes,
                                    const PathFinder& pathfinder)
    {
        // TODO: how to add these back in once the door opens?
        // Idea: keep a list of detected closed doors (see aicombat.cpp)
        // Every now and then check whether one of the doors is opened. (maybe
        // at the end of playing idle?) If the door is opened then re-calculate
        // allowed nodes starting from the spawn point.
        std::list<ESM::Pathgrid::Point> paths = pathfinder.getPath();
        while(paths.size() >= 2)
        {
            ESM::Pathgrid::Point pt = paths.back();
            for(unsigned int j = 0; j < nodes.size(); j++)
            {
                // FIXME: doesn't hadle a door with the same X/Y
                //        co-ordinates but with a different Z
                if(nodes[j].mX == pt.mX && nodes[j].mY == pt.mY)
                {
                    nodes.erase(nodes.begin() + j);
                    break;
                }
            }
            paths.pop_back();
        }
    }

    int AiWander::getTypeId() const
    {
        return TypeIdWander;
    }

    void AiWander::stopWalking(const MWWorld::Ptr& actor, AiWanderStorage& storage)
    {
        mPathFinder.clearPath();
        mIsWanderDestReady = false;
        actor.getClass().getMovementSettings(actor).mPosition[1] = 0;
    }

    bool AiWander::playIdle(const MWWorld::Ptr& actor, unsigned short idleSelect)
    {
        if ((GroupIndex_MinIdle <= idleSelect) && (idleSelect <= GroupIndex_MaxIdle))
        {
            const std::string& groupName = sIdleSelectToGroupName[idleSelect - GroupIndex_MinIdle];
            return MWBase::Environment::get().getMechanicsManager()->playAnimationGroup(actor, groupName, 0, 1);
        }
        else
        {
            std::cerr<< "Attempted to play out of range idle animation \""<<idleSelect<<"\" for " << actor.getCellRef().getRefId() << std::endl;
            return false;
        }
    }

    bool AiWander::checkIdle(const MWWorld::Ptr& actor, unsigned short idleSelect)
    {
        if ((GroupIndex_MinIdle <= idleSelect) && (idleSelect <= GroupIndex_MaxIdle))
        {
            const std::string& groupName = sIdleSelectToGroupName[idleSelect - GroupIndex_MinIdle];
            return MWBase::Environment::get().getMechanicsManager()->checkAnimationPlaying(actor, groupName);
        }
        else
        {
            return false;
        }
    }

    void AiWander::setReturnPosition(const osg::Vec3f& position)
    {
        if (!mHasReturnPosition)
        {
            mHasReturnPosition = true;
            mReturnPosition = position;
        }
    }

    short unsigned AiWander::getRandomIdle()
    {
        unsigned short idleRoll = 0;
        short unsigned selectedAnimation = 0;

        for(unsigned int counter = 0; counter < mIdle.size(); counter++)
        {
            static float fIdleChanceMultiplier = MWBase::Environment::get().getWorld()->getStore()
                .get<ESM::GameSetting>().find("fIdleChanceMultiplier")->getFloat();

            unsigned short idleChance = static_cast<unsigned short>(fIdleChanceMultiplier * mIdle[counter]);
            unsigned short randSelect = (int)(Misc::Rng::rollProbability() * int(100 / fIdleChanceMultiplier));
            if(randSelect < idleChance && randSelect > idleRoll)
            {
                selectedAnimation = counter + GroupIndex_MinIdle;
                idleRoll = randSelect;
            }
        }
        return selectedAnimation;
    }

    void AiWander::fastForward(const MWWorld::Ptr& actor, AiState &state)
    {
        // Update duration counter
        mRemainingDuration--;
        if (mDistance == 0)
            return;

        AiWanderStorage& storage = state.get<AiWanderStorage>();
        if (storage.mPopulateAvailableNodes)
            getAllowedNodes(actor, actor.getCell()->getCell(), storage);

        if (storage.mAllowedNodes.empty())
            return;

        int index = Misc::Rng::rollDice(storage.mAllowedNodes.size());
        ESM::Pathgrid::Point dest = storage.mAllowedNodes[index];
        state.moveIn(new AiWanderStorage());

        dest.mX += OffsetToPreventOvercrowding();
        dest.mY += OffsetToPreventOvercrowding();
        ToWorldCoordinates(dest, actor.getCell()->getCell());

        MWBase::Environment::get().getWorld()->moveObject(actor, static_cast<float>(dest.mX), 
            static_cast<float>(dest.mY), static_cast<float>(dest.mZ));
        actor.getClass().adjustPosition(actor, false);

        // may have changed cell
        storage.mPopulateAvailableNodes = true;
    }

    int AiWander::OffsetToPreventOvercrowding()
    {
        return static_cast<int>(20 * (Misc::Rng::rollProbability() * 2.0f - 1.0f));
    }

    void AiWander::getAllowedNodes(const MWWorld::Ptr& actor, const ESM::Cell* cell, AiWanderStorage& storage)
    {
        // infrequently used, therefore no benefit in caching it as a member
        const ESM::Pathgrid *
            pathgrid = MWBase::Environment::get().getWorld()->getStore().get<ESM::Pathgrid>().search(*cell);
        const MWWorld::CellStore* cellStore = actor.getCell();

        storage.mAllowedNodes.clear();

        // If there is no path this actor doesn't go anywhere. See:
        // https://forum.openmw.org/viewtopic.php?t=1556
        // http://www.fliggerty.com/phpBB3/viewtopic.php?f=30&t=5833
        // Note: In order to wander, need at least two points.
        if(!pathgrid || (pathgrid->mPoints.size() < 2))
            storage.mCanWanderAlongPathGrid = false;

        // A distance value passed into the constructor indicates how far the
        // actor can  wander from the spawn position.  AiWander assumes that
        // pathgrid points are available, and uses them to randomly select wander
        // destinations within the allowed set of pathgrid points (nodes).
        // ... pathgrids don't usually include water, so swimmers ignore them
        if (mDistance && storage.mCanWanderAlongPathGrid && !actor.getClass().isPureWaterCreature(actor))
        {
            // get NPC's position in local (i.e. cell) co-ordinates
            osg::Vec3f npcPos(mInitialActorPosition);
            CoordinateConverter(cell).toLocal(npcPos);
            
            // Find closest pathgrid point
            int closestPointIndex = PathFinder::GetClosestPoint(pathgrid, npcPos);

            // mAllowedNodes for this actor with pathgrid point indexes based on mDistance
            // and if the point is connected to the closest current point
            // NOTE: mPoints and mAllowedNodes are in local co-ordinates
            int pointIndex = 0;
            for(unsigned int counter = 0; counter < pathgrid->mPoints.size(); counter++)
            {
                osg::Vec3f nodePos(PathFinder::MakeOsgVec3(pathgrid->mPoints[counter]));
                if((npcPos - nodePos).length2() <= mDistance * mDistance &&
                   cellStore->isPointConnected(closestPointIndex, counter))
                {
                    storage.mAllowedNodes.push_back(pathgrid->mPoints[counter]);
                    pointIndex = counter;
                }
            }
            if (storage.mAllowedNodes.size() == 1)
            {
                AddNonPathGridAllowedPoints(npcPos, pathgrid, pointIndex, storage);
            }
            if(!storage.mAllowedNodes.empty())
            {
                SetCurrentNodeToClosestAllowedNode(npcPos, storage);
            }
        }

        storage.mPopulateAvailableNodes = false;
    }

    // When only one path grid point in wander distance, 
    // additional points for NPC to wander to are:
    // 1. NPC's initial location
    // 2. Partway along the path between the point and its connected points.
    void AiWander::AddNonPathGridAllowedPoints(osg::Vec3f npcPos, const ESM::Pathgrid * pathGrid, int pointIndex, AiWanderStorage& storage)
    {
        storage.mAllowedNodes.push_back(PathFinder::MakePathgridPoint(npcPos));
        for (std::vector<ESM::Pathgrid::Edge>::const_iterator it = pathGrid->mEdges.begin(); it != pathGrid->mEdges.end(); ++it)
        {
            if (it->mV0 == pointIndex)
            {
                AddPointBetweenPathGridPoints(pathGrid->mPoints[it->mV0], pathGrid->mPoints[it->mV1], storage);
            }
        }
    }

    void AiWander::AddPointBetweenPathGridPoints(const ESM::Pathgrid::Point& start, const ESM::Pathgrid::Point& end, AiWanderStorage& storage)
    {
        osg::Vec3f vectorStart = PathFinder::MakeOsgVec3(start);
        osg::Vec3f delta = PathFinder::MakeOsgVec3(end) - vectorStart;
        float length = delta.length();
        delta.normalize();

        int distance = std::max(mDistance / 2, MINIMUM_WANDER_DISTANCE);
        
        // must not travel longer than distance between waypoints or NPC goes past waypoint
        distance = std::min(distance, static_cast<int>(length));
        delta *= distance;
        storage.mAllowedNodes.push_back(PathFinder::MakePathgridPoint(vectorStart + delta));
    }

    void AiWander::SetCurrentNodeToClosestAllowedNode(osg::Vec3f npcPos, AiWanderStorage& storage)
    {
        float distanceToClosestNode = std::numeric_limits<float>::max();
        unsigned int index = 0;
        for (unsigned int counterThree = 0; counterThree < storage.mAllowedNodes.size(); counterThree++)
        {
            osg::Vec3f nodePos(PathFinder::MakeOsgVec3(storage.mAllowedNodes[counterThree]));
            float tempDist = (npcPos - nodePos).length2();
            if (tempDist < distanceToClosestNode)
            {
                index = counterThree;
                distanceToClosestNode = tempDist;
            }
        }
        storage.mCurrentNode = storage.mAllowedNodes[index];
        storage.mAllowedNodes.erase(storage.mAllowedNodes.begin() + index);
    }

    void AiWander::writeState(ESM::AiSequence::AiSequence &sequence) const
    {
        float remainingDuration;
        if (mRemainingDuration > 0 && mRemainingDuration < 24)
            remainingDuration = mRemainingDuration;
        else
            remainingDuration = mDuration;

        std::auto_ptr<ESM::AiSequence::AiWander> wander(new ESM::AiSequence::AiWander());
        wander->mData.mDistance = mDistance;
        wander->mData.mDuration = mDuration;
        wander->mData.mTimeOfDay = mTimeOfDay;
        wander->mDurationData.mRemainingDuration = remainingDuration;
        assert (mIdle.size() == 8);
        for (int i=0; i<8; ++i)
            wander->mData.mIdle[i] = mIdle[i];
        wander->mData.mShouldRepeat = mRepeat;
        wander->mStoredInitialActorPosition = mStoredInitialActorPosition;
        if (mStoredInitialActorPosition)
            wander->mInitialActorPosition = mInitialActorPosition;

        ESM::AiSequence::AiPackageContainer package;
        package.mType = ESM::AiSequence::Ai_Wander;
        package.mPackage = wander.release();
        sequence.mPackages.push_back(package);
    }

    AiWander::AiWander (const ESM::AiSequence::AiWander* wander)
        : mDistance(wander->mData.mDistance)
        , mDuration(wander->mData.mDuration)
        , mRemainingDuration(wander->mDurationData.mRemainingDuration)
        , mTimeOfDay(wander->mData.mTimeOfDay)
        , mRepeat(wander->mData.mShouldRepeat != 0)
        , mStoredInitialActorPosition(wander->mStoredInitialActorPosition)
<<<<<<< HEAD
        , mStartTime(MWWorld::TimeStamp(wander->mStartTime))
        , mIsWanderDestReady(false)
=======
>>>>>>> b94a4c1c
    {
        if (mStoredInitialActorPosition)
            mInitialActorPosition = wander->mInitialActorPosition;
        for (int i=0; i<8; ++i)
            mIdle.push_back(wander->mData.mIdle[i]);
        if (mRemainingDuration <= 0 || mRemainingDuration >= 24)
            mRemainingDuration = mDuration;


        init();
    }
}
<|MERGE_RESOLUTION|>--- conflicted
+++ resolved
@@ -73,10 +73,6 @@
         unsigned short mIdleAnimation;
         std::vector<unsigned short> mBadIdles; // Idle animations that when called cause errors
 
-<<<<<<< HEAD
-=======
-        PathFinder mPathFinder;
-
         // do we need to calculate allowed nodes based on mDistance
         bool mPopulateAvailableNodes;
 
@@ -87,12 +83,9 @@
         ESM::Pathgrid::Point mCurrentNode;
         bool mTrimCurrentNode;
 
-        ObstacleCheck mObstacleCheck;
-
         float mDoorCheckDuration;
         int mStuckCount;
         
->>>>>>> b94a4c1c
         AiWanderStorage():
             mTargetAngleRadians(0),
             mTurnActorGivingGreetingToFacePlayer(false),
@@ -119,13 +112,8 @@
     };
     
     AiWander::AiWander(int distance, int duration, int timeOfDay, const std::vector<unsigned char>& idle, bool repeat):
-<<<<<<< HEAD
-        mDistance(distance), mDuration(duration), mTimeOfDay(timeOfDay), mIdle(idle), mRepeat(repeat)
-      , mStoredInitialActorPosition(false), mIsWanderDestReady(false)
-=======
         mDistance(distance), mDuration(duration), mRemainingDuration(duration), mTimeOfDay(timeOfDay), mIdle(idle),
-        mRepeat(repeat), mStoredInitialActorPosition(false)
->>>>>>> b94a4c1c
+        mRepeat(repeat), mStoredInitialActorPosition(false), mIsWanderDestReady(false)
     {
         mIdle.resize(8, 0);
         init();
@@ -280,7 +268,7 @@
         }
 
         // If Wandering manually and hit an obstacle, stop
-        if (storage.mIsWanderingManually && storage.mObstacleCheck.check(actor, duration, 2.0f)) {
+        if (storage.mIsWanderingManually && mObstacleCheck.check(actor, duration, 2.0f)) {
             completeManualWalking(actor, storage);
         }
 
@@ -314,7 +302,7 @@
                     setPathToAnAllowedNode(actor, storage, pos);
                 }
             } 
-        } else if (storage.mIsWanderingManually && storage.mPathFinder.checkPathCompleted(pos.pos[0], pos.pos[1], DESTINATION_TOLERANCE)) {
+        } else if (storage.mIsWanderingManually && mPathFinder.checkPathCompleted(pos.pos[0], pos.pos[1], DESTINATION_TOLERANCE)) {
             completeManualWalking(actor, storage);
         }
 
@@ -356,12 +344,8 @@
 
             if (mPathFinder.isPathConstructed())
             {
-<<<<<<< HEAD
                 mIsWanderDestReady = true;
-                storage.mState = Wander_Walking;
-=======
                 storage.setState(Wander_Walking);
->>>>>>> b94a4c1c
             }
         }
     }
@@ -391,9 +375,14 @@
             // Check if land creature will walk onto water or if water creature will swim onto land
             if ((!isWaterCreature && !destinationIsAtWater(actor, destination)) ||
                 (isWaterCreature && !destinationThroughGround(currentPositionVec3f, destination))) {
-                storage.mPathFinder.buildSyncedPath(currentPosition, destinationPosition, actor.getCell(), true);
-                storage.mPathFinder.addPointToPath(destinationPosition);
-                storage.setState(Wander_Walking, true);
+                mPathFinder.buildSyncedPath(currentPosition, destinationPosition, actor.getCell());
+                mPathFinder.addPointToPath(destinationPosition);
+
+                if (mPathFinder.isPathConstructed())
+                {
+                    mIsWanderDestReady = true;
+                    storage.setState(Wander_Walking, true);
+                }
                 return;
             }
         } while (--attempts);
@@ -419,7 +408,7 @@
 
     void AiWander::completeManualWalking(const MWWorld::Ptr &actor, AiWanderStorage &storage) {
         stopWalking(actor, storage);
-        storage.mObstacleCheck.clear();
+        mObstacleCheck.clear();
         storage.setState(Wander_IdleNow);
     }
 
@@ -529,51 +518,27 @@
 
     void AiWander::evadeObstacles(const MWWorld::Ptr& actor, AiWanderStorage& storage, float duration, ESM::Position& pos)
     {
-<<<<<<< HEAD
         if (mObstacleCheck.isEvading())
-=======
-        // turn towards the next point in mPath
-        zTurn(actor, storage.mPathFinder.getZAngleToNext(pos.pos[0], pos.pos[1]));
-
-        MWMechanics::Movement& movement = actor.getClass().getMovementSettings(actor);
-        if (storage.mObstacleCheck.check(actor, duration))
->>>>>>> b94a4c1c
         {
             // first check if we're walking into a door
             if (proximityToDoor(actor)) // NOTE: checks interior cells only
             {
                 // remove allowed points then select another random destination
-<<<<<<< HEAD
-                mTrimCurrentNode = true;
-                trimAllowedNodes(mAllowedNodes, mPathFinder);
+                storage.mTrimCurrentNode = true;
+                trimAllowedNodes(storage.mAllowedNodes, mPathFinder);
                 mObstacleCheck.clear();
                 mPathFinder.clearPath();
-                storage.mState = Wander_MoveNow;
-            }
-
-            mStuckCount++;  // TODO: maybe no longer needed
-=======
-                storage.mTrimCurrentNode = true;
-                trimAllowedNodes(storage.mAllowedNodes, storage.mPathFinder);
-                storage.mObstacleCheck.clear();
-                storage.mPathFinder.clearPath();
                 storage.setState(Wander_MoveNow);
             }
-            else // probably walking into another NPC
-            {
-                // TODO: diagonal should have same animation as walk forward
-                //       but doesn't seem to do that?
-                storage.mObstacleCheck.takeEvasiveAction(movement);
-            }
-            storage.mStuckCount++;  // TODO: maybe no longer needed
->>>>>>> b94a4c1c
+
+           storage.mStuckCount++;  // TODO: maybe no longer needed
         }
 
         // if stuck for sufficiently long, act like current location was the destination
         if (storage.mStuckCount >= COUNT_BEFORE_RESET) // something has gone wrong, reset
         {
             //std::cout << "Reset \""<< cls.getName(actor) << "\"" << std::endl;
-            storage.mObstacleCheck.clear();
+            mObstacleCheck.clear();
 
             stopWalking(actor, storage);
             storage.setState(Wander_ChooseAction);
@@ -650,7 +615,7 @@
             if (storage.mState == Wander_Walking)
             {
                 stopWalking(actor, storage);
-                storage.mObstacleCheck.clear();
+                mObstacleCheck.clear();
                 storage.setState(Wander_IdleNow);
             }
 
@@ -988,11 +953,7 @@
         , mTimeOfDay(wander->mData.mTimeOfDay)
         , mRepeat(wander->mData.mShouldRepeat != 0)
         , mStoredInitialActorPosition(wander->mStoredInitialActorPosition)
-<<<<<<< HEAD
-        , mStartTime(MWWorld::TimeStamp(wander->mStartTime))
         , mIsWanderDestReady(false)
-=======
->>>>>>> b94a4c1c
     {
         if (mStoredInitialActorPosition)
             mInitialActorPosition = wander->mInitialActorPosition;
