--- conflicted
+++ resolved
@@ -613,11 +613,11 @@
             return false;
     }
 
-<<<<<<< HEAD
     void AiWander::setReturnPosition(const Ogre::Vector3& position)
     {
         mHasReturnPosition = true; mReturnPosition = position;
-=======
+    }
+
     void AiWander::getRandomIdle()
     {
         unsigned short idleRoll = 0;
@@ -632,6 +632,5 @@
                 idleRoll = randSelect;
             }
         }
->>>>>>> 3013c34d
     }
 }
