--- conflicted
+++ resolved
@@ -324,15 +324,12 @@
         return false;
     }
 
-<<<<<<< HEAD
+    // used by AiCombat, see header for the rationale
     bool PathFinder::syncStart(const std::list<ESM::Pathgrid::Point> &path)
-=======
-    // used by AiCombat, see header for the rationale
-    void PathFinder::syncStart(const std::list<ESM::Pathgrid::Point> &path)
->>>>>>> 5e7cd806
     {
         if (mPath.size() < 2)
             return false; //nothing to pop
+
         std::list<ESM::Pathgrid::Point>::const_iterator oldStart = path.begin();
         std::list<ESM::Pathgrid::Point>::iterator iter = ++mPath.begin();
 
