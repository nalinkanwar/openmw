--- conflicted
+++ resolved
@@ -66,27 +66,15 @@
                     float ay = Ogre::Radian(ptr.getRefData().getPosition().rot[1]).valueDegrees();
                     float az = Ogre::Radian(ptr.getRefData().getPosition().rot[2]).valueDegrees();
 
-<<<<<<< HEAD
-                    if(axis == "x")
+                    if (axis == "x")
                     {
                         MWBase::Environment::get().getWorld()->rotateObject(ptr,angle,ay,az);
                     }
-                    if(axis == "y")
+                    else if (axis == "y")
                     {
                         MWBase::Environment::get().getWorld()->rotateObject(ptr,ax,angle,az);
                     }
-                    if(axis == "z")
-=======
-                    if (axis == "x")
-                    {
-                        MWBase::Environment::get().getWorld()->rotateObject(ptr,angle,ay,az);
-                    }
-                    else if (axis == "y")
-                    {
-                        MWBase::Environment::get().getWorld()->rotateObject(ptr,ax,angle,az);
-                    }
                     else if (axis == "z")
->>>>>>> 38b06aee
                     {
                         MWBase::Environment::get().getWorld()->rotateObject(ptr,ax,ay,angle);
                     }
@@ -107,27 +95,15 @@
                     std::string axis = runtime.getStringLiteral (runtime[0].mInteger);
                     runtime.pop();
 
-<<<<<<< HEAD
-                    if(axis == "x")
+                    if (axis == "x")
                     {
                         runtime.push(Ogre::Radian(ptr.getRefData().getPosition().rot[0]).valueDegrees());
                     }
-                    if(axis == "y")
+                    else if (axis == "y")
                     {
                         runtime.push(Ogre::Radian(ptr.getRefData().getPosition().rot[1]).valueDegrees());
                     }
-                    if(axis == "z")
-=======
-                    if (axis == "x")
-                    {
-                        runtime.push(Ogre::Radian(ptr.getRefData().getPosition().rot[0]).valueDegrees());
-                    }
-                    else if (axis == "y")
-                    {
-                        runtime.push(Ogre::Radian(ptr.getRefData().getPosition().rot[1]).valueDegrees());
-                    }
                     else if (axis == "z")
->>>>>>> 38b06aee
                     {
                         runtime.push(Ogre::Radian(ptr.getRefData().getPosition().rot[2]).valueDegrees());
                     }
@@ -181,11 +157,11 @@
                     {
                         runtime.push(ptr.getRefData().getPosition().pos[0]);
                     }
-                    if(axis == "y")
+                    else if(axis == "y")
                     {
                         runtime.push(ptr.getRefData().getPosition().pos[1]);
                     }
-                    if(axis == "z")
+                    else if(axis == "z")
                     {
                         runtime.push(ptr.getRefData().getPosition().pos[2]);
                     }
@@ -215,11 +191,11 @@
                     {
                         MWBase::Environment::get().getWorld()->moveObject(ptr,pos,ay,az);
                     }
-                    if(axis == "y")
+                    else if(axis == "y")
                     {
                         MWBase::Environment::get().getWorld()->moveObject(ptr,ax,pos,az);
                     }
-                    if(axis == "z")
+                    else if(axis == "z")
                     {
                         MWBase::Environment::get().getWorld()->moveObject(ptr,ax,ay,pos);
                     }
@@ -242,11 +218,11 @@
                     {
                         runtime.push(ptr.getCellRef().pos.pos[0]);
                     }
-                    if(axis == "y")
+                    else if(axis == "y")
                     {
                         runtime.push(ptr.getCellRef().pos.pos[1]);
                     }
-                    if(axis == "z")
+                    else if(axis == "z")
                     {
                         runtime.push(ptr.getCellRef().pos.pos[2]);
                     }
@@ -325,7 +301,6 @@
         const int opcodeGetScaleExplicit = 0x2000169;
         const int opcodeGetAngle = 0x200016a;
         const int opcodeGetAngleExplicit = 0x200016b;
-<<<<<<< HEAD
         const int opcodeGetPos = 0x200016c;
         const int opcodeGetPosExplicit = 0x200016d;
         const int opcodeSetPos = 0x200016e;
@@ -336,16 +311,11 @@
         const int opcodePositionExplicit = 0x2000173;
         const int opcodePositionCell = 0x2000174;
         const int opcodePositionCellExplicit = 0x2000175;
-=======
-        const int opcodeGetStartingAngle = 0x2000172;
-        const int opcodeGetStartingAngleExplicit = 0x2000173;
->>>>>>> 38b06aee
 
         void registerExtensions (Compiler::Extensions& extensions)
         {
             extensions.registerInstruction("setscale","f",opcodeSetScale,opcodeSetScaleExplicit);
             extensions.registerFunction("getscale",'f',"",opcodeGetScale,opcodeGetScaleExplicit);
-<<<<<<< HEAD
             extensions.registerInstruction("setangle","Sf",opcodeSetAngle,opcodeSetAngleExplicit);
             extensions.registerFunction("getangle",'f',"S",opcodeGetAngle,opcodeGetAngleExplicit);
             extensions.registerInstruction("setpos","cf",opcodeSetPos,opcodeSetPosExplicit);
@@ -353,11 +323,6 @@
             extensions.registerFunction("getstartingpos",'f',"c",opcodeGetStartingPos,opcodeGetStartingPosExplicit);
             extensions.registerInstruction("position","ffff",opcodePosition,opcodePositionExplicit);
             extensions.registerInstruction("positioncell","ffffS",opcodePositionCell,opcodePositionCellExplicit);
-=======
-            extensions.registerInstruction("setangle","cf",opcodeSetAngle,opcodeSetAngleExplicit);
-            extensions.registerFunction("getangle",'f',"c",opcodeGetAngle,opcodeGetAngleExplicit);
-            extensions.registerFunction("getstartingangle",'f',"c",opcodeGetStartingAngle,opcodeGetStartingAngleExplicit);
->>>>>>> 38b06aee
         }
 
         void installOpcodes (Interpreter::Interpreter& interpreter)
@@ -370,7 +335,6 @@
             interpreter.installSegment5(opcodeGetScaleExplicit,new OpGetScale<ExplicitRef>);
             interpreter.installSegment5(opcodeGetAngle,new OpGetAngle<ImplicitRef>);
             interpreter.installSegment5(opcodeGetAngleExplicit,new OpGetAngle<ExplicitRef>);
-<<<<<<< HEAD
             interpreter.installSegment5(opcodeGetPos,new OpGetPos<ImplicitRef>);
             interpreter.installSegment5(opcodeGetPosExplicit,new OpGetPos<ExplicitRef>);
             interpreter.installSegment5(opcodeSetPos,new OpSetPos<ImplicitRef>);
@@ -381,10 +345,6 @@
             interpreter.installSegment5(opcodePositionExplicit,new OpPosition<ExplicitRef>);
             interpreter.installSegment5(opcodePositionCell,new OpPositionCell<ImplicitRef>);
             interpreter.installSegment5(opcodePositionCellExplicit,new OpPositionCell<ExplicitRef>);
-=======
-            interpreter.installSegment5(opcodeGetStartingAngle,new OpGetStartingAngle<ImplicitRef>);
-            interpreter.installSegment5(opcodeGetStartingAngleExplicit,new OpGetStartingAngle<ExplicitRef>);
->>>>>>> 38b06aee
         }
     }
 }