OpenMW Extensions:

Segment 0:
(not implemented yet)
opcodes 0x20-0x3f unused

Segment 1:
(not implemented yet)
opcodes 0x20-0x3f unused

Segment 2:
(not implemented yet)
opcodes 0x200-0x3ff unused

Segment 3:
op 0x20000: AiTravel
op 0x20001: AiTravel, explicit reference
op 0x20002: AiEscort
op 0x20003: AiEscort, explicit reference
op 0x20004: Lock
op 0x20005: Lock, explicit reference
op 0x20006: PlayAnim
op 0x20007: PlayAnim, explicit reference
op 0x20008: LoopAnim
op 0x20009: LoopAnim, explicit reference
op 0x2000a: Choice
op 0x2000b: PCRaiseRank
op 0x2000c: PCLowerRank
op 0x2000d: PCJoinFaction
op 0x2000e: PCGetRank implicit
op 0x2000f: PCGetRank explicit
op 0x20010: AiWander
op 0x20011: AiWander, explicit reference
op s 0x20012-0x3ffff unused

Segment 4:
(not implemented yet)
opcodes 0x200-0x3ff unused

Segment 5:
op 0x2000000: CellChanged
op 0x2000001: Say
op 0x2000002: SayDone
op 0x2000003: StreamMusic
op 0x2000004: PlaySound
op 0x2000005: PlaySoundVP
op 0x2000006: PlaySound3D
op 0x2000007: PlaySound3DVP
op 0x2000008: PlayLoopSound3D
op 0x2000009: PlayLoopSound3DVP
op 0x200000a: StopSound
op 0x200000b: GetSoundPlaying
op 0x200000c: XBox (always 0)
op 0x200000d: OnActivate
op 0x200000e: EnableBirthMenu
op 0x200000f: EnableClassMenu
op 0x2000010: EnableNameMenu
op 0x2000011: EnableRaceMenu
op 0x2000012: EnableStatsReviewMenu
op 0x2000013: EnableInventoryMenu
op 0x2000014: EnableMagicMenu
op 0x2000015: EnableMapMenu
op 0x2000016: EnableStatsMenu
op 0x2000017: EnableRest
op 0x2000018: ShowRestMenu
op 0x2000019: Say, explicit reference
op 0x200001a: SayDone, explicit reference
op 0x200001b: PlaySound3D, explicit reference
op 0x200001c: PlaySound3DVP, explicit reference
op 0x200001d: PlayLoopSound3D, explicit reference
op 0x200001e: PlayLoopSound3DVP, explicit reference
op 0x200001f: StopSound, explicit reference
op 0x2000020: GetSoundPlaying, explicit reference
op 0x2000021: ToggleSky
op 0x2000022: TurnMoonWhite
op 0x2000023: TurnMoonRed
op 0x2000024: GetMasserPhase
op 0x2000025: GetSecundaPhase
op 0x2000026: COC
op 0x2000027-0x200002e: GetAttribute
op 0x200002f-0x2000036: GetAttribute, explicit reference
op 0x2000037-0x200003e: SetAttribute
op 0x200003f-0x2000046: SetAttribute, explicit reference
op 0x2000047-0x200004e: ModAttribute
op 0x200004f-0x2000056: ModAttribute, explicit reference
op 0x2000057-0x2000059: GetDynamic (health, magicka, fatigue)
op 0x200005a-0x200005c: GetDynamic (health, magicka, fatigue), explicit reference
op 0x200005d-0x200005f: SetDynamic (health, magicka, fatigue)
op 0x2000060-0x2000062: SetDynamic (health, magicka, fatigue), explicit reference
op 0x2000063-0x2000065: ModDynamic (health, magicka, fatigue)
op 0x2000066-0x2000068: ModDynamic (health, magicka, fatigue), explicit reference
op 0x2000069-0x200006b: ModDynamic (health, magicka, fatigue)
op 0x200006c-0x200006e: ModDynamic (health, magicka, fatigue), explicit reference
op 0x200006f-0x2000071: GetDynamic (health, magicka, fatigue)
op 0x2000072-0x2000074: GetDynamic (health, magicka, fatigue), explicit reference
op 0x2000075: Activate
op 0x2000076: AddItem
op 0x2000077: AddItem, explicit reference
op 0x2000078: GetItemCount
op 0x2000079: GetItemCount, explicit reference
op 0x200007a: RemoveItem
op 0x200007b: RemoveItem, explicit reference
op 0x200007c: GetAiPackageDone
op 0x200007d: GetAiPackageDone, explicit reference
op 0x200007e-0x2000084: Enable Controls
op 0x2000085-0x200008b: Disable Controls
op 0x200008c: Unlock
op 0x200008d: Unlock, explicit reference
op 0x200008e: COE
op 0x200008e-0x20000a8: GetSkill
op 0x20000a9-0x20000c3: GetSkill, explicit reference
op 0x20000c4-0x20000de: SetSkill
op 0x20000df-0x20000f9: SetSkill, explicit reference
op 0x20000fa-0x2000114: ModSkill
op 0x2000115-0x200012f: ModSKill, explicit reference
op 0x2000130: ToggleCollision
op 0x2000131: GetInterior
op 0x2000132: ToggleCollsionDebug
op 0x2000133: Journal
op 0x2000134: SetJournalIndex
op 0x2000135: GetJournalIndex
op 0x2000136: GetPCCell
op 0x2000137: GetButtonPressed
op 0x2000138: SkipAnim
op 0x2000139: SkipAnim, expplicit reference
op 0x200013a: AddTopic
op 0x200013b: twf
op 0x200013c: FadeIn
op 0x200013d: FadeOut
op 0x200013e: FadeTo
op 0x200013f: GetCurrentWeather
op 0x2000140: ChangeWeather
op 0x2000141: GetWaterLevel
op 0x2000142: SetWaterLevel
op 0x2000143: ModWaterLevel
op 0x2000144: ToggleWater, twa
op 0x2000145: ToggleFogOfWar (tfow)
op 0x2000146: TogglePathgrid
op 0x2000147: AddSpell
op 0x2000148: AddSpell, explicit reference
op 0x2000149: RemoveSpell
op 0x200014a: RemoveSpell, explicit reference
op 0x200014b: GetSpell
op 0x200014c: GetSpell, explicit reference
op 0x200014d: ModDisposition
op 0x200014e: ModDisposition, explicit reference
op 0x200014f: ForceGreeting
op 0x2000150: ForceGreeting, explicit reference
op 0x2000151: ToggleFullHelp
op 0x2000152: Goodbye
op 0x2000153: DontSaveObject (left unimplemented)
op 0x2000154: ClearForceRun
op 0x2000155: ClearForceRun, explicit reference
op 0x2000156: ForceRun
op 0x2000157: ForceRun, explicit reference
op 0x2000158: ClearForceSneak
op 0x2000159: ClearForceSneak, explicit reference
op 0x200015a: ForceSneak
op 0x200015b: ForceSneak, explicit reference
op 0x200015c: SetHello
op 0x200015d: SetHello, explicit reference
op 0x200015e: SetFight
op 0x200015f: SetFight, explicit reference
op 0x2000160: SetFlee
op 0x2000161: SetFlee, explicit reference
op 0x2000162: SetAlarm
op 0x2000163: SetAlarm, explicit reference
op 0x2000164: SetScale
op 0x2000165: SetScale, explicit reference
op 0x2000166: SetAngle
op 0x2000167: SetAngle, explicit reference
op 0x2000168: GetScale
op 0x2000169: GetScale, explicit reference
op 0x200016a: GetAngle
op 0x200016b: GetAngle, explicit reference
op 0x200016c: user1 (console only, requires --script-console switch)
op 0x200016d: user2 (console only, requires --script-console switch)
op 0x200016e: user3, explicit reference (console only, requires --script-console switch)
op 0x200016f: user3 (implicit reference, console only, requires --script-console switch)
op 0x2000170: user4, explicit reference (console only, requires --script-console switch)
op 0x2000171: user4 (implicit reference, console only, requires --script-console switch)
op 0x2000172: GetStartingAngle
op 0x2000173: GetStartingAngle, explicit reference
op 0x2000174: ToggleVanityMode
op 0x2000175-0x200018B: Get controls disabled
op 0x200018C: GetLevel
op 0x200018D: GetLevel, explicit reference
op 0x200018E: SetLevel
op 0x200018F: SetLevel, explicit reference
op 0x2000190: GetPos
op 0x2000191: GetPosExplicit
op 0x2000192: SetPos
op 0x2000193: SetPosExplicit
op 0x2000194: GetStartingPos
op 0x2000195: GetStartingPosExplicit
op 0x2000196: Position
op 0x2000197: Position Explicit
op 0x2000198: PositionCell
op 0x2000199: PositionCell Explicit
op 0x200019a: PlaceItemCell
op 0x200019b: PlaceItem 
op 0x200019c: PlaceAtPc
op 0x200019d: PlaceAtMe 
op 0x200019e: PlaceAtMe Explicit
op 0x200019f: GetPcSleep
op 0x20001a0: ShowMap
op 0x20001a1: FillMap
<<<<<<< HEAD
op 0x20001a2: PlayBink
=======
op 0x20001a2: WakeUpPc
>>>>>>> fa358ab1
opcodes 0x20001a3-0x3ffffff unused
<|MERGE_RESOLUTION|>--- conflicted
+++ resolved
@@ -205,9 +205,5 @@
 op 0x200019f: GetPcSleep
 op 0x20001a0: ShowMap
 op 0x20001a1: FillMap
-<<<<<<< HEAD
-op 0x20001a2: PlayBink
-=======
 op 0x20001a2: WakeUpPc
->>>>>>> fa358ab1
 opcodes 0x20001a3-0x3ffffff unused
