OpenMW Extensions:

Segment 0:
(not implemented yet)
opcodes 0x20-0x3f unused

Segment 1:
(not implemented yet)
opcodes 0x20-0x3f unused

Segment 2:
(not implemented yet)
opcodes 0x200-0x3ff unused

Segment 3:
op 0x20000: AiTravel
op 0x20001: AiTravel, explicit reference
op 0x20002: AiEscort
op 0x20003: AiEscort, explicit reference
op 0x20004: Lock
op 0x20005: Lock, explicit reference
op 0x20006: PlayAnim
op 0x20007: PlayAnim, explicit reference
op 0x20008: LoopAnim
op 0x20009: LoopAnim, explicit reference
opcodes 0x2000a-0x3ffff unused

Segment 4:
(not implemented yet)
opcodes 0x200-0x3ff unused

Segment 5:
op 0x2000000: CellChanged
op 0x2000001: Say
op 0x2000002: SayDone
op 0x2000003: StreamMusic
op 0x2000004: PlaySound
op 0x2000005: PlaySoundVP
op 0x2000006: PlaySound3D
op 0x2000007: PlaySound3DVP
op 0x2000008: PlayLoopSound3D
op 0x2000009: PlayLoopSound3DVP
op 0x200000a: StopSound
op 0x200000b: GetSoundPlaying
op 0x200000c: XBox (always 0)
op 0x200000d: OnActivate
op 0x200000e: EnableBirthMenu
op 0x200000f: EnableClassMenu
op 0x2000010: EnableNameMenu
op 0x2000011: EnableRaceMenu
op 0x2000012: EnableStatsReviewMenu
op 0x2000013: EnableInventoryMenu
op 0x2000014: EnableMagicMenu
op 0x2000015: EnableMapMenu
op 0x2000016: EnableStatsMenu
op 0x2000017: EnableRest
op 0x2000018: ShowRestMenu
op 0x2000019: Say, explicit reference
op 0x200001a: SayDone, explicit reference
op 0x200001b: PlaySound3D, explicit reference
op 0x200001c: PlaySound3DVP, explicit reference
op 0x200001d: PlayLoopSound3D, explicit reference
op 0x200001e: PlayLoopSound3DVP, explicit reference
op 0x200001f: StopSound, explicit reference
op 0x2000020: GetSoundPlaying, explicit reference
op 0x2000021: ToggleSky
op 0x2000022: TurnMoonWhite
op 0x2000023: TurnMoonRed
op 0x2000024: GetMasserPhase
op 0x2000025: GetSecundaPhase
op 0x2000026: COC
op 0x2000027-0x200002e: GetAttribute
op 0x200002f-0x2000036: GetAttribute, explicit reference
op 0x2000037-0x200003e: SetAttribute
op 0x200003f-0x2000046: SetAttribute, explicit reference
op 0x2000047-0x200004e: ModAttribute
op 0x200004f-0x2000056: ModAttribute, explicit reference
op 0x2000057-0x2000059: GetDynamic (health, magicka, fatigue)
op 0x200005a-0x200005c: GetDynamic (health, magicka, fatigue), explicit reference
op 0x200005d-0x200005f: SetDynamic (health, magicka, fatigue)
op 0x2000060-0x2000062: SetDynamic (health, magicka, fatigue), explicit reference
op 0x2000063-0x2000065: ModDynamic (health, magicka, fatigue)
op 0x2000066-0x2000068: ModDynamic (health, magicka, fatigue), explicit reference
op 0x2000069-0x200006b: ModDynamic (health, magicka, fatigue)
op 0x200006c-0x200006e: ModDynamic (health, magicka, fatigue), explicit reference
op 0x200006f-0x2000071: GetDynamic (health, magicka, fatigue)
op 0x2000072-0x2000074: GetDynamic (health, magicka, fatigue), explicit reference
op 0x2000075: Activate
op 0x2000076: AddItem
op 0x2000077: AddItem, explicit reference
op 0x2000078: GetItemCount
op 0x2000079: GetItemCount, explicit reference
op 0x200007a: RemoveItem
op 0x200007b: RemoveItem, explicit reference
op 0x200007c: GetAiPackageDone
op 0x200007d: GetAiPackageDone, explicit reference
op 0x200007e-0x2000084: Enable Controls
op 0x2000085-0x200008b: Disable Controls
op 0x200008c: Unlock
op 0x200008d: Unlock, explicit reference
op 0x200008e: COE
op 0x200008e-0x20000a8: GetSkill
op 0x20000a9-0x20000c3: GetSkill, explicit reference
op 0x20000c4-0x20000de: SetSkill
op 0x20000df-0x20000f9: SetSkill, explicit reference
op 0x20000fa-0x2000114: ModSkill
op 0x2000115-0x200012f: ModSKill, explicit reference
op 0x2000130: ToggleCollision
op 0x2000131: GetInterior
op 0x2000132: ToggleCollsionDebug
op 0x2000133: Journal
op 0x2000134: SetJournalIndex
op 0x2000135: GetJournalIndex
op 0x2000136: GetPCCell
op 0x2000137: GetButtonPressed
op 0x2000138: SkipAnim
op 0x2000139: SkipAnim, expplicit reference
<<<<<<< HEAD
op 0x200013a: AddTopic
opcodes 0x200013b-0x3ffffff unused
=======
op 0x200013b: twf
op 0x200013c: FadeIn
op 0x200013d: FadeOut
op 0x200013e: FadeTo
op 0x200013f: GetCurrentWeather
op 0x2000140: ChangeWeather
opcodes 0x2000141-0x3ffffff unused
>>>>>>> 4c240c64
<|MERGE_RESOLUTION|>--- conflicted
+++ resolved
@@ -115,15 +115,11 @@
 op 0x2000137: GetButtonPressed
 op 0x2000138: SkipAnim
 op 0x2000139: SkipAnim, expplicit reference
-<<<<<<< HEAD
 op 0x200013a: AddTopic
-opcodes 0x200013b-0x3ffffff unused
-=======
 op 0x200013b: twf
 op 0x200013c: FadeIn
 op 0x200013d: FadeOut
 op 0x200013e: FadeTo
 op 0x200013f: GetCurrentWeather
 op 0x2000140: ChangeWeather
-opcodes 0x2000141-0x3ffffff unused
->>>>>>> 4c240c64
+opcodes 0x2000141-0x3ffffff unused