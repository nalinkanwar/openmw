--- conflicted
+++ resolved
@@ -66,14 +66,9 @@
 
                 // initialise
                 ESM::CellRef& cellRef = mPtr.getCellRef();
-<<<<<<< HEAD
-                cellRef.mRefID = Misc::StringUtils::lowerCase(name);
-                cellRef.mRefnum = -1;
-=======
-                cellRef.mRefID = name;
+                cellRef.mRefID = Misc::StringUtils::lowerCase (name);
                 cellRef.mRefNum.mIndex = 0;
                 cellRef.mRefNum.mContentFile = -1;
->>>>>>> c22e38f8
                 cellRef.mScale = 1;
                 cellRef.mFactIndex = 0;
                 cellRef.mCharge = -1;
