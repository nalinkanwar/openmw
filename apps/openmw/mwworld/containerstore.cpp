--- conflicted
+++ resolved
@@ -23,15 +23,9 @@
     {
         float sum = 0;
 
-<<<<<<< HEAD
         for (typename MWWorld::ContainerRefList<T>::List::const_iterator iter (
-            cellRefList.list.begin());
-            iter!=cellRefList.list.end();
-=======
-        for (typename MWWorld::CellRefList<T>::List::const_iterator iter (
             cellRefList.mList.begin());
             iter!=cellRefList.mList.end();
->>>>>>> a6c7f16a
             ++iter)
         {
             if (iter->mData.getCount()>0)
