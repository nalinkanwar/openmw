
#include "class.hpp"

#include <stdexcept>

#include <OgreVector3.h>

#include <components/esm/defs.hpp>

#include "../mwbase/environment.hpp"
#include "../mwbase/windowmanager.hpp"
#include "../mwbase/world.hpp"

#include "ptr.hpp"
#include "refdata.hpp"
#include "nullaction.hpp"
#include "failedaction.hpp"
#include "actiontake.hpp"
#include "containerstore.hpp"

#include "../mwgui/tooltips.hpp"

#include "../mwmechanics/creaturestats.hpp"
#include "../mwmechanics/npcstats.hpp"
#include "../mwmechanics/magiceffects.hpp"

namespace MWWorld
{
    std::map<std::string, boost::shared_ptr<Class> > Class::sClasses;

    Class::Class() {}

    Class::~Class() {}

    std::string Class::getId (const Ptr& ptr) const
    {
        throw std::runtime_error ("class does not support ID retrieval");
    }

    void Class::insertObjectRendering (const Ptr& ptr, MWRender::RenderingInterface& renderingInterface) const
    {

    }

    void Class::insertObject(const Ptr& ptr, MWWorld::PhysicsSystem& physics) const
    {

    }

    bool Class::apply (const MWWorld::Ptr& ptr, const std::string& id,  const MWWorld::Ptr& actor) const
    {
        return false;
    }

    void Class::skillUsageSucceeded (const MWWorld::Ptr& ptr, int skill, int usageType, float extraFactor) const
    {
        throw std::runtime_error ("class does not represent an actor");
    }

    bool Class::canSell (const MWWorld::Ptr& item, int npcServices) const
    {
        return false;
    }

    int Class::getServices(const Ptr &actor) const
    {
        throw std::runtime_error ("class does not have services");
    }

    MWMechanics::CreatureStats& Class::getCreatureStats (const Ptr& ptr) const
    {
        throw std::runtime_error ("class does not have creature stats");
    }

    MWMechanics::NpcStats& Class::getNpcStats (const Ptr& ptr) const
    {
        throw std::runtime_error ("class does not have NPC stats");
    }

    bool Class::hasItemHealth (const Ptr& ptr) const
    {
        return false;
    }

    int Class::getItemHealth(const Ptr &ptr) const
    {
        if (ptr.getCellRef().getCharge() == -1)
            return getItemMaxHealth(ptr);
        else
            return ptr.getCellRef().getCharge();
    }

    int Class::getItemMaxHealth (const Ptr& ptr) const
    {
        throw std::runtime_error ("class does not have item health");
    }

    void Class::hit(const Ptr& ptr, int type) const
    {
        throw std::runtime_error("class cannot hit");
    }

    void Class::block(const Ptr &ptr) const
    {
        throw std::runtime_error("class cannot block");
    }

    void Class::onHit(const Ptr& ptr, float damage, bool ishealth, const Ptr& object, const Ptr& attacker, bool successful) const
    {
        throw std::runtime_error("class cannot be hit");
    }

    void Class::setActorHealth(const Ptr& ptr, float health, const Ptr& attacker) const
    {
        throw std::runtime_error("class does not have actor health");
    }

    boost::shared_ptr<Action> Class::activate (const Ptr& ptr, const Ptr& actor) const
    {
        return boost::shared_ptr<Action> (new NullAction);
    }

    boost::shared_ptr<Action> Class::use (const Ptr& ptr) const
    {
        return boost::shared_ptr<Action> (new NullAction);
    }

    ContainerStore& Class::getContainerStore (const Ptr& ptr) const
    {
        throw std::runtime_error ("class does not have a container store");
    }

    InventoryStore& Class::getInventoryStore (const Ptr& ptr) const
    {
        throw std::runtime_error ("class does not have an inventory store");
    }

    bool Class::hasInventoryStore(const Ptr &ptr) const
    {
        return false;
    }

    void Class::lock (const Ptr& ptr, int lockLevel) const
    {
        throw std::runtime_error ("class does not support locking");
    }

    void Class::unlock (const Ptr& ptr) const
    {
        throw std::runtime_error ("class does not support unlocking");
    }

    void Class::setRemainingUsageTime (const Ptr& ptr, float duration) const
    {
        throw std::runtime_error ("class does not support time-based uses");
    }

    float Class::getRemainingUsageTime (const Ptr& ptr) const
    {
        return -1;
    }

    std::string Class::getScript (const Ptr& ptr) const
    {
        return "";
    }

    float Class::getSpeed (const Ptr& ptr) const
    {
        return 0;
    }

    float Class::getJump (const Ptr& ptr) const
    {
        return 0;
    }

    int Class::getEnchantmentPoints (const MWWorld::Ptr& ptr) const
    {
        throw std::runtime_error ("class does not support enchanting");
    }

    float Class::getFallDamage(const MWWorld::Ptr &ptr, float fallHeight) const
    {
        return 0;
    }

    MWMechanics::Movement& Class::getMovementSettings (const Ptr& ptr) const
    {
        throw std::runtime_error ("movement settings not supported by class");
    }

    Ogre::Vector3 Class::getMovementVector (const Ptr& ptr) const
    {
        return Ogre::Vector3 (0, 0, 0);
    }

    Ogre::Vector3 Class::getRotationVector (const Ptr& ptr) const
    {
        return Ogre::Vector3 (0, 0, 0);
    }

    std::pair<std::vector<int>, bool> Class::getEquipmentSlots (const Ptr& ptr) const
    {
        return std::make_pair (std::vector<int>(), false);
    }

    int Class::getEquipmentSkill (const Ptr& ptr) const
    {
        return -1;
    }

    int Class::getValue (const Ptr& ptr) const
    {
        throw std::logic_error ("value not supported by this class");
    }

    float Class::getCapacity (const MWWorld::Ptr& ptr) const
    {
        throw std::runtime_error ("capacity not supported by this class");
    }

    float Class::getWeight(const Ptr &ptr) const
    {
        throw std::runtime_error ("weight not supported by this class");
    }

    float Class::getEncumbrance (const MWWorld::Ptr& ptr) const
    {
        throw std::runtime_error ("encumbrance not supported by class");
    }

    bool Class::isEssential (const MWWorld::Ptr& ptr) const
    {
        return false;
    }

    float Class::getArmorRating (const MWWorld::Ptr& ptr) const
    {
        throw std::runtime_error("Class does not support armor rating");
    }

    const Class& Class::get (const std::string& key)
    {
        if (key.empty())
            throw std::logic_error ("Class::get(): attempting to get an empty key");

        std::map<std::string, boost::shared_ptr<Class> >::const_iterator iter = sClasses.find (key);

        if (iter==sClasses.end())
            throw std::logic_error ("Class::get(): unknown class key: " + key);

        return *iter->second;
    }

    bool Class::isPersistent(const Ptr &ptr) const
    {
        throw std::runtime_error ("class does not support persistence");
    }

    void Class::registerClass(const std::string& key,  boost::shared_ptr<Class> instance)
    {
        instance->mTypeName = key;
        sClasses.insert(std::make_pair(key, instance));
    }

    std::string Class::getUpSoundId (const Ptr& ptr) const
    {
        throw std::runtime_error ("class does not have an up sound");
    }

    std::string Class::getDownSoundId (const Ptr& ptr) const
    {
        throw std::runtime_error ("class does not have an down sound");
    }

    std::string Class::getSoundIdFromSndGen(const Ptr &ptr, const std::string &type) const
    {
        throw std::runtime_error("class does not support soundgen look up");
    }

    std::string Class::getInventoryIcon (const MWWorld::Ptr& ptr) const
    {
        throw std::runtime_error ("class does not have any inventory icon");
    }

    MWGui::ToolTipInfo Class::getToolTipInfo (const Ptr& ptr) const
    {
        throw std::runtime_error ("class does not have a tool tip");
    }

    bool Class::hasToolTip (const Ptr& ptr) const
    {
        return false;
    }

    std::string Class::getEnchantment (const Ptr& ptr) const
    {
        return "";
    }

    void Class::adjustScale(const MWWorld::Ptr& ptr,float& scale) const
    {
    }

    std::string Class::getModel(const MWWorld::Ptr &ptr) const
    {
        return "";
    }

    std::string Class::applyEnchantment(const MWWorld::Ptr &ptr, const std::string& enchId, int enchCharge, const std::string& newName) const
    {
        throw std::runtime_error ("class can't be enchanted");
    }

    std::pair<int, std::string> Class::canBeEquipped(const MWWorld::Ptr &ptr, const MWWorld::Ptr &npc) const
    {
        return std::make_pair (1, "");
    }

    void Class::adjustPosition(const MWWorld::Ptr& ptr, bool force) const
    {
    }

    boost::shared_ptr<Action> Class::defaultItemActivate(const Ptr &ptr, const Ptr &actor) const
    {
        if(!MWBase::Environment::get().getWindowManager()->isAllowed(MWGui::GW_Inventory))
            return boost::shared_ptr<Action>(new NullAction());

        if(actor.getClass().isNpc() && actor.getClass().getNpcStats(actor).isWerewolf())
        {
            const MWWorld::ESMStore &store = MWBase::Environment::get().getWorld()->getStore();
            const ESM::Sound *sound = store.get<ESM::Sound>().searchRandom("WolfItem");

            boost::shared_ptr<MWWorld::Action> action(new MWWorld::FailedAction("#{sWerewolfRefusal}"));
            if(sound) action->setSound(sound->mId);

            return action;
        }

        boost::shared_ptr<MWWorld::Action> action(new ActionTake(ptr));
        action->setSound(getUpSoundId(ptr));

        return action;
    }

    MWWorld::Ptr
    Class::copyToCellImpl(const Ptr &ptr, CellStore &cell) const
    {
        throw std::runtime_error("unable to move class to cell");
    }

    MWWorld::Ptr
    Class::copyToCell(const Ptr &ptr, CellStore &cell) const
    {
        Ptr newPtr = copyToCellImpl(ptr, cell);
        newPtr.getCellRef().unsetRefNum(); // This RefNum is only valid within the original cell of the reference
        return newPtr;
    }

    MWWorld::Ptr
    Class::copyToCell(const Ptr &ptr, CellStore &cell, const ESM::Position &pos) const
    {
        Ptr newPtr = copyToCell(ptr, cell);
        newPtr.getRefData().setPosition(pos);

        return newPtr;
    }

    bool Class::isBipedal(const Ptr &ptr) const
    {
        return false;
    }

    bool Class::canFly(const Ptr &ptr) const
    {
        return false;
    }

    bool Class::canSwim(const Ptr &ptr) const
    {
        return false;
    }

    bool Class::canWalk(const Ptr &ptr) const
    {
        return false;
    }

    int Class::getSkill(const MWWorld::Ptr& ptr, int skill) const
    {
        throw std::runtime_error("class does not support skills");
    }

    int Class::getBloodTexture (const MWWorld::Ptr& ptr) const
    {
        throw std::runtime_error("class does not support gore");
    }

    void Class::readAdditionalState (const MWWorld::Ptr& ptr, const ESM::ObjectState& state) const {}

    void Class::writeAdditionalState (const MWWorld::Ptr& ptr, ESM::ObjectState& state) const {}

    int Class::getBaseGold(const MWWorld::Ptr& ptr) const
    {
        throw std::runtime_error("class does not support base gold");
    }

    bool Class::isClass(const MWWorld::Ptr& ptr, const std::string &className) const
    {
        return false;
    }

    int Class::getDoorState (const MWWorld::Ptr &ptr) const
    {
        throw std::runtime_error("this is not a door");
    }

    void Class::setDoorState (const MWWorld::Ptr &ptr, int state) const
    {
        throw std::runtime_error("this is not a door");
    }

<<<<<<< HEAD
    float Class::getNormalizedEncumbrance(const Ptr &ptr) const
    {
        float capacity = getCapacity(ptr);
        if (capacity == 0)
            return 1.f;

        return getEncumbrance(ptr) / capacity;
=======
    std::string Class::getSound(const MWWorld::Ptr&) const
    {
      return std::string();
>>>>>>> a6a3eca9
    }
}<|MERGE_RESOLUTION|>--- conflicted
+++ resolved
@@ -421,7 +421,6 @@
         throw std::runtime_error("this is not a door");
     }
 
-<<<<<<< HEAD
     float Class::getNormalizedEncumbrance(const Ptr &ptr) const
     {
         float capacity = getCapacity(ptr);
@@ -429,10 +428,10 @@
             return 1.f;
 
         return getEncumbrance(ptr) / capacity;
-=======
+    }
+
     std::string Class::getSound(const MWWorld::Ptr&) const
     {
       return std::string();
->>>>>>> a6a3eca9
     }
 }