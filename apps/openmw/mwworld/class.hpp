--- conflicted
+++ resolved
@@ -42,11 +42,10 @@
 
             virtual ~Class();
 
-<<<<<<< HEAD
             virtual std::string getId (const Ptr& ptr) const;
             ///< Return ID of \a ptr or throw an exception, if class does not support ID retrieval
             /// (default implementation: throw an exception)
-=======
+
             virtual void insertObj (const Ptr& ptr, MWRender::CellRenderImp& cellRender,
                 MWWorld::Environment& environment) const;
             ///< Add reference into a cell for rendering (default implementation: don't render anything).
@@ -60,7 +59,6 @@
             ///< Enable reference; only does the non-rendering part (default implementation: ignore)
             /// \attention This is not the same as the script instruction with the same name. References
             /// should only be enabled while in an active cell.
->>>>>>> bbfb1349
 
             virtual std::string getName (const Ptr& ptr) const = 0;
             ///< \return name (the one that is to be presented to the user; not the internal one);
