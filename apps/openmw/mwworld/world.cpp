--- conflicted
+++ resolved
@@ -800,12 +800,6 @@
         }
     }
 
-<<<<<<< HEAD
-    
-=======
-
->>>>>>> bb34f6e7
-
     void World::positionToIndex (float x, float y, int &cellX, int &cellY) const
     {
         const int cellSize = 8192;
