#include "cellstore.hpp"

#include <iostream>

#include "../mwbase/environment.hpp"
#include "../mwbase/world.hpp"

#include "ptr.hpp"
#include "esmstore.hpp"

namespace MWWorld
{
    CellStore::CellStore (const ESM::Cell *cell)
      : mCell (cell), mState (State_Unloaded)
    {
        mWaterLevel = cell->mWater;
    }

    void CellStore::load (const MWWorld::ESMStore &store, std::vector<ESM::ESMReader> &esm)
    {
        if (mState!=State_Loaded)
        {
            if (mState==State_Preloaded)
                mIds.clear();

            std::cout << "loading cell " << mCell->getDescription() << std::endl;

            loadRefs (store, esm);

            mState = State_Loaded;
        }
    }

    void CellStore::preload (const MWWorld::ESMStore &store, std::vector<ESM::ESMReader> &esm)
    {
        if (mState==State_Unloaded)
        {
            listRefs (store, esm);

            mState = State_Preloaded;
        }
    }

    void CellStore::listRefs(const MWWorld::ESMStore &store, std::vector<ESM::ESMReader> &esm)
    {
        assert (mCell);

        if (mCell->mContextList.size() == 0)
            return; // this is a dynamically generated cell -> skipping.

        // Load references from all plugins that do something with this cell.
        for (size_t i = 0; i < mCell->mContextList.size(); i++)
        {
            // Reopen the ESM reader and seek to the right position.
            int index = mCell->mContextList.at(i).index;
            mCell->restore (esm[index], i);

            ESM::CellRef ref;

<<<<<<< HEAD
            // Get each reference in turn
            while (mCell->getNextRef (esm[index], ref))
            {
                std::string lowerCase;
                if (ref.mDeleted) {
                    // Right now, don't do anything. Wehere is "listRefs" actually used, anyway?
                    //  Skipping for now...
                    continue;
                }

                std::transform (ref.mRefID.begin(), ref.mRefID.end(), std::back_inserter (lowerCase),
                    (int(*)(int)) std::tolower);
=======
        // Get each reference in turn
        while (mCell->getNextRef (esm, ref))
        {
            std::string lowerCase = Misc::StringUtils::lowerCase (ref.mRefID);
>>>>>>> 19dff822

                mIds.push_back (lowerCase);
            }
        }

        std::sort (mIds.begin(), mIds.end());
    }

    void CellStore::loadRefs(const MWWorld::ESMStore &store, std::vector<ESM::ESMReader> &esm)
    {
      assert (mCell);

        if (mCell->mContextList.size() == 0)
            return; // this is a dynamically generated cell -> skipping.

        // Load references from all plugins that do something with this cell.
        for (size_t i = 0; i < mCell->mContextList.size(); i++)
        {
            // Reopen the ESM reader and seek to the right position.
            int index = mCell->mContextList.at(i).index;
            mCell->restore (esm[index], i);

            ESM::CellRef ref;

            // Get each reference in turn
            while(mCell->getNextRef(esm[index], ref))
            {
                // Don't load reference if it was moved to a different cell.
                if (mCell->mMovedRefs.find(ref.mRefnum) != mCell->mMovedRefs.end()) {
                    continue;
                }
                    
                std::string lowerCase;

                std::transform (ref.mRefID.begin(), ref.mRefID.end(), std::back_inserter (lowerCase),
                    (int(*)(int)) std::tolower);

                int rec = store.find(ref.mRefID);

                ref.mRefID = lowerCase;

            /* We can optimize this further by storing the pointer to the
                record itself in store.all, so that we don't need to look it
                up again here. However, never optimize. There are infinite
                opportunities to do that later.
            */
            switch(rec)
                {
            case ESM::REC_ACTI: mActivators.load(ref, store); break;
            case ESM::REC_ALCH: mPotions.load(ref, store); break;
            case ESM::REC_APPA: mAppas.load(ref, store); break;
            case ESM::REC_ARMO: mArmors.load(ref, store); break;
            case ESM::REC_BOOK: mBooks.load(ref, store); break;
            case ESM::REC_CLOT: mClothes.load(ref, store); break;
            case ESM::REC_CONT: mContainers.load(ref, store); break;
            case ESM::REC_CREA: mCreatures.load(ref, store); break;
            case ESM::REC_DOOR: mDoors.load(ref, store); break;
            case ESM::REC_INGR: mIngreds.load(ref, store); break;
            case ESM::REC_LEVC: mCreatureLists.load(ref, store); break;
            case ESM::REC_LEVI: mItemLists.load(ref, store); break;
            case ESM::REC_LIGH: mLights.load(ref, store); break;
            case ESM::REC_LOCK: mLockpicks.load(ref, store); break;
            case ESM::REC_MISC: mMiscItems.load(ref, store); break;
            case ESM::REC_NPC_: mNpcs.load(ref, store); break;
            case ESM::REC_PROB: mProbes.load(ref, store); break;
            case ESM::REC_REPA: mRepairs.load(ref, store); break;
            case ESM::REC_STAT: mStatics.load(ref, store); break;
            case ESM::REC_WEAP: mWeapons.load(ref, store); break;

                case 0: std::cout << "Cell reference " + ref.mRefID + " not found!\n"; break;
                default:
                std::cout << "WARNING: Ignoring reference '" << ref.mRefID << "' of unhandled type\n";
                }
            }
        }

        // Load moved references, from separately tracked list.
        for (ESM::CellRefTracker::const_iterator it = mCell->mLeasedRefs.begin(); it != mCell->mLeasedRefs.end(); it++)
        {
<<<<<<< HEAD
            // Doesn't seem to work in one line... huh? Too sleepy to check...
            //const ESM::CellRef &ref0 = it->second;
            ESM::CellRef &ref = const_cast<ESM::CellRef&>(it->second);

            std::string lowerCase;

            std::transform (ref.mRefID.begin(), ref.mRefID.end(), std::back_inserter (lowerCase),
                (int(*)(int)) std::tolower);
=======
            std::string lowerCase = Misc::StringUtils::lowerCase(ref.mRefID);
>>>>>>> 19dff822

            int rec = store.find(ref.mRefID);
            
            ref.mRefID = lowerCase;

            /* We can optimize this further by storing the pointer to the
                record itself in store.all, so that we don't need to look it
                up again here. However, never optimize. There are infinite
                opportunities to do that later.
            */
            switch(rec)
                {
            case ESM::REC_ACTI: mActivators.load(ref, store); break;
            case ESM::REC_ALCH: mPotions.load(ref, store); break;
            case ESM::REC_APPA: mAppas.load(ref, store); break;
            case ESM::REC_ARMO: mArmors.load(ref, store); break;
            case ESM::REC_BOOK: mBooks.load(ref, store); break;
            case ESM::REC_CLOT: mClothes.load(ref, store); break;
            case ESM::REC_CONT: mContainers.load(ref, store); break;
            case ESM::REC_CREA: mCreatures.load(ref, store); break;
            case ESM::REC_DOOR: mDoors.load(ref, store); break;
            case ESM::REC_INGR: mIngreds.load(ref, store); break;
            case ESM::REC_LEVC: mCreatureLists.load(ref, store); break;
            case ESM::REC_LEVI: mItemLists.load(ref, store); break;
            case ESM::REC_LIGH: mLights.load(ref, store); break;
            case ESM::REC_LOCK: mLockpicks.load(ref, store); break;
            case ESM::REC_MISC: mMiscItems.load(ref, store); break;
            case ESM::REC_NPC_: mNpcs.load(ref, store); break;
            case ESM::REC_PROB: mProbes.load(ref, store); break;
            case ESM::REC_REPA: mRepairs.load(ref, store); break;
            case ESM::REC_STAT: mStatics.load(ref, store); break;
            case ESM::REC_WEAP: mWeapons.load(ref, store); break;

                case 0: std::cout << "Cell reference " + ref.mRefID + " not found!\n"; break;
                default:
                std::cout << "WARNING: Ignoring reference '" << ref.mRefID << "' of unhandled type\n";
                }
            
        }
    }
}<|MERGE_RESOLUTION|>--- conflicted
+++ resolved
@@ -57,25 +57,15 @@
 
             ESM::CellRef ref;
 
-<<<<<<< HEAD
             // Get each reference in turn
             while (mCell->getNextRef (esm[index], ref))
             {
-                std::string lowerCase;
+                std::string lowerCase = Misc::StringUtils::lowerCase (ref.mRefID);
                 if (ref.mDeleted) {
-                    // Right now, don't do anything. Wehere is "listRefs" actually used, anyway?
+                    // Right now, don't do anything. Where is "listRefs" actually used, anyway?
                     //  Skipping for now...
                     continue;
                 }
-
-                std::transform (ref.mRefID.begin(), ref.mRefID.end(), std::back_inserter (lowerCase),
-                    (int(*)(int)) std::tolower);
-=======
-        // Get each reference in turn
-        while (mCell->getNextRef (esm, ref))
-        {
-            std::string lowerCase = Misc::StringUtils::lowerCase (ref.mRefID);
->>>>>>> 19dff822
 
                 mIds.push_back (lowerCase);
             }
@@ -104,15 +94,10 @@
             while(mCell->getNextRef(esm[index], ref))
             {
                 // Don't load reference if it was moved to a different cell.
+                std::string lowerCase = Misc::StringUtils::lowerCase(ref.mRefID);
                 if (mCell->mMovedRefs.find(ref.mRefnum) != mCell->mMovedRefs.end()) {
                     continue;
-                }
-                    
-                std::string lowerCase;
-
-                std::transform (ref.mRefID.begin(), ref.mRefID.end(), std::back_inserter (lowerCase),
-                    (int(*)(int)) std::tolower);
-
+                }                    
                 int rec = store.find(ref.mRefID);
 
                 ref.mRefID = lowerCase;
@@ -155,7 +140,6 @@
         // Load moved references, from separately tracked list.
         for (ESM::CellRefTracker::const_iterator it = mCell->mLeasedRefs.begin(); it != mCell->mLeasedRefs.end(); it++)
         {
-<<<<<<< HEAD
             // Doesn't seem to work in one line... huh? Too sleepy to check...
             //const ESM::CellRef &ref0 = it->second;
             ESM::CellRef &ref = const_cast<ESM::CellRef&>(it->second);
@@ -164,9 +148,6 @@
 
             std::transform (ref.mRefID.begin(), ref.mRefID.end(), std::back_inserter (lowerCase),
                 (int(*)(int)) std::tolower);
-=======
-            std::string lowerCase = Misc::StringUtils::lowerCase(ref.mRefID);
->>>>>>> 19dff822
 
             int rec = store.find(ref.mRefID);
             
