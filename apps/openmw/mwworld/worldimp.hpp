#ifndef GAME_MWWORLD_WORLDIMP_H
#define GAME_MWWORLD_WORLDIMP_H

#include "../mwrender/debugging.hpp"

#include "ptr.hpp"
#include "scene.hpp"
#include "esmstore.hpp"
#include "physicssystem.hpp"
#include "cells.hpp"
#include "localscripts.hpp"
#include "timestamp.hpp"
#include "fallback.hpp"
#include "globals.hpp"

#include "../mwbase/world.hpp"

#include "contentloader.hpp"

namespace Ogre
{
    class Vector3;
}

namespace ESM
{
    struct Position;
}

namespace Files
{
    class Collections;
}

namespace Render
{
    class OgreRenderer;
}

namespace MWRender
{
    class SkyManager;
    class CellRender;
    class Animation;
    class Camera;
}

struct ContentLoader;

namespace MWWorld
{
    class WeatherManager;
    class Player;

    /// \brief The game world and its visual representation

    class World : public MWBase::World
    {
            MWWorld::Fallback mFallback;
            MWRender::RenderingManager* mRendering;

            MWWorld::WeatherManager* mWeatherManager;

            MWWorld::Scene *mWorldScene;
            MWWorld::Player *mPlayer;
            std::vector<ESM::ESMReader> mEsm;
            MWWorld::ESMStore mStore;
            LocalScripts mLocalScripts;
            MWWorld::Globals mGlobalVariables;
            MWWorld::PhysicsSystem *mPhysics;
            bool mSky;

            Cells mCells;

            OEngine::Physic::PhysicEngine* mPhysEngine;

            bool mGodMode;
            std::vector<std::string> mContentFiles;

            // not implemented
            World (const World&);
            World& operator= (const World&);

            Ptr getPtrViaHandle (const std::string& handle, CellStore& cellStore);

            int mActivationDistanceOverride;
            std::string mFacedHandle;
            float mFacedDistance;

            std::map<MWWorld::Ptr, int> mDoorStates;
            ///< only holds doors that are currently moving. 0 means closing, 1 opening

            struct ProjectileState
            {
                // Id of spell or enchantment to apply when it hits
                std::string mId;

                // Actor who casted this projectile
                std::string mActorHandle;

                // Name of item to display as effect source in magic menu (in case we casted an enchantment)
                std::string mSourceName;

                ESM::EffectList mEffects;

                float mSpeed;

                bool mStack;
            };

            std::map<MWWorld::Ptr, ProjectileState> mProjectiles;
            void updateWeather(float duration);
            int getDaysPerMonth (int month) const;

            void rotateObjectImp (const Ptr& ptr, Ogre::Vector3 rot, bool adjust);

            bool moveObjectImp (const Ptr& ptr, float x, float y, float z);
            ///< @return true if the active cell (cell player is in) changed

            Ptr copyObjectToCell(const Ptr &ptr, CellStore &cell, const ESM::Position &pos, bool adjustPos=true);

            void updateWindowManager ();
            void performUpdateSceneQueries ();
            void updateFacedHandle ();

            float getMaxActivationDistance ();
            float getNpcActivationDistance ();
            float getObjectActivationDistance ();

            void removeContainerScripts(const Ptr& reference);
            void addContainerScripts(const Ptr& reference, CellStore* cell);
            void PCDropped (const Ptr& item);

            void processDoors(float duration);
            ///< Run physics simulation and modify \a world accordingly.

            void moveProjectiles(float duration);

            void doPhysics(float duration);
            ///< Run physics simulation and modify \a world accordingly.

            void ensureNeededRecords();

            /**
             * @brief loadContentFiles - Loads content files (esm,esp,omwgame,omwaddon)
             * @param fileCollections- Container which holds content file names and their paths
             * @param content - Container which holds content file names
             * @param contentLoader -
             */
            void loadContentFiles(const Files::Collections& fileCollections,
                const std::vector<std::string>& content, ContentLoader& contentLoader);

            int mPlayIntro;

            bool mTeleportEnabled;
            bool mLevitationEnabled;

            /// Called when \a object is moved to an inactive cell
            void objectLeftActiveCell (MWWorld::Ptr object, MWWorld::Ptr movedPtr);

            float feetToGameUnits(float feet);

        public:

            World (OEngine::Render::OgreRenderer& renderer,
                const Files::Collections& fileCollections,
                const std::vector<std::string>& contentFiles,
                const boost::filesystem::path& resDir, const boost::filesystem::path& cacheDir,
                ToUTF8::Utf8Encoder* encoder, const std::map<std::string,std::string>& fallbackMap, int mActivationDistanceOverride);

            virtual ~World();

            virtual void startNewGame();

            virtual void clear();

            virtual int countSavedGameRecords() const;

            virtual void write (ESM::ESMWriter& writer) const;

            virtual void readRecord (ESM::ESMReader& reader, int32_t type);

            virtual OEngine::Render::Fader* getFader();
            ///< \ŧodo remove this function. Rendering details should not be exposed.

            virtual CellStore *getExterior (int x, int y);

            virtual CellStore *getInterior (const std::string& name);

            //switch to POV before showing player's death animation
            virtual void useDeathCamera();

            virtual void setWaterHeight(const float height);

            virtual void toggleWater();

            virtual void adjustSky();

            virtual void getTriangleBatchCount(unsigned int &triangles, unsigned int &batches);

            virtual const Fallback *getFallback() const;

            virtual Player& getPlayer();

            virtual const MWWorld::ESMStore& getStore() const;

            virtual std::vector<ESM::ESMReader>& getEsmReader();

            virtual LocalScripts& getLocalScripts();

            virtual bool hasCellChanged() const;
            ///< Has the player moved to a different cell, since the last frame?

            virtual bool isCellExterior() const;

            virtual bool isCellQuasiExterior() const;

            virtual Ogre::Vector2 getNorthVector (CellStore* cell);
            ///< get north vector (OGRE coordinates) for given interior cell

            virtual void getDoorMarkers (MWWorld::CellStore* cell, std::vector<DoorMarker>& out);
            ///< get a list of teleport door markers for a given cell, to be displayed on the local map

            virtual void getInteriorMapPosition (Ogre::Vector2 position, float& nX, float& nY, int &x, int& y);
            ///< see MWRender::LocalMap::getInteriorMapPosition

            virtual bool isPositionExplored (float nX, float nY, int x, int y, bool interior);
            ///< see MWRender::LocalMap::isPositionExplored

            virtual void setGlobalInt (const std::string& name, int value);
            ///< Set value independently from real type.

            virtual void setGlobalFloat (const std::string& name, float value);
            ///< Set value independently from real type.

            virtual int getGlobalInt (const std::string& name) const;
            ///< Get value independently from real type.

            virtual float getGlobalFloat (const std::string& name) const;
            ///< Get value independently from real type.

            virtual char getGlobalVariableType (const std::string& name) const;
            ///< Return ' ', if there is no global variable with this name.

            virtual std::string getCellName (const MWWorld::CellStore *cell = 0) const;
            ///< Return name of the cell.
            ///
            /// \note If cell==0, the cell the player is currently in will be used instead to
            /// generate a name.

            virtual void removeRefScript (MWWorld::RefData *ref);
            //< Remove the script attached to ref from mLocalScripts

            virtual Ptr getPtr (const std::string& name, bool activeOnly);
            ///< Return a pointer to a liveCellRef with the given name.
            /// \param activeOnly do non search inactive cells.

            virtual Ptr getPtrViaHandle (const std::string& handle);
            ///< Return a pointer to a liveCellRef with the given Ogre handle.

            virtual Ptr searchPtrViaHandle (const std::string& handle);
            ///< Return a pointer to a liveCellRef with the given Ogre handle or Ptr() if not found

            virtual void adjustPosition (const Ptr& ptr);
            ///< Adjust position after load to be on ground. Must be called after model load.

            virtual void enable (const Ptr& ptr);

            virtual void disable (const Ptr& ptr);

            virtual void advanceTime (double hours);
            ///< Advance in-game time.

            virtual void setHour (double hour);
            ///< Set in-game time hour.

            virtual void setMonth (int month);
            ///< Set in-game time month.

            virtual void setDay (int day);
            ///< Set in-game time day.

            virtual int getDay() const;
            virtual int getMonth() const;
            virtual int getYear() const;

            virtual std::string getMonthName (int month = -1) const;
            ///< Return name of month (-1: current month)

            virtual TimeStamp getTimeStamp() const;
            ///< Return current in-game time stamp.

            virtual bool toggleSky();
            ///< \return Resulting mode

            virtual void changeWeather (const std::string& region, unsigned int id);

            virtual int getCurrentWeather() const;

            virtual int getMasserPhase() const;

            virtual int getSecundaPhase() const;

            virtual void setMoonColour (bool red);

            virtual void modRegion(const std::string &regionid, const std::vector<char> &chances);

            virtual float getTimeScaleFactor() const;

            virtual void changeToInteriorCell (const std::string& cellName,
                const ESM::Position& position);
            ///< Move to interior cell.

            virtual void changeToExteriorCell (const ESM::Position& position);
            ///< Move to exterior cell.

            virtual const ESM::Cell *getExterior (const std::string& cellName) const;
            ///< Return a cell matching the given name or a 0-pointer, if there is no such cell.

            virtual void markCellAsUnchanged();

            virtual MWWorld::Ptr getFacedObject();
            ///< Return pointer to the object the player is looking at, if it is within activation range

            /// Returns a pointer to the object the provided object would hit (if within the
            /// specified distance), and the point where the hit occurs. This will attempt to
            /// use the "Head" node as a basis.
            virtual std::pair<MWWorld::Ptr,Ogre::Vector3> getHitContact(const MWWorld::Ptr &ptr, float distance);

            virtual void deleteObject (const Ptr& ptr);

            virtual void moveObject (const Ptr& ptr, float x, float y, float z);
            virtual void moveObject (const Ptr& ptr, CellStore &newCell, float x, float y, float z);

            virtual void scaleObject (const Ptr& ptr, float scale);

            /// Rotates object, uses degrees
            /// \param adjust indicates rotation should be set or adjusted
            virtual void rotateObject (const Ptr& ptr,float x,float y,float z, bool adjust = false);

            virtual void localRotateObject (const Ptr& ptr, float x, float y, float z);

            virtual MWWorld::Ptr safePlaceObject(const MWWorld::Ptr& ptr,MWWorld::CellStore &Cell,ESM::Position pos);
            ///< place an object in a "safe" location (ie not in the void, etc). Makes a copy of the Ptr.

            virtual void indexToPosition (int cellX, int cellY, float &x, float &y, bool centre = false)
                const;
            ///< Convert cell numbers to position.

            virtual void positionToIndex (float x, float y, int &cellX, int &cellY) const;
            ///< Convert position to cell numbers

            virtual void queueMovement(const Ptr &ptr, const Ogre::Vector3 &velocity);
            ///< Queues movement for \a ptr (in local space), to be applied in the next call to
            /// doPhysics.

            virtual bool castRay (float x1, float y1, float z1, float x2, float y2, float z2);
            ///< cast a Ray and return true if there is an object in the ray path.

            virtual bool toggleCollisionMode();
            ///< Toggle collision mode for player. If disabled player object should ignore
            /// collisions and gravity.
            ///< \return Resulting mode

            virtual bool toggleRenderMode (RenderMode mode);
            ///< Toggle a render mode.
            ///< \return Resulting mode

            virtual const ESM::Potion *createRecord (const ESM::Potion& record);
            ///< Create a new record (of type potion) in the ESM store.
            /// \return pointer to created record

            virtual const ESM::Spell *createRecord (const ESM::Spell& record);
            ///< Create a new record (of type spell) in the ESM store.
            /// \return pointer to created record

            virtual const ESM::Class *createRecord (const ESM::Class& record);
            ///< Create a new record (of type class) in the ESM store.
            /// \return pointer to created record

            virtual const ESM::Cell *createRecord (const ESM::Cell& record);
            ///< Create a new record (of type cell) in the ESM store.
            /// \return pointer to created record

            virtual const ESM::NPC *createRecord(const ESM::NPC &record);
            ///< Create a new record (of type npc) in the ESM store.
            /// \return pointer to created record

            virtual const ESM::Armor *createRecord (const ESM::Armor& record);
            ///< Create a new record (of type armor) in the ESM store.
            /// \return pointer to created record

            virtual const ESM::Weapon *createRecord (const ESM::Weapon& record);
            ///< Create a new record (of type weapon) in the ESM store.
            /// \return pointer to created record

            virtual const ESM::Clothing *createRecord (const ESM::Clothing& record);
            ///< Create a new record (of type clothing) in the ESM store.
            /// \return pointer to created record

            virtual const ESM::Enchantment *createRecord (const ESM::Enchantment& record);
            ///< Create a new record (of type enchantment) in the ESM store.
            /// \return pointer to created record

            virtual const ESM::Book *createRecord (const ESM::Book& record);
            ///< Create a new record (of type book) in the ESM store.
            /// \return pointer to created record

            virtual void update (float duration, bool paused);

            virtual bool placeObject (const MWWorld::Ptr& object, float cursorX, float cursorY, int amount);
            ///< copy and place an object into the gameworld at the specified cursor position
            /// @param object
            /// @param cursor X (relative 0-1)
            /// @param cursor Y (relative 0-1)
            /// @param number of objects to place
            /// @return true if the object was placed, or false if it was rejected because the position is too far away

            virtual void dropObjectOnGround (const MWWorld::Ptr& actor, const MWWorld::Ptr& object, int amount);
            ///< copy and place an object into the gameworld at the given actor's position
            /// @param actor giving the dropped object position
            /// @param object
            /// @param number of objects to place

            virtual bool canPlaceObject(float cursorX, float cursorY);
            ///< @return true if it is possible to place on object at specified cursor location

            virtual void processChangedSettings(const Settings::CategorySettingVector& settings);

            virtual bool isFlying(const MWWorld::Ptr &ptr) const;
            virtual bool isSlowFalling(const MWWorld::Ptr &ptr) const;
            ///Is the head of the creature underwater?
            virtual bool isSubmerged(const MWWorld::Ptr &object) const;
            virtual bool isSwimming(const MWWorld::Ptr &object) const;
            virtual bool isUnderwater(const MWWorld::CellStore* cell, const Ogre::Vector3 &pos) const;
            virtual bool isOnGround(const MWWorld::Ptr &ptr) const;

            virtual void togglePOV() {
                mRendering->togglePOV();
            }

            virtual void togglePreviewMode(bool enable) {
                mRendering->togglePreviewMode(enable);
            }

            virtual bool toggleVanityMode(bool enable) {
                return mRendering->toggleVanityMode(enable);
            }

            virtual void allowVanityMode(bool allow) {
                mRendering->allowVanityMode(allow);
            }

            virtual void togglePlayerLooking(bool enable) {
                mRendering->togglePlayerLooking(enable);
            }

            virtual void changeVanityModeScale(float factor) {
                mRendering->changeVanityModeScale(factor);
            }

            virtual bool vanityRotateCamera(float * rot);
            virtual void setCameraDistance(float dist, bool adjust = false, bool override = true);

            virtual void setupPlayer();
            virtual void renderPlayer();

            virtual bool getOpenOrCloseDoor(const MWWorld::Ptr& door);
            ///< if activated, should this door be opened or closed?
            virtual void activateDoor(const MWWorld::Ptr& door);
            ///< activate (open or close) an non-teleport door

            virtual bool getPlayerStandingOn (const MWWorld::Ptr& object); ///< @return true if the player is standing on \a object
            virtual bool getActorStandingOn (const MWWorld::Ptr& object); ///< @return true if any actor is standing on \a object
            virtual float getWindSpeed();

            virtual void getContainersOwnedBy (const MWWorld::Ptr& npc, std::vector<MWWorld::Ptr>& out);
            ///< get all containers in active cells owned by this Npc
            virtual void getItemsOwnedBy (const MWWorld::Ptr& npc, std::vector<MWWorld::Ptr>& out);
            ///< get all items in active cells owned by this Npc

            virtual bool getLOS(const MWWorld::Ptr& npc,const MWWorld::Ptr& targetNpc);
            ///< get Line of Sight (morrowind stupid implementation)

            virtual void enableActorCollision(const MWWorld::Ptr& actor, bool enable);

            virtual void setupExternalRendering (MWRender::ExternalRendering& rendering);

            virtual int canRest();
            ///< check if the player is allowed to rest \n
            /// 0 - yes \n
            /// 1 - only waiting \n
            /// 2 - player is underwater \n
            /// 3 - enemies are nearby (not implemented)

            /// \todo Probably shouldn't be here
            virtual MWRender::Animation* getAnimation(const MWWorld::Ptr &ptr);

            /// \todo this does not belong here
            virtual void playVideo(const std::string& name, bool allowSkipping);
            virtual void stopVideo();
            virtual void frameStarted (float dt, bool paused);

            /// Find center of exterior cell above land surface
            /// \return false if exterior with given name not exists, true otherwise
            virtual bool findExteriorPosition(const std::string &name, ESM::Position &pos);

            /// Find position in interior cell near door entrance
            /// \return false if interior with given name not exists, true otherwise
            virtual bool findInteriorPosition(const std::string &name, ESM::Position &pos);

            /// Enables or disables use of teleport spell effects (recall, intervention, etc).
            virtual void enableTeleporting(bool enable);

            /// Returns true if teleport spell effects are allowed.
            virtual bool isTeleportingEnabled() const;

            /// Enables or disables use of levitation spell effect.
            virtual void enableLevitation(bool enable);

            /// Returns true if levitation spell effect is allowed.
            virtual bool isLevitationEnabled() const;

            virtual void setWerewolf(const MWWorld::Ptr& actor, bool werewolf);

            virtual void applyWerewolfAcrobatics(const MWWorld::Ptr& actor);

            virtual bool getGodModeState();

            virtual bool toggleGodMode();

            /**
             * @brief startSpellCast attempt to start casting a spell. Might fail immediately if conditions are not met.
             * @param actor
             * @return true if the spell can be casted (i.e. the animation should start)
             */
            virtual bool startSpellCast (const MWWorld::Ptr& actor);

            /**
             * @brief Cast the actual spell, should be called mid-animation
             * @param actor
             */
            virtual void castSpell (const MWWorld::Ptr& actor);

            virtual void launchProjectile (const std::string& id, bool stack, const ESM::EffectList& effects,
                                           const MWWorld::Ptr& actor, const std::string& sourceName);

<<<<<<< HEAD
            virtual const std::vector<std::string>& getContentFiles() const;
=======
            virtual void breakInvisibility (const MWWorld::Ptr& actor);
            // Are we in an exterior or pseudo-exterior cell and it's night?
            virtual bool isDark() const;

            virtual bool findInteriorPositionInWorldSpace(MWWorld::CellStore* cell, Ogre::Vector3& result);

            /// Teleports \a ptr to the reference of \a id (e.g. DivineMarker, PrisonMarker, TempleMarker)
            /// closest to \a worldPos.
            /// @note id must be lower case
            virtual void teleportToClosestMarker (const MWWorld::Ptr& ptr,
                                                  const std::string& id, Ogre::Vector3 worldPos);

            /// List all references (filtered by \a type) detected by \a ptr. The range
            /// is determined by the current magnitude of the "Detect X" magic effect belonging to \a type.
            /// @note This also works for references in containers.
            virtual void listDetectedReferences (const MWWorld::Ptr& ptr, std::vector<MWWorld::Ptr>& out,
                                                  DetectionType type);
>>>>>>> 2f35e5a0
    };
}

#endif<|MERGE_RESOLUTION|>--- conflicted
+++ resolved
@@ -545,9 +545,9 @@
             virtual void launchProjectile (const std::string& id, bool stack, const ESM::EffectList& effects,
                                            const MWWorld::Ptr& actor, const std::string& sourceName);
 
-<<<<<<< HEAD
+
             virtual const std::vector<std::string>& getContentFiles() const;
-=======
+
             virtual void breakInvisibility (const MWWorld::Ptr& actor);
             // Are we in an exterior or pseudo-exterior cell and it's night?
             virtual bool isDark() const;
@@ -565,7 +565,6 @@
             /// @note This also works for references in containers.
             virtual void listDetectedReferences (const MWWorld::Ptr& ptr, std::vector<MWWorld::Ptr>& out,
                                                   DetectionType type);
->>>>>>> 2f35e5a0
     };
 }
 
