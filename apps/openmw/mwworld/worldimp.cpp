--- conflicted
+++ resolved
@@ -153,11 +153,7 @@
         const std::vector<std::string>& contentFiles,
         ToUTF8::Utf8Encoder* encoder, const std::map<std::string,std::string>& fallbackMap,
         int activationDistanceOverride, const std::string& startCell, const std::string& startupScript)
-<<<<<<< HEAD
-    : mResourceSystem(resourceSystem), mPlayer (0), mLocalScripts (mStore),
-=======
-    : mFallback(fallbackMap), mPlayer (0), mLocalScripts (mStore),
->>>>>>> 53b4c15d
+    : mResourceSystem(resourceSystem), mFallback(fallbackMap), mPlayer (0), mLocalScripts (mStore),
       mSky (true), mCells (mStore, mEsm),
       mGodMode(false), mScriptsEnabled(true), mContentFiles (contentFiles),
       mActivationDistanceOverride (activationDistanceOverride), mStartupScript(startupScript),
@@ -1188,16 +1184,10 @@
                 {
                     newPtr = ptr.getClass().copyToCell(ptr, *newCell, pos);
 
-<<<<<<< HEAD
-                    mRendering->updatePtr(ptr, copy);
-                    ptr.getRefData().setBaseNode(NULL);
-                    MWBase::Environment::get().getSoundManager()->updatePtr (ptr, copy);
-                    mPhysics->updatePtr(ptr, copy);
-=======
-                    mRendering->updateObjectCell(ptr, newPtr);
+                    mRendering->updatePtr(ptr, newPtr);
                     ptr.getRefData().setBaseNode(NULL);
                     MWBase::Environment::get().getSoundManager()->updatePtr (ptr, newPtr);
->>>>>>> 53b4c15d
+                    mPhysics->updatePtr(ptr, newPtr);
 
                     MWBase::MechanicsManager *mechMgr = MWBase::Environment::get().getMechanicsManager();
                     mechMgr->updateCell(ptr, newPtr);
@@ -1217,13 +1207,8 @@
         }
         if (haveToMove && newPtr.getRefData().getBaseNode())
         {
-<<<<<<< HEAD
-            mRendering->moveObject(ptr, osg::Vec3f(vec.x, vec.y, vec.z));
-            mPhysics->updatePosition(ptr);
-=======
-            mRendering->moveObject(newPtr, vec);
-            mPhysics->moveObject (newPtr);
->>>>>>> 53b4c15d
+            mRendering->moveObject(newPtr, osg::Vec3f(vec.x, vec.y, vec.z));
+            mPhysics->updatePosition(newPtr);
         }
         if (isPlayer)
         {
