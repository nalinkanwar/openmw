#include "worldimp.hpp"

#include <osg/Group>
#include <osg/ComputeBoundsVisitor>

#include <BulletCollision/CollisionDispatch/btCollisionWorld.h>
#include <BulletCollision/CollisionShapes/btCompoundShape.h>

#include <components/debug/debuglog.hpp>

#include <components/esm/esmreader.hpp>
#include <components/esm/esmwriter.hpp>
#include <components/esm/cellid.hpp>

#include <components/misc/constants.hpp>
#include <components/misc/resourcehelpers.hpp>
#include <components/misc/rng.hpp>

#include <components/files/collections.hpp>

#include <components/resource/bulletshape.hpp>
#include <components/resource/resourcesystem.hpp>

#include <components/sceneutil/positionattitudetransform.hpp>

#include <components/detournavigator/debug.hpp>
#include <components/detournavigator/navigator.hpp>
#include <components/detournavigator/debug.hpp>

#include "../mwbase/environment.hpp"
#include "../mwbase/soundmanager.hpp"
#include "../mwbase/mechanicsmanager.hpp"
#include "../mwbase/windowmanager.hpp"
#include "../mwbase/scriptmanager.hpp"

#include "../mwmechanics/creaturestats.hpp"
#include "../mwmechanics/movement.hpp"
#include "../mwmechanics/npcstats.hpp"
#include "../mwmechanics/spellcasting.hpp"
#include "../mwmechanics/levelledlist.hpp"
#include "../mwmechanics/combat.hpp"
#include "../mwmechanics/aiavoiddoor.hpp" //Used to tell actors to avoid doors

#include "../mwrender/animation.hpp"
#include "../mwrender/npcanimation.hpp"
#include "../mwrender/renderingmanager.hpp"
#include "../mwrender/camera.hpp"
#include "../mwrender/vismask.hpp"

#include "../mwscript/interpretercontext.hpp"
#include "../mwscript/globalscripts.hpp"

#include "../mwclass/door.hpp"

#include "../mwphysics/physicssystem.hpp"
#include "../mwphysics/actor.hpp"
#include "../mwphysics/collisiontype.hpp"
#include "../mwphysics/object.hpp"

#include "player.hpp"
#include "manualref.hpp"
#include "cellstore.hpp"
#include "containerstore.hpp"
#include "inventorystore.hpp"
#include "actionteleport.hpp"
#include "projectilemanager.hpp"
#include "weather.hpp"

#include "contentloader.hpp"
#include "esmloader.hpp"

namespace
{

// Wraps a value to (-PI, PI]
void wrap(float& rad)
{
    const float pi = static_cast<float>(osg::PI);
    if (rad>0)
        rad = std::fmod(rad+pi, 2.0f*pi)-pi;
    else
        rad = std::fmod(rad-pi, 2.0f*pi)+pi;
}

}

namespace MWWorld
{
    struct GameContentLoader : public ContentLoader
    {
        GameContentLoader(Loading::Listener& listener)
          : ContentLoader(listener)
        {
        }

        bool addLoader(const std::string& extension, ContentLoader* loader)
        {
            return mLoaders.insert(std::make_pair(extension, loader)).second;
        }

        void load(const boost::filesystem::path& filepath, int& index)
        {
            LoadersContainer::iterator it(mLoaders.find(Misc::StringUtils::lowerCase(filepath.extension().string())));
            if (it != mLoaders.end())
            {
                it->second->load(filepath, index);
            }
            else
            {
              std::string msg("Cannot load file: ");
              msg += filepath.string();
              throw std::runtime_error(msg.c_str());
            }
        }

        private:
          typedef std::map<std::string, ContentLoader*> LoadersContainer;
          LoadersContainer mLoaders;
    };

    int World::getDaysPerMonth (int month) const
    {
        switch (month)
        {
            case 0: return 31;
            case 1: return 28;
            case 2: return 31;
            case 3: return 30;
            case 4: return 31;
            case 5: return 30;
            case 6: return 31;
            case 7: return 31;
            case 8: return 30;
            case 9: return 31;
            case 10: return 30;
            case 11: return 31;
        }

        throw std::runtime_error ("month out of range");
    }

    void World::adjustSky()
    {
        if (mSky && (isCellExterior() || isCellQuasiExterior()))
        {
            mRendering->skySetDate (mDay->getInteger(), mMonth->getInteger());

            mRendering->setSkyEnabled(true);
        }
        else
            mRendering->setSkyEnabled(false);
    }

    World::World (
        osgViewer::Viewer* viewer,
        osg::ref_ptr<osg::Group> rootNode,
        Resource::ResourceSystem* resourceSystem, SceneUtil::WorkQueue* workQueue,
        const Files::Collections& fileCollections,
        const std::vector<std::string>& contentFiles,
        ToUTF8::Utf8Encoder* encoder, const std::map<std::string,std::string>& fallbackMap,
        int activationDistanceOverride, const std::string& startCell, const std::string& startupScript,
            const std::string& resourcePath, const std::string& userDataPath)
    : mResourceSystem(resourceSystem), mFallback(fallbackMap), mLocalScripts (mStore),
      mSky (true), mCells (mStore, mEsm),
      mGodMode(false), mScriptsEnabled(true), mContentFiles (contentFiles), mUserDataPath(userDataPath),
      mActivationDistanceOverride (activationDistanceOverride), mStartupScript(startupScript),
      mStartCell (startCell), mDistanceToFacedObject(-1), mTeleportEnabled(true),
      mLevitationEnabled(true), mGoToJail(false), mDaysInPrison(0),
      mPlayerTraveling(false), mPlayerInJail(false), mSpellPreloadTimer(0.f)
    {
        mEsm.resize(contentFiles.size());
        Loading::Listener* listener = MWBase::Environment::get().getWindowManager()->getLoadingScreen();
        listener->loadingOn();

        GameContentLoader gameContentLoader(*listener);
        EsmLoader esmLoader(mStore, mEsm, encoder, *listener);

        gameContentLoader.addLoader(".esm", &esmLoader);
        gameContentLoader.addLoader(".esp", &esmLoader);
        gameContentLoader.addLoader(".omwgame", &esmLoader);
        gameContentLoader.addLoader(".omwaddon", &esmLoader);
        gameContentLoader.addLoader(".project", &esmLoader);

        loadContentFiles(fileCollections, contentFiles, gameContentLoader);

        listener->loadingOff();

        // insert records that may not be present in all versions of MW
        if (mEsm[0].getFormat() == 0)
            ensureNeededRecords();

        fillGlobalVariables();

        mStore.setUp(true);
        mStore.movePlayerRecord();

        mSwimHeightScale = mStore.get<ESM::GameSetting>().find("fSwimHeightScale")->mValue.getFloat();

        mPhysics.reset(new MWPhysics::PhysicsSystem(resourceSystem, rootNode));

        DetourNavigator::Settings navigatorSettings;
        navigatorSettings.mBorderSize = Settings::Manager::getInt("border size", "Navigator");
        navigatorSettings.mCellHeight = Settings::Manager::getFloat("cell height", "Navigator");
        navigatorSettings.mCellSize = Settings::Manager::getFloat("cell size", "Navigator");
        navigatorSettings.mDetailSampleDist = Settings::Manager::getFloat("detail sample dist", "Navigator");
        navigatorSettings.mDetailSampleMaxError = Settings::Manager::getFloat("detail sample max error", "Navigator");
        navigatorSettings.mMaxClimb = MWPhysics::sStepSizeUp;
        navigatorSettings.mMaxSimplificationError = Settings::Manager::getFloat("max simplification error", "Navigator");
        navigatorSettings.mMaxSlope = MWPhysics::sMaxSlope;
        navigatorSettings.mRecastScaleFactor = Settings::Manager::getFloat("recast scale factor", "Navigator");
        navigatorSettings.mSwimHeightScale = mSwimHeightScale;
        navigatorSettings.mMaxEdgeLen = Settings::Manager::getInt("max edge len", "Navigator");
        navigatorSettings.mMaxNavMeshQueryNodes = Settings::Manager::getInt("max nav mesh query nodes", "Navigator");
        navigatorSettings.mMaxPolys = Settings::Manager::getInt("max polygons per tile", "Navigator");
        navigatorSettings.mMaxVertsPerPoly = Settings::Manager::getInt("max verts per poly", "Navigator");
        navigatorSettings.mRegionMergeSize = Settings::Manager::getInt("region merge size", "Navigator");
        navigatorSettings.mRegionMinSize = Settings::Manager::getInt("region min size", "Navigator");
        navigatorSettings.mTileSize = Settings::Manager::getInt("tile size", "Navigator");
        navigatorSettings.mAsyncNavMeshUpdaterThreads = static_cast<std::size_t>(Settings::Manager::getInt("async nav mesh updater threads", "Navigator"));
        navigatorSettings.mMaxNavMeshTilesCacheSize = static_cast<std::size_t>(Settings::Manager::getInt("max nav mesh tiles cache size", "Navigator"));
        navigatorSettings.mMaxPolygonPathSize = static_cast<std::size_t>(Settings::Manager::getInt("max polygon path size", "Navigator"));
        navigatorSettings.mMaxSmoothPathSize = static_cast<std::size_t>(Settings::Manager::getInt("max smooth path size", "Navigator"));
        navigatorSettings.mTrianglesPerChunk = static_cast<std::size_t>(Settings::Manager::getInt("triangles per chunk", "Navigator"));
        navigatorSettings.mEnableWriteRecastMeshToFile = Settings::Manager::getBool("enable write recast mesh to file", "Navigator");
        navigatorSettings.mEnableWriteNavMeshToFile = Settings::Manager::getBool("enable write nav mesh to file", "Navigator");
        navigatorSettings.mRecastMeshPathPrefix = Settings::Manager::getString("recast mesh path prefix", "Navigator");
        navigatorSettings.mNavMeshPathPrefix = Settings::Manager::getString("nav mesh path prefix", "Navigator");
        navigatorSettings.mEnableRecastMeshFileNameRevision = Settings::Manager::getBool("enable recast mesh file name revision", "Navigator");
        navigatorSettings.mEnableNavMeshFileNameRevision = Settings::Manager::getBool("enable nav mesh file name revision", "Navigator");
        if (Settings::Manager::getBool("enable log", "Navigator"))
            DetourNavigator::Log::instance().setSink(std::unique_ptr<DetourNavigator::FileSink>(
                new DetourNavigator::FileSink(Settings::Manager::getString("log path", "Navigator"))));
        mNavigator.reset(new DetourNavigator::Navigator(navigatorSettings));

        mRendering.reset(new MWRender::RenderingManager(viewer, rootNode, resourceSystem, workQueue, &mFallback, resourcePath, *mNavigator));
        mProjectileManager.reset(new ProjectileManager(mRendering->getLightRoot(), resourceSystem, mRendering.get(), mPhysics.get()));
        mRendering->preloadCommonAssets();

        mWeatherManager.reset(new MWWorld::WeatherManager(*mRendering, mFallback, mStore));

        mWorldScene.reset(new Scene(*mRendering.get(), mPhysics.get(), *mNavigator));
    }

    void World::fillGlobalVariables()
    {
        mGlobalVariables.fill (mStore);

        mGameHour = &mGlobalVariables["gamehour"];
        mDaysPassed = &mGlobalVariables["dayspassed"];
        mDay = &mGlobalVariables["day"];
        mMonth = &mGlobalVariables["month"];
        mYear = &mGlobalVariables["year"];
        mTimeScale = &mGlobalVariables["timescale"];
    }

    void World::startNewGame (bool bypass)
    {
        mGoToJail = false;
        mLevitationEnabled = true;
        mTeleportEnabled = true;

        mGodMode = false;
        mScriptsEnabled = true;
        mSky = true;

        // Rebuild player
        setupPlayer();

        renderPlayer();
        mRendering->resetCamera();

        // we don't want old weather to persist on a new game
        // Note that if reset later, the initial ChangeWeather that the chargen script calls will be lost.
        mWeatherManager.reset();
        mWeatherManager.reset(new MWWorld::WeatherManager(*mRendering.get(), mFallback, mStore));

        if (!bypass)
        {
            // set new game mark
            mGlobalVariables["chargenstate"].setInteger (1);
        }
        else
            mGlobalVariables["chargenstate"].setInteger (-1);

        if (bypass && !mStartCell.empty())
        {
            ESM::Position pos;

            if (findExteriorPosition (mStartCell, pos))
            {
                changeToExteriorCell (pos, true);
                adjustPosition(getPlayerPtr(), false);
            }
            else
            {
                findInteriorPosition (mStartCell, pos);
                changeToInteriorCell (mStartCell, pos, true);
            }
        }
        else
        {
            for (int i=0; i<5; ++i)
                MWBase::Environment::get().getScriptManager()->getGlobalScripts().run();
            if (!getPlayerPtr().isInCell())
            {
                ESM::Position pos;
                const int cellSize = Constants::CellSizeInUnits;
                pos.pos[0] = cellSize/2;
                pos.pos[1] = cellSize/2;
                pos.pos[2] = 0;
                pos.rot[0] = 0;
                pos.rot[1] = 0;
                pos.rot[2] = 0;
                mWorldScene->changeToExteriorCell(pos, true);
            }
        }

        if (!bypass)
        {
            std::string video = mFallback.getFallbackString("Movies_New_Game");
            if (!video.empty())
                MWBase::Environment::get().getWindowManager()->playVideo(video, true);
        }

        // enable collision
        if (!mPhysics->toggleCollisionMode())
            mPhysics->toggleCollisionMode();

        if (!mStartupScript.empty())
            MWBase::Environment::get().getWindowManager()->executeInConsole(mStartupScript);

        MWBase::Environment::get().getWindowManager()->updatePlayer();
    }

    void World::clear()
    {
        mWeatherManager->clear();
        mRendering->clear();
        mProjectileManager->clear();
        mLocalScripts.clear();

        mWorldScene->clear();

        mStore.clearDynamic();

        if (mPlayer)
        {
            mPlayer->clear();
            mPlayer->setCell(0);
            mPlayer->getPlayer().getRefData() = RefData();
            mPlayer->set(mStore.get<ESM::NPC>().find ("player"));
        }

        mCells.clear();

        mDoorStates.clear();

        mGoToJail = false;
        mTeleportEnabled = true;
        mLevitationEnabled = true;
        mPlayerTraveling = false;
        mPlayerInJail = false;

        fillGlobalVariables();
    }

    int World::countSavedGameRecords() const
    {
        return
            mCells.countSavedGameRecords()
            +mStore.countSavedGameRecords()
            +mGlobalVariables.countSavedGameRecords()
            +mProjectileManager->countSavedGameRecords()
            +1 // player record
            +1 // weather record
            +1 // actorId counter
            +1 // levitation/teleport enabled state
            +1; // camera
    }

    int World::countSavedGameCells() const
    {
        return mCells.countSavedGameRecords();
    }

    void World::write (ESM::ESMWriter& writer, Loading::Listener& progress) const
    {
        // Active cells could have a dirty fog of war, sync it to the CellStore first
        for (Scene::CellStoreCollection::const_iterator iter (mWorldScene->getActiveCells().begin());
            iter!=mWorldScene->getActiveCells().end(); ++iter)
        {
            CellStore* cellstore = *iter;
            MWBase::Environment::get().getWindowManager()->writeFog(cellstore);
        }

        MWMechanics::CreatureStats::writeActorIdCounter(writer);

        mStore.write (writer, progress); // dynamic Store must be written (and read) before Cells, so that
                                         // references to custom made records will be recognized
        mPlayer->write (writer, progress);
        mCells.write (writer, progress);
        mGlobalVariables.write (writer, progress);
        mWeatherManager->write (writer, progress);
        mProjectileManager->write (writer, progress);

        writer.startRecord(ESM::REC_ENAB);
        writer.writeHNT("TELE", mTeleportEnabled);
        writer.writeHNT("LEVT", mLevitationEnabled);
        writer.endRecord(ESM::REC_ENAB);

        writer.startRecord(ESM::REC_CAM_);
        writer.writeHNT("FIRS", isFirstPerson());
        writer.endRecord(ESM::REC_CAM_);
    }

    void World::readRecord (ESM::ESMReader& reader, uint32_t type,
        const std::map<int, int>& contentFileMap)
    {
        switch (type)
        {
            case ESM::REC_ACTC:
                MWMechanics::CreatureStats::readActorIdCounter(reader);
                return;
            case ESM::REC_ENAB:
                reader.getHNT(mTeleportEnabled, "TELE");
                reader.getHNT(mLevitationEnabled, "LEVT");
                return;
            case ESM::REC_PLAY:
                mPlayer->readRecord(reader, type);
                if (getPlayerPtr().isInCell())
                {
                    mWorldScene->preloadCell(getPlayerPtr().getCell(), true);
                    mWorldScene->preloadTerrain(getPlayerPtr().getRefData().getPosition().asVec3());
                }
                break;
            default:
                if (!mStore.readRecord (reader, type) &&
                    !mGlobalVariables.readRecord (reader, type) &&
                    !mWeatherManager->readRecord (reader, type) &&
                    !mCells.readRecord (reader, type, contentFileMap)
                     && !mProjectileManager->readRecord (reader, type)
                        )
                {
                    throw std::runtime_error ("unknown record in saved game");
                }
                break;
        }
    }

    void World::ensureNeededRecords()
    {
        std::map<std::string, ESM::Variant> gmst;
        // Companion (tribunal)
        gmst["sCompanionShare"] = ESM::Variant("Companion Share");
        gmst["sCompanionWarningMessage"] = ESM::Variant("Warning message");
        gmst["sCompanionWarningButtonOne"] = ESM::Variant("Button 1");
        gmst["sCompanionWarningButtonTwo"] = ESM::Variant("Button 2");
        gmst["sProfitValue"] = ESM::Variant("Profit Value");
        gmst["sTeleportDisabled"] = ESM::Variant("Teleport disabled");
        gmst["sLevitateDisabled"] = ESM::Variant("Levitate disabled");

        // Missing in unpatched MW 1.0
        gmst["sDifficulty"] = ESM::Variant("Difficulty");
        gmst["fDifficultyMult"] = ESM::Variant(5.f);
        gmst["sAuto_Run"] = ESM::Variant("Auto Run");
        gmst["sServiceRefusal"] = ESM::Variant("Service Refusal");
        gmst["sNeedOneSkill"] = ESM::Variant("Need one skill");
        gmst["sNeedTwoSkills"] = ESM::Variant("Need two skills");
        gmst["sEasy"] = ESM::Variant("Easy");
        gmst["sHard"] = ESM::Variant("Hard");
        gmst["sDeleteNote"] = ESM::Variant("Delete Note");
        gmst["sEditNote"] = ESM::Variant("Edit Note");
        gmst["sAdmireSuccess"] = ESM::Variant("Admire Success");
        gmst["sAdmireFail"] = ESM::Variant("Admire Fail");
        gmst["sIntimidateSuccess"] = ESM::Variant("Intimidate Success");
        gmst["sIntimidateFail"] = ESM::Variant("Intimidate Fail");
        gmst["sTauntSuccess"] = ESM::Variant("Taunt Success");
        gmst["sTauntFail"] = ESM::Variant("Taunt Fail");
        gmst["sBribeSuccess"] = ESM::Variant("Bribe Success");
        gmst["sBribeFail"] = ESM::Variant("Bribe Fail");
        gmst["fNPCHealthBarTime"] = ESM::Variant(5.f);
        gmst["fNPCHealthBarFade"] = ESM::Variant(1.f);
        gmst["fFleeDistance"] = ESM::Variant(3000.f);
        gmst["sMaxSale"] = ESM::Variant("Max Sale");
        gmst["sAnd"] = ESM::Variant("and");

        // Werewolf (BM)
        gmst["fWereWolfRunMult"] = ESM::Variant(1.3f);
        gmst["fWereWolfSilverWeaponDamageMult"] = ESM::Variant(2.f);
        gmst["iWerewolfFightMod"] = ESM::Variant(100);
        gmst["iWereWolfFleeMod"] = ESM::Variant(100);
        gmst["iWereWolfLevelToAttack"] = ESM::Variant(20);
        gmst["iWereWolfBounty"] = ESM::Variant(1000);
        gmst["fCombatDistanceWerewolfMod"] = ESM::Variant(0.3f);

        std::map<std::string, ESM::Variant> globals;
        // vanilla Morrowind does not define dayspassed.
        globals["dayspassed"] = ESM::Variant(1); // but the addons start counting at 1 :(
        globals["werewolfclawmult"] = ESM::Variant(25.f);
        globals["pcknownwerewolf"] = ESM::Variant(0);

        // following should exist in all versions of MW, but not necessarily in TCs
        globals["gamehour"] = ESM::Variant(0.f);
        globals["timescale"] = ESM::Variant(30.f);
        globals["day"] = ESM::Variant(1);
        globals["month"] = ESM::Variant(1);
        globals["year"] = ESM::Variant(1);
        globals["pcrace"] = ESM::Variant(0);
        globals["pchascrimegold"] = ESM::Variant(0);
        globals["pchasgolddiscount"] = ESM::Variant(0);
        globals["crimegolddiscount"] = ESM::Variant(0);
        globals["crimegoldturnin"] = ESM::Variant(0);
        globals["pchasturnin"] = ESM::Variant(0);

        for (std::map<std::string, ESM::Variant>::iterator it = gmst.begin(); it != gmst.end(); ++it)
        {
            if (!mStore.get<ESM::GameSetting>().search(it->first))
            {
                ESM::GameSetting setting;
                setting.mId = it->first;
                setting.mValue = it->second;
                mStore.insertStatic(setting);
            }
        }

        for (std::map<std::string, ESM::Variant>::iterator it = globals.begin(); it != globals.end(); ++it)
        {
            if (!mStore.get<ESM::Global>().search(it->first))
            {
                ESM::Global setting;
                setting.mId = it->first;
                setting.mValue = it->second;
                mStore.insertStatic(setting);
            }
        }
    }

    World::~World()
    {
        // Must be cleared before mRendering is destroyed
        mProjectileManager->clear();
    }

    const ESM::Cell *World::getExterior (const std::string& cellName) const
    {
        // first try named cells
        const ESM::Cell *cell = mStore.get<ESM::Cell>().searchExtByName (cellName);
        if (cell != 0) {
            return cell;
        }

        // didn't work -> now check for regions
        const MWWorld::Store<ESM::Region> &regions = mStore.get<ESM::Region>();
        MWWorld::Store<ESM::Region>::iterator it = regions.begin();
        for (; it != regions.end(); ++it)
        {
            if (Misc::StringUtils::ciEqual(cellName, it->mName))
            {
                return mStore.get<ESM::Cell>().searchExtByRegion(it->mId);
            }
        }

        return 0;
    }

    const Fallback::Map *World::getFallback() const
    {
        return &mFallback;
    }

    CellStore *World::getExterior (int x, int y)
    {
        return mCells.getExterior (x, y);
    }

    CellStore *World::getInterior (const std::string& name)
    {
        return mCells.getInterior (name);
    }

    CellStore *World::getCell (const ESM::CellId& id)
    {
        if (id.mPaged)
            return getExterior (id.mIndex.mX, id.mIndex.mY);
        else
            return getInterior (id.mWorldspace);
    }

    void World::useDeathCamera()
    {
        if(mRendering->getCamera()->isVanityOrPreviewModeEnabled() )
        {
            mRendering->getCamera()->togglePreviewMode(false);
            mRendering->getCamera()->toggleVanityMode(false);
        }
        if(mRendering->getCamera()->isFirstPerson())
            mRendering->getCamera()->toggleViewMode(true);
    }

    MWWorld::Player& World::getPlayer()
    {
        return *mPlayer;
    }

    const MWWorld::ESMStore& World::getStore() const
    {
        return mStore;
    }

    std::vector<ESM::ESMReader>& World::getEsmReader()
    {
        return mEsm;
    }

    LocalScripts& World::getLocalScripts()
    {
        return mLocalScripts;
    }

    bool World::hasCellChanged() const
    {
        return mWorldScene->hasCellChanged();
    }

    void World::setGlobalInt (const std::string& name, int value)
    {
        if (name=="gamehour")
            setHour (value);
        else if (name=="day")
            setDay (value);
        else if (name=="month")
            setMonth (value);
        else
            mGlobalVariables[name].setInteger (value);
    }

    void World::setGlobalFloat (const std::string& name, float value)
    {
        if (name=="gamehour")
            setHour (value);
        else if (name=="day")
            setDay(static_cast<int>(value));
        else if (name=="month")
            setMonth(static_cast<int>(value));
        else
            mGlobalVariables[name].setFloat (value);
    }

    int World::getGlobalInt (const std::string& name) const
    {
        return mGlobalVariables[name].getInteger();
    }

    float World::getGlobalFloat (const std::string& name) const
    {
        return mGlobalVariables[name].getFloat();
    }

    char World::getGlobalVariableType (const std::string& name) const
    {
        return mGlobalVariables.getType (name);
    }

    std::string World::getCellName (const MWWorld::CellStore *cell) const
    {
        if (!cell)
            cell = mWorldScene->getCurrentCell();

        if (!cell->getCell()->isExterior() || !cell->getCell()->mName.empty())
            return cell->getCell()->mName;

        if (const ESM::Region* region = getStore().get<ESM::Region>().search (cell->getCell()->mRegion))
            return region->mName;

        return getStore().get<ESM::GameSetting>().find ("sDefaultCellname")->mValue.getString();
    }

    void World::removeRefScript (MWWorld::RefData *ref)
    {
        mLocalScripts.remove (ref);
    }

    Ptr World::searchPtr (const std::string& name, bool activeOnly)
    {
        Ptr ret;
        // the player is always in an active cell.
        if (name=="player")
        {
            return mPlayer->getPlayer();
        }

        std::string lowerCaseName = Misc::StringUtils::lowerCase(name);

        for (Scene::CellStoreCollection::const_iterator iter (mWorldScene->getActiveCells().begin());
            iter!=mWorldScene->getActiveCells().end(); ++iter)
        {
            // TODO: caching still doesn't work efficiently here (only works for the one CellStore that the reference is in)
            CellStore* cellstore = *iter;
            Ptr ptr = mCells.getPtr (lowerCaseName, *cellstore, false);

            if (!ptr.isEmpty())
                return ptr;
        }

        if (!activeOnly)
        {
            ret = mCells.getPtr (lowerCaseName);
            if (!ret.isEmpty())
                return ret;
        }

        for (Scene::CellStoreCollection::const_iterator iter (mWorldScene->getActiveCells().begin());
            iter!=mWorldScene->getActiveCells().end(); ++iter)
        {
            CellStore* cellstore = *iter;
            Ptr ptr = cellstore->searchInContainer(lowerCaseName);
            if (!ptr.isEmpty())
                return ptr;
        }

        Ptr ptr = mPlayer->getPlayer().getClass()
            .getContainerStore(mPlayer->getPlayer()).search(lowerCaseName);

        return ptr;
    }

    Ptr World::getPtr (const std::string& name, bool activeOnly)
    {
        Ptr ret = searchPtr(name, activeOnly);
        if (!ret.isEmpty())
            return ret;
        throw std::runtime_error ("unknown ID: " + name);
    }

    Ptr World::searchPtrViaActorId (int actorId)
    {
        // The player is not registered in any CellStore so must be checked manually
        if (actorId == getPlayerPtr().getClass().getCreatureStats(getPlayerPtr()).getActorId())
            return getPlayerPtr();
        // Now search cells
        return mWorldScene->searchPtrViaActorId (actorId);
    }

    struct FindContainerVisitor
    {
        ConstPtr mContainedPtr;
        Ptr mResult;

        FindContainerVisitor(const ConstPtr& containedPtr) : mContainedPtr(containedPtr) {}

        bool operator() (Ptr ptr)
        {
            if (mContainedPtr.getContainerStore() == &ptr.getClass().getContainerStore(ptr))
            {
                mResult = ptr;
                return false;
            }

            return true;
        }
    };

    Ptr World::findContainer(const ConstPtr& ptr)
    {
        if (ptr.isInCell())
            return Ptr();

        Ptr player = getPlayerPtr();
        if (ptr.getContainerStore() == &player.getClass().getContainerStore(player))
            return player;

        const Scene::CellStoreCollection& collection = mWorldScene->getActiveCells();
        for (Scene::CellStoreCollection::const_iterator cellIt = collection.begin(); cellIt != collection.end(); ++cellIt)
        {
            FindContainerVisitor visitor(ptr);
            (*cellIt)->forEachType<ESM::Container>(visitor);
            if (visitor.mResult.isEmpty())
                (*cellIt)->forEachType<ESM::Creature>(visitor);
            if (visitor.mResult.isEmpty())
                (*cellIt)->forEachType<ESM::NPC>(visitor);

            if (!visitor.mResult.isEmpty())
                return visitor.mResult;
        }

        return Ptr();
    }

    void World::addContainerScripts(const Ptr& reference, CellStore * cell)
    {
        if( reference.getTypeName()==typeid (ESM::Container).name() ||
            reference.getTypeName()==typeid (ESM::NPC).name() ||
            reference.getTypeName()==typeid (ESM::Creature).name())
        {
            MWWorld::ContainerStore& container = reference.getClass().getContainerStore(reference);
            for(MWWorld::ContainerStoreIterator it = container.begin(); it != container.end(); ++it)
            {
                std::string script = it->getClass().getScript(*it);
                if(script != "")
                {
                    MWWorld::Ptr item = *it;
                    item.mCell = cell;
                    mLocalScripts.add (script, item);
                }
            }
        }
    }

    void World::enable (const Ptr& reference)
    {
        // enable is a no-op for items in containers
        if (!reference.isInCell())
            return;

        if (!reference.getRefData().isEnabled())
        {
            reference.getRefData().enable();

            if(mWorldScene->getActiveCells().find (reference.getCell()) != mWorldScene->getActiveCells().end() && reference.getRefData().getCount())
                mWorldScene->addObjectToScene (reference);
        }
    }

    void World::removeContainerScripts(const Ptr& reference)
    {
        if( reference.getTypeName()==typeid (ESM::Container).name() ||
            reference.getTypeName()==typeid (ESM::NPC).name() ||
            reference.getTypeName()==typeid (ESM::Creature).name())
        {
            MWWorld::ContainerStore& container = reference.getClass().getContainerStore(reference);
            for(MWWorld::ContainerStoreIterator it = container.begin(); it != container.end(); ++it)
            {
                std::string script = it->getClass().getScript(*it);
                if(script != "")
                {
                    MWWorld::Ptr item = *it;
                    mLocalScripts.remove (item);
                }
            }
        }
    }

    void World::disable (const Ptr& reference)
    {
        // disable is a no-op for items in containers
        if (!reference.isInCell())
            return;

        if (reference.getRefData().isEnabled())
        {
            if (reference == getPlayerPtr())
                throw std::runtime_error("can not disable player object");

            reference.getRefData().disable();

            if(mWorldScene->getActiveCells().find (reference.getCell())!=mWorldScene->getActiveCells().end() && reference.getRefData().getCount())
                mWorldScene->removeObjectFromScene (reference);
        }
    }

    void World::advanceTime (double hours, bool incremental)
    {
        MWBase::Environment::get().getMechanicsManager()->advanceTime(static_cast<float>(hours * 3600));

        mWeatherManager->advanceTime (hours, incremental);

        if (!incremental)
        {
            mRendering->notifyWorldSpaceChanged();
            mProjectileManager->clear();
        }

        hours += mGameHour->getFloat();

        setHour (hours);

        int days = static_cast<int>(hours / 24);

        if (days>0)
            mDaysPassed->setInteger (
                days + mDaysPassed->getInteger());
    }

    void World::setHour (double hour)
    {
        if (hour<0)
            hour = 0;

        int days = static_cast<int>(hour / 24);

        hour = std::fmod (hour, 24);

        mGameHour->setFloat(static_cast<float>(hour));

        if (days>0)
            setDay (days + mDay->getInteger());
    }

    void World::setDay (int day)
    {
        if (day<1)
            day = 1;

        int month = mMonth->getInteger();

        while (true)
        {
            int days = getDaysPerMonth (month);
            if (day<=days)
                break;

            if (month<11)
            {
                ++month;
            }
            else
            {
                month = 0;
                mYear->setInteger(mYear->getInteger()+1);
            }

            day -= days;
        }

        mDay->setInteger(day);
        mMonth->setInteger(month);

        mRendering->skySetDate(day, month);
    }

    void World::setMonth (int month)
    {
        if (month<0)
            month = 0;

        int years = month / 12;
        month = month % 12;

        int days = getDaysPerMonth (month);

        if (mDay->getInteger()>days)
            mDay->setInteger (days);

        mMonth->setInteger (month);

        if (years>0)
            mYear->setInteger (years+mYear->getInteger());

        mRendering->skySetDate (mDay->getInteger(), month);
    }

    int World::getDay() const
    {
        return mDay->getInteger();
    }

    int World::getMonth() const
    {
        return mMonth->getInteger();
    }

    int World::getYear() const
    {
        return mYear->getInteger();
    }

    std::string World::getMonthName (int month) const
    {
        if (month==-1)
            month = getMonth();

        const int months = 12;

        if (month<0 || month>=months)
            return "";

        static const char *monthNames[months] =
        {
            "sMonthMorningstar", "sMonthSunsdawn", "sMonthFirstseed", "sMonthRainshand",
            "sMonthSecondseed", "sMonthMidyear", "sMonthSunsheight", "sMonthLastseed",
            "sMonthHeartfire", "sMonthFrostfall", "sMonthSunsdusk", "sMonthEveningstar"
        };

        return getStore().get<ESM::GameSetting>().find (monthNames[month])->mValue.getString();
    }

    TimeStamp World::getTimeStamp() const
    {
        return TimeStamp (mGameHour->getFloat(), mDaysPassed->getInteger());
    }

    bool World::toggleSky()
    {
        mSky = !mSky;
        mRendering->setSkyEnabled(mSky);
        return mSky;
    }

    int World::getMasserPhase() const
    {
        return mRendering->skyGetMasserPhase();
    }

    int World::getSecundaPhase() const
    {
        return mRendering->skyGetSecundaPhase();
    }

    void World::setMoonColour (bool red)
    {
        mRendering->skySetMoonColour (red);
    }

    float World::getTimeScaleFactor() const
    {
        return mTimeScale->getFloat();
    }

    void World::changeToInteriorCell (const std::string& cellName, const ESM::Position& position, bool adjustPlayerPos, bool changeEvent)
    {
        mPhysics->clearQueuedMovement();

        if (changeEvent && mCurrentWorldSpace != cellName)
        {
            // changed worldspace
            mProjectileManager->clear();
            mRendering->notifyWorldSpaceChanged();

            mCurrentWorldSpace = cellName;
        }

        removeContainerScripts(getPlayerPtr());
        mWorldScene->changeToInteriorCell(cellName, position, adjustPlayerPos, changeEvent);
        addContainerScripts(getPlayerPtr(), getPlayerPtr().getCell());
    }

    void World::changeToExteriorCell (const ESM::Position& position, bool adjustPlayerPos, bool changeEvent)
    {
        mPhysics->clearQueuedMovement();

        if (changeEvent && mCurrentWorldSpace != ESM::CellId::sDefaultWorldspace)
        {
            // changed worldspace
            mProjectileManager->clear();
            mRendering->notifyWorldSpaceChanged();
        }
        removeContainerScripts(getPlayerPtr());
        mWorldScene->changeToExteriorCell(position, adjustPlayerPos, changeEvent);
        addContainerScripts(getPlayerPtr(), getPlayerPtr().getCell());
    }

    void World::changeToCell (const ESM::CellId& cellId, const ESM::Position& position, bool adjustPlayerPos, bool changeEvent)
    {
        if (!changeEvent)
            mCurrentWorldSpace = cellId.mWorldspace;

        if (cellId.mPaged)
            changeToExteriorCell (position, adjustPlayerPos, changeEvent);
        else
            changeToInteriorCell (cellId.mWorldspace, position, adjustPlayerPos, changeEvent);
    }

    void World::markCellAsUnchanged()
    {
        return mWorldScene->markCellAsUnchanged();
    }

    float World::getMaxActivationDistance ()
    {
        if (mActivationDistanceOverride >= 0)
            return static_cast<float>(mActivationDistanceOverride);

        static const int iMaxActivateDist = getStore().get<ESM::GameSetting>().find("iMaxActivateDist")->mValue.getInteger();
        return static_cast<float>(iMaxActivateDist);
    }

    MWWorld::Ptr World::getFacedObject()
    {
        MWWorld::Ptr facedObject;

        if (MWBase::Environment::get().getWindowManager()->isGuiMode() &&
                MWBase::Environment::get().getWindowManager()->isConsoleMode())
            facedObject = getFacedObject(getMaxActivationDistance() * 50, false);
        else
        {
            float activationDistance = getActivationDistancePlusTelekinesis();

            facedObject = getFacedObject(activationDistance, true);

            if (!facedObject.isEmpty() && !facedObject.getClass().allowTelekinesis(facedObject)
                && mDistanceToFacedObject > getMaxActivationDistance() && !MWBase::Environment::get().getWindowManager()->isGuiMode())
                return 0;
        }
        return facedObject;
    }

   float World::getDistanceToFacedObject()
   {
        return mDistanceToFacedObject;
   }

    osg::Matrixf World::getActorHeadTransform(const MWWorld::ConstPtr& actor) const
    {
        const MWRender::Animation *anim = mRendering->getAnimation(actor);
        if(anim)
        {
            const osg::Node *node = anim->getNode("Head");
            if(!node) node = anim->getNode("Bip01 Head");
            if(node)
            {
                osg::NodePathList nodepaths = node->getParentalNodePaths();
                if(!nodepaths.empty())
                    return osg::computeLocalToWorld(nodepaths[0]);
            }
        }
        return osg::Matrixf::translate(actor.getRefData().getPosition().asVec3());
    }

    std::pair<MWWorld::Ptr,osg::Vec3f> World::getHitContact(const MWWorld::ConstPtr &ptr, float distance, std::vector<MWWorld::Ptr> &targets)
    {
        const ESM::Position &posdata = ptr.getRefData().getPosition();

        osg::Quat rot = osg::Quat(posdata.rot[0], osg::Vec3f(-1,0,0)) * osg::Quat(posdata.rot[2], osg::Vec3f(0,0,-1));

        osg::Vec3f halfExtents = mPhysics->getHalfExtents(ptr);

        // the origin of hitbox is an actor's front, not center
        distance += halfExtents.y();

        // special cased for better aiming with the camera
        // if we do not hit anything, will use the default approach as fallback
        if (ptr == getPlayerPtr())
        {
            osg::Vec3f pos = getActorHeadTransform(ptr).getTrans();

            std::pair<MWWorld::Ptr,osg::Vec3f> result = mPhysics->getHitContact(ptr, pos, rot, distance, targets);
            if(!result.first.isEmpty())
                return std::make_pair(result.first, result.second);
        }

        osg::Vec3f pos = ptr.getRefData().getPosition().asVec3();

        // general case, compatible with all types of different creatures
        // note: we intentionally do *not* use the collision box offset here, this is required to make
        // some flying creatures work that have their collision box offset in the air
        pos.z() += halfExtents.z();

        std::pair<MWWorld::Ptr,osg::Vec3f> result = mPhysics->getHitContact(ptr, pos, rot, distance, targets);
        if(result.first.isEmpty())
            return std::make_pair(MWWorld::Ptr(), osg::Vec3f());

        return std::make_pair(result.first, result.second);
    }

    void World::deleteObject (const Ptr& ptr)
    {
        if (!ptr.getRefData().isDeleted() && ptr.getContainerStore() == nullptr)
        {
            if (ptr == getPlayerPtr())
                throw std::runtime_error("can not delete player object");

            ptr.getRefData().setCount(0);

            if (ptr.isInCell()
                && mWorldScene->getActiveCells().find(ptr.getCell()) != mWorldScene->getActiveCells().end()
                && ptr.getRefData().isEnabled())
            {
                mWorldScene->removeObjectFromScene (ptr);
                mLocalScripts.remove (ptr);
                removeContainerScripts (ptr);
            }
        }
    }

    void World::undeleteObject(const Ptr& ptr)
    {
        if (!ptr.getCellRef().hasContentFile())
            return;
        if (ptr.getRefData().isDeleted())
        {
            ptr.getRefData().setCount(1);
            if (mWorldScene->getActiveCells().find(ptr.getCell()) != mWorldScene->getActiveCells().end()
                    && ptr.getRefData().isEnabled())
            {
                mWorldScene->addObjectToScene(ptr);
                std::string script = ptr.getClass().getScript(ptr);
                if (!script.empty())
                    mLocalScripts.add(script, ptr);
                addContainerScripts(ptr, ptr.getCell());
            }
        }
    }

    MWWorld::Ptr World::moveObject(const Ptr &ptr, CellStore* newCell, float x, float y, float z, bool movePhysics)
    {
        ESM::Position pos = ptr.getRefData().getPosition();

        pos.pos[0] = x;
        pos.pos[1] = y;
        pos.pos[2] = z;

        ptr.getRefData().setPosition(pos);

        osg::Vec3f vec(x, y, z);

        CellStore *currCell = ptr.isInCell() ? ptr.getCell() : nullptr; // currCell == nullptr should only happen for player, during initial startup
        bool isPlayer = ptr == mPlayer->getPlayer();
        bool haveToMove = isPlayer || (currCell && mWorldScene->isCellActive(*currCell));
        MWWorld::Ptr newPtr = ptr;

        if (!isPlayer && !currCell)
           throw std::runtime_error("Can not move actor \"" + ptr.getCellRef().getRefId() + "\" to another cell: current cell is nullptr");

        if (!newCell)
           throw std::runtime_error("Can not move actor \"" + ptr.getCellRef().getRefId() + "\" to another cell: new cell is nullptr");

        if (currCell != newCell)
        {
            removeContainerScripts(ptr);

            if (isPlayer)
            {
                if (!newCell->isExterior())
                {
                    changeToInteriorCell(Misc::StringUtils::lowerCase(newCell->getCell()->mName), pos, false);
                    removeContainerScripts(getPlayerPtr());
                }
                else
                {
                    if (mWorldScene->isCellActive(*newCell))
                        mWorldScene->changePlayerCell(newCell, pos, false);
                    else
                        mWorldScene->changeToExteriorCell(pos, false);
                }
                addContainerScripts (getPlayerPtr(), newCell);
                newPtr = getPlayerPtr();
            }
            else
            {
                bool currCellActive = mWorldScene->isCellActive(*currCell);
                bool newCellActive = mWorldScene->isCellActive(*newCell);
                if (!currCellActive && newCellActive)
                {
                    newPtr = currCell->moveTo(ptr, newCell);
                    mWorldScene->addObjectToScene(newPtr);

                    std::string script = newPtr.getClass().getScript(newPtr);
                    if (!script.empty())
                    {
                        mLocalScripts.add(script, newPtr);
                    }
                    addContainerScripts(newPtr, newCell);
                }
                else if (!newCellActive && currCellActive)
                {
                    mWorldScene->removeObjectFromScene(ptr);
                    mLocalScripts.remove(ptr);
                    removeContainerScripts (ptr);
                    haveToMove = false;

                    newPtr = currCell->moveTo(ptr, newCell);
                    newPtr.getRefData().setBaseNode(0);
                }
                else if (!currCellActive && !newCellActive)
                    newPtr = currCell->moveTo(ptr, newCell);
                else // both cells active
                {
                    newPtr = currCell->moveTo(ptr, newCell);

                    mRendering->updatePtr(ptr, newPtr);
                    MWBase::Environment::get().getSoundManager()->updatePtr (ptr, newPtr);
                    mPhysics->updatePtr(ptr, newPtr);

                    MWBase::MechanicsManager *mechMgr = MWBase::Environment::get().getMechanicsManager();
                    mechMgr->updateCell(ptr, newPtr);

                    std::string script =
                        ptr.getClass().getScript(ptr);
                    if (!script.empty())
                    {
                        mLocalScripts.remove(ptr);
                        removeContainerScripts (ptr);
                        mLocalScripts.add(script, newPtr);
                        addContainerScripts (newPtr, newCell);
                    }
                }
            }
        }
        if (haveToMove && newPtr.getRefData().getBaseNode())
        {
            mRendering->moveObject(newPtr, vec);
            if (movePhysics)
                mPhysics->updatePosition(newPtr);
        }
        if (isPlayer)
        {
            mWorldScene->playerMoved(vec);
        }
        return newPtr;
    }

    MWWorld::Ptr World::moveObjectImp(const Ptr& ptr, float x, float y, float z, bool movePhysics)
    {
        CellStore *cell = ptr.getCell();

        if (cell->isExterior()) {
            int cellX, cellY;
            positionToIndex(x, y, cellX, cellY);

            cell = getExterior(cellX, cellY);
        }

        return moveObject(ptr, cell, x, y, z, movePhysics);
    }

    MWWorld::Ptr World::moveObject (const Ptr& ptr, float x, float y, float z)
    {
        return moveObjectImp(ptr, x, y, z);
    }

    void World::scaleObject (const Ptr& ptr, float scale)
    {
        ptr.getCellRef().setScale(scale);

        mWorldScene->updateObjectScale(ptr);
    }

    void World::rotateObjectImp (const Ptr& ptr, const osg::Vec3f& rot, bool adjust)
    {
        const float pi = static_cast<float>(osg::PI);

        ESM::Position pos = ptr.getRefData().getPosition();
        float *objRot = pos.rot;
        if(adjust)
        {
            objRot[0] += rot.x();
            objRot[1] += rot.y();
            objRot[2] += rot.z();
        }
        else
        {
            objRot[0] = rot.x();
            objRot[1] = rot.y();
            objRot[2] = rot.z();
        }

        if(ptr.getClass().isActor())
        {
            /* HACK? Actors shouldn't really be rotating around X (or Y), but
             * currently it's done so for rotating the camera, which needs
             * clamping.
             */
            const float half_pi = pi/2.f;

            if(objRot[0] < -half_pi)     objRot[0] = -half_pi;
            else if(objRot[0] > half_pi) objRot[0] =  half_pi;

            wrap(objRot[1]);
            wrap(objRot[2]);
        }

        ptr.getRefData().setPosition(pos);

        if(ptr.getRefData().getBaseNode() != 0)
            mWorldScene->updateObjectRotation(ptr, true);
    }

    void World::adjustPosition(const Ptr &ptr, bool force)
    {
        osg::Vec3f pos (ptr.getRefData().getPosition().asVec3());

        if(!ptr.getRefData().getBaseNode())
        {
            // will be adjusted when Ptr's cell becomes active
            return;
        }

        float terrainHeight = -std::numeric_limits<float>::max();
        if (ptr.getCell()->isExterior())
            terrainHeight = getTerrainHeightAt(pos);

        if (pos.z() < terrainHeight)
            pos.z() = terrainHeight;

        pos.z() += 20; // place slightly above. will snap down to ground with code below

        if (force || !isFlying(ptr))
        {
            osg::Vec3f traced = mPhysics->traceDown(ptr, pos, Constants::CellSizeInUnits);
            if (traced.z() < pos.z())
                pos.z() = traced.z();
        }

        moveObject(ptr, ptr.getCell(), pos.x(), pos.y(), pos.z());
    }

    void World::fixPosition()
    {
        const MWWorld::Ptr actor = getPlayerPtr();
        const float distance = 128.f;
        ESM::Position esmPos = actor.getRefData().getPosition();
        osg::Quat orientation(esmPos.rot[2], osg::Vec3f(0,0,-1));
        osg::Vec3f pos (esmPos.asVec3());

        int direction = 0;
        int fallbackDirections[4] = {direction, (direction+3)%4, (direction+2)%4, (direction+1)%4};

        osg::Vec3f targetPos = pos;
        for (int i=0; i<4; ++i)
        {
            direction = fallbackDirections[i];
            if (direction == 0) targetPos = pos + (orientation * osg::Vec3f(0,1,0)) * distance;
            else if(direction == 1) targetPos = pos - (orientation * osg::Vec3f(0,1,0)) * distance;
            else if(direction == 2) targetPos = pos - (orientation * osg::Vec3f(1,0,0)) * distance;
            else if(direction == 3) targetPos = pos + (orientation * osg::Vec3f(1,0,0)) * distance;

            // destination is free
            if (!castRay(pos.x(), pos.y(), pos.z(), targetPos.x(), targetPos.y(), targetPos.z()))
                break;
        }

        targetPos.z() += distance / 2.f; // move up a bit to get out from geometry, will snap down later
        osg::Vec3f traced = mPhysics->traceDown(actor, targetPos, Constants::CellSizeInUnits);
        if (traced != pos)
        {
            esmPos.pos[0] = traced.x();
            esmPos.pos[1] = traced.y();
            esmPos.pos[2] = traced.z();
            MWWorld::ActionTeleport(actor.getCell()->isExterior() ? "" : actor.getCell()->getCell()->mName, esmPos, false).execute(actor);
        }
    }

    void World::rotateObject (const Ptr& ptr,float x,float y,float z, bool adjust)
    {
        rotateObjectImp(ptr, osg::Vec3f(x, y, z), adjust);
    }

    void World::rotateWorldObject (const Ptr& ptr, osg::Quat rotate)
    {
        if(ptr.getRefData().getBaseNode() != 0)
        {
            mRendering->rotateObject(ptr, rotate);
            mPhysics->updateRotation(ptr);
        }
    }

    MWWorld::Ptr World::placeObject(const MWWorld::ConstPtr& ptr, MWWorld::CellStore* cell, ESM::Position pos)
    {
        return copyObjectToCell(ptr,cell,pos,ptr.getRefData().getCount(),false);
    }

    MWWorld::Ptr World::safePlaceObject(const ConstPtr &ptr, const ConstPtr &referenceObject, MWWorld::CellStore* referenceCell, int direction, float distance)
    {
        ESM::Position ipos = referenceObject.getRefData().getPosition();
        osg::Vec3f pos(ipos.asVec3());
        osg::Quat orientation(ipos.rot[2], osg::Vec3f(0,0,-1));

        int fallbackDirections[4] = {direction, (direction+3)%4, (direction+2)%4, (direction+1)%4};

        osg::Vec3f spawnPoint = pos;

        for (int i=0; i<4; ++i)
        {
            direction = fallbackDirections[i];
            if (direction == 0) spawnPoint = pos + (orientation * osg::Vec3f(0,1,0)) * distance;
            else if(direction == 1) spawnPoint = pos - (orientation * osg::Vec3f(0,1,0)) * distance;
            else if(direction == 2) spawnPoint = pos - (orientation * osg::Vec3f(1,0,0)) * distance;
            else if(direction == 3) spawnPoint = pos + (orientation * osg::Vec3f(1,0,0)) * distance;

            if (!ptr.getClass().isActor())
                break;

            // check if spawn point is safe, fall back to another direction if not
            spawnPoint.z() += 30; // move up a little to account for slopes, will snap down later

            if (!castRay(spawnPoint.x(), spawnPoint.y(), spawnPoint.z(),
                                                               pos.x(), pos.y(), pos.z() + 20))
            {
                // safe
                break;
            }
        }
        ipos.pos[0] = spawnPoint.x();
        ipos.pos[1] = spawnPoint.y();
        ipos.pos[2] = spawnPoint.z();

        if (!referenceObject.getClass().isActor())
        {
            ipos.rot[0] = referenceObject.getRefData().getPosition().rot[0];
            ipos.rot[1] = referenceObject.getRefData().getPosition().rot[1];
        }
        else
        {
            ipos.rot[0] = 0;
            ipos.rot[1] = 0;
        }
        ipos.rot[2] = referenceObject.getRefData().getPosition().rot[2];

        MWWorld::Ptr placed = copyObjectToCell(ptr, referenceCell, ipos, ptr.getRefData().getCount(), false);
        adjustPosition(placed, true); // snap to ground
        return placed;
    }

    void World::indexToPosition (int cellX, int cellY, float &x, float &y, bool centre) const
    {
        const int cellSize = Constants::CellSizeInUnits;

        x = static_cast<float>(cellSize * cellX);
        y = static_cast<float>(cellSize * cellY);

        if (centre)
        {
            x += cellSize/2;
            y += cellSize/2;
        }
    }

    void World::positionToIndex (float x, float y, int &cellX, int &cellY) const
    {
        cellX = static_cast<int>(std::floor(x / Constants::CellSizeInUnits));
        cellY = static_cast<int>(std::floor(y / Constants::CellSizeInUnits));
    }

    void World::queueMovement(const Ptr &ptr, const osg::Vec3f &velocity)
    {
        mPhysics->queueObjectMovement(ptr, velocity);
    }

    void World::doPhysics(float duration)
    {
        mPhysics->stepSimulation(duration);
        processDoors(duration);

        mProjectileManager->update(duration);

        const MWPhysics::PtrVelocityList &results = mPhysics->applyQueuedMovement(duration);
        MWPhysics::PtrVelocityList::const_iterator player(results.end());
        for(MWPhysics::PtrVelocityList::const_iterator iter(results.begin());iter != results.end();++iter)
        {
            if(iter->first == getPlayerPtr())
            {
                // Handle player last, in case a cell transition occurs
                player = iter;
                continue;
            }
            moveObjectImp(iter->first, iter->second.x(), iter->second.y(), iter->second.z(), false);
        }
        if(player != results.end())
            moveObjectImp(player->first, player->second.x(), player->second.y(), player->second.z(), false);
    }

<<<<<<< HEAD
    void World::updateNavigator()
    {
        bool updated = false;

        mPhysics->forEachAnimatedObject([&] (const MWPhysics::Object* object)
        {
            updated = updateNavigatorObject(object) || updated;
        });

        for (const auto& door : mDoorStates)
            if (const auto object = mPhysics->getObject(door.first))
                updated = updateNavigatorObject(object) || updated;

        if (updated)
            mNavigator->update(getPlayerPtr().getRefData().getPosition().asVec3());
    }

    bool World::updateNavigatorObject(const MWPhysics::Object* object)
    {
        const DetourNavigator::ObjectShapes shapes {
            *object->getShapeInstance()->getCollisionShape(),
            object->getShapeInstance()->getAvoidCollisionShape()
        };
        return mNavigator->updateObject(DetourNavigator::ObjectId(object), shapes, object->getCollisionObject()->getWorldTransform());
    }

    bool World::castRay (float x1, float y1, float z1, float x2, float y2, float z2, bool ignoreDoors)
=======
    bool World::castRay (float x1, float y1, float z1, float x2, float y2, float z2)
    {
        int mask = MWPhysics::CollisionType_World | MWPhysics::CollisionType_Door;
        bool result = castRay(x1, y1, z1, x2, y2, z2, mask);
        return result;
    }

    bool World::castRay (float x1, float y1, float z1, float x2, float y2, float z2, int mask)
>>>>>>> fc82e680
    {
        osg::Vec3f a(x1,y1,z1);
        osg::Vec3f b(x2,y2,z2);

        MWPhysics::PhysicsSystem::RayResult result = mPhysics->castRay(a, b, MWWorld::Ptr(), std::vector<MWWorld::Ptr>(), mask);
        return result.mHit;
    }

    void World::processDoors(float duration)
    {
        std::map<MWWorld::Ptr, int>::iterator it = mDoorStates.begin();
        while (it != mDoorStates.end())
        {
            if (!mWorldScene->isCellActive(*it->first.getCell()) || !it->first.getRefData().getBaseNode())
            {
                // The door is no longer in an active cell, or it was disabled.
                // Erase from mDoorStates, since we no longer need to move it.
                // Once we load the door's cell again (or re-enable the door), Door::insertObject will reinsert to mDoorStates.
                mDoorStates.erase(it++);
            }
            else
            {
                const ESM::Position& objPos = it->first.getRefData().getPosition();
                float oldRot = objPos.rot[2];

                float minRot = it->first.getCellRef().getPosition().rot[2];
                float maxRot = minRot + osg::DegreesToRadians(90.f);

                float diff = duration * osg::DegreesToRadians(90.f);
                float targetRot = std::min(std::max(minRot, oldRot + diff * (it->second == 1 ? 1 : -1)), maxRot);
                rotateObject(it->first, objPos.rot[0], objPos.rot[1], targetRot);

                bool reached = (targetRot == maxRot && it->second) || targetRot == minRot;

                /// \todo should use convexSweepTest here
                std::vector<MWWorld::Ptr> collisions = mPhysics->getCollisions(it->first, MWPhysics::CollisionType_Door, MWPhysics::CollisionType_Actor);
                for (std::vector<MWWorld::Ptr>::iterator cit = collisions.begin(); cit != collisions.end(); ++cit)
                {
                    MWWorld::Ptr ptr = *cit;
                    if (ptr.getClass().isActor())
                    {
                        // Collided with actor, ask actor to try to avoid door
                        if(ptr != getPlayerPtr() ) {
                            MWMechanics::AiSequence& seq = ptr.getClass().getCreatureStats(ptr).getAiSequence();
                            if(seq.getTypeId() != MWMechanics::AiPackage::TypeIdAvoidDoor) //Only add it once
                                seq.stack(MWMechanics::AiAvoidDoor(it->first),ptr);
                        }

                        // we need to undo the rotation
                        rotateObject(it->first, objPos.rot[0], objPos.rot[1], oldRot);
                        reached = false;
                    }
                }

                // the rotation order we want to use
                mWorldScene->updateObjectRotation(it->first, false);

                if (reached)
                {
                    // Mark as non-moving
                    it->first.getClass().setDoorState(it->first, 0);
                    mDoorStates.erase(it++);
                }
                else
                    ++it;
            }
        }
    }

    void World::setActorCollisionMode(const MWWorld::Ptr& ptr, bool enabled)
    {
        mPhysics->setActorCollisionMode(ptr, enabled);
    }

    bool World::isActorCollisionEnabled(const MWWorld::Ptr& ptr)
    {
        return mPhysics->isActorCollisionEnabled(ptr);
    }

    bool World::toggleCollisionMode()
    {
        if (mPhysics->toggleCollisionMode())
        {
            adjustPosition(getPlayerPtr(), true);
            return true;
        }

        return false;
    }

    bool World::toggleRenderMode (MWRender::RenderMode mode)
    {
        switch (mode)
        {
            case MWRender::Render_CollisionDebug:
                return mPhysics->toggleDebugRendering();
            default:
                return mRendering->toggleRenderMode(mode);
        }
    }

    const ESM::Potion *World::createRecord (const ESM::Potion& record)
    {
        return mStore.insert(record);
    }

    const ESM::Class *World::createRecord (const ESM::Class& record)
    {
        return mStore.insert(record);
    }

    const ESM::Spell *World::createRecord (const ESM::Spell& record)
    {
        return mStore.insert(record);
    }

    const ESM::Cell *World::createRecord (const ESM::Cell& record)
    {
        return mStore.insert(record);
    }

    const ESM::CreatureLevList *World::createOverrideRecord(const ESM::CreatureLevList &record)
    {
        return mStore.overrideRecord(record);
    }

    const ESM::ItemLevList *World::createOverrideRecord(const ESM::ItemLevList &record)
    {
        return mStore.overrideRecord(record);
    }

    const ESM::NPC *World::createRecord(const ESM::NPC &record)
    {
        bool update = false;

        if (Misc::StringUtils::ciEqual(record.mId, "player"))
        {
            const ESM::NPC *player =
                mPlayer->getPlayer().get<ESM::NPC>()->mBase;

            update = record.isMale() != player->isMale() ||
                     !Misc::StringUtils::ciEqual(record.mRace, player->mRace) ||
                     !Misc::StringUtils::ciEqual(record.mHead, player->mHead) ||
                     !Misc::StringUtils::ciEqual(record.mHair, player->mHair);
        }
        const ESM::NPC *ret = mStore.insert(record);
        if (update) {
            renderPlayer();
        }
        return ret;
    }

    const ESM::Armor *World::createRecord (const ESM::Armor& record)
    {
        return mStore.insert(record);
    }

    const ESM::Weapon *World::createRecord (const ESM::Weapon& record)
    {
        return mStore.insert(record);
    }

    const ESM::Clothing *World::createRecord (const ESM::Clothing& record)
    {
        return mStore.insert(record);
    }

    const ESM::Enchantment *World::createRecord (const ESM::Enchantment& record)
    {
        return mStore.insert(record);
    }

    const ESM::Book *World::createRecord (const ESM::Book& record)
    {
        return mStore.insert(record);
    }

    void World::update (float duration, bool paused)
    {
        if (mGoToJail && !paused)
            goToJail();

        // Reset "traveling" flag - there was a frame to detect traveling.
        mPlayerTraveling = false;

        // The same thing for "in jail" flag: reset it if:
        // 1. Player was in jail
        // 2. Jailing window was closed
        if (mPlayerInJail && !mGoToJail && !MWBase::Environment::get().getWindowManager()->containsMode(MWGui::GM_Jail))
            mPlayerInJail = false;

        updateWeather(duration, paused);

        if (!paused)
        {
            doPhysics (duration);
            updateNavigator();
        }

        updatePlayer();

        mPhysics->debugDraw();

        mWorldScene->update (duration, paused);

        updateSoundListener();

        mSpellPreloadTimer -= duration;
        if (mSpellPreloadTimer <= 0.f)
        {
            mSpellPreloadTimer = 0.1f;
            preloadSpells();
        }
    }

    void World::updatePlayer()
    {
        MWWorld::Ptr player = getPlayerPtr();

        // TODO: move to MWWorld::Player

        if (player.getCell()->isExterior())
        {
            ESM::Position pos = player.getRefData().getPosition();
            mPlayer->setLastKnownExteriorPosition(pos.asVec3());
        }

        bool isWerewolf = player.getClass().getNpcStats(player).isWerewolf();
        bool isFirstPerson = mRendering->getCamera()->isFirstPerson();
        if (isWerewolf && isFirstPerson)
        {
            float werewolfFov = mFallback.getFallbackFloat("General_Werewolf_FOV");
            if (werewolfFov != 0)
                mRendering->overrideFieldOfView(werewolfFov);
            MWBase::Environment::get().getWindowManager()->setWerewolfOverlay(true);
        }
        else
        {
            mRendering->resetFieldOfView();
            MWBase::Environment::get().getWindowManager()->setWerewolfOverlay(false);
        }

        // Sink the camera while sneaking
        bool sneaking = player.getClass().getCreatureStats(getPlayerPtr()).getStance(MWMechanics::CreatureStats::Stance_Sneak);
        bool swimming = isSwimming(player);
        bool flying = isFlying(player);

        static const float i1stPersonSneakDelta = getStore().get<ESM::GameSetting>().find("i1stPersonSneakDelta")->mValue.getFloat();
        if (sneaking && !swimming && !flying)
            mRendering->getCamera()->setSneakOffset(i1stPersonSneakDelta);
        else
            mRendering->getCamera()->setSneakOffset(0.f);

        int blind = static_cast<int>(player.getClass().getCreatureStats(player).getMagicEffects().get(ESM::MagicEffect::Blind).getMagnitude());
        MWBase::Environment::get().getWindowManager()->setBlindness(std::max(0, std::min(100, blind)));

        int nightEye = static_cast<int>(player.getClass().getCreatureStats(player).getMagicEffects().get(ESM::MagicEffect::NightEye).getMagnitude());
        mRendering->setNightEyeFactor(std::min(1.f, (nightEye/100.f)));

        mRendering->getCamera()->setCameraDistance();
        if(!mRendering->getCamera()->isFirstPerson())
        {
            osg::Vec3f focal, camera;
            mRendering->getCamera()->getPosition(focal, camera);
            float radius = mRendering->getNearClipDistance()*2.5f;
            MWPhysics::PhysicsSystem::RayResult result = mPhysics->castSphere(focal, camera, radius);
            if (result.mHit)
                mRendering->getCamera()->setCameraDistance((result.mHitPos - focal).length() - radius, false, false);
        }
    }

    void World::preloadSpells()
    {
        std::string selectedSpell = MWBase::Environment::get().getWindowManager()->getSelectedSpell();
        if (!selectedSpell.empty())
        {
            const ESM::Spell* spell = mStore.get<ESM::Spell>().search(selectedSpell);
            if (spell)
                preloadEffects(&spell->mEffects);
        }
        const MWWorld::Ptr& selectedEnchantItem = MWBase::Environment::get().getWindowManager()->getSelectedEnchantItem();
        if (!selectedEnchantItem.isEmpty())
        {
            std::string enchantId = selectedEnchantItem.getClass().getEnchantment(selectedEnchantItem);
            if (!enchantId.empty())
            {
                const ESM::Enchantment* ench = mStore.get<ESM::Enchantment>().search(selectedEnchantItem.getClass().getEnchantment(selectedEnchantItem));
                if (ench)
                    preloadEffects(&ench->mEffects);
            }
        }
        const MWWorld::Ptr& selectedWeapon = MWBase::Environment::get().getWindowManager()->getSelectedWeapon();
        if (!selectedWeapon.isEmpty())
        {
            std::string enchantId = selectedWeapon.getClass().getEnchantment(selectedWeapon);
            if (!enchantId.empty())
            {
                const ESM::Enchantment* ench = mStore.get<ESM::Enchantment>().search(enchantId);
                if (ench && ench->mData.mType == ESM::Enchantment::WhenStrikes)
                    preloadEffects(&ench->mEffects);
            }
        }
    }

    void World::updateSoundListener()
    {
        const ESM::Position& refpos = getPlayerPtr().getRefData().getPosition();
        osg::Vec3f listenerPos;

        if (isFirstPerson())
            listenerPos = mRendering->getCameraPosition();
        else
            listenerPos = refpos.asVec3() + osg::Vec3f(0, 0, 1.85f * mPhysics->getHalfExtents(getPlayerPtr()).z());

        osg::Quat listenerOrient = osg::Quat(refpos.rot[1], osg::Vec3f(0,-1,0)) *
                osg::Quat(refpos.rot[0], osg::Vec3f(-1,0,0)) *
                osg::Quat(refpos.rot[2], osg::Vec3f(0,0,-1));

        osg::Vec3f forward = listenerOrient * osg::Vec3f(0,1,0);
        osg::Vec3f up = listenerOrient * osg::Vec3f(0,0,1);

        bool underwater = isUnderwater(getPlayerPtr().getCell(), mRendering->getCameraPosition());

        MWBase::Environment::get().getSoundManager()->setListenerPosDir(listenerPos, forward, up, underwater);
    }

    void World::updateWindowManager ()
    {
        try
        {
            // inform the GUI about focused object
            MWWorld::Ptr object = getFacedObject ();

            // retrieve object dimensions so we know where to place the floating label
            if (!object.isEmpty ())
            {
                osg::Vec4f screenBounds = mRendering->getScreenBounds(object);

                MWBase::Environment::get().getWindowManager()->setFocusObjectScreenCoords(
                    screenBounds.x(), screenBounds.y(), screenBounds.z(), screenBounds.w());
            }

            MWBase::Environment::get().getWindowManager()->setFocusObject(object);
        }
        catch (std::exception& e)
        {
            Log(Debug::Error) << "Error updating window manager: " << e.what();
        }
    }

    MWWorld::Ptr World::getFacedObject(float maxDistance, bool ignorePlayer)
    {
        const float camDist = mRendering->getCameraDistance();
        maxDistance += camDist;
        MWWorld::Ptr facedObject;
        MWRender::RenderingManager::RayResult rayToObject;

        if (MWBase::Environment::get().getWindowManager()->isGuiMode())
        {
            float x, y;
            MWBase::Environment::get().getWindowManager()->getMousePosition(x, y);
            rayToObject = mRendering->castCameraToViewportRay(x, y, maxDistance, ignorePlayer);
        }
        else
            rayToObject = mRendering->castCameraToViewportRay(0.5f, 0.5f, maxDistance, ignorePlayer);

        facedObject = rayToObject.mHitObject;
        if (rayToObject.mHit)
            mDistanceToFacedObject = (rayToObject.mRatio * maxDistance) - camDist;
        else
            mDistanceToFacedObject = -1;
        return facedObject;
    }

    bool World::isCellExterior() const
    {
        const CellStore *currentCell = mWorldScene->getCurrentCell();
        if (currentCell)
        {
            return currentCell->getCell()->isExterior();
        }
        return false;
    }

    bool World::isCellQuasiExterior() const
    {
        const CellStore *currentCell = mWorldScene->getCurrentCell();
        if (currentCell)
        {
            if (!(currentCell->getCell()->mData.mFlags & ESM::Cell::QuasiEx))
                return false;
            else
                return true;
        }
        return false;
    }

    int World::getCurrentWeather() const
    {
        return mWeatherManager->getWeatherID();
    }

    void World::changeWeather(const std::string& region, const unsigned int id)
    {
        mWeatherManager->changeWeather(region, id);
    }

    void World::modRegion(const std::string &regionid, const std::vector<char> &chances)
    {
        mWeatherManager->modRegion(regionid, chances);
    }

    osg::Vec2f World::getNorthVector (const CellStore* cell)
    {
        MWWorld::ConstPtr northmarker = cell->searchConst("northmarker");

        if (northmarker.isEmpty())
            return osg::Vec2f(0, 1);

        osg::Quat orient (-northmarker.getRefData().getPosition().rot[2], osg::Vec3f(0,0,1));
        osg::Vec3f dir = orient * osg::Vec3f(0,1,0);
        osg::Vec2f d (dir.x(), dir.y());
        return d;
    }

    struct GetDoorMarkerVisitor
    {
        GetDoorMarkerVisitor(std::vector<World::DoorMarker>& out)
            : mOut(out)
        {
        }

        std::vector<World::DoorMarker>& mOut;

        bool operator()(const MWWorld::Ptr& ptr)
        {
            MWWorld::LiveCellRef<ESM::Door>& ref = *static_cast<MWWorld::LiveCellRef<ESM::Door>* >(ptr.getBase());

            if (!ref.mData.isEnabled() || ref.mData.isDeleted())
                return true;

            if (ref.mRef.getTeleport())
            {
                World::DoorMarker newMarker;
                newMarker.name = MWClass::Door::getDestination(ref);

                ESM::CellId cellid;
                if (!ref.mRef.getDestCell().empty())
                {
                    cellid.mWorldspace = ref.mRef.getDestCell();
                    cellid.mPaged = false;
                    cellid.mIndex.mX = 0;
                    cellid.mIndex.mY = 0;
                }
                else
                {
                    cellid.mPaged = true;
                    MWBase::Environment::get().getWorld()->positionToIndex(
                                ref.mRef.getDoorDest().pos[0],
                                ref.mRef.getDoorDest().pos[1],
                                cellid.mIndex.mX,
                                cellid.mIndex.mY);
                }
                newMarker.dest = cellid;

                ESM::Position pos = ref.mData.getPosition ();

                newMarker.x = pos.pos[0];
                newMarker.y = pos.pos[1];
                mOut.push_back(newMarker);
            }
            return true;
        }
    };

    void World::getDoorMarkers (CellStore* cell, std::vector<World::DoorMarker>& out)
    {
        GetDoorMarkerVisitor visitor(out);
        cell->forEachType<ESM::Door>(visitor);
    }

    void World::setWaterHeight(const float height)
    {
        mPhysics->setWaterHeight(height);
        mRendering->setWaterHeight(height);
    }

    bool World::toggleWater()
    {
        return mRendering->toggleRenderMode(MWRender::Render_Water);
    }

    bool World::toggleWorld()
    {
        return mRendering->toggleRenderMode(MWRender::Render_Scene);
    }

    bool World::toggleBorders()
    {
        return mRendering->toggleBorders();
    }

    void World::PCDropped (const Ptr& item)
    {
        std::string script = item.getClass().getScript(item);

        // Set OnPCDrop Variable on item's script, if it has a script with that variable declared
        if(script != "")
            item.getRefData().getLocals().setVarByInt(script, "onpcdrop", 1);
    }

    MWWorld::Ptr World::placeObject (const MWWorld::ConstPtr& object, float cursorX, float cursorY, int amount)
    {
        const float maxDist = 200.f;

        MWRender::RenderingManager::RayResult result = mRendering->castCameraToViewportRay(cursorX, cursorY, maxDist, true, true);

        CellStore* cell = getPlayerPtr().getCell();

        ESM::Position pos = getPlayerPtr().getRefData().getPosition();
        if (result.mHit)
        {
            pos.pos[0] = result.mHitPointWorld.x();
            pos.pos[1] = result.mHitPointWorld.y();
            pos.pos[2] = result.mHitPointWorld.z();
        }
        // We want only the Z part of the player's rotation
        pos.rot[0] = 0;
        pos.rot[1] = 0;

        // copy the object and set its count
        Ptr dropped = copyObjectToCell(object, cell, pos, amount, true);

        // only the player place items in the world, so no need to check actor
        PCDropped(dropped);

        return dropped;
    }

    bool World::canPlaceObject(float cursorX, float cursorY)
    {
        const float maxDist = 200.f;
        MWRender::RenderingManager::RayResult result = mRendering->castCameraToViewportRay(cursorX, cursorY, maxDist, true, true);

        if (result.mHit)
        {
            // check if the wanted position is on a flat surface, and not e.g. against a vertical wall
            if (std::acos((result.mHitNormalWorld/result.mHitNormalWorld.length()) * osg::Vec3f(0,0,1)) >= osg::DegreesToRadians(30.f))
                return false;

            return true;
        }
        else
            return false;
    }


    Ptr World::copyObjectToCell(const ConstPtr &object, CellStore* cell, ESM::Position pos, int count, bool adjustPos)
    {
        if (cell->isExterior())
        {
            int cellX, cellY;
            positionToIndex(pos.pos[0], pos.pos[1], cellX, cellY);
            cell = mCells.getExterior(cellX, cellY);
        }

        MWWorld::Ptr dropped =
            object.getClass().copyToCell(object, *cell, pos, count);

        // Reset some position values that could be uninitialized if this item came from a container
        dropped.getCellRef().setPosition(pos);
        dropped.getCellRef().unsetRefNum();

        if (mWorldScene->isCellActive(*cell)) {
            if (dropped.getRefData().isEnabled()) {
                mWorldScene->addObjectToScene(dropped);
            }
            std::string script = dropped.getClass().getScript(dropped);
            if (!script.empty()) {
                mLocalScripts.add(script, dropped);
            }
            addContainerScripts(dropped, cell);
        }

        if (!object.getClass().isActor() && adjustPos && dropped.getRefData().getBaseNode())
        {
            // Adjust position so the location we wanted ends up in the middle of the object bounding box
            osg::ComputeBoundsVisitor computeBounds;
            computeBounds.setTraversalMask(~MWRender::Mask_ParticleSystem);
            dropped.getRefData().getBaseNode()->accept(computeBounds);
            osg::BoundingBox bounds = computeBounds.getBoundingBox();
            if (bounds.valid())
            {
                bounds.set(bounds._min - pos.asVec3(), bounds._max - pos.asVec3());

                osg::Vec3f adjust (
                            (bounds.xMin() + bounds.xMax()) / 2,
                           (bounds.yMin() + bounds.yMax()) / 2,
                           bounds.zMin()
                           );
                pos.pos[0] -= adjust.x();
                pos.pos[1] -= adjust.y();
                pos.pos[2] -= adjust.z();
                moveObject(dropped, pos.pos[0], pos.pos[1], pos.pos[2]);
            }
        }

        return dropped;
    }

    MWWorld::Ptr World::dropObjectOnGround (const Ptr& actor, const ConstPtr& object, int amount)
    {
        MWWorld::CellStore* cell = actor.getCell();

        ESM::Position pos =
            actor.getRefData().getPosition();
        // We want only the Z part of the actor's rotation
        pos.rot[0] = 0;
        pos.rot[1] = 0;

        osg::Vec3f orig = pos.asVec3();
        orig.z() += 20;
        osg::Vec3f dir (0, 0, -1);

        float len = 1000000.0;

        MWRender::RenderingManager::RayResult result = mRendering->castRay(orig, orig+dir*len, true, true);
        if (result.mHit)
            pos.pos[2] = result.mHitPointWorld.z();

        // copy the object and set its count
        Ptr dropped = copyObjectToCell(object, cell, pos, amount, true);

        if(actor == mPlayer->getPlayer()) // Only call if dropped by player
            PCDropped(dropped);
        return dropped;
    }

    void World::processChangedSettings(const Settings::CategorySettingVector& settings)
    {
        mRendering->processChangedSettings(settings);
    }

    bool World::isFlying(const MWWorld::Ptr &ptr) const
    {
        const MWMechanics::CreatureStats &stats = ptr.getClass().getCreatureStats(ptr);

        if(!ptr.getClass().isActor())
            return false;

        if (stats.isDead())
            return false;

        if (ptr.getClass().canFly(ptr))
            return !stats.isParalyzed();

        if(stats.getMagicEffects().get(ESM::MagicEffect::Levitate).getMagnitude() > 0
                && isLevitationEnabled())
            return true;

        const MWPhysics::Actor* actor = mPhysics->getActor(ptr);
        if(!actor || !actor->getCollisionMode())
            return true;

        return false;
    }

    bool World::isSlowFalling(const MWWorld::Ptr &ptr) const
    {
        if(!ptr.getClass().isActor())
            return false;

        const MWMechanics::CreatureStats &stats = ptr.getClass().getCreatureStats(ptr);
        if(stats.getMagicEffects().get(ESM::MagicEffect::SlowFall).getMagnitude() > 0)
            return true;

        return false;
    }

    bool World::isSubmerged(const MWWorld::ConstPtr &object) const
    {
        return isUnderwater(object, 1.0f/mSwimHeightScale);
    }

    bool World::isSwimming(const MWWorld::ConstPtr &object) const
    {
        return isUnderwater(object, mSwimHeightScale);
    }

    bool World::isWading(const MWWorld::ConstPtr &object) const
    {
        const float kneeDeep = 0.25f;
        return isUnderwater(object, kneeDeep);
    }

    bool World::isUnderwater(const MWWorld::ConstPtr &object, const float heightRatio) const
    {
        osg::Vec3f pos (object.getRefData().getPosition().asVec3());

        pos.z() += heightRatio*2*mPhysics->getRenderingHalfExtents(object).z();

        const CellStore *currCell = object.isInCell() ? object.getCell() : nullptr; // currCell == nullptr should only happen for player, during initial startup

        return isUnderwater(currCell, pos);
    }

    bool World::isUnderwater(const MWWorld::CellStore* cell, const osg::Vec3f &pos) const
    {
        if (!cell)
            return false;

        if (!(cell->getCell()->hasWater())) {
            return false;
        }
        return pos.z() < cell->getWaterLevel();
    }

    bool World::isWaterWalkingCastableOnTarget(const MWWorld::ConstPtr &target) const
    {
        const MWWorld::CellStore* cell = target.getCell();
        if (!cell->getCell()->hasWater())
            return true;

        float waterlevel = cell->getWaterLevel();

        // SwimHeightScale affects the upper z position an actor can swim to
        // while in water. Based on observation from the original engine,
        // the upper z position you get with a +1 SwimHeightScale is the depth
        // limit for being able to cast water walking on an underwater target.
        if (isUnderwater(target, mSwimHeightScale + 1) || (isUnderwater(cell, target.getRefData().getPosition().asVec3()) && !mPhysics->canMoveToWaterSurface(target, waterlevel)))
            return false; // not castable if too deep or if not enough room to move actor to surface
        else
            return true;
    }

    bool World::isOnGround(const MWWorld::Ptr &ptr) const
    {
        return mPhysics->isOnGround(ptr);
    }

    void World::togglePOV()
    {
        mRendering->togglePOV();
    }

    bool World::isFirstPerson() const
    {
        return mRendering->getCamera()->isFirstPerson();
    }

    void World::togglePreviewMode(bool enable)
    {
        mRendering->togglePreviewMode(enable);
    }

    bool World::toggleVanityMode(bool enable)
    {
        return mRendering->toggleVanityMode(enable);
    }

    void World::allowVanityMode(bool allow)
    {
        mRendering->allowVanityMode(allow);
    }

    void World::togglePlayerLooking(bool enable)
    {
        mRendering->togglePlayerLooking(enable);
    }

    void World::changeVanityModeScale(float factor)
    {
        mRendering->changeVanityModeScale(factor);
    }

    bool World::vanityRotateCamera(float * rot)
    {
        return mRendering->vanityRotateCamera(rot);
    }

    void World::setCameraDistance(float dist, bool adjust, bool override_)
    {
        mRendering->setCameraDistance(dist, adjust, override_);
    }

    void World::setupPlayer()
    {
        const ESM::NPC *player = mStore.get<ESM::NPC>().find("player");
        if (!mPlayer)
            mPlayer.reset(new MWWorld::Player(player));
        else
        {
            // Remove the old CharacterController
            MWBase::Environment::get().getMechanicsManager()->remove(getPlayerPtr());
            mNavigator->removeAgent(mPhysics->getHalfExtents(getPlayerPtr()));
            mPhysics->remove(getPlayerPtr());
            mRendering->removePlayer(getPlayerPtr());

            mPlayer->set(player);
        }

        Ptr ptr = mPlayer->getPlayer();
        mRendering->setupPlayer(ptr);
    }

    void World::renderPlayer()
    {
        MWBase::Environment::get().getMechanicsManager()->remove(getPlayerPtr());

        MWWorld::Ptr player = getPlayerPtr();

        mRendering->renderPlayer(player);
        MWRender::NpcAnimation* anim = static_cast<MWRender::NpcAnimation*>(mRendering->getAnimation(player));
        player.getClass().getInventoryStore(player).setInvListener(anim, player);
        player.getClass().getInventoryStore(player).setContListener(anim);

        scaleObject(getPlayerPtr(), 1.f); // apply race height

        rotateObject(getPlayerPtr(), 0.f, 0.f, 0.f, true);

        MWBase::Environment::get().getMechanicsManager()->add(getPlayerPtr());
        MWBase::Environment::get().getMechanicsManager()->watchActor(getPlayerPtr());

        std::string model = getPlayerPtr().getClass().getModel(getPlayerPtr());
        model = Misc::ResourceHelpers::correctActorModelPath(model, mResourceSystem->getVFS());
        mPhysics->remove(getPlayerPtr());
        mPhysics->addActor(getPlayerPtr(), model);

        applyLoopingParticles(player);

        mNavigator->addAgent(mPhysics->getHalfExtents(getPlayerPtr()));
    }

    World::RestPermitted World::canRest () const
    {
        CellStore *currentCell = mWorldScene->getCurrentCell();

        Ptr player = mPlayer->getPlayer();
        RefData &refdata = player.getRefData();
        osg::Vec3f playerPos(refdata.getPosition().asVec3());

        const MWPhysics::Actor* actor = mPhysics->getActor(player);
        if (!actor)
            throw std::runtime_error("can't find player");

        if(mPlayer->enemiesNearby())
            return Rest_EnemiesAreNearby;

        if ((actor->getCollisionMode() && !mPhysics->isOnSolidGround(player)) || isUnderwater(currentCell, playerPos) || isWalkingOnWater(player))
            return Rest_PlayerIsUnderwater;

        if((currentCell->getCell()->mData.mFlags&ESM::Cell::NoSleep) || player.getClass().getNpcStats(player).isWerewolf())
            return Rest_OnlyWaiting;

        return Rest_Allowed;
    }

    MWRender::Animation* World::getAnimation(const MWWorld::Ptr &ptr)
    {
        return mRendering->getAnimation(ptr);
    }

    const MWRender::Animation* World::getAnimation(const MWWorld::ConstPtr &ptr) const
    {
        return mRendering->getAnimation(ptr);
    }

    void World::screenshot(osg::Image* image, int w, int h)
    {
        mRendering->screenshot(image, w, h);
    }

    bool World::screenshot360(osg::Image* image, std::string settingStr)
    {
        return mRendering->screenshot360(image,settingStr);
    }

    void World::activateDoor(const MWWorld::Ptr& door)
    {
        int state = door.getClass().getDoorState(door);
        switch (state)
        {
        case 0:
            if (door.getRefData().getPosition().rot[2] == door.getCellRef().getPosition().rot[2])
                state = 1; // if closed, then open
            else
                state = 2; // if open, then close
            break;
        case 2:
            state = 1; // if closing, then open
            break;
        case 1:
        default:
            state = 2; // if opening, then close
            break;
        }
        door.getClass().setDoorState(door, state);
        mDoorStates[door] = state;
    }

    void World::activateDoor(const Ptr &door, int state)
    {
        door.getClass().setDoorState(door, state);
        mDoorStates[door] = state;
        if (state == 0)
            mDoorStates.erase(door);
    }

    bool World::getPlayerStandingOn (const MWWorld::ConstPtr& object)
    {
        MWWorld::Ptr player = getPlayerPtr();
        return mPhysics->isActorStandingOn(player, object);
    }

    bool World::getActorStandingOn (const MWWorld::ConstPtr& object)
    {
        std::vector<MWWorld::Ptr> actors;
        mPhysics->getActorsStandingOn(object, actors);
        return !actors.empty();
    }

    void World::getActorsStandingOn (const MWWorld::ConstPtr& object, std::vector<MWWorld::Ptr> &actors)
    {
        mPhysics->getActorsStandingOn(object, actors);
    }

    bool World::getPlayerCollidingWith (const MWWorld::ConstPtr& object)
    {
        MWWorld::Ptr player = getPlayerPtr();
        return mPhysics->isActorCollidingWith(player, object);
    }

    bool World::getActorCollidingWith (const MWWorld::ConstPtr& object)
    {
        std::vector<MWWorld::Ptr> actors;
        mPhysics->getActorsCollidingWith(object, actors);
        return !actors.empty();
    }

    void World::hurtStandingActors(const ConstPtr &object, float healthPerSecond)
    {
        if (MWBase::Environment::get().getWindowManager()->isGuiMode())
            return;

        std::vector<MWWorld::Ptr> actors;
        mPhysics->getActorsStandingOn(object, actors);
        for (std::vector<MWWorld::Ptr>::iterator it = actors.begin(); it != actors.end(); ++it)
        {
            MWWorld::Ptr actor = *it;
            MWMechanics::CreatureStats& stats = actor.getClass().getCreatureStats(actor);
            if (stats.isDead())
                continue;

            mPhysics->markAsNonSolid (object);

            if (actor == getPlayerPtr() && MWBase::Environment::get().getWorld()->getGodModeState())
                return;

            MWMechanics::DynamicStat<float> health = stats.getHealth();
            health.setCurrent(health.getCurrent()-healthPerSecond*MWBase::Environment::get().getFrameDuration());
            stats.setHealth(health);

            if (healthPerSecond > 0.0f)
            {
                if (actor == getPlayerPtr())
                    MWBase::Environment::get().getWindowManager()->activateHitOverlay(false);

                if (!MWBase::Environment::get().getSoundManager()->getSoundPlaying(actor, "Health Damage"))
                    MWBase::Environment::get().getSoundManager()->playSound3D(actor, "Health Damage", 1.0f, 1.0f);
            }
        }
    }

    void World::hurtCollidingActors(const ConstPtr &object, float healthPerSecond)
    {
        if (MWBase::Environment::get().getWindowManager()->isGuiMode())
            return;

        std::vector<MWWorld::Ptr> actors;
        mPhysics->getActorsCollidingWith(object, actors);
        for (std::vector<MWWorld::Ptr>::iterator it = actors.begin(); it != actors.end(); ++it)
        {
            MWWorld::Ptr actor = *it;
            MWMechanics::CreatureStats& stats = actor.getClass().getCreatureStats(actor);
            if (stats.isDead())
                continue;

            mPhysics->markAsNonSolid (object);

            if (actor == getPlayerPtr() && MWBase::Environment::get().getWorld()->getGodModeState())
                return;

            MWMechanics::DynamicStat<float> health = stats.getHealth();
            health.setCurrent(health.getCurrent()-healthPerSecond*MWBase::Environment::get().getFrameDuration());
            stats.setHealth(health);

            if (healthPerSecond > 0.0f)
            {
                if (actor == getPlayerPtr())
                    MWBase::Environment::get().getWindowManager()->activateHitOverlay(false);

                if (!MWBase::Environment::get().getSoundManager()->getSoundPlaying(actor, "Health Damage"))
                    MWBase::Environment::get().getSoundManager()->playSound3D(actor, "Health Damage", 1.0f, 1.0f);
            }
        }
    }

    float World::getWindSpeed()
    {
        if (isCellExterior() || isCellQuasiExterior())
            return mWeatherManager->getWindSpeed();
        else
            return 0.f;
    }

    bool World::isInStorm() const
    {
        if (isCellExterior() || isCellQuasiExterior())
            return mWeatherManager->isInStorm();
        else
            return false;
    }

    osg::Vec3f World::getStormDirection() const
    {
        if (isCellExterior() || isCellQuasiExterior())
            return mWeatherManager->getStormDirection();
        else
            return osg::Vec3f(0,1,0);
    }

    struct GetContainersOwnedByVisitor
    {
        GetContainersOwnedByVisitor(const MWWorld::ConstPtr& owner, std::vector<MWWorld::Ptr>& out)
            : mOwner(owner)
            , mOut(out)
        {
        }

        MWWorld::ConstPtr mOwner;
        std::vector<MWWorld::Ptr>& mOut;

        bool operator()(const MWWorld::Ptr& ptr)
        {
            if (ptr.getRefData().isDeleted())
                return true;

            // vanilla Morrowind does not allow to sell items from containers with zero capacity
            if (ptr.getClass().getCapacity(ptr) <= 0.f)
                return true;

            if (Misc::StringUtils::ciEqual(ptr.getCellRef().getOwner(), mOwner.getCellRef().getRefId()))
                mOut.push_back(ptr);

            return true;
        }
    };

    void World::getContainersOwnedBy (const MWWorld::ConstPtr& owner, std::vector<MWWorld::Ptr>& out)
    {
        const Scene::CellStoreCollection& collection = mWorldScene->getActiveCells();
        for (Scene::CellStoreCollection::const_iterator cellIt = collection.begin(); cellIt != collection.end(); ++cellIt)
        {
            GetContainersOwnedByVisitor visitor (owner, out);
            (*cellIt)->forEachType<ESM::Container>(visitor);
        }
    }

    struct ListObjectsVisitor
    {
        std::vector<MWWorld::Ptr> mObjects;

        bool operator() (Ptr ptr)
        {
            if (ptr.getRefData().getBaseNode())
                mObjects.push_back(ptr);
            return true;
        }
    };

    void World::getItemsOwnedBy (const MWWorld::ConstPtr& npc, std::vector<MWWorld::Ptr>& out)
    {
        const Scene::CellStoreCollection& collection = mWorldScene->getActiveCells();
        for (Scene::CellStoreCollection::const_iterator cellIt = collection.begin(); cellIt != collection.end(); ++cellIt)
        {
            ListObjectsVisitor visitor;
            (*cellIt)->forEach(visitor);

            for (std::vector<MWWorld::Ptr>::iterator it = visitor.mObjects.begin(); it != visitor.mObjects.end(); ++it)
                if (Misc::StringUtils::ciEqual(it->getCellRef().getOwner(), npc.getCellRef().getRefId()))
                    out.push_back(*it);
        }
    }

    bool World::getLOS(const MWWorld::ConstPtr& actor, const MWWorld::ConstPtr& targetActor)
    {
        if (!targetActor.getRefData().isEnabled() || !actor.getRefData().isEnabled())
            return false; // cannot get LOS unless both NPC's are enabled
        if (!targetActor.getRefData().getBaseNode() || !actor.getRefData().getBaseNode())
            return false; // not in active cell

        return mPhysics->getLineOfSight(actor, targetActor);
    }

    float World::getDistToNearestRayHit(const osg::Vec3f& from, const osg::Vec3f& dir, float maxDist, bool includeWater)
    {
        osg::Vec3f to (dir);
        to.normalize();
        to = from + (to * maxDist);

        int collisionTypes = MWPhysics::CollisionType_World | MWPhysics::CollisionType_HeightMap | MWPhysics::CollisionType_Door;
        if (includeWater) {
            collisionTypes |= MWPhysics::CollisionType_Water;
        }
        MWPhysics::PhysicsSystem::RayResult result = mPhysics->castRay(from, to, MWWorld::Ptr(), std::vector<MWWorld::Ptr>(), collisionTypes);

        if (!result.mHit)
            return maxDist;
        else
            return (result.mHitPos - from).length();
    }

    void World::enableActorCollision(const MWWorld::Ptr& actor, bool enable)
    {
        MWPhysics::Actor *physicActor = mPhysics->getActor(actor);
        if (physicActor)
            physicActor->enableCollisionBody(enable);
    }

    bool World::findInteriorPosition(const std::string &name, ESM::Position &pos)
    {
        typedef MWWorld::CellRefList<ESM::Door>::List DoorList;
        typedef MWWorld::CellRefList<ESM::Static>::List StaticList;

        pos.rot[0] = pos.rot[1] = pos.rot[2] = 0;
        pos.pos[0] = pos.pos[1] = pos.pos[2] = 0;

        MWWorld::CellStore *cellStore = getInterior(name);

        if (0 == cellStore) {
            return false;
        }

        std::vector<const MWWorld::CellRef *> sortedDoors;
        const DoorList &doors = cellStore->getReadOnlyDoors().mList;
        for (DoorList::const_iterator it = doors.begin(); it != doors.end(); ++it)
        {
            if (!it->mRef.getTeleport())
            {
                continue;
            }

            sortedDoors.push_back(&it->mRef);
        }

        // Sort teleporting doors alphabetically, first by ID, then by destination cell to make search consistent
        std::sort(sortedDoors.begin(), sortedDoors.end(), [] (const MWWorld::CellRef *lhs, const MWWorld::CellRef *rhs)
        {
            if (lhs->getRefId() != rhs->getRefId())
                return lhs->getRefId() < rhs->getRefId();

            return lhs->getDestCell() < rhs->getDestCell();
        });

        for (std::vector<const MWWorld::CellRef *>::const_iterator it = sortedDoors.begin(); it != sortedDoors.end(); ++it)
        {
            MWWorld::CellStore *source = 0;

            // door to exterior
            if ((*it)->getDestCell().empty())
            {
                int x, y;
                ESM::Position doorDest = (*it)->getDoorDest();
                positionToIndex(doorDest.pos[0], doorDest.pos[1], x, y);
                source = getExterior(x, y);
            }
            // door to interior
            else
            {
                source = getInterior((*it)->getDestCell());
            }
            if (0 != source)
            {
                // Find door leading to our current teleport door
                // and use its destination to position inside cell.
                const DoorList &destinationDoors = source->getReadOnlyDoors().mList;
                for (DoorList::const_iterator jt = destinationDoors.begin(); jt != destinationDoors.end(); ++jt)
                {
                    if ((*it)->getTeleport() &&
                        Misc::StringUtils::ciEqual(name, jt->mRef.getDestCell()))
                    {
                        /// \note Using _any_ door pointed to the interior,
                        /// not the one pointed to current door.
                        pos = jt->mRef.getDoorDest();
                        return true;
                    }
                }
            }
        }
        // Fall back to the first static location.
        const StaticList &statics = cellStore->getReadOnlyStatics().mList;
        if ( statics.begin() != statics.end() ) {
            pos = statics.begin()->mRef.getPosition();
            return true;
        }

        return false;
    }

    bool World::findExteriorPosition(const std::string &name, ESM::Position &pos)
    {
        pos.rot[0] = pos.rot[1] = pos.rot[2] = 0;

        const ESM::Cell *ext = getExterior(name);

        if (!ext && name.find(',') != std::string::npos) {
            try {
                int x = std::stoi(name.substr(0, name.find(',')));
                int y = std::stoi(name.substr(name.find(',')+1));
                ext = getExterior(x, y)->getCell();
            }
            catch (const std::invalid_argument&)
            {
                // This exception can be ignored, as this means that name probably refers to a interior cell instead of comma separated coordinates
            }
            catch (const std::out_of_range&)
            {
                throw std::runtime_error("Cell coordinates out of range.");
            }
        }

        if (ext) {
            int x = ext->getGridX();
            int y = ext->getGridY();
            indexToPosition(x, y, pos.pos[0], pos.pos[1], true);

            // Note: Z pos will be adjusted by adjustPosition later
            pos.pos[2] = 0;

            return true;
        }

        return false;
    }

    void World::enableTeleporting(bool enable)
    {
        mTeleportEnabled = enable;
    }

    bool World::isTeleportingEnabled() const
    {
        return mTeleportEnabled;
    }

    void World::enableLevitation(bool enable)
    {
        mLevitationEnabled = enable;
    }

    bool World::isLevitationEnabled() const
    {
        return mLevitationEnabled;
    }

    void World::reattachPlayerCamera()
    {
        mRendering->rebuildPtr(getPlayerPtr());
    }

    bool World::getGodModeState()
    {
        return mGodMode;
    }

    bool World::toggleGodMode()
    {
        mGodMode = !mGodMode;

        return mGodMode;
    }

    bool World::toggleScripts()
    {
        mScriptsEnabled = !mScriptsEnabled;
        return mScriptsEnabled;
    }

    bool World::getScriptsEnabled() const
    {
        return mScriptsEnabled;
    }

    void World::loadContentFiles(const Files::Collections& fileCollections,
        const std::vector<std::string>& content, ContentLoader& contentLoader)
    {
        std::vector<std::string>::const_iterator it(content.begin());
        std::vector<std::string>::const_iterator end(content.end());
        for (int idx = 0; it != end; ++it, ++idx)
        {
            boost::filesystem::path filename(*it);
            const Files::MultiDirCollection& col = fileCollections.getCollection(filename.extension().string());
            if (col.doesExist(*it))
            {
                contentLoader.load(col.getPath(*it), idx);
            }
            else
            {
                std::stringstream msg;
                msg << "Failed loading " << *it << ": the content file does not exist";
                throw std::runtime_error(msg.str());
            }
        }
    }

    bool World::startSpellCast(const Ptr &actor)
    {
        MWMechanics::CreatureStats& stats = actor.getClass().getCreatureStats(actor);

        std::string message;
        bool fail = false;
        bool isPlayer = (actor == getPlayerPtr());

        std::string selectedSpell = stats.getSpells().getSelectedSpell();

        if (!selectedSpell.empty())
        {
            const ESM::Spell* spell = getStore().get<ESM::Spell>().find(selectedSpell);

            // Check mana
            bool godmode = (isPlayer && getGodModeState());
            MWMechanics::DynamicStat<float> magicka = stats.getMagicka();
            if (magicka.getCurrent() < spell->mData.mCost && !godmode)
            {
                message = "#{sMagicInsufficientSP}";
                fail = true;
            }

            // If this is a power, check if it was already used in the last 24h
            if (!fail && spell->mData.mType == ESM::Spell::ST_Power && !stats.getSpells().canUsePower(spell))
            {
                message = "#{sPowerAlreadyUsed}";
                fail = true;
            }

            // Reduce mana
            if (!fail && !godmode)
            {
                magicka.setCurrent(magicka.getCurrent() - spell->mData.mCost);
                stats.setMagicka(magicka);
            }
        }

        if (isPlayer && fail)
            MWBase::Environment::get().getWindowManager()->messageBox(message);

        return !fail;
    }

    void World::castSpell(const Ptr &actor, bool manualSpell)
    {
        MWMechanics::CreatureStats& stats = actor.getClass().getCreatureStats(actor);

        // For AI actors, get combat targets to use in the ray cast. Only those targets will return a positive hit result.
        std::vector<MWWorld::Ptr> targetActors;
        if (!actor.isEmpty() && actor != MWMechanics::getPlayer() && !manualSpell)
            stats.getAiSequence().getCombatTargets(targetActors);

        const float fCombatDistance = getStore().get<ESM::GameSetting>().find("fCombatDistance")->mValue.getFloat();

        osg::Vec3f hitPosition = actor.getRefData().getPosition().asVec3();

        // for player we can take faced object first
        MWWorld::Ptr target;
        if (actor == MWMechanics::getPlayer())
            target = getFacedObject();

        // if the faced object can not be activated, do not use it
        if (!target.isEmpty() && !target.getClass().canBeActivated(target))
            target = nullptr;

        if (target.isEmpty())
        {
            // For scripted spells we should not use hit contact
            if (manualSpell)
            {
                // Actors that are targeted by this actor's Follow or Escort packages also side with them
                if (actor != MWMechanics::getPlayer())
                {
                    for (std::list<MWMechanics::AiPackage*>::const_iterator it = stats.getAiSequence().begin(); it != stats.getAiSequence().end(); ++it)
                    {
                        if ((*it)->getTypeId() == MWMechanics::AiPackage::TypeIdCast)
                        {
                            target = (*it)->getTarget();
                            break;
                        }
                    }
                }
            }
            else
            {
                // For actor targets, we want to use hit contact with bounding boxes.
                // This is to give a slight tolerance for errors, especially with creatures like the Skeleton that would be very hard to aim at otherwise.
                // For object targets, we want the detailed shapes (rendering raycast).
                // If we used the bounding boxes for static objects, then we would not be able to target e.g. objects lying on a shelf.
                std::pair<MWWorld::Ptr,osg::Vec3f> result1 = getHitContact(actor, fCombatDistance, targetActors);

                // Get the target to use for "on touch" effects, using the facing direction from Head node
                osg::Vec3f origin = getActorHeadTransform(actor).getTrans();

                osg::Quat orient = osg::Quat(actor.getRefData().getPosition().rot[0], osg::Vec3f(-1,0,0))
                        * osg::Quat(actor.getRefData().getPosition().rot[2], osg::Vec3f(0,0,-1));

                osg::Vec3f direction = orient * osg::Vec3f(0,1,0);
                float distance = getMaxActivationDistance();
                osg::Vec3f dest = origin + direction * distance;

                MWRender::RenderingManager::RayResult result2 = mRendering->castRay(origin, dest, true, true);

                float dist1 = std::numeric_limits<float>::max();
                float dist2 = std::numeric_limits<float>::max();

                if (!result1.first.isEmpty() && result1.first.getClass().isActor())
                    dist1 = (origin - result1.second).length();
                if (result2.mHit)
                    dist2 = (origin - result2.mHitPointWorld).length();

                if (!result1.first.isEmpty() && result1.first.getClass().isActor())
                {
                    target = result1.first;
                    hitPosition = result1.second;
                    if (dist1 > getMaxActivationDistance())
                        target = nullptr;
                }
                else if (result2.mHit)
                {
                    target = result2.mHitObject;
                    hitPosition = result2.mHitPointWorld;
                    if (dist2 > getMaxActivationDistance() && !target.isEmpty() && !target.getClass().canBeActivated(target))
                        target = nullptr;
                }
            }
        }

        std::string selectedSpell = stats.getSpells().getSelectedSpell();

        MWMechanics::CastSpell cast(actor, target, false, manualSpell);
        cast.mHitPosition = hitPosition;

        if (!selectedSpell.empty())
        {
            const ESM::Spell* spell = getStore().get<ESM::Spell>().find(selectedSpell);
            cast.cast(spell);
        }
        else if (actor.getClass().hasInventoryStore(actor))
        {
            MWWorld::InventoryStore& inv = actor.getClass().getInventoryStore(actor);
            if (inv.getSelectedEnchantItem() != inv.end())
                cast.cast(*inv.getSelectedEnchantItem());
        }
    }

    void World::launchProjectile (MWWorld::Ptr& actor, MWWorld::Ptr& projectile,
                                   const osg::Vec3f& worldPos, const osg::Quat& orient, MWWorld::Ptr& bow, float speed, float attackStrength)
    {
        // An initial position of projectile can be outside shooter's collision box, so any object between shooter and launch position will be ignored.
        // To avoid this issue, we should check for impact immediately before launch the projectile.
        // So we cast a 1-yard-length ray from shooter to launch position and check if there are collisions in this area.
        // TODO: as a better solutuon we should handle projectiles during physics update, not during world update.
        const osg::Vec3f sourcePos = worldPos + orient * osg::Vec3f(0,-1,0) * 64.f;

        // Early out if the launch position is underwater
        bool underwater = MWBase::Environment::get().getWorld()->isUnderwater(MWMechanics::getPlayer().getCell(), worldPos);
        if (underwater)
        {
            mRendering->emitWaterRipple(worldPos);
            return;
        }

        // For AI actors, get combat targets to use in the ray cast. Only those targets will return a positive hit result.
        std::vector<MWWorld::Ptr> targetActors;
        if (!actor.isEmpty() && actor.getClass().isActor() && actor != MWMechanics::getPlayer())
            actor.getClass().getCreatureStats(actor).getAiSequence().getCombatTargets(targetActors);

        // Check for impact, if yes, handle hit, if not, launch projectile
        MWPhysics::PhysicsSystem::RayResult result = mPhysics->castRay(sourcePos, worldPos, actor, targetActors, 0xff, MWPhysics::CollisionType_Projectile);
        if (result.mHit)
            MWMechanics::projectileHit(actor, result.mHitObject, bow, projectile, result.mHitPos, attackStrength);
        else
            mProjectileManager->launchProjectile(actor, projectile, worldPos, orient, bow, speed, attackStrength);
    }

    void World::launchMagicBolt (const std::string &spellId, const MWWorld::Ptr& caster, const osg::Vec3f& fallbackDirection)
    {
        mProjectileManager->launchMagicBolt(spellId, caster, fallbackDirection);
    }

    void World::applyLoopingParticles(const MWWorld::Ptr& ptr)
    {
        const MWWorld::Class &cls = ptr.getClass();
        if (cls.isActor())
        {
            MWMechanics::ApplyLoopingParticlesVisitor visitor(ptr);
            cls.getCreatureStats(ptr).getActiveSpells().visitEffectSources(visitor);
            cls.getCreatureStats(ptr).getSpells().visitEffectSources(visitor);
            if (cls.hasInventoryStore(ptr))
                cls.getInventoryStore(ptr).visitEffectSources(visitor);
        }
    }

    const std::vector<std::string>& World::getContentFiles() const
    {
        return mContentFiles;
    }

    void World::breakInvisibility(const Ptr &actor)
    {
        actor.getClass().getCreatureStats(actor).getSpells().purgeEffect(ESM::MagicEffect::Invisibility);
        actor.getClass().getCreatureStats(actor).getActiveSpells().purgeEffect(ESM::MagicEffect::Invisibility);
        if (actor.getClass().hasInventoryStore(actor))
            actor.getClass().getInventoryStore(actor).purgeEffect(ESM::MagicEffect::Invisibility);

        // Normally updated once per frame, but here it is kinda important to do it right away.
        MWBase::Environment::get().getMechanicsManager()->updateMagicEffects(actor);
    }

    bool World::useTorches() const
    {
        // If we are in exterior, check the weather manager.
        // In interiors there are no precipitations and sun, so check the ambient
        // Looks like pseudo-exteriors considered as interiors in this case
        MWWorld::CellStore* cell = mPlayer->getPlayer().getCell();
        if (cell->isExterior())
        {
            float hour = getTimeStamp().getHour();
            return mWeatherManager->useTorches(hour);
        }
        else
        {
            uint32_t ambient = cell->getCell()->mAmbi.mAmbient;
            int ambientTotal = (ambient & 0xff)
                    + ((ambient>>8) & 0xff)
                    + ((ambient>>16) & 0xff);
            return !(cell->getCell()->mData.mFlags & ESM::Cell::NoSleep) && ambientTotal <= 201;
        }
    }

    bool World::findInteriorPositionInWorldSpace(const MWWorld::CellStore* cell, osg::Vec3f& result)
    {
        if (cell->isExterior())
            return false;

        // Search for a 'nearest' exterior, counting each cell between the starting
        // cell and the exterior as a distance of 1.  Will fail for isolated interiors.
        std::set< std::string >checkedCells;
        std::set< std::string >currentCells;
        std::set< std::string >nextCells;
        nextCells.insert( cell->getCell()->mName );

        while ( !nextCells.empty() ) {
            currentCells = nextCells;
            nextCells.clear();
            for( std::set< std::string >::const_iterator i = currentCells.begin(); i != currentCells.end(); ++i ) {
                MWWorld::CellStore *next = getInterior( *i );
                if ( !next ) continue;

                const MWWorld::CellRefList<ESM::Door>& doors = next->getReadOnlyDoors();
                const CellRefList<ESM::Door>::List& refList = doors.mList;

                // Check if any door in the cell leads to an exterior directly
                for (CellRefList<ESM::Door>::List::const_iterator it = refList.begin(); it != refList.end(); ++it)
                {
                    const MWWorld::LiveCellRef<ESM::Door>& ref = *it;
                    if (!ref.mRef.getTeleport()) continue;

                    if (ref.mRef.getDestCell().empty())
                    {
                        ESM::Position pos = ref.mRef.getDoorDest();
                        result = pos.asVec3();
                        return true;
                    }
                    else
                    {
                        std::string dest = ref.mRef.getDestCell();
                        if ( !checkedCells.count(dest) && !currentCells.count(dest) )
                            nextCells.insert(dest);
                    }
                }

                checkedCells.insert( *i );
            }
        }

        // No luck :(
        return false;
    }

    MWWorld::ConstPtr World::getClosestMarker( const MWWorld::Ptr &ptr, const std::string &id )
    {
        if ( ptr.getCell()->isExterior() ) {
            return getClosestMarkerFromExteriorPosition(mPlayer->getLastKnownExteriorPosition(), id);
        }

        // Search for a 'nearest' marker, counting each cell between the starting
        // cell and the exterior as a distance of 1.  If an exterior is found, jump
        // to the nearest exterior marker, without further interior searching.
        std::set< std::string >checkedCells;
        std::set< std::string >currentCells;
        std::set< std::string >nextCells;
        MWWorld::ConstPtr closestMarker;

        nextCells.insert( ptr.getCell()->getCell()->mName );
        while ( !nextCells.empty() ) {
            currentCells = nextCells;
            nextCells.clear();
            for( std::set< std::string >::const_iterator i = currentCells.begin(); i != currentCells.end(); ++i ) {
                MWWorld::CellStore *next = getInterior( *i );
                checkedCells.insert( *i );
                if ( !next ) continue;

                closestMarker = next->searchConst( id );
                if ( !closestMarker.isEmpty() )
                {
                    return closestMarker;
                }

                const MWWorld::CellRefList<ESM::Door>& doors = next->getReadOnlyDoors();
                const CellRefList<ESM::Door>::List& doorList = doors.mList;

                // Check if any door in the cell leads to an exterior directly
                for (CellRefList<ESM::Door>::List::const_iterator it = doorList.begin(); it != doorList.end(); ++it)
                {
                    const MWWorld::LiveCellRef<ESM::Door>& ref = *it;

                    if (!ref.mRef.getTeleport()) continue;

                    if (ref.mRef.getDestCell().empty())
                    {
                        osg::Vec3f worldPos = ref.mRef.getDoorDest().asVec3();
                        return getClosestMarkerFromExteriorPosition(worldPos, id);
                    }
                    else
                    {
                        std::string dest = ref.mRef.getDestCell();
                        if ( !checkedCells.count(dest) && !currentCells.count(dest) )
                            nextCells.insert(dest);
                    }
                }
            }
        }
        return MWWorld::Ptr();
    }

    MWWorld::ConstPtr World::getClosestMarkerFromExteriorPosition( const osg::Vec3f& worldPos, const std::string &id ) {
        MWWorld::ConstPtr closestMarker;
        float closestDistance = std::numeric_limits<float>::max();

        std::vector<MWWorld::Ptr> markers;
        mCells.getExteriorPtrs(id, markers);
        for (std::vector<MWWorld::Ptr>::iterator it2 = markers.begin(); it2 != markers.end(); ++it2)
        {
            ESM::Position pos = it2->getRefData().getPosition();
            osg::Vec3f markerPos = pos.asVec3();
            float distance = (worldPos - markerPos).length2();
            if (distance < closestDistance)
            {
                closestDistance = distance;
                closestMarker = *it2;
            }

        }

        return closestMarker;
    }

    void World::rest()
    {
        mCells.rest();
    }

    void World::teleportToClosestMarker (const MWWorld::Ptr& ptr,
                                          const std::string& id)
    {
        MWWorld::ConstPtr closestMarker = getClosestMarker( ptr, id );

        if ( closestMarker.isEmpty() )
        {
            Log(Debug::Warning) << "Failed to teleport: no closest marker found";
            return;
        }

        std::string cellName;
        if ( !closestMarker.mCell->isExterior() )
            cellName = closestMarker.mCell->getCell()->mName;

        MWWorld::ActionTeleport action(cellName, closestMarker.getRefData().getPosition(), false);
        action.execute(ptr);
    }

    void World::updateWeather(float duration, bool paused)
    {
        bool isExterior = isCellExterior() || isCellQuasiExterior();
        if (mPlayer->wasTeleported())
        {
            mPlayer->setTeleported(false);

            const std::string playerRegion = Misc::StringUtils::lowerCase(getPlayerPtr().getCell()->getCell()->mRegion);
            mWeatherManager->playerTeleported(playerRegion, isExterior);
        }

        const TimeStamp time = getTimeStamp();
        mWeatherManager->update(duration, paused, time, isExterior);
    }

    struct AddDetectedReferenceVisitor
    {
        AddDetectedReferenceVisitor(std::vector<Ptr>& out, const Ptr& detector, World::DetectionType type, float squaredDist)
            : mOut(out), mDetector(detector), mSquaredDist(squaredDist), mType(type)
        {
        }

        std::vector<Ptr>& mOut;
        Ptr mDetector;
        float mSquaredDist;
        World::DetectionType mType;
        bool operator() (const MWWorld::Ptr& ptr)
        {
            if ((ptr.getRefData().getPosition().asVec3() - mDetector.getRefData().getPosition().asVec3()).length2() >= mSquaredDist)
                return true;

            if (!ptr.getRefData().isEnabled() || ptr.getRefData().isDeleted())
                return true;

            // Consider references inside containers as well (except if we are looking for a Creature, they cannot be in containers)
            if (mType != World::Detect_Creature &&
                    (ptr.getClass().isActor() || ptr.getClass().getTypeName() == typeid(ESM::Container).name()))
            {
                MWWorld::ContainerStore& store = ptr.getClass().getContainerStore(ptr);
                {
                    for (MWWorld::ContainerStoreIterator it = store.begin(); it != store.end(); ++it)
                    {
                        if (needToAdd(*it, mDetector))
                        {
                            mOut.push_back(ptr);
                            return true;
                        }
                    }
                }
            }

            if (needToAdd(ptr, mDetector))
                mOut.push_back(ptr);

            return true;
        }

        bool needToAdd (const MWWorld::Ptr& ptr, const MWWorld::Ptr& detector)
        {
            if (mType == World::Detect_Creature)
            {
                // If in werewolf form, this detects only NPCs, otherwise only creatures
                if (detector.getClass().isNpc() && detector.getClass().getNpcStats(detector).isWerewolf())
                {
                    if (ptr.getClass().getTypeName() != typeid(ESM::NPC).name())
                        return false;
                }
                else if (ptr.getClass().getTypeName() != typeid(ESM::Creature).name())
                    return false;

                if (ptr.getClass().getCreatureStats(ptr).isDead())
                    return false;
            }
            if (mType == World::Detect_Key && !ptr.getClass().isKey(ptr))
                return false;
            if (mType == World::Detect_Enchantment && ptr.getClass().getEnchantment(ptr).empty())
                return false;
            return true;
        }
    };

    void World::listDetectedReferences(const Ptr &ptr, std::vector<Ptr> &out, DetectionType type)
    {
        const MWMechanics::MagicEffects& effects = ptr.getClass().getCreatureStats(ptr).getMagicEffects();
        float dist=0;
        if (type == World::Detect_Creature)
            dist = effects.get(ESM::MagicEffect::DetectAnimal).getMagnitude();
        else if (type == World::Detect_Key)
            dist = effects.get(ESM::MagicEffect::DetectKey).getMagnitude();
        else if (type == World::Detect_Enchantment)
            dist = effects.get(ESM::MagicEffect::DetectEnchantment).getMagnitude();

        if (!dist)
            return;

        dist = feetToGameUnits(dist);

        AddDetectedReferenceVisitor visitor (out, ptr, type, dist*dist);

        const Scene::CellStoreCollection& active = mWorldScene->getActiveCells();
        for (Scene::CellStoreCollection::const_iterator it = active.begin(); it != active.end(); ++it)
        {
            MWWorld::CellStore* cellStore = *it;
            cellStore->forEach(visitor);
        }
    }

    float World::feetToGameUnits(float feet)
    {
        // Original engine rounds size upward
        static const int unitsPerFoot = ceil(Constants::UnitsPerFoot);
        return feet * unitsPerFoot;
    }

    float World::getActivationDistancePlusTelekinesis()
    {
        float telekinesisRangeBonus =
                    mPlayer->getPlayer().getClass().getCreatureStats(mPlayer->getPlayer()).getMagicEffects()
                    .get(ESM::MagicEffect::Telekinesis).getMagnitude();
        telekinesisRangeBonus = feetToGameUnits(telekinesisRangeBonus);

        float activationDistance = getMaxActivationDistance() + telekinesisRangeBonus;

        return activationDistance;
    }

    MWWorld::Ptr World::getPlayerPtr()
    {
        return mPlayer->getPlayer();
    }

    void World::updateDialogueGlobals()
    {
        MWWorld::Ptr player = getPlayerPtr();
        int bounty = player.getClass().getNpcStats(player).getBounty();
        int playerGold = player.getClass().getContainerStore(player).count(ContainerStore::sGoldId);

        float fCrimeGoldDiscountMult = getStore().get<ESM::GameSetting>().find("fCrimeGoldDiscountMult")->mValue.getFloat();
        float fCrimeGoldTurnInMult = getStore().get<ESM::GameSetting>().find("fCrimeGoldTurnInMult")->mValue.getFloat();

        int discount = static_cast<int>(bounty * fCrimeGoldDiscountMult);
        int turnIn = static_cast<int>(bounty * fCrimeGoldTurnInMult);

        if (bounty > 0)
        {
            discount = std::max(1, discount);
            turnIn = std::max(1, turnIn);
        }

        mGlobalVariables["pchascrimegold"].setInteger((bounty <= playerGold) ? 1 : 0);

        mGlobalVariables["pchasgolddiscount"].setInteger((discount <= playerGold) ? 1 : 0);
        mGlobalVariables["crimegolddiscount"].setInteger(discount);

        mGlobalVariables["crimegoldturnin"].setInteger(turnIn);
        mGlobalVariables["pchasturnin"].setInteger((turnIn <= playerGold) ? 1 : 0);
    }

    void World::confiscateStolenItems(const Ptr &ptr)
    {
        MWWorld::ConstPtr prisonMarker = getClosestMarker( ptr, "prisonmarker" );
        if ( prisonMarker.isEmpty() )
        {
            Log(Debug::Warning) << "Failed to confiscate items: no closest prison marker found.";
            return;
        }
        std::string prisonName = prisonMarker.getCellRef().getDestCell();
        if ( prisonName.empty() )
        {
            Log(Debug::Warning) << "Failed to confiscate items: prison marker not linked to prison interior";
            return;
        }
        MWWorld::CellStore *prison = getInterior( prisonName );
        if ( !prison )
        {
            Log(Debug::Warning) << "Failed to confiscate items: failed to load cell " << prisonName;
            return;
        }

        MWWorld::Ptr closestChest = prison->search( "stolen_goods" );
        if (!closestChest.isEmpty()) //Found a close chest
        {
            MWBase::Environment::get().getMechanicsManager()->confiscateStolenItems(ptr, closestChest);
        }
        else
           Log(Debug::Warning) << "Failed to confiscate items: no stolen_goods container found";
    }

    void World::goToJail()
    {
        if (!mGoToJail)
        {
            // Reset bounty and forget the crime now, but don't change cell yet (the player should be able to read the dialog text first)
            mGoToJail = true;
            mPlayerInJail = true;

            MWWorld::Ptr player = getPlayerPtr();

            int bounty = player.getClass().getNpcStats(player).getBounty();
            player.getClass().getNpcStats(player).setBounty(0);
            mPlayer->recordCrimeId();
            confiscateStolenItems(player);

            int iDaysinPrisonMod = getStore().get<ESM::GameSetting>().find("iDaysinPrisonMod")->mValue.getInteger();
            mDaysInPrison = std::max(1, bounty / iDaysinPrisonMod);

            return;
        }
        else
        {
            mGoToJail = false;

            MWBase::Environment::get().getWindowManager()->removeGuiMode(MWGui::GM_Dialogue);

            MWBase::Environment::get().getWindowManager()->goToJail(mDaysInPrison);
        }
    }

    bool World::isPlayerInJail() const
    {
        return mPlayerInJail;
    }

    void World::setPlayerTraveling(bool traveling)
    {
        mPlayerTraveling = traveling;
    }

    bool World::isPlayerTraveling() const
    {
        return mPlayerTraveling;
    }

    float World::getTerrainHeightAt(const osg::Vec3f& worldPos) const
    {
        return mRendering->getTerrainHeightAt(worldPos);
    }

    osg::Vec3f World::getHalfExtents(const ConstPtr& object, bool rendering) const
    {
        if (!object.getClass().isActor())
            return mRendering->getHalfExtents(object);

        // Handle actors separately because of bodyparts
        if (rendering)
            return mPhysics->getRenderingHalfExtents(object);
        else
            return mPhysics->getHalfExtents(object);
    }

    std::string World::exportSceneGraph(const Ptr &ptr)
    {
        std::string file = mUserDataPath + "/openmw.osgt";
        mRendering->exportSceneGraph(ptr, file, "Ascii");
        return file;
    }

    void World::spawnRandomCreature(const std::string &creatureList)
    {
        const ESM::CreatureLevList* list = getStore().get<ESM::CreatureLevList>().find(creatureList);

        int iNumberCreatures = getStore().get<ESM::GameSetting>().find("iNumberCreatures")->mValue.getInteger();
        int numCreatures = 1 + Misc::Rng::rollDice(iNumberCreatures); // [1, iNumberCreatures]

        for (int i=0; i<numCreatures; ++i)
        {
            std::string selectedCreature = MWMechanics::getLevelledItem(list, true);
            if (selectedCreature.empty())
                return;

            MWWorld::ManualRef ref(getStore(), selectedCreature, 1);

            safePlaceObject(ref.getPtr(), getPlayerPtr(), getPlayerPtr().getCell(), 0, 220.f);
        }
    }

    void World::spawnBloodEffect(const Ptr &ptr, const osg::Vec3f &worldPosition)
    {
        if (ptr == getPlayerPtr() && Settings::Manager::getBool("hit fader", "GUI"))
            return;

        int type = ptr.getClass().getBloodTexture(ptr);
        std::string texture;
        switch (type)
        {
        case 2:
            texture = getFallback()->getFallbackString("Blood_Texture_2");
            break;
        case 1:
            texture = getFallback()->getFallbackString("Blood_Texture_1");
            break;
        case 0:
        default:
            texture = getFallback()->getFallbackString("Blood_Texture_0");
            break;
        }

        std::stringstream modelName;
        modelName << "Blood_Model_";
        int roll = Misc::Rng::rollDice(3); // [0, 2]
        modelName << roll;
        std::string model = "meshes\\" + getFallback()->getFallbackString(modelName.str());

        mRendering->spawnEffect(model, texture, worldPosition, 1.0f, false);
    }

    void World::spawnEffect(const std::string &model, const std::string &textureOverride, const osg::Vec3f &worldPos, float scale, bool isMagicVFX)
    {
        mRendering->spawnEffect(model, textureOverride, worldPos, scale, isMagicVFX);
    }

    void World::explodeSpell(const osg::Vec3f& origin, const ESM::EffectList& effects, const Ptr& caster, const Ptr& ignore, ESM::RangeType rangeType,
                             const std::string& id, const std::string& sourceName, const bool fromProjectile)
    {
        std::map<MWWorld::Ptr, std::vector<ESM::ENAMstruct> > toApply;
        for (std::vector<ESM::ENAMstruct>::const_iterator effectIt = effects.mList.begin();
             effectIt != effects.mList.end(); ++effectIt)
        {
            const ESM::MagicEffect* effect = getStore().get<ESM::MagicEffect>().find(effectIt->mEffectID);

            if (effectIt->mRange != rangeType || (effectIt->mArea <= 0 && !ignore.isEmpty() && ignore.getClass().isActor()))
                continue; // Not right range type, or not area effect and hit an actor

            if (fromProjectile && effectIt->mArea <= 0)
                continue; // Don't play explosion for projectiles with 0-area effects

            if (!fromProjectile && effectIt->mRange == ESM::RT_Touch && (!ignore.isEmpty()) && (!ignore.getClass().isActor() && !ignore.getClass().canBeActivated(ignore)))
                continue; // Don't play explosion for touch spells on non-activatable objects except when spell is from the projectile enchantment

            // Spawn the explosion orb effect
            const ESM::Static* areaStatic;
            if (!effect->mArea.empty())
                areaStatic = getStore().get<ESM::Static>().find (effect->mArea);
            else
                areaStatic = getStore().get<ESM::Static>().find ("VFX_DefaultArea");

            std::string texture = effect->mParticle;

            if (effectIt->mArea <= 0)
            {
                if (effectIt->mRange == ESM::RT_Target)
                    mRendering->spawnEffect("meshes\\" + areaStatic->mModel, texture, origin, 1.0f);
                continue;
            }
            else
                mRendering->spawnEffect("meshes\\" + areaStatic->mModel, texture, origin, static_cast<float>(effectIt->mArea * 2));

            // Play explosion sound (make sure to use NoTrack, since we will delete the projectile now)
            static const std::string schools[] = {
                "alteration", "conjuration", "destruction", "illusion", "mysticism", "restoration"
            };
            {
                MWBase::SoundManager *sndMgr = MWBase::Environment::get().getSoundManager();
                if(!effect->mAreaSound.empty())
                    sndMgr->playSound3D(origin, effect->mAreaSound, 1.0f, 1.0f);
                else
                    sndMgr->playSound3D(origin, schools[effect->mData.mSchool]+" area", 1.0f, 1.0f);
            }
            // Get the actors in range of the effect
            std::vector<MWWorld::Ptr> objects;
            MWBase::Environment::get().getMechanicsManager()->getObjectsInRange(
                        origin, feetToGameUnits(static_cast<float>(effectIt->mArea)), objects);
            for (std::vector<MWWorld::Ptr>::iterator affected = objects.begin(); affected != objects.end(); ++affected)
            {
                // Ignore actors without collisions here, otherwise it will be possible to hit actors outside processing range.
                if (affected->getClass().isActor() && !isActorCollisionEnabled(*affected))
                    continue;

                toApply[*affected].push_back(*effectIt);
            }
        }

        // Now apply the appropriate effects to each actor in range
        for (std::map<MWWorld::Ptr, std::vector<ESM::ENAMstruct> >::iterator apply = toApply.begin(); apply != toApply.end(); ++apply)
        {
            MWWorld::Ptr source = caster;
            // Vanilla-compatible behaviour of never applying the spell to the caster
            // (could be changed by mods later)
            if (apply->first == caster)
                continue;

            if (apply->first == ignore)
                continue;

            if (source.isEmpty())
                source = apply->first;

            MWMechanics::CastSpell cast(source, apply->first);
            cast.mHitPosition = origin;
            cast.mId = id;
            cast.mSourceName = sourceName;
            cast.mStack = false;
            ESM::EffectList effectsToApply;
            effectsToApply.mList = apply->second;
            cast.inflict(apply->first, caster, effectsToApply, rangeType, false, true);
        }
    }

    void World::activate(const Ptr &object, const Ptr &actor)
    {
        breakInvisibility(actor);

        if (object.getRefData().activate())
        {
            std::shared_ptr<MWWorld::Action> action = (object.getClass().activate(object, actor));
            action->execute (actor);
        }
    }

    struct ResetActorsVisitor
    {
        bool operator() (Ptr ptr)
        {
            if (ptr.getClass().isActor() && ptr.getCellRef().hasContentFile())
            {
                const ESM::Position& origPos = ptr.getCellRef().getPosition();
                MWBase::Environment::get().getWorld()->moveObject(ptr, origPos.pos[0], origPos.pos[1], origPos.pos[2]);
                MWBase::Environment::get().getWorld()->rotateObject(ptr, origPos.rot[0], origPos.rot[1], origPos.rot[2]);
                ptr.getClass().adjustPosition(ptr, false);
            }
            return true;
        }
    };
    void World::resetActors()
    {
        for (Scene::CellStoreCollection::const_iterator iter (mWorldScene->getActiveCells().begin());
            iter!=mWorldScene->getActiveCells().end(); ++iter)
        {
            CellStore* cellstore = *iter;
            ResetActorsVisitor visitor;
            cellstore->forEach(visitor);
        }
    }

    bool World::isWalkingOnWater(const ConstPtr &actor) const
    {
        const MWPhysics::Actor* physicActor = mPhysics->getActor(actor);
        if (physicActor && physicActor->isWalkingOnWater())
            return true;
        return false;
    }

    osg::Vec3f World::aimToTarget(const ConstPtr &actor, const MWWorld::ConstPtr& target)
    {
        osg::Vec3f weaponPos = actor.getRefData().getPosition().asVec3();
        weaponPos.z() += mPhysics->getHalfExtents(actor).z();
        osg::Vec3f targetPos = mPhysics->getCollisionObjectPosition(target);
        return (targetPos - weaponPos);
    }

    float World::getHitDistance(const ConstPtr &actor, const ConstPtr &target)
    {
        osg::Vec3f weaponPos = actor.getRefData().getPosition().asVec3();
        osg::Vec3f halfExtents = mPhysics->getHalfExtents(actor);
        weaponPos.z() += halfExtents.z();

        return mPhysics->getHitDistance(weaponPos, target) - halfExtents.y();
    }

    void preload(MWWorld::Scene* scene, const ESMStore& store, const std::string& obj)
    {
        if (obj.empty())
            return;
        try
        {
            MWWorld::ManualRef ref(store, obj);
            std::string model = ref.getPtr().getClass().getModel(ref.getPtr());
            if (!model.empty())
                scene->preload(model, ref.getPtr().getClass().useAnim());
        }
        catch(std::exception& e)
        {
        }
    }

    void World::preloadEffects(const ESM::EffectList *effectList)
    {
        for (std::vector<ESM::ENAMstruct>::const_iterator it = effectList->mList.begin(); it != effectList->mList.end(); ++it)
        {
            const ESM::MagicEffect *effect = mStore.get<ESM::MagicEffect>().find(it->mEffectID);

            if (MWMechanics::isSummoningEffect(it->mEffectID))
            {
                preload(mWorldScene.get(), mStore, "VFX_Summon_Start");
                preload(mWorldScene.get(), mStore, MWMechanics::getSummonedCreature(it->mEffectID));
            }

            preload(mWorldScene.get(), mStore, effect->mCasting);
            preload(mWorldScene.get(), mStore, effect->mHit);

            if (it->mArea > 0)
                preload(mWorldScene.get(), mStore, effect->mArea);
            if (it->mRange == ESM::RT_Target)
                preload(mWorldScene.get(), mStore, effect->mBolt);
        }
    }

    DetourNavigator::Navigator* World::getNavigator() const
    {
        return mNavigator.get();
    }

    void World::updateActorPath(const MWWorld::ConstPtr& actor, const std::deque<osg::Vec3f>& path,
            const osg::Vec3f& halfExtents, const osg::Vec3f& start, const osg::Vec3f& end) const
    {
        mRendering->updateActorPath(actor, path, halfExtents, start, end);
    }

    void World::setNavMeshNumberToRender(const std::size_t value)
    {
        mRendering->setNavMeshNumber(value);
    }

}<|MERGE_RESOLUTION|>--- conflicted
+++ resolved
@@ -1549,7 +1549,6 @@
             moveObjectImp(player->first, player->second.x(), player->second.y(), player->second.z(), false);
     }
 
-<<<<<<< HEAD
     void World::updateNavigator()
     {
         bool updated = false;
@@ -1576,8 +1575,6 @@
         return mNavigator->updateObject(DetourNavigator::ObjectId(object), shapes, object->getCollisionObject()->getWorldTransform());
     }
 
-    bool World::castRay (float x1, float y1, float z1, float x2, float y2, float z2, bool ignoreDoors)
-=======
     bool World::castRay (float x1, float y1, float z1, float x2, float y2, float z2)
     {
         int mask = MWPhysics::CollisionType_World | MWPhysics::CollisionType_Door;
@@ -1586,7 +1583,6 @@
     }
 
     bool World::castRay (float x1, float y1, float z1, float x2, float y2, float z2, int mask)
->>>>>>> fc82e680
     {
         osg::Vec3f a(x1,y1,z1);
         osg::Vec3f b(x2,y2,z2);
