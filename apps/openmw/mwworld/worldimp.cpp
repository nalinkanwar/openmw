#include "worldimp.hpp"

#include <components/bsa/bsa_archive.hpp>
#include <components/files/collections.hpp>

#include "../mwbase/environment.hpp"
#include "../mwbase/soundmanager.hpp"
#include "../mwbase/mechanicsmanager.hpp"
#include "../mwbase/windowmanager.hpp"

#include "../mwrender/sky.hpp"
#include "../mwrender/player.hpp"

#include "player.hpp"
#include "manualref.hpp"
#include "cellfunctors.hpp"

using namespace Ogre;

namespace
{
/*  // NOTE this code is never instantiated (proper copy in localscripts.cpp),
    //      so this commented out to not produce syntactic errors

    template<typename T>
    void listCellScripts (const MWWorld::ESMStore& store,
        MWWorld::CellRefList<T>& cellRefList, MWWorld::LocalScripts& localScripts,
        MWWorld::Ptr::CellStore *cell)
    {
        for (typename MWWorld::CellRefList<T>::List::iterator iter (
            cellRefList.mList.begin());
            iter!=cellRefList.mList.end(); ++iter)
        {
<<<<<<< HEAD
            if (!iter->second->base->script.empty() && iter->second->mData.getCount())
            {
                if (const ESM::Script *script = store.scripts.find (iter->second->base->script))
                {
                    iter->mData.setLocals (*script);

                    localScripts.add (iter->base->script, MWWorld::Ptr (&iter->second, cell));
=======
            if (!iter->mBase->mScript.empty() && iter->mData.getCount())
            {
                if (const ESM::Script *script = store.get<ESM::Script>().find (iter->mBase->mScript))
                {
                    iter->mData.setLocals (*script);

                    localScripts.add (iter->mBase->mScript, MWWorld::Ptr (&*iter, cell));
>>>>>>> a6c7f16a
                }
            }
        }
    }
*/
    template<typename T>
    MWWorld::LiveCellRef<T> *searchViaHandle (const std::string& handle,
        MWWorld::CellRefList<T>& refList)
    {
        typedef typename MWWorld::CellRefList<T>::List::iterator iterator;

        for (iterator iter (refList.mList.begin()); iter!=refList.mList.end(); ++iter)
        {
            if (iter->second.mData.getCount() > 0 && iter->second.mData.getBaseNode()){
            if (iter->second.mData.getHandle()==handle)
            {
                return &iter->second;
            }
            }
        }
        return 0;
    }
}

namespace MWWorld
{
    Ptr World::getPtrViaHandle (const std::string& handle, Ptr::CellStore& cell)
    {
        if (MWWorld::LiveCellRef<ESM::Activator> *ref =
            searchViaHandle (handle, cell.mActivators))
            return Ptr (ref, &cell);
        if (MWWorld::LiveCellRef<ESM::Potion> *ref = searchViaHandle (handle, cell.mPotions))
            return Ptr (ref, &cell);
        if (MWWorld::LiveCellRef<ESM::Apparatus> *ref = searchViaHandle (handle, cell.mAppas))
            return Ptr (ref, &cell);
        if (MWWorld::LiveCellRef<ESM::Armor> *ref = searchViaHandle (handle, cell.mArmors))
            return Ptr (ref, &cell);
        if (MWWorld::LiveCellRef<ESM::Book> *ref = searchViaHandle (handle, cell.mBooks))
            return Ptr (ref, &cell);
        if (MWWorld::LiveCellRef<ESM::Clothing> *ref = searchViaHandle (handle, cell.mClothes))
            return Ptr (ref, &cell);
        if (MWWorld::LiveCellRef<ESM::Container> *ref =
            searchViaHandle (handle, cell.mContainers))
            return Ptr (ref, &cell);
        if (MWWorld::LiveCellRef<ESM::Creature> *ref =
            searchViaHandle (handle, cell.mCreatures))
            return Ptr (ref, &cell);
        if (MWWorld::LiveCellRef<ESM::Door> *ref = searchViaHandle (handle, cell.mDoors))
            return Ptr (ref, &cell);
        if (MWWorld::LiveCellRef<ESM::Ingredient> *ref =
            searchViaHandle (handle, cell.mIngreds))
            return Ptr (ref, &cell);
        if (MWWorld::LiveCellRef<ESM::Light> *ref = searchViaHandle (handle, cell.mLights))
            return Ptr (ref, &cell);
        if (MWWorld::LiveCellRef<ESM::Tool> *ref = searchViaHandle (handle, cell.mLockpicks))
            return Ptr (ref, &cell);
        if (MWWorld::LiveCellRef<ESM::Miscellaneous> *ref = searchViaHandle (handle, cell.mMiscItems))
            return Ptr (ref, &cell);
        if (MWWorld::LiveCellRef<ESM::NPC> *ref = searchViaHandle (handle, cell.mNpcs))
            return Ptr (ref, &cell);
        if (MWWorld::LiveCellRef<ESM::Probe> *ref = searchViaHandle (handle, cell.mProbes))
            return Ptr (ref, &cell);
        if (MWWorld::LiveCellRef<ESM::Repair> *ref = searchViaHandle (handle, cell.mRepairs))
            return Ptr (ref, &cell);
        if (MWWorld::LiveCellRef<ESM::Static> *ref = searchViaHandle (handle, cell.mStatics))
            return Ptr (ref, &cell);
        if (MWWorld::LiveCellRef<ESM::Weapon> *ref = searchViaHandle (handle, cell.mWeapons))
            return Ptr (ref, &cell);
        return Ptr();
    }


    int World::getDaysPerMonth (int month) const
    {
        switch (month)
        {
            case 0: return 31;
            case 1: return 28;
            case 2: return 31;
            case 3: return 30;
            case 4: return 31;
            case 5: return 30;
            case 6: return 31;
            case 7: return 31;
            case 8: return 30;
            case 9: return 31;
            case 10: return 30;
            case 11: return 31;
        }

        throw std::runtime_error ("month out of range");
    }

    void World::adjustSky()
    {
        if (mSky && (isCellExterior() || isCellQuasiExterior()))
        {
            mRendering->skySetHour (mGlobalVariables->getFloat ("gamehour"));
            mRendering->skySetDate (mGlobalVariables->getInt ("day"),
                mGlobalVariables->getInt ("month"));

            mRendering->skyEnable();
        }
        else
            mRendering->skyDisable();
    }

    void World::setFallbackValues (const std::map<std::string,std::string>& fallbackMap)
    {
        mFallback = fallbackMap;
    }

    std::string World::getFallback (const std::string& key) const
    {
        return getFallback(key, "");
    }

    std::string World::getFallback (const std::string& key, const std::string& def) const
    {
        std::map<std::string,std::string>::const_iterator it;
        if((it = mFallback.find(key)) == mFallback.end())
        {
            return def;
        }
        return it->second;
    }

    World::World (OEngine::Render::OgreRenderer& renderer,
        const Files::Collections& fileCollections,
        const std::vector<std::string>& master, const std::vector<std::string>& plugins,
	const boost::filesystem::path& resDir, const boost::filesystem::path& cacheDir, bool newGame,
        const std::string& encoding, std::map<std::string,std::string> fallbackMap)
    : mPlayer (0), mLocalScripts (mStore), mGlobalVariables (0),
      mSky (true), mCells (mStore, mEsm),
      mNumFacing(0)
    {
        mPhysics = new PhysicsSystem(renderer);
        mPhysEngine = mPhysics->getEngine();

        mRendering = new MWRender::RenderingManager(renderer, resDir, cacheDir, mPhysEngine);

        mWeatherManager = new MWWorld::WeatherManager(mRendering);

        int idx = 0;
        // NOTE: We might need to reserve one more for the running game / save.
        mEsm.resize(master.size() + plugins.size());
        for (std::vector<std::string>::size_type i = 0; i < master.size(); i++, idx++)
        {
            boost::filesystem::path masterPath (fileCollections.getCollection (".esm").getPath (master[i]));
            
            std::cout << "Loading ESM " << masterPath.string() << "\n";

            // This parses the ESM file
            ESM::ESMReader lEsm;
            lEsm.setEncoding(encoding);
            lEsm.setIndex(idx);
            lEsm.setGlobalReaderList(&mEsm);
            lEsm.open (masterPath.string());
            mEsm[idx] = lEsm;
            mStore.load (mEsm[idx]);
        }
 
        for (std::vector<std::string>::size_type i = 0; i < plugins.size(); i++, idx++)
        {
            boost::filesystem::path pluginPath (fileCollections.getCollection (".esp").getPath (plugins[i]));
            
            std::cout << "Loading ESP " << pluginPath.string() << "\n";

            // This parses the ESP file
            ESM::ESMReader lEsm;
            lEsm.setEncoding(encoding);
            lEsm.setIndex(idx);
            lEsm.setGlobalReaderList(&mEsm);
            lEsm.open (pluginPath.string());
            mEsm[idx] = lEsm;
            mStore.load (mEsm[idx]);
        }

        mPlayer = new MWWorld::Player (mStore.get<ESM::NPC>().find ("player"), *this);
        mRendering->attachCameraTo(mPlayer->getPlayer());

        mPhysics->addActor(mPlayer->getPlayer());
        
        // global variables
        mGlobalVariables = new Globals (mStore);

        if (newGame)
        {
            // set new game mark
            mGlobalVariables->setInt ("chargenstate", 1);
        }

        mWorldScene = new Scene(*mRendering, mPhysics);

        setFallbackValues(fallbackMap);

        lastTick = mTimer.getMilliseconds();
    }


    World::~World()
    {
        delete mWeatherManager;
        delete mWorldScene;
        delete mGlobalVariables;
        delete mRendering;
        delete mPhysics;

        delete mPlayer;
    }

    const ESM::Cell *World::getExterior (const std::string& cellName) const
    {
        // first try named cells
        const ESM::Cell *cell = mStore.get<ESM::Cell>().searchExtByName (cellName);
        if (cell != 0) {
            return cell;
        }

        // didn't work -> now check for regions
        const MWWorld::Store<ESM::Region> &regions = mStore.get<ESM::Region>();
        MWWorld::Store<ESM::Region>::iterator it = regions.begin();
        for (; it != regions.end(); ++it)
        {
            if (MWWorld::StringUtils::ciEqual(cellName, it->mName))
            {
                return mStore.get<ESM::Cell>().searchExtByRegion(it->mId);
            }
        }

        return 0;
    }

    Ptr::CellStore *World::getExterior (int x, int y)
    {
        return mCells.getExterior (x, y);
    }

    Ptr::CellStore *World::getInterior (const std::string& name)
    {
        return mCells.getInterior (name);
    }

    MWWorld::Player& World::getPlayer()
    {
        return *mPlayer;
    }

    const MWWorld::ESMStore& World::getStore() const
    {
        return mStore;
    }

    std::vector<ESM::ESMReader>& World::getEsmReader()
    {
        return mEsm;
    }

    LocalScripts& World::getLocalScripts()
    {
        return mLocalScripts;
    }

    bool World::hasCellChanged() const
    {
        return mWorldScene->hasCellChanged();
    }

    Globals::Data& World::getGlobalVariable (const std::string& name)
    {
        return (*mGlobalVariables)[name];
    }

    Globals::Data World::getGlobalVariable (const std::string& name) const
    {
        return (*mGlobalVariables)[name];
    }

    char World::getGlobalVariableType (const std::string& name) const
    {
        return mGlobalVariables->getType (name);
    }

    Ptr World::getPtr (const std::string& name, bool activeOnly)
    {
        // the player is always in an active cell.
        if (name=="player")
        {
            return mPlayer->getPlayer();
        }

        // active cells
        for (Scene::CellStoreCollection::const_iterator iter (mWorldScene->getActiveCells().begin());
            iter!=mWorldScene->getActiveCells().end(); ++iter)
        {
            Ptr::CellStore* cellstore = *iter;
            Ptr ptr = mCells.getPtr (name, *cellstore);

            if (!ptr.isEmpty())
                return ptr;
        }

        if (!activeOnly)
        {
            Ptr ptr = mCells.getPtr (name);

            if (!ptr.isEmpty())
                return ptr;
        }

        throw std::runtime_error ("unknown ID: " + name);
    }

    Ptr World::getPtrViaHandle (const std::string& handle)
    {
        Ptr res = searchPtrViaHandle (handle);
        if (res.isEmpty ())
            throw std::runtime_error ("unknown Ogre handle: " + handle);
        return res;
    }

    Ptr World::searchPtrViaHandle (const std::string& handle)
    {
        if (mPlayer->getPlayer().getRefData().getHandle()==handle)
            return mPlayer->getPlayer();
        for (Scene::CellStoreCollection::const_iterator iter (mWorldScene->getActiveCells().begin());
            iter!=mWorldScene->getActiveCells().end(); ++iter)
        {
            Ptr::CellStore* cellstore = *iter;
            Ptr ptr = getPtrViaHandle (handle, *cellstore);

            if (!ptr.isEmpty())
                return ptr;
        }

        return MWWorld::Ptr();
    }

    void World::enable (const Ptr& reference)
    {
        if (!reference.getRefData().isEnabled())
        {
            reference.getRefData().enable();

            if(mWorldScene->getActiveCells().find (reference.getCell()) != mWorldScene->getActiveCells().end() && reference.getRefData().getCount())
                mWorldScene->addObjectToScene (reference);
        }
    }

    void World::disable (const Ptr& reference)
    {
        if (reference.getRefData().isEnabled())
        {
            reference.getRefData().disable();

            if(mWorldScene->getActiveCells().find (reference.getCell())!=mWorldScene->getActiveCells().end() && reference.getRefData().getCount())
                mWorldScene->removeObjectFromScene (reference);
        }
    }

    void World::advanceTime (double hours)
    {
        mWeatherManager->advanceTime (hours);

        hours += mGlobalVariables->getFloat ("gamehour");

        setHour (hours);

        int days = hours / 24;

        if (days>0)
            mGlobalVariables->setInt ("dayspassed", days + mGlobalVariables->getInt ("dayspassed"));
    }

    void World::setHour (double hour)
    {
        if (hour<0)
            hour = 0;

        int days = hour / 24;

        hour = std::fmod (hour, 24);

        mGlobalVariables->setFloat ("gamehour", hour);

        mRendering->skySetHour (hour);

        mWeatherManager->setHour (hour);

        if (days>0)
            setDay (days + mGlobalVariables->getInt ("day"));
    }

    void World::setDay (int day)
    {
        if (day<1)
            day = 1;

        int month = mGlobalVariables->getInt ("month");

        while (true)
        {
            int days = getDaysPerMonth (month);
            if (day<=days)
                break;

            if (month<11)
            {
                ++month;
            }
            else
            {
                month = 0;
                mGlobalVariables->setInt ("year", mGlobalVariables->getInt ("year")+1);
            }

            day -= days;
        }

        mGlobalVariables->setInt ("day", day);
        mGlobalVariables->setInt ("month", month);

        mRendering->skySetDate (day, month);

        mWeatherManager->setDate (day, month);
    }

    void World::setMonth (int month)
    {
        if (month<0)
            month = 0;

        int years = month / 12;
        month = month % 12;

        int days = getDaysPerMonth (month);

        if (mGlobalVariables->getInt ("day")>days)
            mGlobalVariables->setInt ("day", days);

        mGlobalVariables->setInt ("month", month);

        if (years>0)
            mGlobalVariables->setInt ("year", years+mGlobalVariables->getInt ("year"));

        mRendering->skySetDate (mGlobalVariables->getInt ("day"), month);
    }

    int World::getDay()
    {
        return mGlobalVariables->getInt("day");
    }

    int World::getMonth()
    {
        return mGlobalVariables->getInt("month");
    }

    TimeStamp World::getTimeStamp() const
    {
        return TimeStamp (mGlobalVariables->getFloat ("gamehour"),
            mGlobalVariables->getInt ("dayspassed"));
    }

    bool World::toggleSky()
    {
        if (mSky)
        {
            mSky = false;
            mRendering->skyDisable();
            return false;
        }
        else
        {
            mSky = true;
            mRendering->skyEnable();
            return true;
        }
    }

    int World::getMasserPhase() const
    {
        return mRendering->skyGetMasserPhase();
    }

    int World::getSecundaPhase() const
    {
        return mRendering->skyGetSecundaPhase();
    }

    void World::setMoonColour (bool red)
    {
        mRendering->skySetMoonColour (red);
    }

    float World::getTimeScaleFactor() const
    {
        return mGlobalVariables->getFloat ("timescale");
    }

    void World::changeToInteriorCell (const std::string& cellName, const ESM::Position& position)
    {
        return mWorldScene->changeToInteriorCell(cellName, position);
    }

    void World::changeToExteriorCell (const ESM::Position& position)
    {
        return mWorldScene->changeToExteriorCell(position);
    }

    void World::markCellAsUnchanged()
    {
        return mWorldScene->markCellAsUnchanged();
    }

    std::string World::getFacedHandle()
    {
        if (!mRendering->occlusionQuerySupported())
        {
            std::pair<std::string, float> result = mPhysics->getFacedHandle (*this);

            if (result.first.empty() ||
                    result.second>getStore().get<ESM::GameSetting>().find ("iMaxActivateDist")->getInt())
                return "";

            return result.first;
        }
        else
        {
            // updated every few frames in update()
            return mFacedHandle;
        }
    }

    void World::deleteObject (const Ptr& ptr)
    {
        if (ptr.getRefData().getCount()>0)
        {
            ptr.getRefData().setCount (0);

            if (mWorldScene->getActiveCells().find (ptr.getCell())!=mWorldScene->getActiveCells().end() &&
                ptr.getRefData().isEnabled())
            {
                mWorldScene->removeObjectFromScene (ptr);
                mLocalScripts.remove (ptr);
            }
        }
    }

    std::string toLower (const std::string& name)
    {
        std::string lowerCase;

        std::transform (name.begin(), name.end(), std::back_inserter (lowerCase),
            (int(*)(int)) std::tolower);

        return lowerCase;
    }

    void World::moveObject(const Ptr &ptr, CellStore &newCell, float x, float y, float z)
    {
        ESM::Position &pos = ptr.getRefData().getPosition();
        pos.pos[0] = x, pos.pos[1] = y, pos.pos[2] = z;
        Ogre::Vector3 vec(x, y, z);

        CellStore *currCell = ptr.getCell();
        bool isPlayer = ptr == mPlayer->getPlayer();
        bool haveToMove = mWorldScene->isCellActive(*currCell) || isPlayer;

        if (*currCell != newCell)
        {
            if (isPlayer)
                if (!newCell.isExterior())
                    changeToInteriorCell(toLower(newCell.mCell->mName), pos);
                else
                {
                    int cellX = newCell.mCell->getGridX();
                    int cellY = newCell.mCell->getGridY();
                    mWorldScene->changeCell(cellX, cellY, pos, false);
                }
            else {
                if (!mWorldScene->isCellActive(*currCell))
                    copyObjectToCell(ptr, newCell, pos);
                else if (!mWorldScene->isCellActive(newCell))
                {
                    MWWorld::Class::get(ptr).copyToCell(ptr, newCell);
                    mWorldScene->removeObjectFromScene(ptr);
                    mLocalScripts.remove(ptr);
                    haveToMove = false;
                }
                else
                {
                    MWWorld::Ptr copy =
                        MWWorld::Class::get(ptr).copyToCell(ptr, newCell);

                    mRendering->moveObjectToCell(copy, vec, currCell);

                    if (MWWorld::Class::get(ptr).isActor())
                    {
                        MWBase::MechanicsManager *mechMgr =
                            MWBase::Environment::get().getMechanicsManager();

                        mechMgr->removeActor(ptr);
                        mechMgr->addActor(copy);
                    }
                    else
                    {
                        std::string script =
                            MWWorld::Class::get(ptr).getScript(ptr);
                        if (!script.empty())
                        {
                            mLocalScripts.remove(ptr);
                            mLocalScripts.add(script, copy);
                        }
                    }
                }
                ptr.getRefData().setCount(0);
            }
        }
        if (haveToMove)
        {
            mRendering->moveObject(ptr, vec);
            mPhysics->moveObject (ptr);
        }
    }

    bool World::moveObjectImp(const Ptr& ptr, float x, float y, float z)
    {
        CellStore *cell = ptr.getCell();
        if (cell->isExterior()) {
            int cellX, cellY;
            positionToIndex(x, y, cellX, cellY);

            cell = getExterior(cellX, cellY);
        }
        moveObject(ptr, *cell, x, y, z);

        return cell != ptr.getCell();
    }

    void World::moveObject (const Ptr& ptr, float x, float y, float z)
    {
        moveObjectImp(ptr, x, y, z);
    }

    void World::scaleObject (const Ptr& ptr, float scale)
    {
        MWWorld::Class::get(ptr).adjustScale(ptr,scale);
        ptr.getCellRef().mScale = scale;
        
        if(ptr.getRefData().getBaseNode() == 0)
            return;
        mRendering->scaleObject(ptr, Vector3(scale,scale,scale));
        mPhysics->scaleObject(ptr);
    }

    void World::rotateObject (const Ptr& ptr,float x,float y,float z, bool adjust)
    {
        Ogre::Vector3 rot;
        rot.x = Ogre::Degree(x).valueRadians();
        rot.y = Ogre::Degree(y).valueRadians();
        rot.z = Ogre::Degree(z).valueRadians();
        
        float *objRot = ptr.getRefData().getPosition().rot;
        if(ptr.getRefData().getBaseNode() == 0 || !mRendering->rotateObject(ptr, rot, adjust))
        {
            objRot[0] = (adjust ? objRot[0] + rot.x : rot.x), objRot[1] = (adjust ? objRot[1] + rot.y : rot.y), objRot[2] = (adjust ? objRot[2] + rot.z : rot.z);
            return;
         }

        // do this after rendering rotated the object so it gets changed by Class->adjustRotation
        objRot[0] = rot.x, objRot[1] = rot.y, objRot[2] = rot.z;
        mPhysics->rotateObject(ptr);
    }

    void World::safePlaceObject(const MWWorld::Ptr& ptr,MWWorld::CellStore &Cell,ESM::Position pos)
    {
        copyObjectToCell(ptr,Cell,pos);
    }

    void World::indexToPosition (int cellX, int cellY, float &x, float &y, bool centre) const
    {
        const int cellSize = 8192;

        x = cellSize * cellX;
        y = cellSize * cellY;

        if (centre)
        {
            x += cellSize/2;
            y += cellSize/2;
        }
    }

    void World::positionToIndex (float x, float y, int &cellX, int &cellY) const
    {
        const int cellSize = 8192;

        cellX = static_cast<int> (x/cellSize);

        if (x<0)
            --cellX;

        cellY = static_cast<int> (y/cellSize);

        if (y<0)
            --cellY;
    }

    void World::doPhysics (const std::vector<std::pair<std::string, Ogre::Vector3> >& actors,
        float duration)
    {
        mPhysics->doPhysics(duration, actors);

        const int tick = 16; // 16 ms ^= 60 Hz

        // Game clock part of the loop, contains everything that has to be executed in a fixed timestep
        long long dt = mTimer.getMilliseconds() - lastTick;
        if (dt >= 100)
        {
            //  throw away wall clock time if necessary to keep the framerate above the minimum of 10 fps
            lastTick += (dt - 100);
            dt = 100;
        }
        while (dt >= tick)
        {
            dt -= tick;
            lastTick += tick;

            std::vector< std::pair<std::string, Ogre::Vector3> > vectors = mPhysics->doPhysicsFixed (actors);

            std::vector< std::pair<std::string, Ogre::Vector3> >::iterator player = vectors.end();

            for (std::vector< std::pair<std::string, Ogre::Vector3> >::iterator it = vectors.begin();
                it!= vectors.end(); ++it)
            {
                if (it->first=="player")
                {
                    player = it;
                }
                else
                {
                    MWWorld::Ptr ptr = getPtrViaHandle (it->first);
                    moveObjectImp (ptr, it->second.x, it->second.y, it->second.z);
                }
            }

            // Make sure player is moved last (otherwise the cell might change in the middle of an update
            // loop)
            if (player!=vectors.end())
            {
                if (moveObjectImp (getPtrViaHandle (player->first),
                    player->second.x, player->second.y, player->second.z) == true)
                    return; // abort the current loop if the cell has changed
            }
        }
    }

    bool World::toggleCollisionMode()
    {
        return mPhysics->toggleCollisionMode();;
    }

    bool World::toggleRenderMode (RenderMode mode)
    {
        return mRendering->toggleRenderMode (mode);
    }

    const ESM::Potion *World::createRecord (const ESM::Potion& record)
    {
        return mStore.insert(record); 
    }

    const ESM::Class *World::createRecord (const ESM::Class& record)
    {
        return mStore.insert(record);
    }

    const ESM::Spell *World::createRecord (const ESM::Spell& record)
    {
        return mStore.insert(record);
    }

    const ESM::Cell *World::createRecord (const ESM::Cell& record)
    {
        return mStore.insert(record);
    }

    const ESM::NPC *World::createRecord(const ESM::NPC &record)
    {
        bool update = false;
        if (StringUtils::ciEqual(record.mId, "player")) {
            const ESM::NPC *player =
                mPlayer->getPlayer().get<ESM::NPC>()->mBase;

            update = record.isMale() != player->isMale() ||
                     !StringUtils::ciEqual(record.mRace, player->mRace) ||
                     !StringUtils::ciEqual(record.mHead, player->mHead) ||
                     !StringUtils::ciEqual(record.mHair, player->mHair);
        }
        const ESM::NPC *ret = mStore.insert(record);
        if (update) {
            mRendering->renderPlayer(mPlayer->getPlayer());
        }
        return ret;
    }

    void World::playAnimationGroup (const MWWorld::Ptr& ptr, const std::string& groupName, int mode,
        int number)
    {
        mRendering->playAnimationGroup (ptr, groupName, mode, number);
    }

    void World::skipAnimation (const MWWorld::Ptr& ptr)
    {
        mRendering->skipAnimation (ptr);
    }

    void World::update (float duration, bool paused)
    {
        /// \todo split this function up into subfunctions

        mWorldScene->update (duration, paused);
        
        float pitch, yaw;
        Ogre::Vector3 eyepos;
        mRendering->getPlayerData(eyepos, pitch, yaw);
        mPhysics->updatePlayerData(eyepos, pitch, yaw);

        mWeatherManager->update (duration);

        // inform the GUI about focused object
        MWWorld::Ptr object = searchPtrViaHandle(mFacedHandle);

        MWBase::Environment::get().getWindowManager()->setFocusObject(object);

        // retrieve object dimensions so we know where to place the floating label
        if (!object.isEmpty ())
        {
            Ogre::SceneNode* node = object.getRefData().getBaseNode();
            Ogre::AxisAlignedBox bounds;
            int i;
            for (i=0; i<node->numAttachedObjects(); ++i)
            {
                Ogre::MovableObject* ob = node->getAttachedObject(i);
                bounds.merge(ob->getWorldBoundingBox());
            }
            if (bounds.isFinite())
            {
                Vector4 screenCoords = mRendering->boundingBoxToScreen(bounds);
                MWBase::Environment::get().getWindowManager()->setFocusObjectScreenCoords(
                    screenCoords[0], screenCoords[1], screenCoords[2], screenCoords[3]);
            }
        }

        if (!mRendering->occlusionQuerySupported())
        {
            // cast a ray from player to sun to detect if the sun is visible
            // this is temporary until we find a better place to put this code
            // currently its here because we need to access the physics system
            float* p = mPlayer->getPlayer().getRefData().getPosition().pos;
            Vector3 sun = mRendering->getSkyManager()->getRealSunPos();
            sun = Vector3(sun.x, -sun.z, sun.y);
            mRendering->getSkyManager()->setGlare(!mPhysics->castRay(Ogre::Vector3(p[0], p[1], p[2]), sun));
        }

        // update faced handle (object the player is looking at)
        // this uses a mixture of raycasts and occlusion queries.
        else // if (mRendering->occlusionQuerySupported())
        {
            MWRender::OcclusionQuery* query = mRendering->getOcclusionQuery();
            if (!query->occlusionTestPending())
            {
                // get result of last query
                if (mNumFacing == 0) mFacedHandle = "";
                else if (mNumFacing == 1)
                {
                    bool result = query->getTestResult();
                    mFacedHandle = result ? mFaced1Name : "";
                }
                else if (mNumFacing == 2)
                {
                    bool result = query->getTestResult();
                    mFacedHandle = result ? mFaced2Name : mFaced1Name;
                }

                // send new query
                // figure out which object we want to test against
                std::vector < std::pair < float, std::string > > results;
                if (MWBase::Environment::get().getWindowManager()->isGuiMode())
                {
                    float x, y;
                    MWBase::Environment::get().getWindowManager()->getMousePosition(x, y);
                    results = mPhysics->getFacedObjects(x, y);
                }
                else
                    results = mPhysics->getFacedObjects();

                // ignore the player and other things we're not interested in
                std::vector < std::pair < float, std::string > >::iterator it = results.begin();
                while (it != results.end())
                {
                    if ( (*it).second.find("HeightField") != std::string::npos // not interested in terrain
                    || getPtrViaHandle((*it).second) == mPlayer->getPlayer() ) // not interested in player (unless you want to talk to yourself)
                    {
                        it = results.erase(it);
                    }
                    else
                        ++it;
                }

                if (results.size() == 0)
                {
                    mNumFacing = 0;
                }
                else if (results.size() == 1)
                {
                    mFaced1 = getPtrViaHandle(results.front().second);
                    mFaced1Name = results.front().second;
                    mNumFacing = 1;

                    btVector3 p;
                    if (MWBase::Environment::get().getWindowManager()->isGuiMode())
                    {
                        float x, y;
                        MWBase::Environment::get().getWindowManager()->getMousePosition(x, y);
                        p = mPhysics->getRayPoint(results.front().first, x, y);
                    }
                    else
                        p = mPhysics->getRayPoint(results.front().first);
                    Ogre::Vector3 pos(p.x(), p.z(), -p.y());
                    Ogre::SceneNode* node = mFaced1.getRefData().getBaseNode();

                    //std::cout << "Num facing 1 : " << mFaced1Name <<  std::endl;
                    //std::cout << "Type 1 " << mFaced1.getTypeName() <<  std::endl;

                    query->occlusionTest(pos, node);
                }
                else
                {
                    mFaced1Name = results.front().second;
                    mFaced2Name = results[1].second;
                    mFaced1 = getPtrViaHandle(results.front().second);
                    mFaced2 = getPtrViaHandle(results[1].second);
                    mNumFacing = 2;

                    btVector3 p;
                    if (MWBase::Environment::get().getWindowManager()->isGuiMode())
                    {
                        float x, y;
                        MWBase::Environment::get().getWindowManager()->getMousePosition(x, y);
                        p = mPhysics->getRayPoint(results[1].first, x, y);
                    }
                    else
                        p = mPhysics->getRayPoint(results[1].first);
                    Ogre::Vector3 pos(p.x(), p.z(), -p.y());
                    Ogre::SceneNode* node1 = mFaced1.getRefData().getBaseNode();
                    Ogre::SceneNode* node2 = mFaced2.getRefData().getBaseNode();

                    // no need to test if the first node is not occluder
                    if (!query->isPotentialOccluder(node1) && (mFaced1.getTypeName().find("Static") == std::string::npos))
                    {
                        mFacedHandle = mFaced1Name;
                        //std::cout << "node1 Not an occluder" << std::endl;
                        return;
                    }

                    // no need to test if the second object is static (thus cannot be activated)
                    if (mFaced2.getTypeName().find("Static") != std::string::npos)
                    {
                        mFacedHandle = mFaced1Name;
                        return;
                    }

                    // work around door problems
                    if (mFaced1.getTypeName().find("Static") != std::string::npos
                        && mFaced2.getTypeName().find("Door") != std::string::npos)
                    {
                        mFacedHandle = mFaced2Name;
                        return;
                    }

                    query->occlusionTest(pos, node2);
                }
            }
        }
    }

    bool World::isCellExterior() const
    {
        Ptr::CellStore *currentCell = mWorldScene->getCurrentCell();
        if (currentCell)
        {
            return currentCell->mCell->isExterior();
        }
        return false;
    }

    bool World::isCellQuasiExterior() const
    {
        Ptr::CellStore *currentCell = mWorldScene->getCurrentCell();
        if (currentCell)
        {
            if (!(currentCell->mCell->mData.mFlags & ESM::Cell::QuasiEx))
                return false;
            else
                return true;
        }
        return false;
    }

    int World::getCurrentWeather() const
    {
        return mWeatherManager->getWeatherID();
    }

    void World::changeWeather(const std::string& region, const unsigned int id)
    {
        mWeatherManager->changeWeather(region, id);
    }

    OEngine::Render::Fader* World::getFader()
    {
        return mRendering->getFader();
    }

    Ogre::Vector2 World::getNorthVector (CellStore* cell)
    {
        MWWorld::CellRefList<ESM::Static>& statics = cell->mStatics;
        MWWorld::LiveCellRef<ESM::Static>* ref = statics.find("northmarker");
        if (!ref)
            return Vector2(0, 1);
        Ogre::SceneNode* node = ref->mData.getBaseNode();
        Vector3 dir = node->_getDerivedOrientation().yAxis();
        Vector2 d = Vector2(dir.x, dir.z);
        return d;
    }

    std::vector<World::DoorMarker> World::getDoorMarkers (CellStore* cell)
    {
        std::vector<World::DoorMarker> result;

<<<<<<< HEAD
        MWWorld::CellRefList<ESM::Door>& doors = cell->doors;
        std::map<int, MWWorld::LiveCellRef<ESM::Door> >& refList = doors.list;
        for (std::map<int, MWWorld::LiveCellRef<ESM::Door> >::iterator it = refList.begin(); it != refList.end(); ++it)
=======
        MWWorld::CellRefList<ESM::Door>& doors = cell->mDoors;
        std::list< MWWorld::LiveCellRef<ESM::Door> >& refList = doors.mList;
        for (std::list< MWWorld::LiveCellRef<ESM::Door> >::iterator it = refList.begin(); it != refList.end(); ++it)
>>>>>>> a6c7f16a
        {
            MWWorld::LiveCellRef<ESM::Door>& ref = it->second;

            if (ref.mRef.mTeleport)
            {
                World::DoorMarker newMarker;

                std::string dest;
                if (ref.mRef.mDestCell != "")
                {
                    // door leads to an interior, use interior name
                    dest = ref.mRef.mDestCell;
                }
                else
                {
                    // door leads to exterior, use cell name (if any), otherwise translated region name
                    int x,y;
                    positionToIndex (ref.mRef.mDoorDest.pos[0], ref.mRef.mDoorDest.pos[1], x, y);
                    const ESM::Cell* cell = mStore.get<ESM::Cell>().find(x,y);
                    if (cell->mName != "")
                        dest = cell->mName;
                    else
                    {
                        dest = mStore.get<ESM::Region>().find(cell->mRegion)->mName;
                    }
                }

                newMarker.name = dest;

                ESM::Position pos = ref.mData.getPosition ();

                newMarker.x = pos.pos[0];
                newMarker.y = pos.pos[1];
                result.push_back(newMarker);
            }
        }

        return result;
    }

    void World::getInteriorMapPosition (Ogre::Vector2 position, float& nX, float& nY, int &x, int& y)
    {
        mRendering->getInteriorMapPosition(position, nX, nY, x, y);
    }

    bool World::isPositionExplored (float nX, float nY, int x, int y, bool interior)
    {
        return mRendering->isPositionExplored(nX, nY, x, y, interior);
    }

    void World::setWaterHeight(const float height)
    {
        mRendering->setWaterHeight(height);
    }

    void World::toggleWater()
    {
        mRendering->toggleWater();
    }

    bool World::placeObject (const Ptr& object, float cursorX, float cursorY)
    {
        std::pair<bool, Ogre::Vector3> result = mPhysics->castRay(cursorX, cursorY);

        if (!result.first)
            return false;

        CellStore* cell;
        if (isCellExterior())
        {
            int cellX, cellY;
            positionToIndex(result.second[0], -result.second[2], cellX, cellY);
            cell = mCells.getExterior(cellX, cellY);
        }
        else
            cell = getPlayer().getPlayer().getCell();

        ESM::Position pos = getPlayer().getPlayer().getRefData().getPosition();
        pos.pos[0] = result.second[0];
        pos.pos[1] = -result.second[2];
        pos.pos[2] = result.second[1];

        copyObjectToCell(object, *cell, pos);
        object.getRefData().setCount(0);

        return true;
    }

    bool World::canPlaceObject(float cursorX, float cursorY)
    {
        std::pair<bool, Ogre::Vector3> result = mPhysics->castRay(cursorX, cursorY);

        /// \todo also check if the wanted position is on a flat surface, and not e.g. against a vertical wall!

        if (!result.first)
            return false;
        return true;
    }

    void
    World::copyObjectToCell(const Ptr &object, CellStore &cell, const ESM::Position &pos)
    {
        /// \todo add searching correct cell for position specified
        MWWorld::Ptr dropped =
            MWWorld::Class::get(object).copyToCell(object, cell, pos);

        Ogre::Vector3 min, max;
        if (mPhysics->getObjectAABB(object, min, max)) {
            float *pos = dropped.getRefData().getPosition().pos;
            pos[0] -= (min.x + max.x) / 2;
            pos[1] -= (min.y + max.y) / 2;
            pos[2] -= min.z;
        }

        if (mWorldScene->isCellActive(cell)) {
            if (dropped.getRefData().isEnabled()) {
                mWorldScene->addObjectToScene(dropped);
            }
            std::string script = MWWorld::Class::get(dropped).getScript(dropped);
            if (!script.empty()) {
                mLocalScripts.add(script, dropped);
            }
        }
    }

    void World::dropObjectOnGround (const Ptr& object)
    {
        MWWorld::Ptr::CellStore* cell = getPlayer().getPlayer().getCell();

        ESM::Position pos =
            getPlayer().getPlayer().getRefData().getPosition();

        Ogre::Vector3 orig =
            Ogre::Vector3(pos.pos[0], pos.pos[1], pos.pos[2]);
        Ogre::Vector3 dir = Ogre::Vector3(0, 0, -1);

        float len = (pos.pos[2] >= 0) ? pos.pos[2] : -pos.pos[2];
        len += 100.0;

        std::pair<bool, Ogre::Vector3> hit =
            mPhysics->castRay(orig, dir, len);
        pos.pos[2] = hit.second.z;

        copyObjectToCell(object, *cell, pos);
        object.getRefData().setCount(0);
    }

    void World::processChangedSettings(const Settings::CategorySettingVector& settings)
    {
        mRendering->processChangedSettings(settings);
    }

    void World::getTriangleBatchCount(unsigned int &triangles, unsigned int &batches)
    {
        mRendering->getTriangleBatchCount(triangles, batches);
    }

    bool
    World::isSwimming(const MWWorld::Ptr &object)
    {
        /// \todo add check ifActor() - only actors can swim
        float *fpos = object.getRefData().getPosition().pos;
        Ogre::Vector3 pos(fpos[0], fpos[1], fpos[2]);

        /// \fixme should rely on object height
        pos.z += 30;

        return isUnderwater(*object.getCell()->mCell, pos);
    }

    bool
    World::isUnderwater(const ESM::Cell &cell, const Ogre::Vector3 &pos)
    {
        if (!(cell.mData.mFlags & ESM::Cell::HasWater)) {
            return false;
        }
        return pos.z < cell.mWater;
    }

    void World::renderPlayer()
    {
        mRendering->renderPlayer(mPlayer->getPlayer());
    }

    void World::setupExternalRendering (MWRender::ExternalRendering& rendering)
    {
        mRendering->setupExternalRendering (rendering);
    }

    int World::canRest ()
    {
        Ptr::CellStore *currentCell = mWorldScene->getCurrentCell();

        Ogre::Vector3 playerPos;
        float* pos = mPlayer->getPlayer ().getRefData ().getPosition ().pos;
        playerPos.x = pos[0];
        playerPos.y = pos[1];
        playerPos.z = pos[2];

        std::pair<bool, Ogre::Vector3> hit =
                mPhysics->castRay(playerPos, Ogre::Vector3(0,0,-1), 50);
        bool isOnGround = (hit.first ? (hit.second.distance (playerPos) < 25) : false);

        if (!isOnGround || isUnderwater (*currentCell->mCell, playerPos))
            return 2;

        if (currentCell->mCell->mData.mFlags & ESM::Cell::NoSleep)
            return 1;

        return 0;

    }
}<|MERGE_RESOLUTION|>--- conflicted
+++ resolved
@@ -31,23 +31,13 @@
             cellRefList.mList.begin());
             iter!=cellRefList.mList.end(); ++iter)
         {
-<<<<<<< HEAD
-            if (!iter->second->base->script.empty() && iter->second->mData.getCount())
+            if (!iter->second.mBase->mScript.empty() && iter->second.mData.getCount())
             {
-                if (const ESM::Script *script = store.scripts.find (iter->second->base->script))
+                if (const ESM::Script *script = store.get<ESM::Script>().find (iter->second.mBase->mScript))
                 {
                     iter->mData.setLocals (*script);
 
-                    localScripts.add (iter->base->script, MWWorld::Ptr (&iter->second, cell));
-=======
-            if (!iter->mBase->mScript.empty() && iter->mData.getCount())
-            {
-                if (const ESM::Script *script = store.get<ESM::Script>().find (iter->mBase->mScript))
-                {
-                    iter->mData.setLocals (*script);
-
-                    localScripts.add (iter->mBase->mScript, MWWorld::Ptr (&*iter, cell));
->>>>>>> a6c7f16a
+                    localScripts.add (iter->second.mBase->mScript, MWWorld::Ptr (&iter->second, cell));
                 }
             }
         }
@@ -1090,15 +1080,9 @@
     {
         std::vector<World::DoorMarker> result;
 
-<<<<<<< HEAD
-        MWWorld::CellRefList<ESM::Door>& doors = cell->doors;
-        std::map<int, MWWorld::LiveCellRef<ESM::Door> >& refList = doors.list;
+        MWWorld::CellRefList<ESM::Door>& doors = cell->mDoors;
+        std::map< MWWorld::LiveCellRef<ESM::Door> >& refList = doors.mList;
         for (std::map<int, MWWorld::LiveCellRef<ESM::Door> >::iterator it = refList.begin(); it != refList.end(); ++it)
-=======
-        MWWorld::CellRefList<ESM::Door>& doors = cell->mDoors;
-        std::list< MWWorld::LiveCellRef<ESM::Door> >& refList = doors.mList;
-        for (std::list< MWWorld::LiveCellRef<ESM::Door> >::iterator it = refList.begin(); it != refList.end(); ++it)
->>>>>>> a6c7f16a
         {
             MWWorld::LiveCellRef<ESM::Door>& ref = it->second;
 
