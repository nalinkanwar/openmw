--- conflicted
+++ resolved
@@ -2286,11 +2286,11 @@
         actor.getClass().getInventoryStore(actor).purgeEffect(ESM::MagicEffect::Invisibility);
     }
 
-<<<<<<< HEAD
     bool World::isDark() const
     {
       return mWeatherManager->isDark();
-=======
+    }
+
     void World::updateWeather(float duration)
     {
         if (mPlayer->wasTeleported())
@@ -2300,6 +2300,5 @@
         }
 
         mWeatherManager->update(duration);
->>>>>>> 101813fd
     }
 }