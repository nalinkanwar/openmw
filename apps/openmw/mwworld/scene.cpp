--- conflicted
+++ resolved
@@ -23,11 +23,7 @@
         if (!cellRefList.mList.empty())
         {
             const MWWorld::Class& class_ =
-<<<<<<< HEAD
-                MWWorld::Class::get (MWWorld::Ptr (&cellRefList.list.begin()->second, &cell));
-=======
-                MWWorld::Class::get (MWWorld::Ptr (&*cellRefList.mList.begin(), &cell));
->>>>>>> a6c7f16a
+                MWWorld::Class::get (MWWorld::Ptr (&cellRefList.mList.begin()->second, &cell));
 
             int numRefs = cellRefList.mList.size();
             int current = 0;
