--- conflicted
+++ resolved
@@ -5,17 +5,11 @@
 #include "../mwworld/livecellref.hpp"
 
 #include "../mwmechanics/drawstate.hpp"
-
-<<<<<<< HEAD
-=======
 #include "../mwmechanics/stat.hpp"
 
 #include <components/esm/loadskil.hpp>
 #include <components/esm/attr.hpp>
 
-#include <OgreVector3.h>
-
->>>>>>> 83961e91
 namespace ESM
 {
     struct NPC;
