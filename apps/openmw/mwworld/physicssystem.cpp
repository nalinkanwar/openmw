#include "physicssystem.hpp"

#include <stdexcept>

#include <OgreRoot.h>
#include <OgreRenderWindow.h>
#include <OgreSceneManager.h>
#include <OgreViewport.h>
#include <OgreCamera.h>
#include <OgreTextureManager.h>
#include <OgreSceneNode.h>

#include <openengine/bullet/trace.h>
#include <openengine/bullet/physic.hpp>
#include <openengine/bullet/BtOgreExtras.h>
#include <openengine/ogre/renderer.hpp>

#include <components/nifbullet/bulletnifloader.hpp>

#include <components/esm/loadgmst.hpp>

#include "../mwbase/world.hpp" // FIXME
#include "../mwbase/environment.hpp"

#include "../mwmechanics/creaturestats.hpp"

#include "../mwworld/esmstore.hpp"
#include "../mwworld/cellstore.hpp"

#include "../apps/openmw/mwrender/animation.hpp"
#include "../apps/openmw/mwbase/world.hpp"
#include "../apps/openmw/mwbase/environment.hpp"

#include "ptr.hpp"
#include "class.hpp"

using namespace Ogre;

namespace
{

void animateCollisionShapes (std::map<OEngine::Physic::RigidBody*, OEngine::Physic::AnimatedShapeInstance>& map)
{
    for (std::map<OEngine::Physic::RigidBody*, OEngine::Physic::AnimatedShapeInstance>::iterator it = map.begin();
         it != map.end(); ++it)
    {
        MWWorld::Ptr ptr = MWBase::Environment::get().getWorld()->searchPtrViaHandle(it->first->mName);
        if (ptr.isEmpty()) // Shouldn't happen
            throw std::runtime_error("can't find Ptr");

        MWRender::Animation* animation = MWBase::Environment::get().getWorld()->getAnimation(ptr);
        if (!animation) // Shouldn't happen either, since keyframe-controlled objects are not batched in StaticGeometry
            throw std::runtime_error("can't find Animation for " + ptr.getCellRef().getRefId());

        OEngine::Physic::AnimatedShapeInstance& instance = it->second;

        std::map<std::string, int>& shapes = instance.mAnimatedShapes;
        for (std::map<std::string, int>::iterator shapeIt = shapes.begin();
             shapeIt != shapes.end(); ++shapeIt)
        {

            Ogre::Node* bone;
            if (shapeIt->first.empty())
                // HACK: see NifSkeletonLoader::buildBones
                bone = animation->getNode(" ");
            else
                bone = animation->getNode(shapeIt->first);

            if (bone == NULL)
                throw std::runtime_error("can't find bone");

            btCompoundShape* compound = dynamic_cast<btCompoundShape*>(instance.mCompound);

            btTransform trans;
            trans.setOrigin(BtOgre::Convert::toBullet(bone->_getDerivedPosition()));
            trans.setRotation(BtOgre::Convert::toBullet(bone->_getDerivedOrientation()));

            compound->getChildShape(shapeIt->second)->setLocalScaling(BtOgre::Convert::toBullet(bone->_getDerivedScale()));
            compound->updateChildTransform(shapeIt->second, trans);
        }
    }
}

}


namespace MWWorld
{

    static const float sMaxSlope = 49.0f;
    static const float sStepSize = 32.0f;
    // Arbitrary number. To prevent infinite loops. They shouldn't happen but it's good to be prepared.
    static const int sMaxIterations = 8;

    class MovementSolver
    {
    private:
        static float getSlope(const Ogre::Vector3 &normal)
        {
            return normal.angleBetween(Ogre::Vector3(0.0f,0.0f,1.0f)).valueDegrees();
        }

        static bool stepMove(btCollisionObject *colobj, Ogre::Vector3 &position,
                             const Ogre::Vector3 &velocity, float &remainingTime,
                             OEngine::Physic::PhysicEngine *engine)
        {
            /*
             * Slide up an incline or set of stairs.  Should be called only after a
             * collision detection otherwise unnecessary tracing will be performed.
             *
             * NOTE: with a small change this method can be used to step over an obstacle
             * of height sStepSize.
             *
             * If successful return 'true' and update 'position' to the new possible
             * location and adjust 'remainingTime'.
             *
             * If not successful return 'false'.  May fail for these reasons:
             *    - can't move directly up from current position
             *    - having moved up by between epsilon() and sStepSize, can't move forward
             *    - having moved forward by between epsilon() and velocity*remainingTime,
             *        = moved down between 0 and just under sStepSize but slope was too steep, or
             *        = moved the full sStepSize down (FIXME: this could be a bug)
             *
             *
             *
             * Starting position.  Obstacle or stairs with height upto sStepSize in front.
             *
             *     +--+                          +--+       |XX
             *     |  | -------> velocity        |  |    +--+XX
             *     |  |                          |  |    |XXXXX
             *     |  | +--+                     |  | +--+XXXXX
             *     |  | |XX|                     |  | |XXXXXXXX
             *     +--+ +--+                     +--+ +--------
             *    ==============================================
             */

            /*
             * Try moving up sStepSize using stepper.
             * FIXME: does not work in case there is no front obstacle but there is one above
             *
             *     +--+                         +--+
             *     |  |                         |  |
             *     |  |                         |  |       |XX
             *     |  |                         |  |    +--+XX
             *     |  |                         |  |    |XXXXX
             *     +--+ +--+                    +--+ +--+XXXXX
             *          |XX|                         |XXXXXXXX
             *          +--+                         +--------
             *    ==============================================
             */
            OEngine::Physic::ActorTracer tracer, stepper;

            stepper.doTrace(colobj, position, position+Ogre::Vector3(0.0f,0.0f,sStepSize), engine);
            if(stepper.mFraction < std::numeric_limits<float>::epsilon())
                return false; // didn't even move the smallest representable amount
                              // (TODO: shouldn't this be larger? Why bother with such a small amount?)

            /*
             * Try moving from the elevated position using tracer.
             *
             *                          +--+  +--+
             *                          |  |  |YY|   FIXME: collision with object YY
             *                          |  |  +--+
             *                          |  |
             *     <------------------->|  |
             *          +--+            +--+
             *          |XX|      the moved amount is velocity*remainingTime*tracer.mFraction
             *          +--+
             *    ==============================================
             */
            tracer.doTrace(colobj, stepper.mEndPos, stepper.mEndPos + velocity*remainingTime, engine);
            if(tracer.mFraction < std::numeric_limits<float>::epsilon())
                return false; // didn't even move the smallest representable amount

            /*
             * Try moving back down sStepSize using stepper.
             * NOTE: if there is an obstacle below (e.g. stairs), we'll be "stepping up".
             * Below diagram is the case where we "stepped over" an obstacle in front.
             *
             *                                +--+
             *                                |YY|
             *                          +--+  +--+
             *                          |  |
             *                          |  |
             *          +--+            |  |
             *          |XX|            |  |
             *          +--+            +--+
             *    ==============================================
             */
            stepper.doTrace(colobj, tracer.mEndPos, tracer.mEndPos-Ogre::Vector3(0.0f,0.0f,sStepSize), engine);
            if(stepper.mFraction < 1.0f && getSlope(stepper.mPlaneNormal) <= sMaxSlope)
            {
                // only step down onto semi-horizontal surfaces. don't step down onto the side of a house or a wall.
                // TODO: stepper.mPlaneNormal does not appear to be reliable - needs more testing
                // NOTE: caller's variables 'position' & 'remainingTime' are modified here
                position = stepper.mEndPos;
                remainingTime *= (1.0f-tracer.mFraction); // remaining time is proportional to remaining distance
                return true;
            }

            // moved between 0 and just under sStepSize distance but slope was too great,
            // or moved full sStepSize distance (FIXME: is this a bug?)
            return false;
        }


        ///Project a vector u on another vector v
        static inline Ogre::Vector3 project(const Ogre::Vector3 u, const Ogre::Vector3 &v)
        {
            return v * u.dotProduct(v);
        }

        ///Helper for computing the character sliding
        static inline Ogre::Vector3 slide(Ogre::Vector3 direction, const Ogre::Vector3 &planeNormal)
        {
            return direction - project(direction, planeNormal);
        }


    public:
        static Ogre::Vector3 traceDown(const MWWorld::Ptr &ptr, OEngine::Physic::PhysicEngine *engine, float maxHeight)
        {
            const ESM::Position &refpos = ptr.getRefData().getPosition();
            Ogre::Vector3 position(refpos.pos);

            OEngine::Physic::PhysicActor *physicActor = engine->getCharacter(ptr.getRefData().getHandle());
            if (!physicActor)
                return position;

            OEngine::Physic::ActorTracer tracer;
            tracer.findGround(physicActor, position, position-Ogre::Vector3(0,0,maxHeight), engine);
            if(tracer.mFraction >= 1.0f)
            {
                physicActor->setOnGround(false);
                return position;
            }

            physicActor->setOnGround(getSlope(tracer.mPlaneNormal) <= sMaxSlope);

            return tracer.mEndPos;
        }

        static Ogre::Vector3 move(const MWWorld::Ptr &ptr, const Ogre::Vector3 &movement, float time,
                                  bool isFlying, float waterlevel, float slowFall, OEngine::Physic::PhysicEngine *engine)
        {
            const ESM::Position &refpos = ptr.getRefData().getPosition();
            Ogre::Vector3 position(refpos.pos);

            // Early-out for totally static creatures
            // (Not sure if gravity should still apply?)
            if (!ptr.getClass().canWalk(ptr) && !ptr.getClass().canFly(ptr) && !ptr.getClass().canSwim(ptr))
                return position;

            /* Anything to collide with? */
            OEngine::Physic::PhysicActor *physicActor = engine->getCharacter(ptr.getRefData().getHandle());
            if(!physicActor || !physicActor->getCollisionMode())
            {
                return position +  (Ogre::Quaternion(Ogre::Radian(refpos.rot[2]), Ogre::Vector3::NEGATIVE_UNIT_Z) *
                                    Ogre::Quaternion(Ogre::Radian(refpos.rot[0]), Ogre::Vector3::NEGATIVE_UNIT_X))
                                * movement * time;
            }

            btCollisionObject *colobj = physicActor->getCollisionBody();
            Ogre::Vector3 halfExtents = physicActor->getHalfExtents();
            position.z += halfExtents.z;

            waterlevel -= halfExtents.z * 0.5;
            /*
             * A 3/4 submerged example
             *
             *  +---+
             *  |   |
             *  |   |                     <- (original waterlevel)
             *  |   |
             *  |   |  <- position        <- waterlevel
             *  |   |
             *  |   |
             *  |   |
             *  +---+  <- (original position)
             */

            OEngine::Physic::ActorTracer tracer;
            bool wasOnGround = false;
            bool isOnGround = false;
            Ogre::Vector3 inertia(0.0f);
            Ogre::Vector3 velocity;

            if(position.z < waterlevel || isFlying) // under water by 3/4 or can fly
            {
                // TODO: Shouldn't water have higher drag in calculating velocity?
                velocity = (Ogre::Quaternion(Ogre::Radian(refpos.rot[2]), Ogre::Vector3::NEGATIVE_UNIT_Z)*
                            Ogre::Quaternion(Ogre::Radian(refpos.rot[0]), Ogre::Vector3::NEGATIVE_UNIT_X)) * movement;
            }
            else
            {
                velocity = Ogre::Quaternion(Ogre::Radian(refpos.rot[2]), Ogre::Vector3::NEGATIVE_UNIT_Z) * movement;
                // not in water nor can fly, so need to deal with gravity
                if(!physicActor->getOnGround()) // if current OnGround status is false, must be falling or jumping
                {
                    // If falling, add part of the incoming velocity with the current inertia
                    // TODO: but we could be jumping up?
                    velocity = velocity * time + physicActor->getInertialForce();

                    // avoid getting infinite inertia in air
                    float actorSpeed = ptr.getClass().getSpeed(ptr);
                    float speedXY = Ogre::Vector2(velocity.x, velocity.y).length();
                    if (speedXY > actorSpeed) 
                    {
                        velocity.x *= actorSpeed / speedXY;
                        velocity.y *= actorSpeed / speedXY;
                    }
                }
                inertia = velocity; // NOTE: velocity is for z axis only in this code block

                if(!(movement.z > 0.0f)) // falling or moving horizontally (or stationary?) check if we're on ground now
                {
                    wasOnGround = physicActor->getOnGround(); // store current state
                    tracer.doTrace(colobj, position, position - Ogre::Vector3(0,0,2), engine); // check if down 2 possible
                    if(tracer.mFraction < 1.0f && getSlope(tracer.mPlaneNormal) <= sMaxSlope)
                    {
                        isOnGround = true;
                        // if we're on the ground, don't try to fall any more
                        velocity.z = std::max(0.0f, velocity.z);
                    }
                }
            }

            // Now that we have the effective movement vector, apply wind forces to it
            if (MWBase::Environment::get().getWorld()->isInStorm())
            {
                Ogre::Vector3 stormDirection = MWBase::Environment::get().getWorld()->getStormDirection();
                Ogre::Degree angle = stormDirection.angleBetween(velocity);
                static const float fStromWalkMult = MWBase::Environment::get().getWorld()->getStore().get<ESM::GameSetting>()
                        .find("fStromWalkMult")->getFloat();
                velocity *= 1.f-(fStromWalkMult * (angle.valueDegrees()/180.f));
            }

            Ogre::Vector3 newPosition = position;
            /*
             * A loop to find newPosition using tracer, if successful different from the starting position.
             * nextpos is the local variable used to find potential newPosition, using velocity and remainingTime
             * The initial velocity was set earlier (see above).
             */
            float remainingTime = time;
            for(int iterations = 0; iterations < sMaxIterations && remainingTime > 0.01f; ++iterations)
            {
                // NOTE: velocity is either z axis only or x & z axis
                Ogre::Vector3 nextpos = newPosition + velocity * remainingTime;

                // If not able to fly, don't allow to swim up into the air
                // TODO: this if condition may not work for large creatures or situations
                //        where the creature gets above the waterline for some reason
                if(newPosition.z < waterlevel && // started 3/4 under water
                   !isFlying &&  // can't fly
                   nextpos.z > waterlevel &&     // but about to go above water
                   newPosition.z <= waterlevel)
                {
                    const Ogre::Vector3 down(0,0,-1);
                    Ogre::Real movelen = velocity.normalise();
                    Ogre::Vector3 reflectdir = velocity.reflect(down);
                    reflectdir.normalise();
                    velocity = slide(reflectdir, down)*movelen;
                    // NOTE: remainingTime is unchanged before the loop continues
                    continue; // velocity updated, calculate nextpos again
                }

<<<<<<< HEAD
                if(!newPosition.positionCloses(nextpos, 0.00000001))
=======
                if(newPosition.squaredDistance(nextpos) > 0.00000001*0.00000001)
>>>>>>> b5650f5d
                {
                    // trace to where character would go if there were no obstructions
                    tracer.doTrace(colobj, newPosition, nextpos, engine);

                    // check for obstructions
                    if(tracer.mFraction >= 1.0f)
                    {
                        newPosition = tracer.mEndPos; // ok to move, so set newPosition
                        remainingTime *= (1.0f-tracer.mFraction); // FIXME: remainingTime is no longer used so don't set it?
                        break;
                    }
                }
                else
                {
                    // The current position and next position are nearly the same, so just exit.
                    // Note: Bullet can trigger an assert in debug modes if the positions
                    // are the same, since that causes it to attempt to normalize a zero
                    // length vector (which can also happen with nearly identical vectors, since
                    // precision can be lost due to any math Bullet does internally). Since we
                    // aren't performing any collision detection, we want to reject the next
                    // position, so that we don't slowly move inside another object.
                    remainingTime *= (1.0f-tracer.mFraction); // FIXME: remainingTime is no longer used so don't set it?
                    break;
                }


                Ogre::Vector3 oldPosition = newPosition;
                // We hit something. Try to step up onto it. (NOTE: stepMove does not allow stepping over)
                // NOTE: stepMove modifies newPosition if successful
                if(stepMove(colobj, newPosition, velocity, remainingTime, engine))
                {
                    // don't let pure water creatures move out of water after stepMove
                    if((ptr.getClass().canSwim(ptr) && !ptr.getClass().canWalk(ptr)) 
                            && newPosition.z > (waterlevel - halfExtents.z * 0.5))
                        newPosition = oldPosition;
                    else // Only on the ground if there's gravity
                        isOnGround = !(newPosition.z < waterlevel || isFlying);
                }
                else
                {
                    // Can't move this way, try to find another spot along the plane
                    Ogre::Real movelen = velocity.normalise();
                    Ogre::Vector3 reflectdir = velocity.reflect(tracer.mPlaneNormal);
                    reflectdir.normalise();
                    velocity = slide(reflectdir, tracer.mPlaneNormal)*movelen;

                    // Do not allow sliding upward if there is gravity. Stepping will have taken
                    // care of that.
                    if(!(newPosition.z < waterlevel || isFlying))
                        velocity.z = std::min(velocity.z, 0.0f);
                }
            }

            if(isOnGround || wasOnGround)
            {
                tracer.doTrace(colobj, newPosition, newPosition - Ogre::Vector3(0,0,sStepSize+2.0f), engine);
                if(tracer.mFraction < 1.0f && getSlope(tracer.mPlaneNormal) <= sMaxSlope)
                {
                    newPosition.z = tracer.mEndPos.z + 1.0f;
                    isOnGround = true;
                }
                else
                    isOnGround = false;
            }

            if(isOnGround || newPosition.z < waterlevel || isFlying)
                physicActor->setInertialForce(Ogre::Vector3(0.0f));
            else
            {
                float diff = time*-627.2f;
                if (inertia.z < 0)
                    diff *= slowFall;
                inertia.z += diff;
                physicActor->setInertialForce(inertia);
            }
            physicActor->setOnGround(isOnGround);

            newPosition.z -= halfExtents.z; // remove what was added at the beggining
            return newPosition;
        }
    };


    PhysicsSystem::PhysicsSystem(OEngine::Render::OgreRenderer &_rend) :
        mRender(_rend), mEngine(0), mTimeAccum(0.0f)
    {
        // Create physics. shapeLoader is deleted by the physic engine
        NifBullet::ManualBulletShapeLoader* shapeLoader = new NifBullet::ManualBulletShapeLoader();
        mEngine = new OEngine::Physic::PhysicEngine(shapeLoader);
    }

    PhysicsSystem::~PhysicsSystem()
    {
        delete mEngine;
    }

    OEngine::Physic::PhysicEngine* PhysicsSystem::getEngine()
    {
        return mEngine;
    }

    std::pair<float, std::string> PhysicsSystem::getFacedHandle(float queryDistance)
    {
        Ray ray = mRender.getCamera()->getCameraToViewportRay(0.5, 0.5);

        Ogre::Vector3 origin_ = ray.getOrigin();
        btVector3 origin(origin_.x, origin_.y, origin_.z);
        Ogre::Vector3 dir_ = ray.getDirection().normalisedCopy();
        btVector3 dir(dir_.x, dir_.y, dir_.z);

        btVector3 dest = origin + dir * queryDistance;
        std::pair <std::string, float> result = mEngine->rayTest(origin, dest);
        result.second *= queryDistance;

        return std::make_pair (result.second, result.first);
    }

    std::vector < std::pair <float, std::string> > PhysicsSystem::getFacedHandles (float queryDistance)
    {
        Ray ray = mRender.getCamera()->getCameraToViewportRay(0.5, 0.5);

        Ogre::Vector3 origin_ = ray.getOrigin();
        btVector3 origin(origin_.x, origin_.y, origin_.z);
        Ogre::Vector3 dir_ = ray.getDirection().normalisedCopy();
        btVector3 dir(dir_.x, dir_.y, dir_.z);

        btVector3 dest = origin + dir * queryDistance;
        std::vector < std::pair <float, std::string> > results;
        /* auto */ results = mEngine->rayTest2(origin, dest);
        std::vector < std::pair <float, std::string> >::iterator i;
        for (/* auto */ i = results.begin (); i != results.end (); ++i)
            i->first *= queryDistance;
        return results;
    }

    std::vector < std::pair <float, std::string> > PhysicsSystem::getFacedHandles (float mouseX, float mouseY, float queryDistance)
    {
        Ray ray = mRender.getCamera()->getCameraToViewportRay(mouseX, mouseY);
        Ogre::Vector3 from = ray.getOrigin();
        Ogre::Vector3 to = ray.getPoint(queryDistance);

        btVector3 _from, _to;
        _from = btVector3(from.x, from.y, from.z);
        _to = btVector3(to.x, to.y, to.z);

        std::vector < std::pair <float, std::string> > results;
        /* auto */ results = mEngine->rayTest2(_from,_to);
        std::vector < std::pair <float, std::string> >::iterator i;
        for (/* auto */ i = results.begin (); i != results.end (); ++i)
            i->first *= queryDistance;
        return results;
    }

    std::pair<std::string,Ogre::Vector3> PhysicsSystem::getHitContact(const std::string &name,
                                                                      const Ogre::Vector3 &origin,
                                                                      const Ogre::Quaternion &orient,
                                                                      float queryDistance)
    {
        const MWWorld::Store<ESM::GameSetting> &store = MWBase::Environment::get().getWorld()->getStore().get<ESM::GameSetting>();

        btConeShape shape(Ogre::Degree(store.find("fCombatAngleXY")->getFloat()/2.0f).valueRadians(),
                          queryDistance);
        shape.setLocalScaling(btVector3(1, 1, Ogre::Degree(store.find("fCombatAngleZ")->getFloat()/2.0f).valueRadians() /
                                              shape.getRadius()));

        // The shape origin is its center, so we have to move it forward by half the length. The
        // real origin will be provided to getFilteredContact to find the closest.
        Ogre::Vector3 center = origin + (orient * Ogre::Vector3(0.0f, queryDistance*0.5f, 0.0f));

        btCollisionObject object;
        object.setCollisionShape(&shape);
        object.setWorldTransform(btTransform(btQuaternion(orient.x, orient.y, orient.z, orient.w),
                                             btVector3(center.x, center.y, center.z)));

        std::pair<const OEngine::Physic::RigidBody*,btVector3> result = mEngine->getFilteredContact(
                name, btVector3(origin.x, origin.y, origin.z), &object);
        if(!result.first)
            return std::make_pair(std::string(), Ogre::Vector3(&result.second[0]));
        return std::make_pair(result.first->mName, Ogre::Vector3(&result.second[0]));
    }


    bool PhysicsSystem::castRay(const Vector3& from, const Vector3& to, bool raycastingObjectOnly,bool ignoreHeightMap)
    {
        btVector3 _from, _to;
        _from = btVector3(from.x, from.y, from.z);
        _to = btVector3(to.x, to.y, to.z);

        std::pair<std::string, float> result = mEngine->rayTest(_from, _to, raycastingObjectOnly,ignoreHeightMap);
        return !(result.first == "");
    }

    std::pair<bool, Ogre::Vector3>
    PhysicsSystem::castRay(const Ogre::Vector3 &orig, const Ogre::Vector3 &dir, float len)
    {
        Ogre::Ray ray = Ogre::Ray(orig, dir);
        Ogre::Vector3 to = ray.getPoint(len);

        btVector3 btFrom = btVector3(orig.x, orig.y, orig.z);
        btVector3 btTo = btVector3(to.x, to.y, to.z);

        std::pair<std::string, float> test = mEngine->rayTest(btFrom, btTo);
        if (test.second == -1) {
            return std::make_pair(false, Ogre::Vector3());
        }
        return std::make_pair(true, ray.getPoint(len * test.second));
    }

    std::pair<bool, Ogre::Vector3> PhysicsSystem::castRay(float mouseX, float mouseY, Ogre::Vector3* normal, std::string* hit)
    {
        Ogre::Ray ray = mRender.getCamera()->getCameraToViewportRay(
            mouseX,
            mouseY);
        Ogre::Vector3 from = ray.getOrigin();
        Ogre::Vector3 to = ray.getPoint(200); /// \todo make this distance (ray length) configurable

        btVector3 _from, _to;
        _from = btVector3(from.x, from.y, from.z);
        _to = btVector3(to.x, to.y, to.z);

        std::pair<std::string, float> result = mEngine->rayTest(_from, _to, true, false, normal);

        if (result.first == "")
            return std::make_pair(false, Ogre::Vector3());
        else
        {
            if (hit != NULL)
                *hit = result.first;
            return std::make_pair(true, ray.getPoint(200*result.second));  /// \todo make this distance (ray length) configurable
        }
    }

    std::vector<std::string> PhysicsSystem::getCollisions(const Ptr &ptr)
    {
        return mEngine->getCollisions(ptr.getRefData().getBaseNode()->getName());
    }

    Ogre::Vector3 PhysicsSystem::traceDown(const MWWorld::Ptr &ptr, float maxHeight)
    {
        return MovementSolver::traceDown(ptr, mEngine, maxHeight);
    }

    void PhysicsSystem::addHeightField (float* heights,
                int x, int y, float yoffset,
                float triSize, float sqrtVerts)
    {
        mEngine->addHeightField(heights, x, y, yoffset, triSize, sqrtVerts);
    }

    void PhysicsSystem::removeHeightField (int x, int y)
    {
        mEngine->removeHeightField(x, y);
    }

    void PhysicsSystem::addObject (const Ptr& ptr, bool placeable)
    {
        std::string mesh = ptr.getClass().getModel(ptr);
        Ogre::SceneNode* node = ptr.getRefData().getBaseNode();
        handleToMesh[node->getName()] = mesh;
        mEngine->createAndAdjustRigidBody(
            mesh, node->getName(), node->getScale().x, node->getPosition(), node->getOrientation(), 0, 0, false, placeable);
        mEngine->createAndAdjustRigidBody(
            mesh, node->getName(), node->getScale().x, node->getPosition(), node->getOrientation(), 0, 0, true, placeable);
    }

    void PhysicsSystem::addActor (const Ptr& ptr)
    {
        std::string mesh = ptr.getClass().getModel(ptr);
        Ogre::SceneNode* node = ptr.getRefData().getBaseNode();
        //TODO:optimize this. Searching the std::map isn't very efficient i think.
        mEngine->addCharacter(node->getName(), mesh, node->getPosition(), node->getScale().x, node->getOrientation());
    }

    void PhysicsSystem::removeObject (const std::string& handle)
    {
        mEngine->removeCharacter(handle);
        mEngine->removeRigidBody(handle);
        mEngine->deleteRigidBody(handle);
    }

    void PhysicsSystem::moveObject (const Ptr& ptr)
    {
        Ogre::SceneNode *node = ptr.getRefData().getBaseNode();
        const std::string &handle = node->getName();
        const Ogre::Vector3 &position = node->getPosition();

        if(OEngine::Physic::RigidBody *body = mEngine->getRigidBody(handle))
            body->getWorldTransform().setOrigin(btVector3(position.x,position.y,position.z));

        if(OEngine::Physic::RigidBody *body = mEngine->getRigidBody(handle, true))
            body->getWorldTransform().setOrigin(btVector3(position.x,position.y,position.z));

        if(OEngine::Physic::PhysicActor *physact = mEngine->getCharacter(handle))
            physact->setPosition(position);
    }

    void PhysicsSystem::rotateObject (const Ptr& ptr)
    {
        Ogre::SceneNode* node = ptr.getRefData().getBaseNode();
        const std::string &handle = node->getName();
        const Ogre::Quaternion &rotation = node->getOrientation();

        // TODO: map to MWWorld::Ptr for faster access
        if (OEngine::Physic::PhysicActor* act = mEngine->getCharacter(handle))
        {
            act->setRotation(rotation);
        }
        if (OEngine::Physic::RigidBody* body = mEngine->getRigidBody(handle))
        {
            if(dynamic_cast<btBoxShape*>(body->getCollisionShape()) == NULL)
                body->getWorldTransform().setRotation(btQuaternion(rotation.x, rotation.y, rotation.z, rotation.w));
            else
                mEngine->boxAdjustExternal(handleToMesh[handle], body, node->getScale().x, node->getPosition(), rotation);
        }
        if (OEngine::Physic::RigidBody* body = mEngine->getRigidBody(handle, true))
        {
            if(dynamic_cast<btBoxShape*>(body->getCollisionShape()) == NULL)
                body->getWorldTransform().setRotation(btQuaternion(rotation.x, rotation.y, rotation.z, rotation.w));
            else
                mEngine->boxAdjustExternal(handleToMesh[handle], body, node->getScale().x, node->getPosition(), rotation);
        }
    }

    void PhysicsSystem::scaleObject (const Ptr& ptr)
    {
        Ogre::SceneNode* node = ptr.getRefData().getBaseNode();
        const std::string &handle = node->getName();
        if(handleToMesh.find(handle) != handleToMesh.end())
        {
            bool placeable = false;
            if (OEngine::Physic::RigidBody* body = mEngine->getRigidBody(handle,true))
                placeable = body->mPlaceable;
            else if (OEngine::Physic::RigidBody* body = mEngine->getRigidBody(handle,false))
                placeable = body->mPlaceable;
            removeObject(handle);
            addObject(ptr, placeable);
        }

        if (OEngine::Physic::PhysicActor* act = mEngine->getCharacter(handle))
            act->setScale(node->getScale().x);
    }

    bool PhysicsSystem::toggleCollisionMode()
    {
        for(std::map<std::string,OEngine::Physic::PhysicActor*>::iterator it = mEngine->mActorMap.begin(); it != mEngine->mActorMap.end();++it)
        {
            if (it->first=="player")
            {
                OEngine::Physic::PhysicActor* act = it->second;

                bool cmode = act->getCollisionMode();
                if(cmode)
                {
                    act->enableCollisionMode(false);
                    return false;
                }
                else
                {
                    act->enableCollisionMode(true);
                    return true;
                }
            }
        }

        throw std::logic_error ("can't find player");
    }

    bool PhysicsSystem::getObjectAABB(const MWWorld::Ptr &ptr, Ogre::Vector3 &min, Ogre::Vector3 &max)
    {
        std::string model = ptr.getClass().getModel(ptr);
        if (model.empty()) {
            return false;
        }
        btVector3 btMin, btMax;
        float scale = ptr.getCellRef().getScale();
        mEngine->getObjectAABB(model, scale, btMin, btMax);

        min.x = btMin.x();
        min.y = btMin.y();
        min.z = btMin.z();

        max.x = btMax.x();
        max.y = btMax.y();
        max.z = btMax.z();

        return true;
    }


    void PhysicsSystem::queueObjectMovement(const Ptr &ptr, const Ogre::Vector3 &movement)
    {
        PtrVelocityList::iterator iter = mMovementQueue.begin();
        for(;iter != mMovementQueue.end();++iter)
        {
            if(iter->first == ptr)
            {
                iter->second = movement;
                return;
            }
        }

        mMovementQueue.push_back(std::make_pair(ptr, movement));
    }

    const PtrVelocityList& PhysicsSystem::applyQueuedMovement(float dt)
    {
        mMovementResults.clear();

        mTimeAccum += dt;
        if(mTimeAccum >= 1.0f/60.0f)
        {
            const MWBase::World *world = MWBase::Environment::get().getWorld();
            PtrVelocityList::iterator iter = mMovementQueue.begin();
            for(;iter != mMovementQueue.end();++iter)
            {
                float waterlevel = -std::numeric_limits<float>::max();
                const ESM::Cell *cell = iter->first.getCell()->getCell();
                if(cell->hasWater())
                    waterlevel = cell->mWater;

                float oldHeight = iter->first.getRefData().getPosition().pos[2];

                const MWMechanics::MagicEffects& effects = iter->first.getClass().getCreatureStats(iter->first).getMagicEffects();

                bool waterCollision = false;
                if (effects.get(ESM::MagicEffect::WaterWalking).mMagnitude
                        && cell->hasWater()
                        && !world->isUnderwater(iter->first.getCell(),
                                               Ogre::Vector3(iter->first.getRefData().getPosition().pos)))
                    waterCollision = true;

                btStaticPlaneShape planeShape(btVector3(0,0,1), waterlevel);
                btCollisionObject object;
                object.setCollisionShape(&planeShape);

                // TODO: this seems to have a slight performance impact
                if (waterCollision)
                    mEngine->mDynamicsWorld->addCollisionObject(&object,
                                                                0xff, OEngine::Physic::CollisionType_Actor);

                // 100 points of slowfall reduce gravity by 90% (this is just a guess)
                float slowFall = 1-std::min(std::max(0.f, (effects.get(ESM::MagicEffect::SlowFall).mMagnitude / 100.f) * 0.9f), 0.9f);

                Ogre::Vector3 newpos = MovementSolver::move(iter->first, iter->second, mTimeAccum,
                                                            world->isFlying(iter->first),
                                                            waterlevel, slowFall, mEngine);

                if (waterCollision)
                    mEngine->mDynamicsWorld->removeCollisionObject(&object);

                float heightDiff = newpos.z - oldHeight;

                if (heightDiff < 0)
                    iter->first.getClass().getCreatureStats(iter->first).addToFallHeight(-heightDiff);

                mMovementResults.push_back(std::make_pair(iter->first, newpos));
            }

            mTimeAccum = 0.0f;
        }
        mMovementQueue.clear();

        return mMovementResults;
    }

    void PhysicsSystem::stepSimulation(float dt)
    {
        animateCollisionShapes(mEngine->mAnimatedShapes);
        animateCollisionShapes(mEngine->mAnimatedRaycastingShapes);

        mEngine->stepSimulation(dt);
    }
}<|MERGE_RESOLUTION|>--- conflicted
+++ resolved
@@ -364,11 +364,7 @@
                     continue; // velocity updated, calculate nextpos again
                 }
 
-<<<<<<< HEAD
-                if(!newPosition.positionCloses(nextpos, 0.00000001))
-=======
                 if(newPosition.squaredDistance(nextpos) > 0.00000001*0.00000001)
->>>>>>> b5650f5d
                 {
                     // trace to where character would go if there were no obstructions
                     tracer.doTrace(colobj, newPosition, nextpos, engine);
