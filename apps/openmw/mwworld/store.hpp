--- conflicted
+++ resolved
@@ -353,11 +353,7 @@
 
         }
 
-<<<<<<< HEAD
-        int getSize() const {
-=======
         size_t getSize() const {
->>>>>>> d3967850
             return mStatic.size();
         }
 
