--- conflicted
+++ resolved
@@ -5,14 +5,7 @@
 #include <vector>
 #include <map>
 
-<<<<<<< HEAD
-#include <components/misc/rng.hpp>
-
-#include <components/esm/esmwriter.hpp>
-#include <components/esm/util.hpp>
-=======
 #include "recordcmp.hpp"
->>>>>>> dacb93c5
 
 namespace ESM
 {
@@ -144,30 +137,11 @@
                                      // for heads/hairs in the character creation)
         std::map<std::string, T> mDynamic;
 
+        T mLastAddedRecord;
+
         typedef std::map<std::string, T> Dynamic;
         typedef std::map<std::string, T> Static;
 
-<<<<<<< HEAD
-        class GetRecords {
-            const std::string mFind;
-            std::vector<const T*> *mRecords;
-
-        public:
-            GetRecords(const std::string &str, std::vector<const T*> *records)
-              : mFind(Misc::StringUtils::lowerCase(str)), mRecords(records)
-            { }
-
-            void operator()(const T *item)
-            {
-                if(Misc::StringUtils::ciCompareLen(mFind, item->mId, mFind.size()) == 0)
-                    mRecords->push_back(item);
-            }
-        };
-
-        T mLastAddedRecord;
-
-=======
->>>>>>> dacb93c5
         friend class ESMStore;
 
     public:
@@ -194,92 +168,7 @@
 
         /** Returns a random record that starts with the named ID. An exception is thrown if none
          * are found. */
-<<<<<<< HEAD
-        const T *findRandom(const std::string &id) const
-        {
-            const T *ptr = searchRandom(id);
-            if(ptr == 0)
-            {
-                std::ostringstream msg;
-                msg << T::getRecordType() << " starting with '"<<id<<"' not found";
-                throw std::runtime_error(msg.str());
-            }
-            return ptr;
-        }
-
-        void load(ESM::ESMReader &esm) {
-            T record;
-            record.load(esm);
-            Misc::StringUtils::toLower(record.mId);
-
-            std::pair<typename Static::iterator, bool> inserted = mStatic.insert(std::make_pair(record.mId, record));
-            if (inserted.second)
-                mShared.push_back(&inserted.first->second);
-
-            mLastAddedRecord = record;
-        }
-
-        void setUp() {
-        }
-
-        iterator begin() const {
-            return mShared.begin();
-        }
-
-        iterator end() const {
-            return mShared.end();
-        }
-
-        size_t getSize() const {
-            return mShared.size();
-        }
-
-        int getDynamicSize() const
-        {
-            return static_cast<int> (mDynamic.size()); // truncated from unsigned __int64 if _MSC_VER && _WIN64
-        }
-
-        void listIdentifier(std::vector<std::string> &list) const {
-            list.reserve(list.size() + getSize());
-            typename std::vector<T *>::const_iterator it = mShared.begin();
-            for (; it != mShared.end(); ++it) {
-                list.push_back((*it)->mId);
-            }
-        }
-
-        T *insert(const T &item) {
-            std::string id = Misc::StringUtils::lowerCase(item.mId);
-            std::pair<typename Dynamic::iterator, bool> result =
-                mDynamic.insert(std::pair<std::string, T>(id, item));
-            T *ptr = &result.first->second;
-            if (result.second) {
-                mShared.push_back(ptr);
-            } else {
-                *ptr = item;
-            }
-            return ptr;
-        }
-
-        T *insertStatic(const T &item) {
-            std::string id = Misc::StringUtils::lowerCase(item.mId);
-            std::pair<typename Static::iterator, bool> result =
-                mStatic.insert(std::pair<std::string, T>(id, item));
-            T *ptr = &result.first->second;
-            if (result.second) {
-                mShared.push_back(ptr);
-            } else {
-                *ptr = item;
-            }
-            return ptr;
-        }
-
-
-        bool eraseStatic(const std::string &id) {
-            T item;
-            item.mId = Misc::StringUtils::lowerCase(id);
-=======
         const T *findRandom(const std::string &id) const;
->>>>>>> dacb93c5
 
         iterator begin() const;
         iterator end() const;
@@ -292,108 +181,25 @@
         T *insert(const T &item);
         T *insertStatic(const T &item);
 
-<<<<<<< HEAD
-        void write (ESM::ESMWriter& writer, Loading::Listener& progress) const
-        {
-            for (typename Dynamic::const_iterator iter (mDynamic.begin()); iter!=mDynamic.end();
-                 ++iter)
-            {
-                writer.startRecord (T::sRecordId);
-                iter->second.save (writer);
-                writer.endRecord (T::sRecordId);
-            }
-        }
-
-        void read (ESM::ESMReader& reader)
-        {
-            T record;
-            record.load (reader);
-            insert (record);
-
-            mLastAddedRecord = record;
-        }
-
-        std::string getLastAddedRecordId() const
-        {
-            return ESM::getRecordId(mLastAddedRecord);
-        }
-
-        bool isLastAddedRecordDeleted() const
-        {
-            return ESM::isRecordDeleted(mLastAddedRecord);
-        }
-    };
-
-    template <>
-    inline void Store<ESM::Dialogue>::load(ESM::ESMReader &esm) {
-        // The original letter case of a dialogue ID is saved, because it's printed
-        ESM::Dialogue dialogue;
-        dialogue.load(esm);
-
-        std::string idLower = Misc::StringUtils::lowerCase(dialogue.mId);
-        std::map<std::string, ESM::Dialogue>::iterator found = mStatic.find(idLower);
-        if (found == mStatic.end())
-        {
-            mStatic.insert(std::make_pair(idLower, dialogue));
-        }
-        else
-        {
-            found->second.mIsDeleted = dialogue.mIsDeleted;
-            found->second.mType = dialogue.mType;
-        }
-        
-        mLastAddedRecord = dialogue;
-    }
-
-    template <>
-    inline void Store<ESM::Script>::load(ESM::ESMReader &esm) {
-        ESM::Script script;
-        script.load(esm);
-        Misc::StringUtils::toLower(script.mId);
-
-        std::pair<typename Static::iterator, bool> inserted = mStatic.insert(std::make_pair(script.mId, script));
-        if (inserted.second)
-            mShared.push_back(&inserted.first->second);
-        else
-            inserted.first->second = script;
-        
-        mLastAddedRecord = script;
-    }
-
-    template <>
-    inline void Store<ESM::StartScript>::load(ESM::ESMReader &esm)
-    {
-        ESM::StartScript script;
-        script.load(esm);
-        Misc::StringUtils::toLower(script.mId);
-
-        std::pair<typename Static::iterator, bool> inserted = mStatic.insert(std::make_pair(script.mId, script));
-        if (inserted.second)
-            mShared.push_back(&inserted.first->second);
-        else
-            inserted.first->second = script;
-        
-        mLastAddedRecord = script;
-    }
-
-=======
         bool eraseStatic(const std::string &id);
         bool erase(const std::string &id);
         bool erase(const T &item);
 
-        void load(ESM::ESMReader &esm, const std::string &id);
+        void load(ESM::ESMReader &esm);
         void write(ESM::ESMWriter& writer, Loading::Listener& progress) const;
-        void read(ESM::ESMReader& reader, const std::string& id);
-    };
-
->>>>>>> dacb93c5
+        void read(ESM::ESMReader& reader);
+
+        std::string getLastAddedRecordId() const;
+        bool isLastAddedRecordDeleted() const;
+    };
+
     template <>
     class Store<ESM::LandTexture> : public StoreBase
     {
         // For multiple ESM/ESP files we need one list per file.
         typedef std::vector<ESM::LandTexture> LandTextureList;
         std::vector<LandTextureList> mStatic;
-        ESM::LandTexture mLastLoadedTexture;
+        ESM::LandTexture mLastAddedRecord;
 
     public:
         Store();
@@ -405,54 +211,17 @@
         const ESM::LandTexture *search(size_t index, size_t plugin) const;
         const ESM::LandTexture *find(size_t index, size_t plugin) const;
 
-<<<<<<< HEAD
-        void load(ESM::ESMReader &esm, size_t plugin) {
-            ESM::LandTexture lt;
-            lt.load(esm);
-
-            // Make sure we have room for the structure
-            if (plugin >= mStatic.size()) {
-                mStatic.resize(plugin+1);
-            }
-            LandTextureList &ltexl = mStatic[plugin];
-            if(lt.mIndex + 1 > (int)ltexl.size())
-                ltexl.resize(lt.mIndex+1);
-
-            // Store it
-            ltexl[lt.mIndex] = lt;
-        }
-
-        void load(ESM::ESMReader &esm);
-
-        iterator begin(size_t plugin) const {
-            assert(plugin < mStatic.size());
-            return mStatic[plugin].begin();
-        }
-
-        iterator end(size_t plugin) const {
-            assert(plugin < mStatic.size());
-            return mStatic[plugin].end();
-        }
-
-        std::string getLastAddedRecordId() const
-        {
-            return ESM::getRecordId(mLastLoadedTexture);
-        }
-
-        bool isLastAddedRecordDeleted() const
-        {
-            return ESM::isRecordDeleted(mLastLoadedTexture);
-        }
-=======
         size_t getSize() const;
         size_t getSize(size_t plugin) const;
 
-        void load(ESM::ESMReader &esm, const std::string &id, size_t plugin);
-        void load(ESM::ESMReader &esm, const std::string &id);
+        void load(ESM::ESMReader &esm, size_t plugin);
+        void load(ESM::ESMReader &esm);
 
         iterator begin(size_t plugin) const;
         iterator end(size_t plugin) const;
->>>>>>> dacb93c5
+
+        std::string getLastAddedRecordId() const;
+        bool isLastAddedRecordDeleted() const;
     };
 
     template <>
@@ -474,43 +243,8 @@
         ESM::Land *search(int x, int y) const;
         ESM::Land *find(int x, int y) const;
 
-<<<<<<< HEAD
-        ESM::Land *find(int x, int y) const{
-            ESM::Land *ptr = search(x, y);
-            if (ptr == 0) {
-                std::ostringstream msg;
-                msg << "Land at (" << x << ", " << y << ") not found";
-                throw std::runtime_error(msg.str());
-            }
-            return ptr;
-        }
-
-        void load(ESM::ESMReader &esm) {
-            ESM::Land *ptr = new ESM::Land();
-            ptr->load(esm);
-
-            // Same area defined in multiple plugins? -> last plugin wins
-            // Can't use search() because we aren't sorted yet - is there any other way to speed this up?
-            for (std::vector<ESM::Land*>::iterator it = mStatic.begin(); it != mStatic.end(); ++it)
-            {
-                if ((*it)->mX == ptr->mX && (*it)->mY == ptr->mY)
-                {
-                    delete *it;
-                    mStatic.erase(it);
-                    break;
-                }
-            }
-
-            mStatic.push_back(ptr);
-        }
-
-        void setUp() {
-            std::sort(mStatic.begin(), mStatic.end(), Compare());
-        }
-=======
-        void load(ESM::ESMReader &esm, const std::string &id);
-        void setUp();
->>>>>>> dacb93c5
+        void load(ESM::ESMReader &esm);
+        void setUp();
     };
 
     template <>
@@ -559,68 +293,7 @@
 
         void setUp();
 
-<<<<<<< HEAD
-            DynamicExt::const_iterator dit = mDynamicExt.find(key);
-            if (dit != mDynamicExt.end()) {
-                return &dit->second;
-            }
-
-            ESM::Cell newCell;
-            newCell.mData.mX = x;
-            newCell.mData.mY = y;
-            newCell.mData.mFlags = ESM::Cell::HasWater;
-            newCell.mAmbi.mAmbient = 0;
-            newCell.mAmbi.mSunlight = 0;
-            newCell.mAmbi.mFog = 0;
-            newCell.mAmbi.mFogDensity = 0;
-            return &mExt.insert(std::make_pair(key, newCell)).first->second;
-        }
-
-        const ESM::Cell *find(const std::string &id) const {
-            const ESM::Cell *ptr = search(id);
-            if (ptr == 0) {
-                std::ostringstream msg;
-                msg << "Interior cell '" << id << "' not found";
-                throw std::runtime_error(msg.str());
-            }
-            return ptr;
-        }
-
-        const ESM::Cell *find(int x, int y) const {
-            const ESM::Cell *ptr = search(x, y);
-            if (ptr == 0) {
-                std::ostringstream msg;
-                msg << "Exterior at (" << x << ", " << y << ") not found";
-                throw std::runtime_error(msg.str());
-            }
-            return ptr;
-        }
-
-        void setUp() {
-            typedef DynamicExt::iterator ExtIterator;
-            typedef std::map<std::string, ESM::Cell>::iterator IntIterator;
-
-            mSharedInt.clear();
-            mSharedInt.reserve(mInt.size());
-            for (IntIterator it = mInt.begin(); it != mInt.end(); ++it) {
-                mSharedInt.push_back(&(it->second));
-            }
-
-            mSharedExt.clear();
-            mSharedExt.reserve(mExt.size());
-            for (ExtIterator it = mExt.begin(); it != mExt.end(); ++it) {
-                mSharedExt.push_back(&(it->second));
-            }
-        }
-
-        // HACK: Method implementation had to be moved to a separate cpp file, as we would otherwise get
-        //  errors related to the compare operator used in std::find for ESM::MovedCellRefTracker::find.
-        //  There some nasty three-way cyclic header dependency involved, which I could only fix by moving
-        //  this method.
-        void load(ESM::ESMReader &esm);
-=======
-        void load(ESM::ESMReader &esm, const std::string &id);
->>>>>>> dacb93c5
+        void load(ESM::ESMReader &esm);
 
         iterator intBegin() const;
         iterator intEnd() const;
@@ -659,48 +332,10 @@
 
     public:
 
-<<<<<<< HEAD
-        Store<ESM::Pathgrid>()
-            : mCells(NULL)
-        {
-        }
-
-        void setCells(Store<ESM::Cell>& cells)
-        {
-            mCells = &cells;
-        }
-
-        void load(ESM::ESMReader &esm) {
-            ESM::Pathgrid pathgrid;
-            pathgrid.load(esm);
-
-            // Unfortunately the Pathgrid record model does not specify whether the pathgrid belongs to an interior or exterior cell.
-            // For interior cells, mCell is the cell name, but for exterior cells it is either the cell name or if that doesn't exist, the cell's region name.
-            // mX and mY will be (0,0) for interior cells, but there is also an exterior cell with the coordinates of (0,0), so that doesn't help.
-            // Check whether mCell is an interior cell. This isn't perfect, will break if a Region with the same name as an interior cell is created.
-            // A proper fix should be made for future versions of the file format.
-            bool interior = mCells->search(pathgrid.mCell) != NULL;
-
-            // Try to overwrite existing record
-            if (interior)
-            {
-                std::pair<Interior::iterator, bool> ret = mInt.insert(std::make_pair(pathgrid.mCell, pathgrid));
-                if (!ret.second)
-                    ret.first->second = pathgrid;
-            }
-            else
-            {
-                std::pair<Exterior::iterator, bool> ret = mExt.insert(std::make_pair(std::make_pair(pathgrid.mData.mX, pathgrid.mData.mY), pathgrid));
-                if (!ret.second)
-                    ret.first->second = pathgrid;
-            }
-        }
-=======
-        Store();
->>>>>>> dacb93c5
+        Store();
 
         void setCells(Store<ESM::Cell>& cells);
-        void load(ESM::ESMReader &esm, const std::string &id);
+        void load(ESM::ESMReader &esm);
         size_t getSize() const;
 
         void setUp();
