#include <iostream>
#include <vector>
#include <deque>
#include <list>
#include <map>
#include <set>

#include <boost/program_options.hpp>

#include <components/esm/esmreader.hpp>
#include <components/esm/esmwriter.hpp>
#include <components/esm/records.hpp>

#include "record.hpp"

#define ESMTOOL_VERSION 1.1

// Create a local alias for brevity
namespace bpo = boost::program_options;

struct ESMData
{
    std::string author;
    std::string description;
    int version;
    int type;
    ESM::ESMReader::MasterList masters;

    std::deque<EsmTool::RecordBase *> mRecords;
    std::map<ESM::Cell *, std::deque<ESM::CellRef> > mCellRefs;
    std::map<int, int> mRecordStats;

    static const std::set<int> sLabeledRec;
};

static const int sLabeledRecIds[] = {
    ESM::REC_GLOB, ESM::REC_CLAS, ESM::REC_FACT, ESM::REC_RACE, ESM::REC_SOUN,
    ESM::REC_REGN, ESM::REC_BSGN, ESM::REC_LTEX, ESM::REC_STAT, ESM::REC_DOOR,
    ESM::REC_MISC, ESM::REC_WEAP, ESM::REC_CONT, ESM::REC_SPEL, ESM::REC_CREA,
    ESM::REC_BODY, ESM::REC_LIGH, ESM::REC_ENCH, ESM::REC_NPC_, ESM::REC_ARMO,
    ESM::REC_CLOT, ESM::REC_REPA, ESM::REC_ACTI, ESM::REC_APPA, ESM::REC_LOCK,
    ESM::REC_PROB, ESM::REC_INGR, ESM::REC_BOOK, ESM::REC_ALCH, ESM::REC_LEVI,
    ESM::REC_LEVC, ESM::REC_SNDG, ESM::REC_CELL, ESM::REC_DIAL
};

const std::set<int> ESMData::sLabeledRec =
    std::set<int>(sLabeledRecIds, sLabeledRecIds + 34);

// Based on the legacy struct
struct Arguments
{
    unsigned int raw_given;
    unsigned int quiet_given;
    unsigned int loadcells_given;

    std::string mode;
    std::string encoding;
    std::string filename;
    std::string outname;
  
    ESMData data;
    ESM::ESMReader reader;
    ESM::ESMWriter writer;
};

bool parseOptions (int argc, char** argv, Arguments &info)
{
    bpo::options_description desc("Inspect and extract from Morrowind ES files (ESM, ESP, ESS)\nSyntax: esmtool [options] mode infile [outfile]\nAllowed modes:\n  dump\t Dumps all readable data from the input file.\n  clone\t Clones the input file to the output file.\n  comp\t Compares the given files.\n\nAllowed options");

    desc.add_options()
        ("help,h", "print help message.")
        ("version,v", "print version information and quit.")
        ("raw,r", "Show an unformattet list of all records and subrecords.")
        ("quiet,q", "Supress all record information. Useful for speed tests.")
        ("loadcells,C", "Browse through contents of all cells.")

        ( "encoding,e", bpo::value<std::string>(&(info.encoding))->
          default_value("win1252"),
          "Character encoding used in ESMTool:\n"
          "\n\twin1250 - Central and Eastern European such as Polish, Czech, Slovak, Hungarian, Slovene, Bosnian, Croatian, Serbian (Latin script), Romanian and Albanian languages\n"
          "\n\twin1251 - Cyrillic alphabet such as Russian, Bulgarian, Serbian Cyrillic and other languages\n"
          "\n\twin1252 - Western European (Latin) alphabet, used by default")
        ;

    std::string finalText = "\nIf no option is given, the default action is to parse all records in the archive\nand display diagnostic information.";

    // input-file is hidden and used as a positional argument
    bpo::options_description hidden("Hidden Options");

    hidden.add_options()
        ( "mode,m", bpo::value<std::string>(), "esmtool mode")
        ( "input-file,i", bpo::value< std::vector<std::string> >(), "input file")
        ;

    bpo::positional_options_description p;
    p.add("mode", 1).add("input-file", 2);

    // there might be a better way to do this
    bpo::options_description all;
    all.add(desc).add(hidden);
    bpo::parsed_options valid_opts = bpo::command_line_parser(argc, argv)
        .options(all).positional(p).run();

    bpo::variables_map variables;
    bpo::store(valid_opts, variables);
    bpo::notify(variables);

    if (variables.count ("help"))
    {
        std::cout << desc << finalText << std::endl;
        return false;
    }
    if (variables.count ("version"))
    {
        std::cout << "ESMTool version " << ESMTOOL_VERSION << std::endl;
        return false;
    }
    if (!variables.count("mode"))
    {
        std::cout << "No mode specified!" << std::endl << std::endl
                  << desc << finalText << std::endl;
        return false;
    }

    info.mode = variables["mode"].as<std::string>();
    if (!(info.mode == "dump" || info.mode == "clone" || info.mode == "comp"))
    {
        std::cout << std::endl << "ERROR: invalid mode \"" << info.mode << "\"" << std::endl << std::endl
                  << desc << finalText << std::endl;
        return false;
    }

    if ( !variables.count("input-file") )
    {
        std::cout << "\nERROR: missing ES file\n\n";
        std::cout << desc << finalText << std::endl;
        return false;
    }

    // handling gracefully the user adding multiple files
/*    if (variables["input-file"].as< std::vector<std::string> >().size() > 1)
      {
      std::cout << "\nERROR: more than one ES file specified\n\n";
      std::cout << desc << finalText << std::endl;
      return false;
      }*/

    info.filename = variables["input-file"].as< std::vector<std::string> >()[0];
    if (variables["input-file"].as< std::vector<std::string> >().size() > 1)
        info.outname = variables["input-file"].as< std::vector<std::string> >()[1];

    info.raw_given = variables.count ("raw");
    info.quiet_given = variables.count ("quiet");
    info.loadcells_given = variables.count ("loadcells");

    // Font encoding settings
    info.encoding = variables["encoding"].as<std::string>();
    if (info.encoding == "win1250")
    {
        std::cout << "Using Central and Eastern European font encoding." << std::endl;
    }
    else if (info.encoding == "win1251")
    {
        std::cout << "Using Cyrillic font encoding." << std::endl;
    }
    else
    {
        if(info.encoding != "win1252")
        {
            std::cout << info.encoding << " is not a valid encoding option." << std::endl;
            info.encoding = "win1252";
        }
        std::cout << "Using default (English) font encoding." << std::endl;
    }

    return true;
}

void printRaw(ESM::ESMReader &esm);
void loadCell(ESM::Cell &cell, ESM::ESMReader &esm, Arguments& info);

int load(Arguments& info);
int clone(Arguments& info);
int comp(Arguments& info);

int main(int argc, char**argv)
{
    Arguments info;
    if(!parseOptions (argc, argv, info))
        return 1;

    if (info.mode == "dump")
        return load(info);
    else if (info.mode == "clone")
        return clone(info);
    else if (info.mode == "comp")
        return comp(info);
    else
    {
        std::cout << "Invalid or no mode specified, dying horribly. Have a nice day." << std::endl;
        return 1;
    }

    return 0;
}

void loadCell(ESM::Cell &cell, ESM::ESMReader &esm, Arguments& info)
{
    bool quiet = (info.quiet_given || info.mode == "clone");
    bool save = (info.mode == "clone");

    // Skip back to the beginning of the reference list
    cell.restore(esm);

    // Loop through all the references
    ESM::CellRef ref;
    if(!quiet) std::cout << "  References:\n";
    while(cell.getNextRef(esm, ref))
    {
        if (save) {
            info.data.mCellRefs[&cell].push_back(ref);
        }

        if(quiet) continue;

        std::cout << "    Refnum: " << ref.mRefnum << std::endl;
        std::cout << "    ID: '" << ref.mRefID << "'\n";
        std::cout << "    Owner: '" << ref.mOwner << "'\n";
        std::cout << "    INTV: " << ref.mIntv << "   NAM9: " << ref.mIntv << std::endl;
    }
}

void printRaw(ESM::ESMReader &esm)
{
    while(esm.hasMoreRecs())
    {
        ESM::NAME n = esm.getRecName();
        std::cout << "Record: " << n.toString() << std::endl;
        esm.getRecHeader();
        while(esm.hasMoreSubs())
        {
            uint64_t offs = esm.getOffset();
            esm.getSubName();
            esm.skipHSub();
            n = esm.retSubName();
            std::cout << "    " << n.toString() << " - " << esm.getSubSize()
                 << " bytes @ 0x" << std::hex << offs << "\n";
        }
    }
}

int load(Arguments& info)
{
    ESM::ESMReader& esm = info.reader;
    esm.setEncoding(info.encoding);

    std::string filename = info.filename;
    std::cout << "Loading file: " << filename << std::endl;

    std::list<int> skipped;

    try {

        if(info.raw_given && info.mode == "dump")
        {
            std::cout << "RAW file listing:\n";

            esm.openRaw(filename);

            printRaw(esm);

            return 0;
        }

        bool quiet = (info.quiet_given || info.mode == "clone");
        bool loadCells = (info.loadcells_given || info.mode == "clone");
        bool save = (info.mode == "clone");

        esm.open(filename);

        info.data.author = esm.getAuthor();
        info.data.description = esm.getDesc();
        info.data.masters = esm.getMasters();
        info.data.version = esm.getVer();
        info.data.type = esm.getType();

        if (!quiet)
        {
            std::cout << "Author: " << esm.getAuthor() << std::endl
                 << "Description: " << esm.getDesc() << std::endl
                 << "File format version: " << esm.getFVer() << std::endl
                 << "Special flag: " << esm.getSpecial() << std::endl;
            ESM::ESMReader::MasterList m = esm.getMasters();
            if (!m.empty())
            {
                std::cout << "Masters:" << std::endl;
                for(unsigned int i=0;i<m.size();i++)
                    std::cout << "  " << m[i].name << ", " << m[i].size << " bytes" << std::endl;
            }
        }

        // Loop through all records
        while(esm.hasMoreRecs())
        {
<<<<<<< HEAD
            ESM::NAME n = esm.getRecName();
            uint32_t flags;
            esm.getRecHeader(flags);

            std::string id = esm.getHNOString("NAME");
=======
        case REC_ACTI:
          {
            Activator ac;
            ac.load(esm);
            if(quiet) break;
            cout << "  Name: " << ac.name << endl;
            cout << "  Mesh: " << ac.model << endl;
            cout << "  Script: " << ac.script << endl;
            break;
          }
        case REC_ALCH:
          {
            Potion p;
            p.load(esm, id);
            if(quiet) break;
            cout << "  Name: " << p.name << endl;
            break;
          }
        case REC_APPA:
          {
            Apparatus p;
            p.load(esm);
            if(quiet) break;
            cout << "  Name: " << p.name << endl;
            break;
          }
        case REC_ARMO:
          {
            Armor am;
            am.load(esm);
            if(quiet) break;
            cout << "  Name: " << am.name << endl;
            cout << "  Mesh: " << am.model << endl;
            cout << "  Icon: " << am.icon << endl;
            cout << "  Script: " << am.script << endl;
            cout << "  Enchantment: " << am.enchant << endl;
            cout << "  Type: " << am.data.type << endl;
            cout << "  Weight: " << am.data.weight << endl;
            break;
          }
        case REC_BODY:
          {
            BodyPart bp;
            bp.load(esm);
            if(quiet) break;
            cout << "  Name: " << bp.name << endl;
            cout << "  Mesh: " << bp.model << endl;
            break;
          }
        case REC_BOOK:
          {
            Book b;
            b.load(esm, id);
            if(quiet) break;
            cout << "  Name: " << b.name << endl;
            cout << "  Mesh: " << b.model << endl;
            break;
          }
        case REC_BSGN:
          {
            BirthSign bs;
            bs.load(esm);
            if(quiet) break;
            cout << "  Name: " << bs.name << endl;
            cout << "  Texture: " << bs.texture << endl;
            cout << "  Description: " << bs.description << endl;
            break;
          }
        case REC_CELL:
          {
            Cell b;
            b.load(esm);
>>>>>>> 20a26373
            if(!quiet)
                std::cout << "\nRecord: " << n.toString()
                     << " '" << id << "'\n";

            EsmTool::RecordBase *record =
                EsmTool::RecordBase::create(n.val);

            if (record == 0) {
                if (std::find(skipped.begin(), skipped.end(), n.val) == skipped.end())
                {
                    std::cout << "Skipping " << n.toString() << " records." << std::endl;
                    skipped.push_back(n.val);
                }

                esm.skipRecord();
                if (quiet) break;
                std::cout << "  Skipping\n";
            } else {
                if (record->getType() == ESM::REC_GMST) {
                    // preset id for GameSetting record
                    record->cast<ESM::GameSetting>()->get().mId = id;
                }
                record->setId(id);
                record->setFlags((int) flags);
                record->load(esm);
                if (!quiet) {
                    record->print();
                }

                if (record->getType() == ESM::REC_CELL && loadCells) {
                    loadCell(record->cast<ESM::Cell>()->get(), esm, info);
                }

                if (save) {
                    info.data.mRecords.push_back(record);
                } else {
                    delete record;
                }
                ++info.data.mRecordStats[n.val];
            }
        }

    } catch(std::exception &e) {
        std::cout << "\nERROR:\n\n  " << e.what() << std::endl;

        typedef std::deque<EsmTool::RecordBase *> RecStore;
        RecStore &store = info.data.mRecords;
        for (RecStore::iterator it = store.begin(); it != store.end(); ++it)
        {
            delete *it;
        }
        store.clear();
        return 1;
    }

    return 0;
}

#include <iomanip>

int clone(Arguments& info)
{
    if (info.outname.empty())
    {
        std::cout << "You need to specify an output name" << std::endl;
        return 1;
    }

    if (load(info) != 0)
    {
        std::cout << "Failed to load, aborting." << std::endl;
        return 1;
    }

    int recordCount = info.data.mRecords.size();

    int digitCount = 1; // For a nicer output
    if (recordCount > 9) ++digitCount;
    if (recordCount > 99) ++digitCount;
    if (recordCount > 999) ++digitCount;
    if (recordCount > 9999) ++digitCount;
    if (recordCount > 99999) ++digitCount;
    if (recordCount > 999999) ++digitCount;

    std::cout << "Loaded " << recordCount << " records:" << std::endl << std::endl;

    ESM::NAME name;

    int i = 0;
    typedef std::map<int, int> Stats;
    Stats &stats = info.data.mRecordStats;
    for (Stats::iterator it = stats.begin(); it != stats.end(); ++it)
    {
        name.val = it->first;
        float amount = it->second;
        std::cout << std::setw(digitCount) << amount << " " << name.toString() << "  ";

        if (++i % 3 == 0)
            std::cout << std::endl;
    }
    
    if (i % 3 != 0)
        std::cout << std::endl;

    std::cout << std::endl << "Saving records to: " << info.outname << "..." << std::endl;

    ESM::ESMWriter& esm = info.writer;
    esm.setEncoding(info.encoding);
    esm.setAuthor(info.data.author);
    esm.setDescription(info.data.description);
    esm.setVersion(info.data.version);
    esm.setType(info.data.type);

    for (ESM::ESMReader::MasterList::iterator it = info.data.masters.begin(); it != info.data.masters.end(); ++it)
        esm.addMaster(it->name, it->size);

    std::fstream save(info.outname.c_str(), std::fstream::out | std::fstream::binary);
    esm.save(save);

    int saved = 0;
    typedef std::deque<EsmTool::RecordBase *> Records;
    Records &records = info.data.mRecords;
    for (Records::iterator it = records.begin(); it != records.end() && i > 0; ++it)
    {
        EsmTool::RecordBase *record = *it;
        
        name.val = record->getType();

        esm.startRecord(name.toString(), record->getFlags());

        // TODO wrap this with std::set
        if (ESMData::sLabeledRec.count(name.val) > 0) {
            esm.writeHNCString("NAME", record->getId());
        } else {
            esm.writeHNOString("NAME", record->getId());
        }

        record->save(esm);

        if (name.val == ESM::REC_CELL) {
            ESM::Cell *ptr = &record->cast<ESM::Cell>()->get();
            if (!info.data.mCellRefs[ptr].empty()) {
                typedef std::deque<ESM::CellRef> RefList;
                RefList &refs = info.data.mCellRefs[ptr];
                for (RefList::iterator it = refs.begin(); it != refs.end(); ++it)
                {
                    it->save(esm);
                }
            }
        }

        esm.endRecord(name.toString());

        saved++;
        int perc = (saved / (float)recordCount)*100;
        if (perc % 10 == 0)
        {
            std::cerr << "\r" << perc << "%";
        }
    }
    
    std::cout << "\rDone!" << std::endl;

    esm.close();
    save.close();

    return 0;
}

int comp(Arguments& info)
{
    if (info.filename.empty() || info.outname.empty())
    {
        std::cout << "You need to specify two input files" << std::endl;
        return 1;
    }

    Arguments fileOne;
    Arguments fileTwo;

    fileOne.raw_given = 0;
    fileTwo.raw_given = 0;

    fileOne.mode = "clone";
    fileTwo.mode = "clone";

    fileOne.encoding = info.encoding;
    fileTwo.encoding = info.encoding;
    
    fileOne.filename = info.filename;
    fileTwo.filename = info.outname;

    if (load(fileOne) != 0)
    {
        std::cout << "Failed to load " << info.filename << ", aborting comparison." << std::endl;
        return 1;
    }

    if (load(fileTwo) != 0)
    {
        std::cout << "Failed to load " << info.outname << ", aborting comparison." << std::endl;
        return 1;
    }

    if (fileOne.data.mRecords.size() != fileTwo.data.mRecords.size())
    {
        std::cout << "Not equal, different amount of records." << std::endl;
        return 1;
    }
    
    
    

    return 0;
}<|MERGE_RESOLUTION|>--- conflicted
+++ resolved
@@ -302,86 +302,12 @@
         // Loop through all records
         while(esm.hasMoreRecs())
         {
-<<<<<<< HEAD
             ESM::NAME n = esm.getRecName();
             uint32_t flags;
             esm.getRecHeader(flags);
 
             std::string id = esm.getHNOString("NAME");
-=======
-        case REC_ACTI:
-          {
-            Activator ac;
-            ac.load(esm);
-            if(quiet) break;
-            cout << "  Name: " << ac.name << endl;
-            cout << "  Mesh: " << ac.model << endl;
-            cout << "  Script: " << ac.script << endl;
-            break;
-          }
-        case REC_ALCH:
-          {
-            Potion p;
-            p.load(esm, id);
-            if(quiet) break;
-            cout << "  Name: " << p.name << endl;
-            break;
-          }
-        case REC_APPA:
-          {
-            Apparatus p;
-            p.load(esm);
-            if(quiet) break;
-            cout << "  Name: " << p.name << endl;
-            break;
-          }
-        case REC_ARMO:
-          {
-            Armor am;
-            am.load(esm);
-            if(quiet) break;
-            cout << "  Name: " << am.name << endl;
-            cout << "  Mesh: " << am.model << endl;
-            cout << "  Icon: " << am.icon << endl;
-            cout << "  Script: " << am.script << endl;
-            cout << "  Enchantment: " << am.enchant << endl;
-            cout << "  Type: " << am.data.type << endl;
-            cout << "  Weight: " << am.data.weight << endl;
-            break;
-          }
-        case REC_BODY:
-          {
-            BodyPart bp;
-            bp.load(esm);
-            if(quiet) break;
-            cout << "  Name: " << bp.name << endl;
-            cout << "  Mesh: " << bp.model << endl;
-            break;
-          }
-        case REC_BOOK:
-          {
-            Book b;
-            b.load(esm, id);
-            if(quiet) break;
-            cout << "  Name: " << b.name << endl;
-            cout << "  Mesh: " << b.model << endl;
-            break;
-          }
-        case REC_BSGN:
-          {
-            BirthSign bs;
-            bs.load(esm);
-            if(quiet) break;
-            cout << "  Name: " << bs.name << endl;
-            cout << "  Texture: " << bs.texture << endl;
-            cout << "  Description: " << bs.description << endl;
-            break;
-          }
-        case REC_CELL:
-          {
-            Cell b;
-            b.load(esm);
->>>>>>> 20a26373
+
             if(!quiet)
                 std::cout << "\nRecord: " << n.toString()
                      << " '" << id << "'\n";
