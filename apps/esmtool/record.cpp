--- conflicted
+++ resolved
@@ -867,11 +867,8 @@
         std::cout << "  Unknown1: " << data->mUnk1 << std::endl;
         std::cout << "  Unknown2: " << data->mUnk2 << std::endl;
     }
-<<<<<<< HEAD
-=======
     if (!wasLoaded) mData.unloadData();
     std::cout << "  Deleted: " << mIsDeleted << std::endl;
->>>>>>> d13766cb
 }
 
 template<>
